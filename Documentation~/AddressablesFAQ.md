---
uid:  addressables-faq
---

# Addressables FAQ

<a name="faq-bundle-size"></a>
### Is it better to have many small bundles or a few bigger ones?
There are a few key factors that go into deciding how many bundles to generate.
First, it's important to note that you control how many bundles you have both by how large your groups are, and by the groups' build settings.  "Pack Together" for example, creates one bundle per group, while "Pack Separately" creates many.  See [schema build settings for more information](xref:UnityEditor.AddressableAssets.Settings.GroupSchemas.BundledAssetGroupSchema.BundleMode).

Once you know how to control bundle layout, the decision of how to set these up will be game specific.  Here are key pieces of data to help make that decision:

Dangers of too many bundles:
* Each bundle has memory overhead.  Details are [on the memory management page](MemoryManagement.md#assetbundle-memory-overhead). This is tied to a number of factors, outlined on that page, but the short version is that this overhead can be significant.  If you anticipate 100's or even 1000's of bundles loaded in memory at once, this could mean a noticeable amount of memory eaten up.
* There are concurrency limits for downloading bundles.  If you have 1000's of bundles you need all at once, they cannot not all be downloaded at the same time.  Some number will be downloaded, and as they finish, more will trigger. In practice this is a fairly minor concern, so minor that you'll often be gated by the total size of your download, rather than how many bundles it's broken into.
* Bundle information can bloat the catalog.  To be able to download or load catalogs, we store string-based information about your bundles.  1000's of bundles worth of data can greatly increase the size of the catalog.
* Greater likelihood of duplicated assets. Say two materials are marked as Addressable and each depend on the same texture. If they are in the same bundle, then the texture is pulled in once, and referenced by both. If they are in separate bundles, and the texture is not itself Addressable, then it will be duplicated. You then either need to mark the texture as Addressable, accept the duplication, or put the materials in the same bundle. 

Dangers of too few bundles:
* The UnityWebRequest (which we use to download) does not resume failed downloads.  So if a large bundle is downloading and your user loses connection, the download is started over once they regain connection. 
* Items can be loaded individually from bundles, but cannot be unloaded individually.  For example, if you have 10 materials in a bundle, load all 10, then tell Addressables to release 9 of them, all 10 will likely be in memory.  This is also covered [on the memory management page](MemoryManagement.md#when-is-memory-cleared).

<a name="faq-best-compression"></a>
### What compression settings are best?
Addressables provides three different options for bundle compression: Uncompressed, LZ4, and LZMA.  Generally speaking, LZ4 should be used for local content, and LZMA for remote, but more details are outlined below as there can be exceptions to this.  
You can set the compression option using the Advanced settings on each group. Compression does not affect in-memory size of your loaded content. 
* Uncompressed - This option is largest on disk, and generally fasted to load.  If your game happens to have space to spare, this option should at least be considered for local content.  A key advantage of uncompressed bundles is how they handle being patched.  If you are developing for a platform where the platform itself provides patching (such as Steam or Switch), uncompressed bundles provide the most accurate (smallest) patching.  Either of the other compression options will cause at least some bloat of patches.
* LZ4 - If Uncompressed is not a viable option, then LZ4 should be used for all other local content.  This is a chunk-based compression which provides the ability to load parts of the file without needing to load it in its entirety. 
* LZMA - LZMA should be used for all remote content, but not for any local content.  It provides the smallest bundle size, but is slow to load. If you were to store local bundles in LZMA you could create a smaller player, but load times would be significantly worse than uncompressed or LZ4. For downloaded bundles, we avoid the slow load time by recompressing the downloaded bundle when storing it in the AssetBundle cache.  By default, bundles will be stored in the cache Uncompressed.  If you wish to compress the cache with LZ4, you can do so by creating a [`CacheInitializationSettings`](xref:UnityEditor.AddressableAssets.Settings.CacheInitializationSettings).  See [Initialization Objects](xref:addressables-api-initialize-async#initialization-objects) for more information about setting this up. 

> [!NOTE] 
> LZMA AssetBundle compression is not available for AssetBundles on WebGL. LZ4 compression can be used instead. For more WebGL AssetBundle information, see [Building and running a WebGL project](xref:webgl-building#AssetBundles).

Note that the hardware characteristics of a platform can mean that uncompressed bundles are not always the fastest to load.  The maximum speed of loading uncompressed bundles is gated by IO speed, while the speed of loading LZ4-compressed bundles can be gated by either IO speed or CPU, depending on hardware.  On most platforms, loading LZ4-compressed bundles is CPU bound, and loading uncompressed bundles will be faster. On platforms that have low IO speeds and high CPU speeds, LZ4 loading can be faster. It is always a good practice to run performance analysis to validate whether your game fits the common patterns, or needs some unique tweaking.

More information on Unity's compression selection is available in the [Asset Bundle documentation](https://docs.unity3d.com/Manual/AssetBundles-Cache.html).  

<a name="faq-minimize-catalog-size"></a>
### Are there ways to miminize the catalog size?
Currently there are two optimizations available.
<<<<<<< HEAD
1. Compress the local catalog.  If your primary concern is how big the catalog is in your build, there is an option in the inspector for the top level settings of **Compress Local Catalog**. This option builds catalog that ships with your game into an asset bundle. Compressing the catalog makes the file itself smaller, but note that this does increase catalog load time.  
=======
1. Compress the local catalog.  If your primary concern is how big the catalog is in your build, there is an option in the inspector for the top level settings of **Compress Local Catalog**. This option builds catalog that ships with your game into an AssetBundle. Compressing the catalog makes the file itself smaller, but note that this does increase catalog load time.  
>>>>>>> f473b29b
2. Disable built-in scenes and Resources.  Addressables provides the ability to load content from Resources and from the built-in scenes list. By default this feature is on, which can bloat the catalog if you do not need this feature.  To disable it, select the "Built In Data" group within the Groups window (**Window** > **Asset Management** > **Addressables** > **Groups**). From the settings for that group, you can uncheck "Include Resources Folders" and "Include Build Settings Scenes". Unchecking these options only removes the references to those asset types from the Addressables catalog.  The content itself is still built into the player you create, and you can still load it via legacy API. 

<a name="faq-content-state-file"></a>
### What is addressables_content_state?
<<<<<<< HEAD
After every content build of Addressables, we produce an addressables_content_state.bin file, which is saved to the folder path defined in the Addressable Assets Settings value "Content State build Path" appended with /<Platform>. If this value is empty, the default location will be the `Assets/AddressableAssetsData/<Platform>/` folder of your Unity project.
=======
After every new Addressable content build, we produce an addressables_content_state.bin file, which is saved to the folder path defined in the Addressable Assets Settings value "Content State build Path" appended with /<Platform>.  A new content build here is defined as a content build that is not part of the [content update workflow](ContentUpdateWorkflow.md). If this value is empty, the default location will be the `Assets/AddressableAssetsData/<Platform>/` folder of your Unity project.
>>>>>>> f473b29b
This file is critical to our [content update workflow](ContentUpdateWorkflow.md). If you are not doing any content updates, you can completely ignore this file.
If you are planning to do content updates, you will need the version of this file produced for the previous release. We recommend checking it into version control and creating a branch each time you release a player build.  More information is available on our [content update workflow page](ContentUpdateWorkflow.md).

<a name="faq-scale-implications"></a>
### What are possible scale implications?
As your project grows larger, keep an eye on the following aspects of your assets and bundles:
* Total bundle size - Historically Unity has not supported files larger than 4GB.  This has been fixed in some recent editor versions, but there can still be issues. It is recommended to keep the content of a given bundle under this limit for best compatibility across all platforms.  
<<<<<<< HEAD
* Sub assets affecting UI performance - There is no hard limit here, but if you have many assets, and those assets have many sub-assets, it may be best to turn off sub-asset display. This option only affects how the data is displayed in the Groups window, and does not affect what you can and cannot load at runtime.  The option is available in the groups window under **Tools** > **Show Sprite and Subobject Addresses**.  Disabling this will make the UI more responsive.
* Group hierarchy display - Another UI-only option to help with scale is **Group Hierarchy with Dashes**.  This is available within the inspector of the top level settings. With this enabled, groups that contain dashes '-' in their names will display as if the dashes represented folder hierarchy. This does not affect the actual group name, or the way things are built.  For example, two groups called "x-y-z" and "x-y-w" would display as if inside a folder called "x", there was a folder called "y".  Inside that folder were two groups, called "x-y-z" and "x-y-w". This will not really affect UI responsiveness, but simply makes it easier to browse a large collection of groups. 
* Bundle layout at scale - For more information about how best to set up your layout, see the earlier question: [_Is it better to have many small bundles or a few bigger ones_](AddressablesFAQ.md#Is-it-better-t-have-many-small-bundles-or-a-few-bigger-ones)

=======
* Sub assets affecting UI performance - There is no hard limit here, but if you have many assets, and those assets have many sub-assets, it may be best to turn off sub-asset display. This option only affects how the data is displayed in the Groups window, and does not affect what you can and cannot load at runtime.  The option is available in the groups window under **Tools** > **Groups View** > **Show Sprite and Subobject Addresses**.  Disabling this will make the UI more responsive.
* Group hierarchy display - Another UI-only option to help with scale is **Group Hierarchy with Dashes**.  The option is available in the groups window under **Tools** > **Groups View** > **Group Hierarchy with Dashes**. With this enabled, groups that contain dashes '-' in their names will display as if the dashes represented folder hierarchy. This does not affect the actual group name, or the way things are built.  For example, two groups called "x-y-z" and "x-y-w" would display as if inside a folder called "x", there was a folder called "y".  Inside that folder were two groups, called "x-y-z" and "x-y-w". This will not really affect UI responsiveness, but simply makes it easier to browse a large collection of groups. 
* Bundle layout at scale - For more information about how best to set up your layout, see the earlier question: [_Is it better to have many small bundles or a few bigger ones_](AddressablesFAQ.md#faq-bundle-size)

<a name="faq-load-modes"></a>
### What Asset Load Mode to use?
For most platforms and collection of content, it is recommended to use `Requested Asset and Dependencies`. This mode will only load what is required for the Assets requested with `LoadAssetAsync` or `LoadAssetsAsync`.
This prevents situations where Assets are loaded into memory that are not used.

Performance in situations where you will load all Assets that are packed together, such as a loading screen. Most types of content will have either have similar or improved performance when loading each individually using `Requested Asset and Dependencies` mode.
Loading performance can vary between content type. As an example, large counts of serialised data such as Prefabs or ScriptableObjects with direct references to other serialised data will load faster using `All Packed Assets and Dependencies`. With some other Assets like Textures, it is often more performant to load each Asset individually.
If using [Synchronous Addressables](SynchronousAddressables.md), there is little performance between between Asset load modes. Because of greater flexibility it is recommended to use `Requested Asset and Dependencies` where you know the content will be loaded synchronously.

**Note**: The above examples are taken for Desktop and Mobile. Performance may differ between platforms. `All Packed Assets and Dependencies` mode typically performs better than loading assets individually on the Nintendo Switch.
It is recommended to profile loading performance for your specific content and platform to see what works for your Application.

On loading the first Asset with `All Packed Assets and Dependencies`, all Assets are loaded into memory. Later LoadAssetAsync calls for Assets from that pack will return the preloaded Asset without needing to load it. 
Even though all the Assets in a group and any dependencies are loaded in memory when you use the All Packed Assets and Dependencies option, the reference count of an individual asset is not incremented unless you explicitly load it (or it is a dependency of an asset that you load explicitly). If you later call [`Resources.UnloadUnusedAssets`](https://docs.unity3d.com/ScriptReference/Resources.UnloadUnusedAssets.html), or you load a new Scene using [`LoadSceneMode.Single`](https://docs.unity3d.com/ScriptReference/SceneManagement.LoadSceneMode.html), then any unused assets (those with a reference count of zero) are unloaded.

<a name="faq-internal-naming"></a>
### What are the Internal naming mode implications?
In the [Group Settings](GroupSetting.md) "Internal Asset Naming Mode" and "Internal Bundle ID Mode", can be used to determine how assets and bundles are identified. This affects the bundle data in different ways.

`Internal Asset Naming Mode` determines the identification of assets in AssetBundles and is used to load the asset from the bundle. This value is used as the internalId of the asset Location.
Changing this setting affects a bundles CRC and Hash value.

* `Full Path` is recommended to use during development. This option is the path of the asset in your project. This allows you to identify Assets being loaded by their ID if needed.
* `Filename` can also be used to identify an asset as with the full path. **Note**: You cannot have multiple assets with the same name.
* `GUID` is a deterministic value for the asset.
* `Dynamic` is recommended to use for release. This option generates the smallest unique length of the asset GUID. Resulting in a reduction of data in the AssetBundle and catalog, and lower runtime memory overhead.

`Internal Bundle Id Mode` determines how an AssetBundle is identified internally. This affects how an AssetBundle locates dependencies that are contained in other bundles. Changing this value affects the CRC and Hash of this bundle and all other bundles that reference it.

* `Group Guid` is recommended, this is unique per Group and does not change.
* `Group Guid Project Id Hash` uses a combination of the Group GUID and the Cloud Project Id (if Cloud Services are enabled). This changes if the Project is bound to a different Cloud Project Id.
* `Group Guid Project Id Entries Hash` includes all the asset entries in the Group, and can change where adding or removing entries to the Group occurs. This setting should be used with caution.

<a name="faq-edit-loaded-assets"></a>
### Is it safe to edit loaded Assets?
When editing Assets loaded from Bundles, in a Player or when using "Use Existing Build (requires built groups)" playmode setting. The Assets are loaded from the Bundle and only exist in memory. Changes cannot be written back to the Bundle on disk, and any modifications to the Object in memory do not persist between sessions.

This is different when using "Use Asset Database (fastest)" or "Simulate Groups (advanced)" playmode settings, in these modes the Assets are loaded from the Project files. Any modifications that are made to loaded Asset modifies the Project Asset, and are saved to file.

In order to prevent this, when making runtime changes, create a new instance of the Object to modify and use as the Object to create an instance of with the Instantiate method. As shown in the example code below. 

```
var op = Addressables.LoadAssetAsync<GameObject>("myKey");
yield return op;
if (op.Result != null)
{
    GameObject inst = UnityEngine.Object.Instantiate(op.Result);
    // can now use and safely make edits to inst, without the source Project Asset being changed.
}
```

**Please Note**, When instancing an Object:
* The AsyncOperationHandle or original Asset must be used when releasing the Asset, not the instance.
* Instantiating an Asset that has references to other Assets does not create new instances other those referenced Assets. The references remain targeting the Project Asset.
* Unity Methods are invoked on the new instance, such as Start, OnEnable, and OnDisable.

<a name="faq-get-address"></a>
>>>>>>> f473b29b
### Is it possible to retrieve the address of an asset or reference at runtime?
In the most general case, loaded assets no longer have a tie to their address or `IResourceLocation`. There are ways, however, to get the properly associated `IResourceLocation` and use that to read the field PrimaryKey. The PrimaryKey field will be set to the assets's address unless "Include Address In Catalog" is disabled for the group this object came from. In that case, the PrimaryKey will be the next item in the list of keys (probably a GUID, but possibly a Label or empty string). 

#### Examples

Retrieving an address of an AssetReference. This can be done by looking up the Location associated with that reference, and getting the PrimaryKey:

```
var op = Addressables.LoadResourceLocationsAsync(MyRef1);
yield return op;
if (op.Status == AsyncOperationStatus.Succeeded &&
	op.Result != null &&
	op.Result.Count > 0)
{
	Debug.Log("address is: " + op.Result[0].PrimaryKey);
}
```

Loading multiple assets by label, but associating each with their address. Here, again LoadResourceLocationsAsync is needed:

```
Dictionary<string, GameObject> _preloadedObjects = new Dictionary<string, GameObject>();
private IEnumerator PreloadHazards()
{
	//find all the locations with label "SpaceHazards"
	var loadResourceLocationsHandle = Addressables.LoadResourceLocationsAsync("SpaceHazards", typeof(GameObject));
	if( !loadResourceLocationsHandle.IsDone )
		yield return loadResourceLocationsHandle;
	
	//start each location loading
	List<AsyncOperationHandle> opList = new List<AsyncOperationHandle>();
	foreach (IResourceLocation location in loadResourceLocationsHandle.Result)
	{
		AsyncOperationHandle<GameObject> loadAssetHandle = Addressables.LoadAssetAsync<GameObject>(location);
		loadAssetHandle.Completed += obj => { _preloadedObjects.Add(location.PrimaryKey, obj.Result); };
		opList.Add(loadAssetHandle);
	}
	
	//create a GroupOperation to wait on all the above loads at once. 
	var groupOp = Addressables.ResourceManager.CreateGenericGroupOperation(opList);
	if( !groupOp.IsDone )
		yield return groupOp;
	
	Addressables.Release(loadResourceLocationsHandle);

	//take a gander at our results.
	foreach (var item in _preloadedObjects)
	{
		Debug.Log(item.Key + " - " + item.Value.name);
	}
}
```

<<<<<<< HEAD
=======
<a name="faq-build-while-compiling"></a>
### Can I build Addressables when recompiling scripts?
If you have a pre-build step that triggers a domain reload, then you must take special care that the Addressables build itself does not start until after the domain reload is finished.

Using methods such as setting scripting define symbols ([PlayerSettings.SetScriptingDefineSymbolsForGroup](https://docs.unity3d.com/ScriptReference/PlayerSettings.SetScriptingDefineSymbolsForGroup.html)) or switching active build target ([EditorUserBuildSettings.SwitchActiveBuildTarget](https://docs.unity3d.com/ScriptReference/EditorUserBuildSettings.SwitchActiveBuildTarget.html)), triggers scripts to recompile and reload. The execution of the Editor code will continue with the currently loaded domain until the domain reloads and execution stops. Any [platform dependant compilation](https://docs.unity3d.com/Manual/PlatformDependentCompilation.html) or custom defines will not be set until after the domain reloads. This can lead to unexpected issues where code relies on these defines to build correctly, and can be easily missed.

#### Best Practice
When building via commandline arguments or CI, Unity recommends restarting the Editor for each desired platform using [command line arguments](https://docs.unity3d.com/Manual/CommandLineArguments.html). This ensures that scripts are compiled for a platform before -executeMethod is invoked.

#### Is there a safe way to change scripts before building?
To switch Platform, or modify Editor scripts in code and then continue with the defines set, a domain reload must be performed. Note in this case, -quit argument should not be used or the Editor will exit immediately after execution of the invoked method.

When the domain reloads, InitialiseOnLoad is invoked. The code below demonstrates how to set scripting define symbols and react to those in the Editor code, building Addressables after the domain reload completes. The same process can be done for switching platforms and [platform dependant compilation](https://docs.unity3d.com/Manual/PlatformDependentCompilation.html).

```
[InitializeOnLoad]
public class BuildWithScriptingDefinesExample
{
    static BuildWithScriptingDefinesExample()
    {
        bool toBuild = SessionState.GetBool("BuildAddressables", false);
        SessionState.EraseBool("BuildAddressables");
        if (toBuild)
        {
            Debug.Log("Domain reload complete, building Addressables as requested");
            BuildAddressablesAndRevertDefines();
        }
    }

    [MenuItem("Build/Addressables with script define")]
    public static void BuildTest()
    {
#if !MYDEFINEHERE
        Debug.Log("Setting up SessionState to inform an Addressables build is requested on next Domain Reload");
        SessionState.SetBool("BuildAddressables", true);
        string originalDefines = PlayerSettings.GetScriptingDefineSymbolsForGroup(EditorUserBuildSettings.selectedBuildTargetGroup);
        string newDefines = string.IsNullOrEmpty(originalDefines) ? "MYDEFINEHERE" : originalDefines + ";MYDEFINEHERE";
        Debug.Log("Setting Scripting Defines, this will then start compiling and begin a domain reload of the Editor Scripts.");
        PlayerSettings.SetScriptingDefineSymbolsForGroup(EditorUserBuildSettings.selectedBuildTargetGroup, newDefines);
#endif
    }

    static void BuildAddressablesAndRevertDefines()
    {
#if MYDEFINEHERE
        Debug.Log("Correct scripting defines set for desired build");
        AddressableAssetSettings.BuildPlayerContent();
        string originalDefines = PlayerSettings.GetScriptingDefineSymbolsForGroup(EditorUserBuildSettings.selectedBuildTargetGroup);
        if (originalDefines.Contains(";MYDEFINEHERE"))
            originalDefines = originalDefines.Replace(";MYDEFINEHERE", "");
        else
            originalDefines = originalDefines.Replace("MYDEFINEHERE", "");
        PlayerSettings.SetScriptingDefineSymbolsForGroup(EditorUserBuildSettings.selectedBuildTargetGroup, originalDefines);
        AssetDatabase.SaveAssets();
#endif
        EditorApplication.Exit(0);
    }
}
``` 

<a name="faq-monoscript-changes"></a>
### What changes to scripts require rebuilding Addressables?
Classes in Addressables content are referenced using a MonoScript object. Which defines a class using the Assembly name, [Namespace], and class name or the referenced class.

When loading content at runtime the MonoScript is used to load and create and instance of the runtime class from the player assemblies.
Changes to MonoScripts need to be consistent between the Player and the built Addressables content. Both the player and Addressables content must be rebuilt in order to load the classes correctly.

The following can result in changes to the MonoScript data:
- Moving the script file to a location that comes under another [Assembly Definition File]
- Changing the name of the [Assembly Definition File] containing the class
- Adding or Changing the class [Namespace]
- Changing the class name

#### How to minimise changes to bundles
Content bundles can be large, and having to update the whole bundle for small changes can result in a large amount of data being updated for a small change to the MonoScript.
Enabling the "MonoScript Bundle Naming Prefix" option in the [Addressables settings] will build an asset bundle that contains the MonoScript objects, separate to your serialised data.
If there are no changes to the serialised class data then only the MonoScript bundle will have changed and other bundles will not need to be updated.
>>>>>>> f473b29b

[Addressables settings]: xref:addressables-asset-settings#build
[Assembly Definition File]: https://docs.unity3d.com/Manual/ScriptCompilationAssemblyDefinitionFiles.html
[Namespace]: https://docs.unity3d.com/Manual/Namespaces.html<|MERGE_RESOLUTION|>--- conflicted
+++ resolved
@@ -1,267 +1,249 @@
----
-uid:  addressables-faq
----
-
-# Addressables FAQ
-
-<a name="faq-bundle-size"></a>
-### Is it better to have many small bundles or a few bigger ones?
-There are a few key factors that go into deciding how many bundles to generate.
-First, it's important to note that you control how many bundles you have both by how large your groups are, and by the groups' build settings.  "Pack Together" for example, creates one bundle per group, while "Pack Separately" creates many.  See [schema build settings for more information](xref:UnityEditor.AddressableAssets.Settings.GroupSchemas.BundledAssetGroupSchema.BundleMode).
-
-Once you know how to control bundle layout, the decision of how to set these up will be game specific.  Here are key pieces of data to help make that decision:
-
-Dangers of too many bundles:
-* Each bundle has memory overhead.  Details are [on the memory management page](MemoryManagement.md#assetbundle-memory-overhead). This is tied to a number of factors, outlined on that page, but the short version is that this overhead can be significant.  If you anticipate 100's or even 1000's of bundles loaded in memory at once, this could mean a noticeable amount of memory eaten up.
-* There are concurrency limits for downloading bundles.  If you have 1000's of bundles you need all at once, they cannot not all be downloaded at the same time.  Some number will be downloaded, and as they finish, more will trigger. In practice this is a fairly minor concern, so minor that you'll often be gated by the total size of your download, rather than how many bundles it's broken into.
-* Bundle information can bloat the catalog.  To be able to download or load catalogs, we store string-based information about your bundles.  1000's of bundles worth of data can greatly increase the size of the catalog.
-* Greater likelihood of duplicated assets. Say two materials are marked as Addressable and each depend on the same texture. If they are in the same bundle, then the texture is pulled in once, and referenced by both. If they are in separate bundles, and the texture is not itself Addressable, then it will be duplicated. You then either need to mark the texture as Addressable, accept the duplication, or put the materials in the same bundle. 
-
-Dangers of too few bundles:
-* The UnityWebRequest (which we use to download) does not resume failed downloads.  So if a large bundle is downloading and your user loses connection, the download is started over once they regain connection. 
-* Items can be loaded individually from bundles, but cannot be unloaded individually.  For example, if you have 10 materials in a bundle, load all 10, then tell Addressables to release 9 of them, all 10 will likely be in memory.  This is also covered [on the memory management page](MemoryManagement.md#when-is-memory-cleared).
-
-<a name="faq-best-compression"></a>
-### What compression settings are best?
-Addressables provides three different options for bundle compression: Uncompressed, LZ4, and LZMA.  Generally speaking, LZ4 should be used for local content, and LZMA for remote, but more details are outlined below as there can be exceptions to this.  
-You can set the compression option using the Advanced settings on each group. Compression does not affect in-memory size of your loaded content. 
-* Uncompressed - This option is largest on disk, and generally fasted to load.  If your game happens to have space to spare, this option should at least be considered for local content.  A key advantage of uncompressed bundles is how they handle being patched.  If you are developing for a platform where the platform itself provides patching (such as Steam or Switch), uncompressed bundles provide the most accurate (smallest) patching.  Either of the other compression options will cause at least some bloat of patches.
-* LZ4 - If Uncompressed is not a viable option, then LZ4 should be used for all other local content.  This is a chunk-based compression which provides the ability to load parts of the file without needing to load it in its entirety. 
-* LZMA - LZMA should be used for all remote content, but not for any local content.  It provides the smallest bundle size, but is slow to load. If you were to store local bundles in LZMA you could create a smaller player, but load times would be significantly worse than uncompressed or LZ4. For downloaded bundles, we avoid the slow load time by recompressing the downloaded bundle when storing it in the AssetBundle cache.  By default, bundles will be stored in the cache Uncompressed.  If you wish to compress the cache with LZ4, you can do so by creating a [`CacheInitializationSettings`](xref:UnityEditor.AddressableAssets.Settings.CacheInitializationSettings).  See [Initialization Objects](xref:addressables-api-initialize-async#initialization-objects) for more information about setting this up. 
-
-> [!NOTE] 
-> LZMA AssetBundle compression is not available for AssetBundles on WebGL. LZ4 compression can be used instead. For more WebGL AssetBundle information, see [Building and running a WebGL project](xref:webgl-building#AssetBundles).
-
-Note that the hardware characteristics of a platform can mean that uncompressed bundles are not always the fastest to load.  The maximum speed of loading uncompressed bundles is gated by IO speed, while the speed of loading LZ4-compressed bundles can be gated by either IO speed or CPU, depending on hardware.  On most platforms, loading LZ4-compressed bundles is CPU bound, and loading uncompressed bundles will be faster. On platforms that have low IO speeds and high CPU speeds, LZ4 loading can be faster. It is always a good practice to run performance analysis to validate whether your game fits the common patterns, or needs some unique tweaking.
-
-More information on Unity's compression selection is available in the [Asset Bundle documentation](https://docs.unity3d.com/Manual/AssetBundles-Cache.html).  
-
-<a name="faq-minimize-catalog-size"></a>
-### Are there ways to miminize the catalog size?
-Currently there are two optimizations available.
-<<<<<<< HEAD
-1. Compress the local catalog.  If your primary concern is how big the catalog is in your build, there is an option in the inspector for the top level settings of **Compress Local Catalog**. This option builds catalog that ships with your game into an asset bundle. Compressing the catalog makes the file itself smaller, but note that this does increase catalog load time.  
-=======
-1. Compress the local catalog.  If your primary concern is how big the catalog is in your build, there is an option in the inspector for the top level settings of **Compress Local Catalog**. This option builds catalog that ships with your game into an AssetBundle. Compressing the catalog makes the file itself smaller, but note that this does increase catalog load time.  
->>>>>>> f473b29b
-2. Disable built-in scenes and Resources.  Addressables provides the ability to load content from Resources and from the built-in scenes list. By default this feature is on, which can bloat the catalog if you do not need this feature.  To disable it, select the "Built In Data" group within the Groups window (**Window** > **Asset Management** > **Addressables** > **Groups**). From the settings for that group, you can uncheck "Include Resources Folders" and "Include Build Settings Scenes". Unchecking these options only removes the references to those asset types from the Addressables catalog.  The content itself is still built into the player you create, and you can still load it via legacy API. 
-
-<a name="faq-content-state-file"></a>
-### What is addressables_content_state?
-<<<<<<< HEAD
-After every content build of Addressables, we produce an addressables_content_state.bin file, which is saved to the folder path defined in the Addressable Assets Settings value "Content State build Path" appended with /<Platform>. If this value is empty, the default location will be the `Assets/AddressableAssetsData/<Platform>/` folder of your Unity project.
-=======
-After every new Addressable content build, we produce an addressables_content_state.bin file, which is saved to the folder path defined in the Addressable Assets Settings value "Content State build Path" appended with /<Platform>.  A new content build here is defined as a content build that is not part of the [content update workflow](ContentUpdateWorkflow.md). If this value is empty, the default location will be the `Assets/AddressableAssetsData/<Platform>/` folder of your Unity project.
->>>>>>> f473b29b
-This file is critical to our [content update workflow](ContentUpdateWorkflow.md). If you are not doing any content updates, you can completely ignore this file.
-If you are planning to do content updates, you will need the version of this file produced for the previous release. We recommend checking it into version control and creating a branch each time you release a player build.  More information is available on our [content update workflow page](ContentUpdateWorkflow.md).
-
-<a name="faq-scale-implications"></a>
-### What are possible scale implications?
-As your project grows larger, keep an eye on the following aspects of your assets and bundles:
-* Total bundle size - Historically Unity has not supported files larger than 4GB.  This has been fixed in some recent editor versions, but there can still be issues. It is recommended to keep the content of a given bundle under this limit for best compatibility across all platforms.  
-<<<<<<< HEAD
-* Sub assets affecting UI performance - There is no hard limit here, but if you have many assets, and those assets have many sub-assets, it may be best to turn off sub-asset display. This option only affects how the data is displayed in the Groups window, and does not affect what you can and cannot load at runtime.  The option is available in the groups window under **Tools** > **Show Sprite and Subobject Addresses**.  Disabling this will make the UI more responsive.
-* Group hierarchy display - Another UI-only option to help with scale is **Group Hierarchy with Dashes**.  This is available within the inspector of the top level settings. With this enabled, groups that contain dashes '-' in their names will display as if the dashes represented folder hierarchy. This does not affect the actual group name, or the way things are built.  For example, two groups called "x-y-z" and "x-y-w" would display as if inside a folder called "x", there was a folder called "y".  Inside that folder were two groups, called "x-y-z" and "x-y-w". This will not really affect UI responsiveness, but simply makes it easier to browse a large collection of groups. 
-* Bundle layout at scale - For more information about how best to set up your layout, see the earlier question: [_Is it better to have many small bundles or a few bigger ones_](AddressablesFAQ.md#Is-it-better-t-have-many-small-bundles-or-a-few-bigger-ones)
-
-=======
-* Sub assets affecting UI performance - There is no hard limit here, but if you have many assets, and those assets have many sub-assets, it may be best to turn off sub-asset display. This option only affects how the data is displayed in the Groups window, and does not affect what you can and cannot load at runtime.  The option is available in the groups window under **Tools** > **Groups View** > **Show Sprite and Subobject Addresses**.  Disabling this will make the UI more responsive.
-* Group hierarchy display - Another UI-only option to help with scale is **Group Hierarchy with Dashes**.  The option is available in the groups window under **Tools** > **Groups View** > **Group Hierarchy with Dashes**. With this enabled, groups that contain dashes '-' in their names will display as if the dashes represented folder hierarchy. This does not affect the actual group name, or the way things are built.  For example, two groups called "x-y-z" and "x-y-w" would display as if inside a folder called "x", there was a folder called "y".  Inside that folder were two groups, called "x-y-z" and "x-y-w". This will not really affect UI responsiveness, but simply makes it easier to browse a large collection of groups. 
-* Bundle layout at scale - For more information about how best to set up your layout, see the earlier question: [_Is it better to have many small bundles or a few bigger ones_](AddressablesFAQ.md#faq-bundle-size)
-
-<a name="faq-load-modes"></a>
-### What Asset Load Mode to use?
-For most platforms and collection of content, it is recommended to use `Requested Asset and Dependencies`. This mode will only load what is required for the Assets requested with `LoadAssetAsync` or `LoadAssetsAsync`.
-This prevents situations where Assets are loaded into memory that are not used.
-
-Performance in situations where you will load all Assets that are packed together, such as a loading screen. Most types of content will have either have similar or improved performance when loading each individually using `Requested Asset and Dependencies` mode.
-Loading performance can vary between content type. As an example, large counts of serialised data such as Prefabs or ScriptableObjects with direct references to other serialised data will load faster using `All Packed Assets and Dependencies`. With some other Assets like Textures, it is often more performant to load each Asset individually.
-If using [Synchronous Addressables](SynchronousAddressables.md), there is little performance between between Asset load modes. Because of greater flexibility it is recommended to use `Requested Asset and Dependencies` where you know the content will be loaded synchronously.
-
-**Note**: The above examples are taken for Desktop and Mobile. Performance may differ between platforms. `All Packed Assets and Dependencies` mode typically performs better than loading assets individually on the Nintendo Switch.
-It is recommended to profile loading performance for your specific content and platform to see what works for your Application.
-
-On loading the first Asset with `All Packed Assets and Dependencies`, all Assets are loaded into memory. Later LoadAssetAsync calls for Assets from that pack will return the preloaded Asset without needing to load it. 
-Even though all the Assets in a group and any dependencies are loaded in memory when you use the All Packed Assets and Dependencies option, the reference count of an individual asset is not incremented unless you explicitly load it (or it is a dependency of an asset that you load explicitly). If you later call [`Resources.UnloadUnusedAssets`](https://docs.unity3d.com/ScriptReference/Resources.UnloadUnusedAssets.html), or you load a new Scene using [`LoadSceneMode.Single`](https://docs.unity3d.com/ScriptReference/SceneManagement.LoadSceneMode.html), then any unused assets (those with a reference count of zero) are unloaded.
-
-<a name="faq-internal-naming"></a>
-### What are the Internal naming mode implications?
-In the [Group Settings](GroupSetting.md) "Internal Asset Naming Mode" and "Internal Bundle ID Mode", can be used to determine how assets and bundles are identified. This affects the bundle data in different ways.
-
-`Internal Asset Naming Mode` determines the identification of assets in AssetBundles and is used to load the asset from the bundle. This value is used as the internalId of the asset Location.
-Changing this setting affects a bundles CRC and Hash value.
-
-* `Full Path` is recommended to use during development. This option is the path of the asset in your project. This allows you to identify Assets being loaded by their ID if needed.
-* `Filename` can also be used to identify an asset as with the full path. **Note**: You cannot have multiple assets with the same name.
-* `GUID` is a deterministic value for the asset.
-* `Dynamic` is recommended to use for release. This option generates the smallest unique length of the asset GUID. Resulting in a reduction of data in the AssetBundle and catalog, and lower runtime memory overhead.
-
-`Internal Bundle Id Mode` determines how an AssetBundle is identified internally. This affects how an AssetBundle locates dependencies that are contained in other bundles. Changing this value affects the CRC and Hash of this bundle and all other bundles that reference it.
-
-* `Group Guid` is recommended, this is unique per Group and does not change.
-* `Group Guid Project Id Hash` uses a combination of the Group GUID and the Cloud Project Id (if Cloud Services are enabled). This changes if the Project is bound to a different Cloud Project Id.
-* `Group Guid Project Id Entries Hash` includes all the asset entries in the Group, and can change where adding or removing entries to the Group occurs. This setting should be used with caution.
-
-<a name="faq-edit-loaded-assets"></a>
-### Is it safe to edit loaded Assets?
-When editing Assets loaded from Bundles, in a Player or when using "Use Existing Build (requires built groups)" playmode setting. The Assets are loaded from the Bundle and only exist in memory. Changes cannot be written back to the Bundle on disk, and any modifications to the Object in memory do not persist between sessions.
-
-This is different when using "Use Asset Database (fastest)" or "Simulate Groups (advanced)" playmode settings, in these modes the Assets are loaded from the Project files. Any modifications that are made to loaded Asset modifies the Project Asset, and are saved to file.
-
-In order to prevent this, when making runtime changes, create a new instance of the Object to modify and use as the Object to create an instance of with the Instantiate method. As shown in the example code below. 
-
-```
-var op = Addressables.LoadAssetAsync<GameObject>("myKey");
-yield return op;
-if (op.Result != null)
-{
-    GameObject inst = UnityEngine.Object.Instantiate(op.Result);
-    // can now use and safely make edits to inst, without the source Project Asset being changed.
-}
-```
-
-**Please Note**, When instancing an Object:
-* The AsyncOperationHandle or original Asset must be used when releasing the Asset, not the instance.
-* Instantiating an Asset that has references to other Assets does not create new instances other those referenced Assets. The references remain targeting the Project Asset.
-* Unity Methods are invoked on the new instance, such as Start, OnEnable, and OnDisable.
-
-<a name="faq-get-address"></a>
->>>>>>> f473b29b
-### Is it possible to retrieve the address of an asset or reference at runtime?
-In the most general case, loaded assets no longer have a tie to their address or `IResourceLocation`. There are ways, however, to get the properly associated `IResourceLocation` and use that to read the field PrimaryKey. The PrimaryKey field will be set to the assets's address unless "Include Address In Catalog" is disabled for the group this object came from. In that case, the PrimaryKey will be the next item in the list of keys (probably a GUID, but possibly a Label or empty string). 
-
-#### Examples
-
-Retrieving an address of an AssetReference. This can be done by looking up the Location associated with that reference, and getting the PrimaryKey:
-
-```
-var op = Addressables.LoadResourceLocationsAsync(MyRef1);
-yield return op;
-if (op.Status == AsyncOperationStatus.Succeeded &&
-	op.Result != null &&
-	op.Result.Count > 0)
-{
-	Debug.Log("address is: " + op.Result[0].PrimaryKey);
-}
-```
-
-Loading multiple assets by label, but associating each with their address. Here, again LoadResourceLocationsAsync is needed:
-
-```
-Dictionary<string, GameObject> _preloadedObjects = new Dictionary<string, GameObject>();
-private IEnumerator PreloadHazards()
-{
-	//find all the locations with label "SpaceHazards"
-	var loadResourceLocationsHandle = Addressables.LoadResourceLocationsAsync("SpaceHazards", typeof(GameObject));
-	if( !loadResourceLocationsHandle.IsDone )
-		yield return loadResourceLocationsHandle;
-	
-	//start each location loading
-	List<AsyncOperationHandle> opList = new List<AsyncOperationHandle>();
-	foreach (IResourceLocation location in loadResourceLocationsHandle.Result)
-	{
-		AsyncOperationHandle<GameObject> loadAssetHandle = Addressables.LoadAssetAsync<GameObject>(location);
-		loadAssetHandle.Completed += obj => { _preloadedObjects.Add(location.PrimaryKey, obj.Result); };
-		opList.Add(loadAssetHandle);
-	}
-	
-	//create a GroupOperation to wait on all the above loads at once. 
-	var groupOp = Addressables.ResourceManager.CreateGenericGroupOperation(opList);
-	if( !groupOp.IsDone )
-		yield return groupOp;
-	
-	Addressables.Release(loadResourceLocationsHandle);
-
-	//take a gander at our results.
-	foreach (var item in _preloadedObjects)
-	{
-		Debug.Log(item.Key + " - " + item.Value.name);
-	}
-}
-```
-
-<<<<<<< HEAD
-=======
-<a name="faq-build-while-compiling"></a>
-### Can I build Addressables when recompiling scripts?
-If you have a pre-build step that triggers a domain reload, then you must take special care that the Addressables build itself does not start until after the domain reload is finished.
-
-Using methods such as setting scripting define symbols ([PlayerSettings.SetScriptingDefineSymbolsForGroup](https://docs.unity3d.com/ScriptReference/PlayerSettings.SetScriptingDefineSymbolsForGroup.html)) or switching active build target ([EditorUserBuildSettings.SwitchActiveBuildTarget](https://docs.unity3d.com/ScriptReference/EditorUserBuildSettings.SwitchActiveBuildTarget.html)), triggers scripts to recompile and reload. The execution of the Editor code will continue with the currently loaded domain until the domain reloads and execution stops. Any [platform dependant compilation](https://docs.unity3d.com/Manual/PlatformDependentCompilation.html) or custom defines will not be set until after the domain reloads. This can lead to unexpected issues where code relies on these defines to build correctly, and can be easily missed.
-
-#### Best Practice
-When building via commandline arguments or CI, Unity recommends restarting the Editor for each desired platform using [command line arguments](https://docs.unity3d.com/Manual/CommandLineArguments.html). This ensures that scripts are compiled for a platform before -executeMethod is invoked.
-
-#### Is there a safe way to change scripts before building?
-To switch Platform, or modify Editor scripts in code and then continue with the defines set, a domain reload must be performed. Note in this case, -quit argument should not be used or the Editor will exit immediately after execution of the invoked method.
-
-When the domain reloads, InitialiseOnLoad is invoked. The code below demonstrates how to set scripting define symbols and react to those in the Editor code, building Addressables after the domain reload completes. The same process can be done for switching platforms and [platform dependant compilation](https://docs.unity3d.com/Manual/PlatformDependentCompilation.html).
-
-```
-[InitializeOnLoad]
-public class BuildWithScriptingDefinesExample
-{
-    static BuildWithScriptingDefinesExample()
-    {
-        bool toBuild = SessionState.GetBool("BuildAddressables", false);
-        SessionState.EraseBool("BuildAddressables");
-        if (toBuild)
-        {
-            Debug.Log("Domain reload complete, building Addressables as requested");
-            BuildAddressablesAndRevertDefines();
-        }
-    }
-
-    [MenuItem("Build/Addressables with script define")]
-    public static void BuildTest()
-    {
-#if !MYDEFINEHERE
-        Debug.Log("Setting up SessionState to inform an Addressables build is requested on next Domain Reload");
-        SessionState.SetBool("BuildAddressables", true);
-        string originalDefines = PlayerSettings.GetScriptingDefineSymbolsForGroup(EditorUserBuildSettings.selectedBuildTargetGroup);
-        string newDefines = string.IsNullOrEmpty(originalDefines) ? "MYDEFINEHERE" : originalDefines + ";MYDEFINEHERE";
-        Debug.Log("Setting Scripting Defines, this will then start compiling and begin a domain reload of the Editor Scripts.");
-        PlayerSettings.SetScriptingDefineSymbolsForGroup(EditorUserBuildSettings.selectedBuildTargetGroup, newDefines);
-#endif
-    }
-
-    static void BuildAddressablesAndRevertDefines()
-    {
-#if MYDEFINEHERE
-        Debug.Log("Correct scripting defines set for desired build");
-        AddressableAssetSettings.BuildPlayerContent();
-        string originalDefines = PlayerSettings.GetScriptingDefineSymbolsForGroup(EditorUserBuildSettings.selectedBuildTargetGroup);
-        if (originalDefines.Contains(";MYDEFINEHERE"))
-            originalDefines = originalDefines.Replace(";MYDEFINEHERE", "");
-        else
-            originalDefines = originalDefines.Replace("MYDEFINEHERE", "");
-        PlayerSettings.SetScriptingDefineSymbolsForGroup(EditorUserBuildSettings.selectedBuildTargetGroup, originalDefines);
-        AssetDatabase.SaveAssets();
-#endif
-        EditorApplication.Exit(0);
-    }
-}
-``` 
-
-<a name="faq-monoscript-changes"></a>
-### What changes to scripts require rebuilding Addressables?
-Classes in Addressables content are referenced using a MonoScript object. Which defines a class using the Assembly name, [Namespace], and class name or the referenced class.
-
-When loading content at runtime the MonoScript is used to load and create and instance of the runtime class from the player assemblies.
-Changes to MonoScripts need to be consistent between the Player and the built Addressables content. Both the player and Addressables content must be rebuilt in order to load the classes correctly.
-
-The following can result in changes to the MonoScript data:
-- Moving the script file to a location that comes under another [Assembly Definition File]
-- Changing the name of the [Assembly Definition File] containing the class
-- Adding or Changing the class [Namespace]
-- Changing the class name
-
-#### How to minimise changes to bundles
-Content bundles can be large, and having to update the whole bundle for small changes can result in a large amount of data being updated for a small change to the MonoScript.
-Enabling the "MonoScript Bundle Naming Prefix" option in the [Addressables settings] will build an asset bundle that contains the MonoScript objects, separate to your serialised data.
-If there are no changes to the serialised class data then only the MonoScript bundle will have changed and other bundles will not need to be updated.
->>>>>>> f473b29b
-
-[Addressables settings]: xref:addressables-asset-settings#build
-[Assembly Definition File]: https://docs.unity3d.com/Manual/ScriptCompilationAssemblyDefinitionFiles.html
+---
+uid:  addressables-faq
+---
+
+# Addressables FAQ
+
+<a name="faq-bundle-size"></a>
+### Is it better to have many small bundles or a few bigger ones?
+There are a few key factors that go into deciding how many bundles to generate.
+First, it's important to note that you control how many bundles you have both by how large your groups are, and by the groups' build settings.  "Pack Together" for example, creates one bundle per group, while "Pack Separately" creates many.  See [schema build settings for more information](xref:UnityEditor.AddressableAssets.Settings.GroupSchemas.BundledAssetGroupSchema.BundleMode).
+
+Once you know how to control bundle layout, the decision of how to set these up will be game specific.  Here are key pieces of data to help make that decision:
+
+Dangers of too many bundles:
+* Each bundle has memory overhead.  Details are [on the memory management page](MemoryManagement.md#assetbundle-memory-overhead). This is tied to a number of factors, outlined on that page, but the short version is that this overhead can be significant.  If you anticipate 100's or even 1000's of bundles loaded in memory at once, this could mean a noticeable amount of memory eaten up.
+* There are concurrency limits for downloading bundles.  If you have 1000's of bundles you need all at once, they cannot not all be downloaded at the same time.  Some number will be downloaded, and as they finish, more will trigger. In practice this is a fairly minor concern, so minor that you'll often be gated by the total size of your download, rather than how many bundles it's broken into.
+* Bundle information can bloat the catalog.  To be able to download or load catalogs, we store string-based information about your bundles.  1000's of bundles worth of data can greatly increase the size of the catalog.
+* Greater likelihood of duplicated assets. Say two materials are marked as Addressable and each depend on the same texture. If they are in the same bundle, then the texture is pulled in once, and referenced by both. If they are in separate bundles, and the texture is not itself Addressable, then it will be duplicated. You then either need to mark the texture as Addressable, accept the duplication, or put the materials in the same bundle. 
+
+Dangers of too few bundles:
+* The UnityWebRequest (which we use to download) does not resume failed downloads.  So if a large bundle is downloading and your user loses connection, the download is started over once they regain connection. 
+* Items can be loaded individually from bundles, but cannot be unloaded individually.  For example, if you have 10 materials in a bundle, load all 10, then tell Addressables to release 9 of them, all 10 will likely be in memory.  This is also covered [on the memory management page](MemoryManagement.md#when-is-memory-cleared).
+
+<a name="faq-best-compression"></a>
+### What compression settings are best?
+Addressables provides three different options for bundle compression: Uncompressed, LZ4, and LZMA.  Generally speaking, LZ4 should be used for local content, and LZMA for remote, but more details are outlined below as there can be exceptions to this.  
+You can set the compression option using the Advanced settings on each group. Compression does not affect in-memory size of your loaded content. 
+* Uncompressed - This option is largest on disk, and generally fasted to load.  If your game happens to have space to spare, this option should at least be considered for local content.  A key advantage of uncompressed bundles is how they handle being patched.  If you are developing for a platform where the platform itself provides patching (such as Steam or Switch), uncompressed bundles provide the most accurate (smallest) patching.  Either of the other compression options will cause at least some bloat of patches.
+* LZ4 - If Uncompressed is not a viable option, then LZ4 should be used for all other local content.  This is a chunk-based compression which provides the ability to load parts of the file without needing to load it in its entirety. 
+* LZMA - LZMA should be used for all remote content, but not for any local content.  It provides the smallest bundle size, but is slow to load. If you were to store local bundles in LZMA you could create a smaller player, but load times would be significantly worse than uncompressed or LZ4. For downloaded bundles, we avoid the slow load time by recompressing the downloaded bundle when storing it in the AssetBundle cache.  By default, bundles will be stored in the cache Uncompressed.  If you wish to compress the cache with LZ4, you can do so by creating a [`CacheInitializationSettings`](xref:UnityEditor.AddressableAssets.Settings.CacheInitializationSettings).  See [Initialization Objects](xref:addressables-api-initialize-async#initialization-objects) for more information about setting this up. 
+
+> [!NOTE] 
+> LZMA AssetBundle compression is not available for AssetBundles on WebGL. LZ4 compression can be used instead. For more WebGL AssetBundle information, see [Building and running a WebGL project](xref:webgl-building#AssetBundles).
+
+Note that the hardware characteristics of a platform can mean that uncompressed bundles are not always the fastest to load.  The maximum speed of loading uncompressed bundles is gated by IO speed, while the speed of loading LZ4-compressed bundles can be gated by either IO speed or CPU, depending on hardware.  On most platforms, loading LZ4-compressed bundles is CPU bound, and loading uncompressed bundles will be faster. On platforms that have low IO speeds and high CPU speeds, LZ4 loading can be faster. It is always a good practice to run performance analysis to validate whether your game fits the common patterns, or needs some unique tweaking.
+
+More information on Unity's compression selection is available in the [Asset Bundle documentation](https://docs.unity3d.com/Manual/AssetBundles-Cache.html).  
+
+<a name="faq-minimize-catalog-size"></a>
+### Are there ways to miminize the catalog size?
+Currently there are two optimizations available.
+1. Compress the local catalog.  If your primary concern is how big the catalog is in your build, there is an option in the inspector for the top level settings of **Compress Local Catalog**. This option builds catalog that ships with your game into an AssetBundle. Compressing the catalog makes the file itself smaller, but note that this does increase catalog load time.  
+2. Disable built-in scenes and Resources.  Addressables provides the ability to load content from Resources and from the built-in scenes list. By default this feature is on, which can bloat the catalog if you do not need this feature.  To disable it, select the "Built In Data" group within the Groups window (**Window** > **Asset Management** > **Addressables** > **Groups**). From the settings for that group, you can uncheck "Include Resources Folders" and "Include Build Settings Scenes". Unchecking these options only removes the references to those asset types from the Addressables catalog.  The content itself is still built into the player you create, and you can still load it via legacy API. 
+
+<a name="faq-content-state-file"></a>
+### What is addressables_content_state?
+After every new Addressable content build, we produce an addressables_content_state.bin file, which is saved to the folder path defined in the Addressable Assets Settings value "Content State build Path" appended with /<Platform>.  A new content build here is defined as a content build that is not part of the [content update workflow](ContentUpdateWorkflow.md). If this value is empty, the default location will be the `Assets/AddressableAssetsData/<Platform>/` folder of your Unity project.
+This file is critical to our [content update workflow](ContentUpdateWorkflow.md). If you are not doing any content updates, you can completely ignore this file.
+If you are planning to do content updates, you will need the version of this file produced for the previous release. We recommend checking it into version control and creating a branch each time you release a player build.  More information is available on our [content update workflow page](ContentUpdateWorkflow.md).
+
+<a name="faq-scale-implications"></a>
+### What are possible scale implications?
+As your project grows larger, keep an eye on the following aspects of your assets and bundles:
+* Total bundle size - Historically Unity has not supported files larger than 4GB.  This has been fixed in some recent editor versions, but there can still be issues. It is recommended to keep the content of a given bundle under this limit for best compatibility across all platforms.  
+* Sub assets affecting UI performance - There is no hard limit here, but if you have many assets, and those assets have many sub-assets, it may be best to turn off sub-asset display. This option only affects how the data is displayed in the Groups window, and does not affect what you can and cannot load at runtime.  The option is available in the groups window under **Tools** > **Groups View** > **Show Sprite and Subobject Addresses**.  Disabling this will make the UI more responsive.
+* Group hierarchy display - Another UI-only option to help with scale is **Group Hierarchy with Dashes**.  The option is available in the groups window under **Tools** > **Groups View** > **Group Hierarchy with Dashes**. With this enabled, groups that contain dashes '-' in their names will display as if the dashes represented folder hierarchy. This does not affect the actual group name, or the way things are built.  For example, two groups called "x-y-z" and "x-y-w" would display as if inside a folder called "x", there was a folder called "y".  Inside that folder were two groups, called "x-y-z" and "x-y-w". This will not really affect UI responsiveness, but simply makes it easier to browse a large collection of groups. 
+* Bundle layout at scale - For more information about how best to set up your layout, see the earlier question: [_Is it better to have many small bundles or a few bigger ones_](AddressablesFAQ.md#faq-bundle-size)
+
+<a name="faq-load-modes"></a>
+### What Asset Load Mode to use?
+For most platforms and collection of content, it is recommended to use `Requested Asset and Dependencies`. This mode will only load what is required for the Assets requested with `LoadAssetAsync` or `LoadAssetsAsync`.
+This prevents situations where Assets are loaded into memory that are not used.
+
+Performance in situations where you will load all Assets that are packed together, such as a loading screen. Most types of content will have either have similar or improved performance when loading each individually using `Requested Asset and Dependencies` mode.
+Loading performance can vary between content type. As an example, large counts of serialised data such as Prefabs or ScriptableObjects with direct references to other serialised data will load faster using `All Packed Assets and Dependencies`. With some other Assets like Textures, it is often more performant to load each Asset individually.
+If using [Synchronous Addressables](SynchronousAddressables.md), there is little performance between between Asset load modes. Because of greater flexibility it is recommended to use `Requested Asset and Dependencies` where you know the content will be loaded synchronously.
+
+**Note**: The above examples are taken for Desktop and Mobile. Performance may differ between platforms. `All Packed Assets and Dependencies` mode typically performs better than loading assets individually on the Nintendo Switch.
+It is recommended to profile loading performance for your specific content and platform to see what works for your Application.
+
+On loading the first Asset with `All Packed Assets and Dependencies`, all Assets are loaded into memory. Later LoadAssetAsync calls for Assets from that pack will return the preloaded Asset without needing to load it. 
+Even though all the Assets in a group and any dependencies are loaded in memory when you use the All Packed Assets and Dependencies option, the reference count of an individual asset is not incremented unless you explicitly load it (or it is a dependency of an asset that you load explicitly). If you later call [`Resources.UnloadUnusedAssets`](https://docs.unity3d.com/ScriptReference/Resources.UnloadUnusedAssets.html), or you load a new Scene using [`LoadSceneMode.Single`](https://docs.unity3d.com/ScriptReference/SceneManagement.LoadSceneMode.html), then any unused assets (those with a reference count of zero) are unloaded.
+
+<a name="faq-internal-naming"></a>
+### What are the Internal naming mode implications?
+In the [Group Settings](GroupSetting.md) "Internal Asset Naming Mode" and "Internal Bundle ID Mode", can be used to determine how assets and bundles are identified. This affects the bundle data in different ways.
+
+`Internal Asset Naming Mode` determines the identification of assets in AssetBundles and is used to load the asset from the bundle. This value is used as the internalId of the asset Location.
+Changing this setting affects a bundles CRC and Hash value.
+
+* `Full Path` is recommended to use during development. This option is the path of the asset in your project. This allows you to identify Assets being loaded by their ID if needed.
+* `Filename` can also be used to identify an asset as with the full path. **Note**: You cannot have multiple assets with the same name.
+* `GUID` is a deterministic value for the asset.
+* `Dynamic` is recommended to use for release. This option generates the smallest unique length of the asset GUID. Resulting in a reduction of data in the AssetBundle and catalog, and lower runtime memory overhead.
+
+`Internal Bundle Id Mode` determines how an AssetBundle is identified internally. This affects how an AssetBundle locates dependencies that are contained in other bundles. Changing this value affects the CRC and Hash of this bundle and all other bundles that reference it.
+
+* `Group Guid` is recommended, this is unique per Group and does not change.
+* `Group Guid Project Id Hash` uses a combination of the Group GUID and the Cloud Project Id (if Cloud Services are enabled). This changes if the Project is bound to a different Cloud Project Id.
+* `Group Guid Project Id Entries Hash` includes all the asset entries in the Group, and can change where adding or removing entries to the Group occurs. This setting should be used with caution.
+
+<a name="faq-edit-loaded-assets"></a>
+### Is it safe to edit loaded Assets?
+When editing Assets loaded from Bundles, in a Player or when using "Use Existing Build (requires built groups)" playmode setting. The Assets are loaded from the Bundle and only exist in memory. Changes cannot be written back to the Bundle on disk, and any modifications to the Object in memory do not persist between sessions.
+
+This is different when using "Use Asset Database (fastest)" or "Simulate Groups (advanced)" playmode settings, in these modes the Assets are loaded from the Project files. Any modifications that are made to loaded Asset modifies the Project Asset, and are saved to file.
+
+In order to prevent this, when making runtime changes, create a new instance of the Object to modify and use as the Object to create an instance of with the Instantiate method. As shown in the example code below. 
+
+```
+var op = Addressables.LoadAssetAsync<GameObject>("myKey");
+yield return op;
+if (op.Result != null)
+{
+    GameObject inst = UnityEngine.Object.Instantiate(op.Result);
+    // can now use and safely make edits to inst, without the source Project Asset being changed.
+}
+```
+
+**Please Note**, When instancing an Object:
+* The AsyncOperationHandle or original Asset must be used when releasing the Asset, not the instance.
+* Instantiating an Asset that has references to other Assets does not create new instances other those referenced Assets. The references remain targeting the Project Asset.
+* Unity Methods are invoked on the new instance, such as Start, OnEnable, and OnDisable.
+
+<a name="faq-get-address"></a>
+### Is it possible to retrieve the address of an asset or reference at runtime?
+In the most general case, loaded assets no longer have a tie to their address or `IResourceLocation`. There are ways, however, to get the properly associated `IResourceLocation` and use that to read the field PrimaryKey. The PrimaryKey field will be set to the assets's address unless "Include Address In Catalog" is disabled for the group this object came from. In that case, the PrimaryKey will be the next item in the list of keys (probably a GUID, but possibly a Label or empty string). 
+
+#### Examples
+
+Retrieving an address of an AssetReference. This can be done by looking up the Location associated with that reference, and getting the PrimaryKey:
+
+```
+var op = Addressables.LoadResourceLocationsAsync(MyRef1);
+yield return op;
+if (op.Status == AsyncOperationStatus.Succeeded &&
+	op.Result != null &&
+	op.Result.Count > 0)
+{
+	Debug.Log("address is: " + op.Result[0].PrimaryKey);
+}
+```
+
+Loading multiple assets by label, but associating each with their address. Here, again LoadResourceLocationsAsync is needed:
+
+```
+Dictionary<string, GameObject> _preloadedObjects = new Dictionary<string, GameObject>();
+private IEnumerator PreloadHazards()
+{
+	//find all the locations with label "SpaceHazards"
+	var loadResourceLocationsHandle = Addressables.LoadResourceLocationsAsync("SpaceHazards", typeof(GameObject));
+	if( !loadResourceLocationsHandle.IsDone )
+		yield return loadResourceLocationsHandle;
+	
+	//start each location loading
+	List<AsyncOperationHandle> opList = new List<AsyncOperationHandle>();
+	foreach (IResourceLocation location in loadResourceLocationsHandle.Result)
+	{
+		AsyncOperationHandle<GameObject> loadAssetHandle = Addressables.LoadAssetAsync<GameObject>(location);
+		loadAssetHandle.Completed += obj => { _preloadedObjects.Add(location.PrimaryKey, obj.Result); };
+		opList.Add(loadAssetHandle);
+	}
+	
+	//create a GroupOperation to wait on all the above loads at once. 
+	var groupOp = Addressables.ResourceManager.CreateGenericGroupOperation(opList);
+	if( !groupOp.IsDone )
+		yield return groupOp;
+	
+	Addressables.Release(loadResourceLocationsHandle);
+
+	//take a gander at our results.
+	foreach (var item in _preloadedObjects)
+	{
+		Debug.Log(item.Key + " - " + item.Value.name);
+	}
+}
+```
+
+<a name="faq-build-while-compiling"></a>
+### Can I build Addressables when recompiling scripts?
+If you have a pre-build step that triggers a domain reload, then you must take special care that the Addressables build itself does not start until after the domain reload is finished.
+
+Using methods such as setting scripting define symbols ([PlayerSettings.SetScriptingDefineSymbolsForGroup](https://docs.unity3d.com/ScriptReference/PlayerSettings.SetScriptingDefineSymbolsForGroup.html)) or switching active build target ([EditorUserBuildSettings.SwitchActiveBuildTarget](https://docs.unity3d.com/ScriptReference/EditorUserBuildSettings.SwitchActiveBuildTarget.html)), triggers scripts to recompile and reload. The execution of the Editor code will continue with the currently loaded domain until the domain reloads and execution stops. Any [platform dependant compilation](https://docs.unity3d.com/Manual/PlatformDependentCompilation.html) or custom defines will not be set until after the domain reloads. This can lead to unexpected issues where code relies on these defines to build correctly, and can be easily missed.
+
+#### Best Practice
+When building via commandline arguments or CI, Unity recommends restarting the Editor for each desired platform using [command line arguments](https://docs.unity3d.com/Manual/CommandLineArguments.html). This ensures that scripts are compiled for a platform before -executeMethod is invoked.
+
+#### Is there a safe way to change scripts before building?
+To switch Platform, or modify Editor scripts in code and then continue with the defines set, a domain reload must be performed. Note in this case, -quit argument should not be used or the Editor will exit immediately after execution of the invoked method.
+
+When the domain reloads, InitialiseOnLoad is invoked. The code below demonstrates how to set scripting define symbols and react to those in the Editor code, building Addressables after the domain reload completes. The same process can be done for switching platforms and [platform dependant compilation](https://docs.unity3d.com/Manual/PlatformDependentCompilation.html).
+
+```
+[InitializeOnLoad]
+public class BuildWithScriptingDefinesExample
+{
+    static BuildWithScriptingDefinesExample()
+    {
+        bool toBuild = SessionState.GetBool("BuildAddressables", false);
+        SessionState.EraseBool("BuildAddressables");
+        if (toBuild)
+        {
+            Debug.Log("Domain reload complete, building Addressables as requested");
+            BuildAddressablesAndRevertDefines();
+        }
+    }
+
+    [MenuItem("Build/Addressables with script define")]
+    public static void BuildTest()
+    {
+#if !MYDEFINEHERE
+        Debug.Log("Setting up SessionState to inform an Addressables build is requested on next Domain Reload");
+        SessionState.SetBool("BuildAddressables", true);
+        string originalDefines = PlayerSettings.GetScriptingDefineSymbolsForGroup(EditorUserBuildSettings.selectedBuildTargetGroup);
+        string newDefines = string.IsNullOrEmpty(originalDefines) ? "MYDEFINEHERE" : originalDefines + ";MYDEFINEHERE";
+        Debug.Log("Setting Scripting Defines, this will then start compiling and begin a domain reload of the Editor Scripts.");
+        PlayerSettings.SetScriptingDefineSymbolsForGroup(EditorUserBuildSettings.selectedBuildTargetGroup, newDefines);
+#endif
+    }
+
+    static void BuildAddressablesAndRevertDefines()
+    {
+#if MYDEFINEHERE
+        Debug.Log("Correct scripting defines set for desired build");
+        AddressableAssetSettings.BuildPlayerContent();
+        string originalDefines = PlayerSettings.GetScriptingDefineSymbolsForGroup(EditorUserBuildSettings.selectedBuildTargetGroup);
+        if (originalDefines.Contains(";MYDEFINEHERE"))
+            originalDefines = originalDefines.Replace(";MYDEFINEHERE", "");
+        else
+            originalDefines = originalDefines.Replace("MYDEFINEHERE", "");
+        PlayerSettings.SetScriptingDefineSymbolsForGroup(EditorUserBuildSettings.selectedBuildTargetGroup, originalDefines);
+        AssetDatabase.SaveAssets();
+#endif
+        EditorApplication.Exit(0);
+    }
+}
+``` 
+
+<a name="faq-monoscript-changes"></a>
+### What changes to scripts require rebuilding Addressables?
+Classes in Addressables content are referenced using a MonoScript object. Which defines a class using the Assembly name, [Namespace], and class name or the referenced class.
+
+When loading content at runtime the MonoScript is used to load and create and instance of the runtime class from the player assemblies.
+Changes to MonoScripts need to be consistent between the Player and the built Addressables content. Both the player and Addressables content must be rebuilt in order to load the classes correctly.
+
+The following can result in changes to the MonoScript data:
+- Moving the script file to a location that comes under another [Assembly Definition File]
+- Changing the name of the [Assembly Definition File] containing the class
+- Adding or Changing the class [Namespace]
+- Changing the class name
+
+#### How to minimise changes to bundles
+Content bundles can be large, and having to update the whole bundle for small changes can result in a large amount of data being updated for a small change to the MonoScript.
+Enabling the "MonoScript Bundle Naming Prefix" option in the [Addressables settings] will build an asset bundle that contains the MonoScript objects, separate to your serialised data.
+If there are no changes to the serialised class data then only the MonoScript bundle will have changed and other bundles will not need to be updated.
+
+[Addressables settings]: xref:addressables-asset-settings#build
+[Assembly Definition File]: https://docs.unity3d.com/Manual/ScriptCompilationAssemblyDefinitionFiles.html
 [Namespace]: https://docs.unity3d.com/Manual/Namespaces.html