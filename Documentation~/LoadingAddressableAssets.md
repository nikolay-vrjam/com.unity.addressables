---
uid: addressables-api-load-asset-async
---

# Loading Addressable assets

The [Addressables] class provides several methods for loading Addressable assets. You can load assets one at a time or in batches. To identify the assets to load, you pass either a single key or a list of keys to the loading function. A key can be one of the following objects:

<<<<<<< HEAD
`Addressables.LoadAssetAsync` uses the key of an Addressable object or direct ResourceLocations to load an Addressable asset of a specified type.  The loaded asset can be accessed through the Result property of the `AsyncOperationHandle` returned by the function.
This API does the following:
1. Gathers all dependencies for the given key or resource location.  The key version of the API incurs an additional step to lookup the first IResourceLocation that matches the provided key.
2. Downloads any remote AssetBundles that are required.
3. Loads the AssetBundles into memory.
4. Populates the `Result` property with the requested object.
=======
* Address: a string containing the address you assigned to the asset
* Label: a string containing a label assigned to one or more assets
* AssetReference object: an instance of [AssetReference]
* [IResourceLocation] instance: an intermediate object that contains information to load an asset and its dependencies. 
>>>>>>> f473b29b

When you call one of the asset loading functions, the Addressables system begins an asynchronous operation that carries out the following tasks:

1. Looks up the resource locations for the specified keys (except IResourceLocation keys)
2. Gathers the list of dependencies
3. Downloads any remote AssetBundles that are required
4. Loads the AssetBundles into memory
5. Sets the [Result] object of the operation to the loaded objects
6. Updates the [Status] of the operation and calls any  [Completed] event listeners

If the load operation succeeds, the Status is set to Succeeded and the loaded object or objects can be accessed from the [Result] object.

If an error occurs, the exception is copied to the [OperationException] member of the operation object and the Status is set to Failed. By default, the exception is not thrown as part of the operation. However, you can assign a handler function to the [ResourceManager.ExceptionHandler] property to handle any exceptions. Additionally, you can enable the [Log Runtime Exceptions] option in your Addressable system settings to record errors to the Unity [Console]. 

When you call loading functions that can load multiple Addressable assets, you can specify whether the entire operation should abort if any single load operation fails or whether the operation should load any assets it can. In both cases, the operation status is set to failed. (Set the `releaseDependenciesOnFailure` parameter to true in the call to the loading function to abort the entire operation on any failure.)

See [Operations] for more information about asynchronous operations and writing asynchronous code in Unity scripts.

## Loading a single asset

Use the [LoadAssetAsync] method to load a single Addressable asset, typically with an address as the key:

[!code-cs[sample](../Tests/Editor/DocExampleCode/LoadSingle.cs#doc_Load)]

<!--
``` csharp
using System.Collections;
using UnityEngine;
using UnityEngine.AddressableAssets;
using UnityEngine.ResourceManagement.AsyncOperations;

public class LoadAddress : MonoBehaviour
{
  public string key;
  AsyncOperationHandle<GameObject> opHandle;

  public IEnumerator Start()
  {
      opHandle = Addressables.LoadAssetAsync<GameObject>(key);
      yield return opHandle;

      if (opHandle.Status == AsyncOperationStatus.Succeeded) {
          GameObject obj = opHandle.Result;
          Instantiate(obj, transform);
          GameObject.Destroy(gameObject, 12);
      }
  }

  void OnDestroy()
  {
      Addressables.Release(opHandle);
  }
}
```
-->

> [!NOTE]
> You can use a label or other type of key when you call [LoadAssetAsync], not just an address. However, if the key resolves to more than one asset, only the first asset found is loaded. For example, if you call this method with a label applied to several assets, Addressables returns whichever one of those assets that happens to be located first.

## Loading multiple assets

Use the [LoadAssetsAsync] method to load more than one Addressable asset in a single operation. When using this function, you can specify a single key, such as a label, or a list of keys. 

When you specify multiple keys, you can specify a [merge mode] to determine how the sets of assets matching each key are combined:

* __Union __: include assets that match any key
* __Intersection __: include assets that match every key
* __UseFirst__: include assets only from the first key that resolves to a valid location

[!code-cs[sample](../Tests/Editor/DocExampleCode/LoadMultiple.cs#doc_Load)]

<!--
```csharp
using System.Collections;
using System.Collections.Generic;
using UnityEngine;
using UnityEngine.AddressableAssets;
using UnityEngine.ResourceManagement.AsyncOperations;

public class LoadWithLabels : MonoBehaviour
{
  // Label strings to load
  public List<string> keys = new List<string>(){"characters", "animals"};

  // Operation handle used to load and release assets
  AsyncOperationHandle<IList<GameObject>> loadHandle;

  // Load Addressables by Label
  public IEnumerator Start() {
    float x = 0, z = 0;
    loadHandle = Addressables.LoadAssetsAsync<GameObject>(
        keys,
        addressable => {
          //Gets called for every loaded asset
          Instantiate<GameObject>(addressable, 
                      new Vector3(x++ * 2.0f, 0, z * 2.0f), 
                      Quaternion.identity, 
                      transform);

          if (x > 9) 
          {
            x = 0;
            z++;
          }
        }, Addressables.MergeMode.Union, // How to combine multiple labels 
        false); // Whether to fail and release if any asset fails to load

    yield return loadHandle;
  }

  private void OnDestroy() {
    Addressables.Release(loadHandle); // Release all the loaded assets associated with loadHandle
  }
}
```
-->

You can specify how to handle loading errors with the `releaseDependenciesOnFailure` parameter. If true, then the operation fails if it encounters an error loading any single asset. The operation and any assets that did successfully load are released.

If false, then the operation loads any objects that it can and does not release the operation. In the case of failures, the operation still completes with a status of Failed. In addition, the list of assets returned has null values where the failed assets would otherwise appear.

Set  `releaseDependenciesOnFailure` to true when loading a group of assets that must be loaded as a set in order to be used. For example, if you are loading the assets for a game level, it might make sense to fail the operation as a whole rather than load only some of the required assets.

### Correlating loaded assets to their keys

When you load multiple assets in one operation, the order in which individual assets are loaded is not necessarily the same as the order of the keys in the list you pass to the loading function.

If you need to associate an asset in a combined operation with the key used to load it, you can perform the operation in two steps:

1. Load the [IResourceLocation] instances with the list of asset keys.
2. Load the individual assets using their IResourceLocation instances as keys.

The IResourceLocation object contains the key information so you can, for example, keep a dictionary to correlate the key to an asset. Note that when you call a loading function, such as [LoadAssetsAsync], the operation first looks up the [IResourceLocation] instances that correspond to a key and then uses that to load the asset. When you load an asset using an IResourceLocation, the operation skips the first step. Thus, performing the operation in two steps does not add significant additional work.

The following example loads the assets for a list of keys and inserts them into a dictionary by their address ([PrimaryKey]). The example first loads the resource locations for the specified keys. When that operation is complete, it loads the asset for each location, using the Completed event to insert the individual operation handles into the dictionary. The operation handles can be used to instantiate the assets, and, when the assets are no longer needed, to release them.

[!code-cs[sample](../Tests/Editor/DocExampleCode/LoadLocation.cs#doc_Load)]

<!--
``` csharp
using System.Collections;
using System.Collections.Generic;
using UnityEngine;
using UnityEngine.AddressableAssets;
using UnityEngine.Events;
using UnityEngine.ResourceManagement.AsyncOperations;
using UnityEngine.ResourceManagement.ResourceLocations;

public class LoadWithLocation : MonoBehaviour
{
    public Dictionary<string, AsyncOperationHandle<GameObject>> operationDictionary;
    public List<string> keys;
    public UnityEvent Ready;

    IEnumerator LoadAndAssociateResultWithKey(IList<string> keys) {
        if(operationDictionary == null)
            operationDictionary = new Dictionary<string, AsyncOperationHandle<GameObject>>();

        AsyncOperationHandle<IList<IResourceLocation>> locations 
            = Addressables.LoadResourceLocationsAsync(keys, 
                Addressables.MergeMode.Union, typeof(GameObject));

        yield return locations;

        var loadOps = new List<AsyncOperationHandle>(locations.Result.Count); 

        foreach (IResourceLocation location in locations.Result) {
            AsyncOperationHandle<GameObject> handle =
                Addressables.LoadAssetAsync<GameObject>(location);
            handle.Completed += obj => operationDictionary.Add(location.PrimaryKey, obj);
            loadOps.Add(handle);
        }

        yield return Addressables.ResourceManager.CreateGenericGroupOperation(loadOps, true);

        Ready.Invoke();
    }

    void Start() {
        Ready.AddListener(OnAssetsReady);
        StartCoroutine(LoadAndAssociateResultWithKey(keys));
    }

    private void OnAssetsReady() {
        float x = 0, z = 0;
        foreach (var item in operationDictionary) {
            Debug.Log($"{item.Key} = {item.Value.Result.name}");
            Instantiate(item.Value.Result,
                        new Vector3(x++ * 2.0f, 0, z * 2.0f),
                        Quaternion.identity, transform);
            if (x > 9) {
                x = 0;
                z++;
            }
        }
    }

    private void OnDestroy() {
        foreach(var item in operationDictionary) {
            Addressables.Release(item.Value);
        }
    }
}
```
-->

Note that the loading function creates a group operation with [ResourceManager.CreateGenericGroupOperation]. This allows the function to continue after all the loading operations have finished. In this case, the function dispatches a "Ready" event to notify other scripts that the loaded data can be used.

## Loading an AssetReference

The [AssetReference] class has its own load method, [LoadAssetAsync].

[!code-cs[sample](../Tests/Editor/DocExampleCode/LoadReference.cs#doc_Load)]

<!--
``` csharp
using UnityEngine;
using UnityEngine.AddressableAssets;
using UnityEngine.ResourceManagement.AsyncOperations;

public class LoadFromReference : MonoBehaviour
{
  // Assign in Editor
  public AssetReference reference;

  // Start the load operation on start
  void Start() {
    AsyncOperationHandle handle = reference.LoadAssetAsync<GameObject>();
    handle.Completed += Handle_Completed;
  }

  // Instantiate the loaded prefab on complete
  private void Handle_Completed(AsyncOperationHandle obj) {
    if (obj.Status == AsyncOperationStatus.Succeeded) {
      Instantiate(reference.Asset, transform);
    } else {
      Debug.LogError("AssetReference failed to load.");
    }
    Destroy(gameobject, 12); // Destroy object to demonstrate release
  }

  // Release asset when parent object is destroyed
  private void OnDestroy() {
    reference.ReleaseAsset();
  }
}
```
-->

You can also use the AssetReference object as a key to the [Addressables.LoadAssetAsync] methods. If you need to spawn multiple instances of the asset assigned to an AssetReference, use [Addressables.LoadAssetAsync], which gives you an operation handle that you can use to release each instance.  

See [AssetReference] for more information about using AssetReferences.

## Loading Scenes

Use the [Addressables.LoadSceneAsync] method to load an Addressable Scene asset by address or other Addressable key object. 

The remaining parameters of the method correspond to those used with the Unity Engine [SceneManager.LoadSceneAsync] method:

* __loadMode__: whether to add the loaded Scene into the current Scene or to unload and replace the current Scene. 
* __activateOnLoad__: whether to activate the scene as soon as it finishes loading or to wait until you call the SceneInstance object's [ActivateAsync] method. Corresponds to the [AsyncOperation.allowSceneActivation] option. Defaults to true.
* __priority__: the priority of the AsyncOperation used to load the Scene. Corresponds to the [AsyncOperation.priority] option. Defaults to 100.

> [!WARNING]
> Setting the `activateOnLoad` parameter to false blocks the AsyncOperation queue, including the loading of any other Addressable assets, until you activate the scene. To activate the scene, call the [ActivateAsync] method of the [SceneInstance] returned by [LoadSceneAsync]. See [AsyncOperation.allowSceneActivation] for additional information.

The following example loads a scene additively. The Component that loads the Scene, stores the operation handle and uses it to unload and release the Scene when the parent GameObject is destroyed.

[!code-cs[sample](../Tests/Editor/DocExampleCode/LoadScene.cs#doc_Load)]

<!--
``` csharp
using UnityEngine;
using UnityEngine.AddressableAssets;
using UnityEngine.ResourceManagement.AsyncOperations;
using UnityEngine.ResourceManagement.ResourceProviders;
using UnityEngine.SceneManagement;

public class LoadSceneByAddress : MonoBehaviour
{
    public string key;
    private AsyncOperationHandle<SceneInstance> loadHandle;

    void Start()
    {
      loadHandle = Addressables.LoadSceneAsync(key, LoadSceneMode.Additive);
      Destroy(this, 12); // Trigger unload to release Scene
    }

  void OnDestroy() {
    Addressables.UnloadSceneAsync(loadHandle);
  }
}
```
-->

See the [Scene loading project] in the [Addressables-Sample] repository for additional examples.

If you load a Scene with [LoadSceneMode.Single], the Unity runtime unloads the current Scene and calls [Resources.UnloadUnusedAssets]. The unloaded Scene is released, which allows its AssetBundle to be unloaded. Individual Addressables and their operation handles that you loaded separately are not released; you must release them yourself. (The exception to this is that any Addressable assets that you instantiated using [Addressables.InstantiateAsync] with `trackHandle` set to true, the default, are automatically released.) 

> [!NOTE]
> In the Editor, you can always load scenes in the current project, even when they are packaged in a remote bundle that is not available and you set the Play Mode Script to __Use Existing Build__. The Editor loads the Scene using the asset database.

## Loading assets by location

When you load an Addressable asset by address, label, or AssetReference, the Addressables system first looks up the resource locations for the assets and uses these [IResourceLocation] instances to download the required AssetBundles and any dependencies. You can perform the asset load operation in two steps by first getting the IResourceLocation objects with [LoadResourceLocationsAsync] and then using those objects as keys to load or instantiate the assets.

[IResourceLocation] objects contain the information needed to load one or more assets. 

The [LoadResourceLocationsAsync] method never fails. If it cannot resolve the specified keys to the locations of any assets, it returns an empty list. You can restrict the types of asset locations returned by the function by specifying a specific type in the `type` parameter.

The following example loads locations for all assets labeled with "knight" or "villager":

[!code-cs[sample](../Tests/Editor/DocExampleCode/LoadLocation.cs#doc_LoadLocations)]

<!--
```csharp
AsyncOperationHandle<IList<IResourceLocation>> handle 
    = Addressables.LoadResourceLocationsAsync(new string[]
    {
        "knight",
        "villager"
    }, Addressables.MergeMode.Union);

    yield return handle;

    //...

    Addressables.Release(handle);
```
-->

## Loading locations of sub-objects 

Locations for Sub-Objects are generated at runtime to reduce the size of the content catalogs and improve runtime performance. When you call [LoadResourceLocationsAsync] with the key of an asset with sub-objects and don't specify a type, then the function generates IResourceLocation instances for all of the sub-objects as well as the main object (if applicable). Likewise, if you do not specify which sub-object to use for an AssetReference that points to an asset with sub-objects, then the system generates IResourceLocations for every sub-object.

For example, if you load the locations for an FBX asset, with the address, "myFBXObject", you might get locations for three assets: a GameObject, a Mesh, and a Material. If, instead, you specified the type in the address, "myFBXObject[Mesh]", you would only get the Mesh object. You can also specify the type using the `type` parameter of the LoadResourceLocationsAsync function.

 
<a name="instantiate"></a>
## Instantiating objects from Addressables

You can load an asset, such as a Prefab, and then create an instance of it with [Instantiate]. You can also load and create an instance of an asset with [Addressables.InstantiateAsync]. The primary difference between these two ways of instantiating objects is how the asset reference counts are affected.

When you use InstantiateAsync, the reference counts of the loaded assets are incremented each time you call the method. Thus if you instantiate a Prefab five times, the reference count for the Prefab asset and any of its dependencies are incremented by five. You can then release each instance separately as they are destroyed in the game.

When you use LoadAssetAsync and Object.Instantiate, then the asset reference counts are only incremented once, for the initial load. If you release the loaded asset (or its operation handle) and the reference count drops to zero, then the asset is unloaded and all the additional instantiated copies lose their sub-assets as well -- they still exist as GameObjects in the scene, but without Meshes, Materials, or other assets that they depend on.

Which scenario is better, depends on how you organize your object code. For example, if you have a single manager object that supplies a pool of Prefab enemies to spawn into a game level, it might be most convenient to release them all at the completion of the level with a single operation handle stored in the manager class. In other situations, you might want to instantiate and release assets individually.  

The following example calls [InstantiateAsync] to instantiate a Prefab. The example adds a component to the instantiated GameObject that releases the asset when the GameObject is destroyed.

[!code-cs[sample](../Tests/Editor/DocExampleCode/InstantiateAsset.cs#doc_Instantiate)]

<!--
```csharp
using UnityEngine;
using UnityEngine.AddressableAssets;
using UnityEngine.ResourceManagement.AsyncOperations;

public class InstantiateFromKey : MonoBehaviour
{
  public string key; // Identify the asset

  void Start() {
    // Load and instantiate
    Addressables.InstantiateAsync(key).Completed += instantiate_Completed;
  }

  private void instantiate_Completed(AsyncOperationHandle<GameObject> obj) {
    // Add component to release asset in GameObject OnDestroy event
    obj.Result.AddComponent(typeof(SelfCleanup));
    Destroy(obj.Result, 12); // Destroy to trigger release
  }
}

// Releases asset (trackHandle must be true in InstantiateAsync)
public class SelfCleanup : MonoBehaviour
{
  void OnDestroy() {
    Addressables.ReleaseInstance(gameObject);
  }
}
```
-->

When you call [InstantiateAsync] you have the same options as the [Object.Instantiate] method, and also the following additional parameters:

* __instantiationParameters__: this parameter takes a [InstantiationParameters] struct that you can use to specify the instantiation options instead of specifying them in every call to the InstantiateAsync call. This can be convenient if you use the same values for multiple instantiations.
* __trackHandle__:  If true, which is the default, then the Addressables system keeps track of the operation handle for the instantiated instance. This allows you to release the asset with the [Addressables.ReleaseInstance] method. If false, then the operation handle is not tracked for you and you must store a reference to the handle returned by InstantiateAsync in order to release the instance when you destroy it.

## Releasing Addressable assets

Because the Addressables system uses reference counting to determine whether an asset is in use, you must release every asset that you load or instantiate when you are done with it. See [Memory Management] for more information.

When you unload a Scene, implicit assets in the Scene are not automatically unloaded. You must call [Resources.UnloadUnusedAssets] or [UnloadAsset] to free these assets. Note that the Unity runtime automatically calls `UnloadUnusedAssets` when you load a Scene using the [LoadSceneMode.Single] mode.

## Using Addressables in a Scene

If a Scene is itself Addressable, you can use Addressable assets in the scene just as you would any assets. You can place Prefabs and other assets in the Scene, assign assets to component properties, and so on. If you use an asset that is not Addressable, that asset becomes an implicit dependency of the Scene and the build system packs it in the same AssetBundle as the Scene when you make a content build. (Addressable assets are packed into their own AssetBundles according to the group they are in.)  

> [!NOTE]
> Implicit dependencies used in more than one place can be duplicated in multiple AssetBundles and in the built-in scene data. Use the [Check Duplicate Bundle Dependencies] rule in the Analyze tool to find unwanted duplication of assets.

If a Scene is NOT Addressable, then any Addressable assets you add directly to the scene hierarchy become implicit dependencies and Unity includes copies of those assets in the built-in scene data even if they also exist in an Addressable group. The same is true for any assets, such as Materials, assigned to a component on a GameObject in the scene. 

In custom component classes, you can use [AssetReference] fields to allow the assignment of Addressable assets in non-Addressable scenes. Otherwise, you can use [addresses] and [labels] to load assets at runtime from a script. Note that you must load an AssetReference in code whether or not the Scene is Addressable. 



[ActivateAsync]: xref:UnityEngine.ResourceManagement.ResourceProviders.SceneInstance.ActivateAsync*
[Addressables.ClearDependencyCacheAsync]: xref:UnityEngine.AddressableAssets.Addressables.ClearDependencyCacheAsync*
[Addressables.DownloadDependenciesAsync]: xref:UnityEngine.AddressableAssets.Addressables.DownloadDependenciesAsync*
[Addressables.GetDownloadSizeAsync]: xref:UnityEngine.AddressableAssets.Addressables.GetDownloadSizeAsync*
[Addressables.InstantiateAsync]: xref:UnityEngine.AddressableAssets.Addressables.InstantiateAsync*
[Addressables.LoadAssetAsync]: xref:UnityEngine.AddressableAssets.Addressables.LoadAssetAsync*
[Addressables.LoadSceneAsync]: xref:UnityEngine.AddressableAssets.Addressables.LoadSceneAsync*
[Addressables.ReleaseInstance]: xref:UnityEngine.AddressableAssets.Addressables.ReleaseInstance*
[Addressables]: xref:UnityEngine.AddressableAssets.Addressables
[AssetReference]: xref:UnityEngine.AddressableAssets.AssetReference
[AssetReferences]: xref:addressables-asset-references
[AsyncOperation.priority]: xref:UnityEngine.AsyncOperation.priority
[cache settings]: xref:UnityEngine.Cache
[Check Duplicate Bundle Dependencies]: AnalyzeTool.md#check-duplicate-bundle-dependencies
[GetDownloadStatus]: xref:UnityEngine.ResourceManagement.AsyncOperations.AsyncOperationHandle.GetDownloadStatus*
[Instantiate]: xref:UnityEngine.Object.Instantiate*
[InstantiateAsync]: xref:UnityEngine.AddressableAssets.Addressables.InstantiateAsync*
[InstantiationParameters]: xref:UnityEngine.ResourceManagement.ResourceProviders.InstantiationParameters
[IResourceLocation]: xref:UnityEngine.ResourceManagement.ResourceLocations.IResourceLocation
[LoadAssetAsync]: xref:UnityEngine.AddressableAssets.Addressables.LoadAssetAsync*
[LoadAssetsAsync]: xref:UnityEngine.AddressableAssets.Addressables.LoadAssetsAsync*
[LoadResourceLocationsAsync]: xref:UnityEngine.AddressableAssets.Addressables.LoadResourceLocationsAsync*
[LoadSceneMode.Single]: xref:UnityEngine.SceneManagement.LoadSceneMode.Single
[Memory Management]: xref:addressables-memory-management
[merge mode]: xref:UnityEngine.AddressableAssets.Addressables.MergeMode
[OperationException]: xref:UnityEngine.ResourceManagement.AsyncOperations.AsyncOperationHandle.OperationException
[Operations]: xref:addressables-async-operation-handling
[PrimaryKey]: xref:UnityEngine.ResourceManagement.ResourceLocations.IResourceLocation.PrimaryKey
[ResourceManager.CreateGenericGroupOperation]: xref:UnityEngine.ResourceManagement.ResourceManager.CreateGenericGroupOperation*
[Resources.UnloadUnusedAssets]: xref:UnityEngine.Resources.UnloadUnusedAssets
[Result]: xref:UnityEngine.ResourceManagement.AsyncOperations.AsyncOperationHandle.Result
[SceneManager.LoadSceneAsync]: xref:UnityEngine.SceneManagement.SceneManager.LoadSceneAsync(System.String,UnityEngine.SceneManagement.LoadSceneMode)
[Status]: xref:UnityEngine.ResourceManagement.AsyncOperations.AsyncOperationHandle.Status
[UnityEngine.Caching]: xref:UnityEngine.Caching
[ResourceManager.ExceptionHandler]: xref:UnityEngine.ResourceManagement.ResourceManager.ExceptionHandler
[Log Runtime Exceptions]: xref:addressables-asset-settings#diagnostics
[Console]: xref:Console
[Object.Instantiate]: xref:UnityEngine.Object.Instantiate*
[addresses]: xref:addressables-overview#asset-addresses
[labels]: xref:addressables-labels
[Completed]: xref:UnityEngine.ResourceManagement.AsyncOperations.AsyncOperationHandle.Completed
[AsyncOperation.allowSceneActivation]: xref:UnityEngine.AsyncOperation.allowSceneActivation
[SceneInstance]: xref:UnityEngine.ResourceManagement.ResourceProviders.SceneInstance
[LoadSceneAsync]: xref:UnityEngine.SceneManagement.SceneManager.LoadSceneAsync(System.String,UnityEngine.SceneManagement.LoadSceneMode)
[UnloadAsset]: xref:UnityEngine.Resources.UnloadAsset(UnityEngine.Object)
[Addressables.InstantiateAsync]: xref:UnityEngine.AddressableAssets.Addressables.InstantiateAsync*
[Scene loading project]: https://github.com/Unity-Technologies/Addressables-Sample/tree/master/Basic/Scene%20Loading
[Addressables-Sample]: https://github.com/Unity-Technologies/Addressables-Sample
<|MERGE_RESOLUTION|>--- conflicted
+++ resolved
@@ -1,479 +1,470 @@
----
-uid: addressables-api-load-asset-async
----
-
-# Loading Addressable assets
-
-The [Addressables] class provides several methods for loading Addressable assets. You can load assets one at a time or in batches. To identify the assets to load, you pass either a single key or a list of keys to the loading function. A key can be one of the following objects:
-
-<<<<<<< HEAD
-`Addressables.LoadAssetAsync` uses the key of an Addressable object or direct ResourceLocations to load an Addressable asset of a specified type.  The loaded asset can be accessed through the Result property of the `AsyncOperationHandle` returned by the function.
-This API does the following:
-1. Gathers all dependencies for the given key or resource location.  The key version of the API incurs an additional step to lookup the first IResourceLocation that matches the provided key.
-2. Downloads any remote AssetBundles that are required.
-3. Loads the AssetBundles into memory.
-4. Populates the `Result` property with the requested object.
-=======
-* Address: a string containing the address you assigned to the asset
-* Label: a string containing a label assigned to one or more assets
-* AssetReference object: an instance of [AssetReference]
-* [IResourceLocation] instance: an intermediate object that contains information to load an asset and its dependencies. 
->>>>>>> f473b29b
-
-When you call one of the asset loading functions, the Addressables system begins an asynchronous operation that carries out the following tasks:
-
-1. Looks up the resource locations for the specified keys (except IResourceLocation keys)
-2. Gathers the list of dependencies
-3. Downloads any remote AssetBundles that are required
-4. Loads the AssetBundles into memory
-5. Sets the [Result] object of the operation to the loaded objects
-6. Updates the [Status] of the operation and calls any  [Completed] event listeners
-
-If the load operation succeeds, the Status is set to Succeeded and the loaded object or objects can be accessed from the [Result] object.
-
-If an error occurs, the exception is copied to the [OperationException] member of the operation object and the Status is set to Failed. By default, the exception is not thrown as part of the operation. However, you can assign a handler function to the [ResourceManager.ExceptionHandler] property to handle any exceptions. Additionally, you can enable the [Log Runtime Exceptions] option in your Addressable system settings to record errors to the Unity [Console]. 
-
-When you call loading functions that can load multiple Addressable assets, you can specify whether the entire operation should abort if any single load operation fails or whether the operation should load any assets it can. In both cases, the operation status is set to failed. (Set the `releaseDependenciesOnFailure` parameter to true in the call to the loading function to abort the entire operation on any failure.)
-
-See [Operations] for more information about asynchronous operations and writing asynchronous code in Unity scripts.
-
-## Loading a single asset
-
-Use the [LoadAssetAsync] method to load a single Addressable asset, typically with an address as the key:
-
-[!code-cs[sample](../Tests/Editor/DocExampleCode/LoadSingle.cs#doc_Load)]
-
-<!--
-``` csharp
-using System.Collections;
-using UnityEngine;
-using UnityEngine.AddressableAssets;
-using UnityEngine.ResourceManagement.AsyncOperations;
-
-public class LoadAddress : MonoBehaviour
-{
-  public string key;
-  AsyncOperationHandle<GameObject> opHandle;
-
-  public IEnumerator Start()
-  {
-      opHandle = Addressables.LoadAssetAsync<GameObject>(key);
-      yield return opHandle;
-
-      if (opHandle.Status == AsyncOperationStatus.Succeeded) {
-          GameObject obj = opHandle.Result;
-          Instantiate(obj, transform);
-          GameObject.Destroy(gameObject, 12);
-      }
-  }
-
-  void OnDestroy()
-  {
-      Addressables.Release(opHandle);
-  }
-}
-```
--->
-
-> [!NOTE]
-> You can use a label or other type of key when you call [LoadAssetAsync], not just an address. However, if the key resolves to more than one asset, only the first asset found is loaded. For example, if you call this method with a label applied to several assets, Addressables returns whichever one of those assets that happens to be located first.
-
-## Loading multiple assets
-
-Use the [LoadAssetsAsync] method to load more than one Addressable asset in a single operation. When using this function, you can specify a single key, such as a label, or a list of keys. 
-
-When you specify multiple keys, you can specify a [merge mode] to determine how the sets of assets matching each key are combined:
-
-* __Union __: include assets that match any key
-* __Intersection __: include assets that match every key
-* __UseFirst__: include assets only from the first key that resolves to a valid location
-
-[!code-cs[sample](../Tests/Editor/DocExampleCode/LoadMultiple.cs#doc_Load)]
-
-<!--
-```csharp
-using System.Collections;
-using System.Collections.Generic;
-using UnityEngine;
-using UnityEngine.AddressableAssets;
-using UnityEngine.ResourceManagement.AsyncOperations;
-
-public class LoadWithLabels : MonoBehaviour
-{
-  // Label strings to load
-  public List<string> keys = new List<string>(){"characters", "animals"};
-
-  // Operation handle used to load and release assets
-  AsyncOperationHandle<IList<GameObject>> loadHandle;
-
-  // Load Addressables by Label
-  public IEnumerator Start() {
-    float x = 0, z = 0;
-    loadHandle = Addressables.LoadAssetsAsync<GameObject>(
-        keys,
-        addressable => {
-          //Gets called for every loaded asset
-          Instantiate<GameObject>(addressable, 
-                      new Vector3(x++ * 2.0f, 0, z * 2.0f), 
-                      Quaternion.identity, 
-                      transform);
-
-          if (x > 9) 
-          {
-            x = 0;
-            z++;
-          }
-        }, Addressables.MergeMode.Union, // How to combine multiple labels 
-        false); // Whether to fail and release if any asset fails to load
-
-    yield return loadHandle;
-  }
-
-  private void OnDestroy() {
-    Addressables.Release(loadHandle); // Release all the loaded assets associated with loadHandle
-  }
-}
-```
--->
-
-You can specify how to handle loading errors with the `releaseDependenciesOnFailure` parameter. If true, then the operation fails if it encounters an error loading any single asset. The operation and any assets that did successfully load are released.
-
-If false, then the operation loads any objects that it can and does not release the operation. In the case of failures, the operation still completes with a status of Failed. In addition, the list of assets returned has null values where the failed assets would otherwise appear.
-
-Set  `releaseDependenciesOnFailure` to true when loading a group of assets that must be loaded as a set in order to be used. For example, if you are loading the assets for a game level, it might make sense to fail the operation as a whole rather than load only some of the required assets.
-
-### Correlating loaded assets to their keys
-
-When you load multiple assets in one operation, the order in which individual assets are loaded is not necessarily the same as the order of the keys in the list you pass to the loading function.
-
-If you need to associate an asset in a combined operation with the key used to load it, you can perform the operation in two steps:
-
-1. Load the [IResourceLocation] instances with the list of asset keys.
-2. Load the individual assets using their IResourceLocation instances as keys.
-
-The IResourceLocation object contains the key information so you can, for example, keep a dictionary to correlate the key to an asset. Note that when you call a loading function, such as [LoadAssetsAsync], the operation first looks up the [IResourceLocation] instances that correspond to a key and then uses that to load the asset. When you load an asset using an IResourceLocation, the operation skips the first step. Thus, performing the operation in two steps does not add significant additional work.
-
-The following example loads the assets for a list of keys and inserts them into a dictionary by their address ([PrimaryKey]). The example first loads the resource locations for the specified keys. When that operation is complete, it loads the asset for each location, using the Completed event to insert the individual operation handles into the dictionary. The operation handles can be used to instantiate the assets, and, when the assets are no longer needed, to release them.
-
-[!code-cs[sample](../Tests/Editor/DocExampleCode/LoadLocation.cs#doc_Load)]
-
-<!--
-``` csharp
-using System.Collections;
-using System.Collections.Generic;
-using UnityEngine;
-using UnityEngine.AddressableAssets;
-using UnityEngine.Events;
-using UnityEngine.ResourceManagement.AsyncOperations;
-using UnityEngine.ResourceManagement.ResourceLocations;
-
-public class LoadWithLocation : MonoBehaviour
-{
-    public Dictionary<string, AsyncOperationHandle<GameObject>> operationDictionary;
-    public List<string> keys;
-    public UnityEvent Ready;
-
-    IEnumerator LoadAndAssociateResultWithKey(IList<string> keys) {
-        if(operationDictionary == null)
-            operationDictionary = new Dictionary<string, AsyncOperationHandle<GameObject>>();
-
-        AsyncOperationHandle<IList<IResourceLocation>> locations 
-            = Addressables.LoadResourceLocationsAsync(keys, 
-                Addressables.MergeMode.Union, typeof(GameObject));
-
-        yield return locations;
-
-        var loadOps = new List<AsyncOperationHandle>(locations.Result.Count); 
-
-        foreach (IResourceLocation location in locations.Result) {
-            AsyncOperationHandle<GameObject> handle =
-                Addressables.LoadAssetAsync<GameObject>(location);
-            handle.Completed += obj => operationDictionary.Add(location.PrimaryKey, obj);
-            loadOps.Add(handle);
-        }
-
-        yield return Addressables.ResourceManager.CreateGenericGroupOperation(loadOps, true);
-
-        Ready.Invoke();
-    }
-
-    void Start() {
-        Ready.AddListener(OnAssetsReady);
-        StartCoroutine(LoadAndAssociateResultWithKey(keys));
-    }
-
-    private void OnAssetsReady() {
-        float x = 0, z = 0;
-        foreach (var item in operationDictionary) {
-            Debug.Log($"{item.Key} = {item.Value.Result.name}");
-            Instantiate(item.Value.Result,
-                        new Vector3(x++ * 2.0f, 0, z * 2.0f),
-                        Quaternion.identity, transform);
-            if (x > 9) {
-                x = 0;
-                z++;
-            }
-        }
-    }
-
-    private void OnDestroy() {
-        foreach(var item in operationDictionary) {
-            Addressables.Release(item.Value);
-        }
-    }
-}
-```
--->
-
-Note that the loading function creates a group operation with [ResourceManager.CreateGenericGroupOperation]. This allows the function to continue after all the loading operations have finished. In this case, the function dispatches a "Ready" event to notify other scripts that the loaded data can be used.
-
-## Loading an AssetReference
-
-The [AssetReference] class has its own load method, [LoadAssetAsync].
-
-[!code-cs[sample](../Tests/Editor/DocExampleCode/LoadReference.cs#doc_Load)]
-
-<!--
-``` csharp
-using UnityEngine;
-using UnityEngine.AddressableAssets;
-using UnityEngine.ResourceManagement.AsyncOperations;
-
-public class LoadFromReference : MonoBehaviour
-{
-  // Assign in Editor
-  public AssetReference reference;
-
-  // Start the load operation on start
-  void Start() {
-    AsyncOperationHandle handle = reference.LoadAssetAsync<GameObject>();
-    handle.Completed += Handle_Completed;
-  }
-
-  // Instantiate the loaded prefab on complete
-  private void Handle_Completed(AsyncOperationHandle obj) {
-    if (obj.Status == AsyncOperationStatus.Succeeded) {
-      Instantiate(reference.Asset, transform);
-    } else {
-      Debug.LogError("AssetReference failed to load.");
-    }
-    Destroy(gameobject, 12); // Destroy object to demonstrate release
-  }
-
-  // Release asset when parent object is destroyed
-  private void OnDestroy() {
-    reference.ReleaseAsset();
-  }
-}
-```
--->
-
-You can also use the AssetReference object as a key to the [Addressables.LoadAssetAsync] methods. If you need to spawn multiple instances of the asset assigned to an AssetReference, use [Addressables.LoadAssetAsync], which gives you an operation handle that you can use to release each instance.  
-
-See [AssetReference] for more information about using AssetReferences.
-
-## Loading Scenes
-
-Use the [Addressables.LoadSceneAsync] method to load an Addressable Scene asset by address or other Addressable key object. 
-
-The remaining parameters of the method correspond to those used with the Unity Engine [SceneManager.LoadSceneAsync] method:
-
-* __loadMode__: whether to add the loaded Scene into the current Scene or to unload and replace the current Scene. 
-* __activateOnLoad__: whether to activate the scene as soon as it finishes loading or to wait until you call the SceneInstance object's [ActivateAsync] method. Corresponds to the [AsyncOperation.allowSceneActivation] option. Defaults to true.
-* __priority__: the priority of the AsyncOperation used to load the Scene. Corresponds to the [AsyncOperation.priority] option. Defaults to 100.
-
-> [!WARNING]
-> Setting the `activateOnLoad` parameter to false blocks the AsyncOperation queue, including the loading of any other Addressable assets, until you activate the scene. To activate the scene, call the [ActivateAsync] method of the [SceneInstance] returned by [LoadSceneAsync]. See [AsyncOperation.allowSceneActivation] for additional information.
-
-The following example loads a scene additively. The Component that loads the Scene, stores the operation handle and uses it to unload and release the Scene when the parent GameObject is destroyed.
-
-[!code-cs[sample](../Tests/Editor/DocExampleCode/LoadScene.cs#doc_Load)]
-
-<!--
-``` csharp
-using UnityEngine;
-using UnityEngine.AddressableAssets;
-using UnityEngine.ResourceManagement.AsyncOperations;
-using UnityEngine.ResourceManagement.ResourceProviders;
-using UnityEngine.SceneManagement;
-
-public class LoadSceneByAddress : MonoBehaviour
-{
-    public string key;
-    private AsyncOperationHandle<SceneInstance> loadHandle;
-
-    void Start()
-    {
-      loadHandle = Addressables.LoadSceneAsync(key, LoadSceneMode.Additive);
-      Destroy(this, 12); // Trigger unload to release Scene
-    }
-
-  void OnDestroy() {
-    Addressables.UnloadSceneAsync(loadHandle);
-  }
-}
-```
--->
-
-See the [Scene loading project] in the [Addressables-Sample] repository for additional examples.
-
-If you load a Scene with [LoadSceneMode.Single], the Unity runtime unloads the current Scene and calls [Resources.UnloadUnusedAssets]. The unloaded Scene is released, which allows its AssetBundle to be unloaded. Individual Addressables and their operation handles that you loaded separately are not released; you must release them yourself. (The exception to this is that any Addressable assets that you instantiated using [Addressables.InstantiateAsync] with `trackHandle` set to true, the default, are automatically released.) 
-
-> [!NOTE]
-> In the Editor, you can always load scenes in the current project, even when they are packaged in a remote bundle that is not available and you set the Play Mode Script to __Use Existing Build__. The Editor loads the Scene using the asset database.
-
-## Loading assets by location
-
-When you load an Addressable asset by address, label, or AssetReference, the Addressables system first looks up the resource locations for the assets and uses these [IResourceLocation] instances to download the required AssetBundles and any dependencies. You can perform the asset load operation in two steps by first getting the IResourceLocation objects with [LoadResourceLocationsAsync] and then using those objects as keys to load or instantiate the assets.
-
-[IResourceLocation] objects contain the information needed to load one or more assets. 
-
-The [LoadResourceLocationsAsync] method never fails. If it cannot resolve the specified keys to the locations of any assets, it returns an empty list. You can restrict the types of asset locations returned by the function by specifying a specific type in the `type` parameter.
-
-The following example loads locations for all assets labeled with "knight" or "villager":
-
-[!code-cs[sample](../Tests/Editor/DocExampleCode/LoadLocation.cs#doc_LoadLocations)]
-
-<!--
-```csharp
-AsyncOperationHandle<IList<IResourceLocation>> handle 
-    = Addressables.LoadResourceLocationsAsync(new string[]
-    {
-        "knight",
-        "villager"
-    }, Addressables.MergeMode.Union);
-
-    yield return handle;
-
-    //...
-
-    Addressables.Release(handle);
-```
--->
-
-## Loading locations of sub-objects 
-
-Locations for Sub-Objects are generated at runtime to reduce the size of the content catalogs and improve runtime performance. When you call [LoadResourceLocationsAsync] with the key of an asset with sub-objects and don't specify a type, then the function generates IResourceLocation instances for all of the sub-objects as well as the main object (if applicable). Likewise, if you do not specify which sub-object to use for an AssetReference that points to an asset with sub-objects, then the system generates IResourceLocations for every sub-object.
-
-For example, if you load the locations for an FBX asset, with the address, "myFBXObject", you might get locations for three assets: a GameObject, a Mesh, and a Material. If, instead, you specified the type in the address, "myFBXObject[Mesh]", you would only get the Mesh object. You can also specify the type using the `type` parameter of the LoadResourceLocationsAsync function.
-
- 
-<a name="instantiate"></a>
-## Instantiating objects from Addressables
-
-You can load an asset, such as a Prefab, and then create an instance of it with [Instantiate]. You can also load and create an instance of an asset with [Addressables.InstantiateAsync]. The primary difference between these two ways of instantiating objects is how the asset reference counts are affected.
-
-When you use InstantiateAsync, the reference counts of the loaded assets are incremented each time you call the method. Thus if you instantiate a Prefab five times, the reference count for the Prefab asset and any of its dependencies are incremented by five. You can then release each instance separately as they are destroyed in the game.
-
-When you use LoadAssetAsync and Object.Instantiate, then the asset reference counts are only incremented once, for the initial load. If you release the loaded asset (or its operation handle) and the reference count drops to zero, then the asset is unloaded and all the additional instantiated copies lose their sub-assets as well -- they still exist as GameObjects in the scene, but without Meshes, Materials, or other assets that they depend on.
-
-Which scenario is better, depends on how you organize your object code. For example, if you have a single manager object that supplies a pool of Prefab enemies to spawn into a game level, it might be most convenient to release them all at the completion of the level with a single operation handle stored in the manager class. In other situations, you might want to instantiate and release assets individually.  
-
-The following example calls [InstantiateAsync] to instantiate a Prefab. The example adds a component to the instantiated GameObject that releases the asset when the GameObject is destroyed.
-
-[!code-cs[sample](../Tests/Editor/DocExampleCode/InstantiateAsset.cs#doc_Instantiate)]
-
-<!--
-```csharp
-using UnityEngine;
-using UnityEngine.AddressableAssets;
-using UnityEngine.ResourceManagement.AsyncOperations;
-
-public class InstantiateFromKey : MonoBehaviour
-{
-  public string key; // Identify the asset
-
-  void Start() {
-    // Load and instantiate
-    Addressables.InstantiateAsync(key).Completed += instantiate_Completed;
-  }
-
-  private void instantiate_Completed(AsyncOperationHandle<GameObject> obj) {
-    // Add component to release asset in GameObject OnDestroy event
-    obj.Result.AddComponent(typeof(SelfCleanup));
-    Destroy(obj.Result, 12); // Destroy to trigger release
-  }
-}
-
-// Releases asset (trackHandle must be true in InstantiateAsync)
-public class SelfCleanup : MonoBehaviour
-{
-  void OnDestroy() {
-    Addressables.ReleaseInstance(gameObject);
-  }
-}
-```
--->
-
-When you call [InstantiateAsync] you have the same options as the [Object.Instantiate] method, and also the following additional parameters:
-
-* __instantiationParameters__: this parameter takes a [InstantiationParameters] struct that you can use to specify the instantiation options instead of specifying them in every call to the InstantiateAsync call. This can be convenient if you use the same values for multiple instantiations.
-* __trackHandle__:  If true, which is the default, then the Addressables system keeps track of the operation handle for the instantiated instance. This allows you to release the asset with the [Addressables.ReleaseInstance] method. If false, then the operation handle is not tracked for you and you must store a reference to the handle returned by InstantiateAsync in order to release the instance when you destroy it.
-
-## Releasing Addressable assets
-
-Because the Addressables system uses reference counting to determine whether an asset is in use, you must release every asset that you load or instantiate when you are done with it. See [Memory Management] for more information.
-
-When you unload a Scene, implicit assets in the Scene are not automatically unloaded. You must call [Resources.UnloadUnusedAssets] or [UnloadAsset] to free these assets. Note that the Unity runtime automatically calls `UnloadUnusedAssets` when you load a Scene using the [LoadSceneMode.Single] mode.
-
-## Using Addressables in a Scene
-
-If a Scene is itself Addressable, you can use Addressable assets in the scene just as you would any assets. You can place Prefabs and other assets in the Scene, assign assets to component properties, and so on. If you use an asset that is not Addressable, that asset becomes an implicit dependency of the Scene and the build system packs it in the same AssetBundle as the Scene when you make a content build. (Addressable assets are packed into their own AssetBundles according to the group they are in.)  
-
-> [!NOTE]
-> Implicit dependencies used in more than one place can be duplicated in multiple AssetBundles and in the built-in scene data. Use the [Check Duplicate Bundle Dependencies] rule in the Analyze tool to find unwanted duplication of assets.
-
-If a Scene is NOT Addressable, then any Addressable assets you add directly to the scene hierarchy become implicit dependencies and Unity includes copies of those assets in the built-in scene data even if they also exist in an Addressable group. The same is true for any assets, such as Materials, assigned to a component on a GameObject in the scene. 
-
-In custom component classes, you can use [AssetReference] fields to allow the assignment of Addressable assets in non-Addressable scenes. Otherwise, you can use [addresses] and [labels] to load assets at runtime from a script. Note that you must load an AssetReference in code whether or not the Scene is Addressable. 
-
-
-
-[ActivateAsync]: xref:UnityEngine.ResourceManagement.ResourceProviders.SceneInstance.ActivateAsync*
-[Addressables.ClearDependencyCacheAsync]: xref:UnityEngine.AddressableAssets.Addressables.ClearDependencyCacheAsync*
-[Addressables.DownloadDependenciesAsync]: xref:UnityEngine.AddressableAssets.Addressables.DownloadDependenciesAsync*
-[Addressables.GetDownloadSizeAsync]: xref:UnityEngine.AddressableAssets.Addressables.GetDownloadSizeAsync*
-[Addressables.InstantiateAsync]: xref:UnityEngine.AddressableAssets.Addressables.InstantiateAsync*
-[Addressables.LoadAssetAsync]: xref:UnityEngine.AddressableAssets.Addressables.LoadAssetAsync*
-[Addressables.LoadSceneAsync]: xref:UnityEngine.AddressableAssets.Addressables.LoadSceneAsync*
-[Addressables.ReleaseInstance]: xref:UnityEngine.AddressableAssets.Addressables.ReleaseInstance*
-[Addressables]: xref:UnityEngine.AddressableAssets.Addressables
-[AssetReference]: xref:UnityEngine.AddressableAssets.AssetReference
-[AssetReferences]: xref:addressables-asset-references
-[AsyncOperation.priority]: xref:UnityEngine.AsyncOperation.priority
-[cache settings]: xref:UnityEngine.Cache
-[Check Duplicate Bundle Dependencies]: AnalyzeTool.md#check-duplicate-bundle-dependencies
-[GetDownloadStatus]: xref:UnityEngine.ResourceManagement.AsyncOperations.AsyncOperationHandle.GetDownloadStatus*
-[Instantiate]: xref:UnityEngine.Object.Instantiate*
-[InstantiateAsync]: xref:UnityEngine.AddressableAssets.Addressables.InstantiateAsync*
-[InstantiationParameters]: xref:UnityEngine.ResourceManagement.ResourceProviders.InstantiationParameters
-[IResourceLocation]: xref:UnityEngine.ResourceManagement.ResourceLocations.IResourceLocation
-[LoadAssetAsync]: xref:UnityEngine.AddressableAssets.Addressables.LoadAssetAsync*
-[LoadAssetsAsync]: xref:UnityEngine.AddressableAssets.Addressables.LoadAssetsAsync*
-[LoadResourceLocationsAsync]: xref:UnityEngine.AddressableAssets.Addressables.LoadResourceLocationsAsync*
-[LoadSceneMode.Single]: xref:UnityEngine.SceneManagement.LoadSceneMode.Single
-[Memory Management]: xref:addressables-memory-management
-[merge mode]: xref:UnityEngine.AddressableAssets.Addressables.MergeMode
-[OperationException]: xref:UnityEngine.ResourceManagement.AsyncOperations.AsyncOperationHandle.OperationException
-[Operations]: xref:addressables-async-operation-handling
-[PrimaryKey]: xref:UnityEngine.ResourceManagement.ResourceLocations.IResourceLocation.PrimaryKey
-[ResourceManager.CreateGenericGroupOperation]: xref:UnityEngine.ResourceManagement.ResourceManager.CreateGenericGroupOperation*
-[Resources.UnloadUnusedAssets]: xref:UnityEngine.Resources.UnloadUnusedAssets
-[Result]: xref:UnityEngine.ResourceManagement.AsyncOperations.AsyncOperationHandle.Result
-[SceneManager.LoadSceneAsync]: xref:UnityEngine.SceneManagement.SceneManager.LoadSceneAsync(System.String,UnityEngine.SceneManagement.LoadSceneMode)
-[Status]: xref:UnityEngine.ResourceManagement.AsyncOperations.AsyncOperationHandle.Status
-[UnityEngine.Caching]: xref:UnityEngine.Caching
-[ResourceManager.ExceptionHandler]: xref:UnityEngine.ResourceManagement.ResourceManager.ExceptionHandler
-[Log Runtime Exceptions]: xref:addressables-asset-settings#diagnostics
-[Console]: xref:Console
-[Object.Instantiate]: xref:UnityEngine.Object.Instantiate*
-[addresses]: xref:addressables-overview#asset-addresses
-[labels]: xref:addressables-labels
-[Completed]: xref:UnityEngine.ResourceManagement.AsyncOperations.AsyncOperationHandle.Completed
-[AsyncOperation.allowSceneActivation]: xref:UnityEngine.AsyncOperation.allowSceneActivation
-[SceneInstance]: xref:UnityEngine.ResourceManagement.ResourceProviders.SceneInstance
-[LoadSceneAsync]: xref:UnityEngine.SceneManagement.SceneManager.LoadSceneAsync(System.String,UnityEngine.SceneManagement.LoadSceneMode)
-[UnloadAsset]: xref:UnityEngine.Resources.UnloadAsset(UnityEngine.Object)
-[Addressables.InstantiateAsync]: xref:UnityEngine.AddressableAssets.Addressables.InstantiateAsync*
-[Scene loading project]: https://github.com/Unity-Technologies/Addressables-Sample/tree/master/Basic/Scene%20Loading
-[Addressables-Sample]: https://github.com/Unity-Technologies/Addressables-Sample
+---
+uid: addressables-api-load-asset-async
+---
+
+# Loading Addressable assets
+
+The [Addressables] class provides several methods for loading Addressable assets. You can load assets one at a time or in batches. To identify the assets to load, you pass either a single key or a list of keys to the loading function. A key can be one of the following objects:
+
+* Address: a string containing the address you assigned to the asset
+* Label: a string containing a label assigned to one or more assets
+* AssetReference object: an instance of [AssetReference]
+* [IResourceLocation] instance: an intermediate object that contains information to load an asset and its dependencies. 
+
+When you call one of the asset loading functions, the Addressables system begins an asynchronous operation that carries out the following tasks:
+
+1. Looks up the resource locations for the specified keys (except IResourceLocation keys)
+2. Gathers the list of dependencies
+3. Downloads any remote AssetBundles that are required
+4. Loads the AssetBundles into memory
+5. Sets the [Result] object of the operation to the loaded objects
+6. Updates the [Status] of the operation and calls any  [Completed] event listeners
+
+If the load operation succeeds, the Status is set to Succeeded and the loaded object or objects can be accessed from the [Result] object.
+
+If an error occurs, the exception is copied to the [OperationException] member of the operation object and the Status is set to Failed. By default, the exception is not thrown as part of the operation. However, you can assign a handler function to the [ResourceManager.ExceptionHandler] property to handle any exceptions. Additionally, you can enable the [Log Runtime Exceptions] option in your Addressable system settings to record errors to the Unity [Console]. 
+
+When you call loading functions that can load multiple Addressable assets, you can specify whether the entire operation should abort if any single load operation fails or whether the operation should load any assets it can. In both cases, the operation status is set to failed. (Set the `releaseDependenciesOnFailure` parameter to true in the call to the loading function to abort the entire operation on any failure.)
+
+See [Operations] for more information about asynchronous operations and writing asynchronous code in Unity scripts.
+
+## Loading a single asset
+
+Use the [LoadAssetAsync] method to load a single Addressable asset, typically with an address as the key:
+
+[!code-cs[sample](../Tests/Editor/DocExampleCode/LoadSingle.cs#doc_Load)]
+
+<!--
+``` csharp
+using System.Collections;
+using UnityEngine;
+using UnityEngine.AddressableAssets;
+using UnityEngine.ResourceManagement.AsyncOperations;
+
+public class LoadAddress : MonoBehaviour
+{
+  public string key;
+  AsyncOperationHandle<GameObject> opHandle;
+
+  public IEnumerator Start()
+  {
+      opHandle = Addressables.LoadAssetAsync<GameObject>(key);
+      yield return opHandle;
+
+      if (opHandle.Status == AsyncOperationStatus.Succeeded) {
+          GameObject obj = opHandle.Result;
+          Instantiate(obj, transform);
+          GameObject.Destroy(gameObject, 12);
+      }
+  }
+
+  void OnDestroy()
+  {
+      Addressables.Release(opHandle);
+  }
+}
+```
+-->
+
+> [!NOTE]
+> You can use a label or other type of key when you call [LoadAssetAsync], not just an address. However, if the key resolves to more than one asset, only the first asset found is loaded. For example, if you call this method with a label applied to several assets, Addressables returns whichever one of those assets that happens to be located first.
+
+## Loading multiple assets
+
+Use the [LoadAssetsAsync] method to load more than one Addressable asset in a single operation. When using this function, you can specify a single key, such as a label, or a list of keys. 
+
+When you specify multiple keys, you can specify a [merge mode] to determine how the sets of assets matching each key are combined:
+
+* __Union __: include assets that match any key
+* __Intersection __: include assets that match every key
+* __UseFirst__: include assets only from the first key that resolves to a valid location
+
+[!code-cs[sample](../Tests/Editor/DocExampleCode/LoadMultiple.cs#doc_Load)]
+
+<!--
+```csharp
+using System.Collections;
+using System.Collections.Generic;
+using UnityEngine;
+using UnityEngine.AddressableAssets;
+using UnityEngine.ResourceManagement.AsyncOperations;
+
+public class LoadWithLabels : MonoBehaviour
+{
+  // Label strings to load
+  public List<string> keys = new List<string>(){"characters", "animals"};
+
+  // Operation handle used to load and release assets
+  AsyncOperationHandle<IList<GameObject>> loadHandle;
+
+  // Load Addressables by Label
+  public IEnumerator Start() {
+    float x = 0, z = 0;
+    loadHandle = Addressables.LoadAssetsAsync<GameObject>(
+        keys,
+        addressable => {
+          //Gets called for every loaded asset
+          Instantiate<GameObject>(addressable, 
+                      new Vector3(x++ * 2.0f, 0, z * 2.0f), 
+                      Quaternion.identity, 
+                      transform);
+
+          if (x > 9) 
+          {
+            x = 0;
+            z++;
+          }
+        }, Addressables.MergeMode.Union, // How to combine multiple labels 
+        false); // Whether to fail and release if any asset fails to load
+
+    yield return loadHandle;
+  }
+
+  private void OnDestroy() {
+    Addressables.Release(loadHandle); // Release all the loaded assets associated with loadHandle
+  }
+}
+```
+-->
+
+You can specify how to handle loading errors with the `releaseDependenciesOnFailure` parameter. If true, then the operation fails if it encounters an error loading any single asset. The operation and any assets that did successfully load are released.
+
+If false, then the operation loads any objects that it can and does not release the operation. In the case of failures, the operation still completes with a status of Failed. In addition, the list of assets returned has null values where the failed assets would otherwise appear.
+
+Set  `releaseDependenciesOnFailure` to true when loading a group of assets that must be loaded as a set in order to be used. For example, if you are loading the assets for a game level, it might make sense to fail the operation as a whole rather than load only some of the required assets.
+
+### Correlating loaded assets to their keys
+
+When you load multiple assets in one operation, the order in which individual assets are loaded is not necessarily the same as the order of the keys in the list you pass to the loading function.
+
+If you need to associate an asset in a combined operation with the key used to load it, you can perform the operation in two steps:
+
+1. Load the [IResourceLocation] instances with the list of asset keys.
+2. Load the individual assets using their IResourceLocation instances as keys.
+
+The IResourceLocation object contains the key information so you can, for example, keep a dictionary to correlate the key to an asset. Note that when you call a loading function, such as [LoadAssetsAsync], the operation first looks up the [IResourceLocation] instances that correspond to a key and then uses that to load the asset. When you load an asset using an IResourceLocation, the operation skips the first step. Thus, performing the operation in two steps does not add significant additional work.
+
+The following example loads the assets for a list of keys and inserts them into a dictionary by their address ([PrimaryKey]). The example first loads the resource locations for the specified keys. When that operation is complete, it loads the asset for each location, using the Completed event to insert the individual operation handles into the dictionary. The operation handles can be used to instantiate the assets, and, when the assets are no longer needed, to release them.
+
+[!code-cs[sample](../Tests/Editor/DocExampleCode/LoadLocation.cs#doc_Load)]
+
+<!--
+``` csharp
+using System.Collections;
+using System.Collections.Generic;
+using UnityEngine;
+using UnityEngine.AddressableAssets;
+using UnityEngine.Events;
+using UnityEngine.ResourceManagement.AsyncOperations;
+using UnityEngine.ResourceManagement.ResourceLocations;
+
+public class LoadWithLocation : MonoBehaviour
+{
+    public Dictionary<string, AsyncOperationHandle<GameObject>> operationDictionary;
+    public List<string> keys;
+    public UnityEvent Ready;
+
+    IEnumerator LoadAndAssociateResultWithKey(IList<string> keys) {
+        if(operationDictionary == null)
+            operationDictionary = new Dictionary<string, AsyncOperationHandle<GameObject>>();
+
+        AsyncOperationHandle<IList<IResourceLocation>> locations 
+            = Addressables.LoadResourceLocationsAsync(keys, 
+                Addressables.MergeMode.Union, typeof(GameObject));
+
+        yield return locations;
+
+        var loadOps = new List<AsyncOperationHandle>(locations.Result.Count); 
+
+        foreach (IResourceLocation location in locations.Result) {
+            AsyncOperationHandle<GameObject> handle =
+                Addressables.LoadAssetAsync<GameObject>(location);
+            handle.Completed += obj => operationDictionary.Add(location.PrimaryKey, obj);
+            loadOps.Add(handle);
+        }
+
+        yield return Addressables.ResourceManager.CreateGenericGroupOperation(loadOps, true);
+
+        Ready.Invoke();
+    }
+
+    void Start() {
+        Ready.AddListener(OnAssetsReady);
+        StartCoroutine(LoadAndAssociateResultWithKey(keys));
+    }
+
+    private void OnAssetsReady() {
+        float x = 0, z = 0;
+        foreach (var item in operationDictionary) {
+            Debug.Log($"{item.Key} = {item.Value.Result.name}");
+            Instantiate(item.Value.Result,
+                        new Vector3(x++ * 2.0f, 0, z * 2.0f),
+                        Quaternion.identity, transform);
+            if (x > 9) {
+                x = 0;
+                z++;
+            }
+        }
+    }
+
+    private void OnDestroy() {
+        foreach(var item in operationDictionary) {
+            Addressables.Release(item.Value);
+        }
+    }
+}
+```
+-->
+
+Note that the loading function creates a group operation with [ResourceManager.CreateGenericGroupOperation]. This allows the function to continue after all the loading operations have finished. In this case, the function dispatches a "Ready" event to notify other scripts that the loaded data can be used.
+
+## Loading an AssetReference
+
+The [AssetReference] class has its own load method, [LoadAssetAsync].
+
+[!code-cs[sample](../Tests/Editor/DocExampleCode/LoadReference.cs#doc_Load)]
+
+<!--
+``` csharp
+using UnityEngine;
+using UnityEngine.AddressableAssets;
+using UnityEngine.ResourceManagement.AsyncOperations;
+
+public class LoadFromReference : MonoBehaviour
+{
+  // Assign in Editor
+  public AssetReference reference;
+
+  // Start the load operation on start
+  void Start() {
+    AsyncOperationHandle handle = reference.LoadAssetAsync<GameObject>();
+    handle.Completed += Handle_Completed;
+  }
+
+  // Instantiate the loaded prefab on complete
+  private void Handle_Completed(AsyncOperationHandle obj) {
+    if (obj.Status == AsyncOperationStatus.Succeeded) {
+      Instantiate(reference.Asset, transform);
+    } else {
+      Debug.LogError("AssetReference failed to load.");
+    }
+    Destroy(gameobject, 12); // Destroy object to demonstrate release
+  }
+
+  // Release asset when parent object is destroyed
+  private void OnDestroy() {
+    reference.ReleaseAsset();
+  }
+}
+```
+-->
+
+You can also use the AssetReference object as a key to the [Addressables.LoadAssetAsync] methods. If you need to spawn multiple instances of the asset assigned to an AssetReference, use [Addressables.LoadAssetAsync], which gives you an operation handle that you can use to release each instance.  
+
+See [AssetReference] for more information about using AssetReferences.
+
+## Loading Scenes
+
+Use the [Addressables.LoadSceneAsync] method to load an Addressable Scene asset by address or other Addressable key object. 
+
+The remaining parameters of the method correspond to those used with the Unity Engine [SceneManager.LoadSceneAsync] method:
+
+* __loadMode__: whether to add the loaded Scene into the current Scene or to unload and replace the current Scene. 
+* __activateOnLoad__: whether to activate the scene as soon as it finishes loading or to wait until you call the SceneInstance object's [ActivateAsync] method. Corresponds to the [AsyncOperation.allowSceneActivation] option. Defaults to true.
+* __priority__: the priority of the AsyncOperation used to load the Scene. Corresponds to the [AsyncOperation.priority] option. Defaults to 100.
+
+> [!WARNING]
+> Setting the `activateOnLoad` parameter to false blocks the AsyncOperation queue, including the loading of any other Addressable assets, until you activate the scene. To activate the scene, call the [ActivateAsync] method of the [SceneInstance] returned by [LoadSceneAsync]. See [AsyncOperation.allowSceneActivation] for additional information.
+
+The following example loads a scene additively. The Component that loads the Scene, stores the operation handle and uses it to unload and release the Scene when the parent GameObject is destroyed.
+
+[!code-cs[sample](../Tests/Editor/DocExampleCode/LoadScene.cs#doc_Load)]
+
+<!--
+``` csharp
+using UnityEngine;
+using UnityEngine.AddressableAssets;
+using UnityEngine.ResourceManagement.AsyncOperations;
+using UnityEngine.ResourceManagement.ResourceProviders;
+using UnityEngine.SceneManagement;
+
+public class LoadSceneByAddress : MonoBehaviour
+{
+    public string key;
+    private AsyncOperationHandle<SceneInstance> loadHandle;
+
+    void Start()
+    {
+      loadHandle = Addressables.LoadSceneAsync(key, LoadSceneMode.Additive);
+      Destroy(this, 12); // Trigger unload to release Scene
+    }
+
+  void OnDestroy() {
+    Addressables.UnloadSceneAsync(loadHandle);
+  }
+}
+```
+-->
+
+See the [Scene loading project] in the [Addressables-Sample] repository for additional examples.
+
+If you load a Scene with [LoadSceneMode.Single], the Unity runtime unloads the current Scene and calls [Resources.UnloadUnusedAssets]. The unloaded Scene is released, which allows its AssetBundle to be unloaded. Individual Addressables and their operation handles that you loaded separately are not released; you must release them yourself. (The exception to this is that any Addressable assets that you instantiated using [Addressables.InstantiateAsync] with `trackHandle` set to true, the default, are automatically released.) 
+
+> [!NOTE]
+> In the Editor, you can always load scenes in the current project, even when they are packaged in a remote bundle that is not available and you set the Play Mode Script to __Use Existing Build__. The Editor loads the Scene using the asset database.
+
+## Loading assets by location
+
+When you load an Addressable asset by address, label, or AssetReference, the Addressables system first looks up the resource locations for the assets and uses these [IResourceLocation] instances to download the required AssetBundles and any dependencies. You can perform the asset load operation in two steps by first getting the IResourceLocation objects with [LoadResourceLocationsAsync] and then using those objects as keys to load or instantiate the assets.
+
+[IResourceLocation] objects contain the information needed to load one or more assets. 
+
+The [LoadResourceLocationsAsync] method never fails. If it cannot resolve the specified keys to the locations of any assets, it returns an empty list. You can restrict the types of asset locations returned by the function by specifying a specific type in the `type` parameter.
+
+The following example loads locations for all assets labeled with "knight" or "villager":
+
+[!code-cs[sample](../Tests/Editor/DocExampleCode/LoadLocation.cs#doc_LoadLocations)]
+
+<!--
+```csharp
+AsyncOperationHandle<IList<IResourceLocation>> handle 
+    = Addressables.LoadResourceLocationsAsync(new string[]
+    {
+        "knight",
+        "villager"
+    }, Addressables.MergeMode.Union);
+
+    yield return handle;
+
+    //...
+
+    Addressables.Release(handle);
+```
+-->
+
+## Loading locations of sub-objects 
+
+Locations for Sub-Objects are generated at runtime to reduce the size of the content catalogs and improve runtime performance. When you call [LoadResourceLocationsAsync] with the key of an asset with sub-objects and don't specify a type, then the function generates IResourceLocation instances for all of the sub-objects as well as the main object (if applicable). Likewise, if you do not specify which sub-object to use for an AssetReference that points to an asset with sub-objects, then the system generates IResourceLocations for every sub-object.
+
+For example, if you load the locations for an FBX asset, with the address, "myFBXObject", you might get locations for three assets: a GameObject, a Mesh, and a Material. If, instead, you specified the type in the address, "myFBXObject[Mesh]", you would only get the Mesh object. You can also specify the type using the `type` parameter of the LoadResourceLocationsAsync function.
+
+ 
+<a name="instantiate"></a>
+## Instantiating objects from Addressables
+
+You can load an asset, such as a Prefab, and then create an instance of it with [Instantiate]. You can also load and create an instance of an asset with [Addressables.InstantiateAsync]. The primary difference between these two ways of instantiating objects is how the asset reference counts are affected.
+
+When you use InstantiateAsync, the reference counts of the loaded assets are incremented each time you call the method. Thus if you instantiate a Prefab five times, the reference count for the Prefab asset and any of its dependencies are incremented by five. You can then release each instance separately as they are destroyed in the game.
+
+When you use LoadAssetAsync and Object.Instantiate, then the asset reference counts are only incremented once, for the initial load. If you release the loaded asset (or its operation handle) and the reference count drops to zero, then the asset is unloaded and all the additional instantiated copies lose their sub-assets as well -- they still exist as GameObjects in the scene, but without Meshes, Materials, or other assets that they depend on.
+
+Which scenario is better, depends on how you organize your object code. For example, if you have a single manager object that supplies a pool of Prefab enemies to spawn into a game level, it might be most convenient to release them all at the completion of the level with a single operation handle stored in the manager class. In other situations, you might want to instantiate and release assets individually.  
+
+The following example calls [InstantiateAsync] to instantiate a Prefab. The example adds a component to the instantiated GameObject that releases the asset when the GameObject is destroyed.
+
+[!code-cs[sample](../Tests/Editor/DocExampleCode/InstantiateAsset.cs#doc_Instantiate)]
+
+<!--
+```csharp
+using UnityEngine;
+using UnityEngine.AddressableAssets;
+using UnityEngine.ResourceManagement.AsyncOperations;
+
+public class InstantiateFromKey : MonoBehaviour
+{
+  public string key; // Identify the asset
+
+  void Start() {
+    // Load and instantiate
+    Addressables.InstantiateAsync(key).Completed += instantiate_Completed;
+  }
+
+  private void instantiate_Completed(AsyncOperationHandle<GameObject> obj) {
+    // Add component to release asset in GameObject OnDestroy event
+    obj.Result.AddComponent(typeof(SelfCleanup));
+    Destroy(obj.Result, 12); // Destroy to trigger release
+  }
+}
+
+// Releases asset (trackHandle must be true in InstantiateAsync)
+public class SelfCleanup : MonoBehaviour
+{
+  void OnDestroy() {
+    Addressables.ReleaseInstance(gameObject);
+  }
+}
+```
+-->
+
+When you call [InstantiateAsync] you have the same options as the [Object.Instantiate] method, and also the following additional parameters:
+
+* __instantiationParameters__: this parameter takes a [InstantiationParameters] struct that you can use to specify the instantiation options instead of specifying them in every call to the InstantiateAsync call. This can be convenient if you use the same values for multiple instantiations.
+* __trackHandle__:  If true, which is the default, then the Addressables system keeps track of the operation handle for the instantiated instance. This allows you to release the asset with the [Addressables.ReleaseInstance] method. If false, then the operation handle is not tracked for you and you must store a reference to the handle returned by InstantiateAsync in order to release the instance when you destroy it.
+
+## Releasing Addressable assets
+
+Because the Addressables system uses reference counting to determine whether an asset is in use, you must release every asset that you load or instantiate when you are done with it. See [Memory Management] for more information.
+
+When you unload a Scene, implicit assets in the Scene are not automatically unloaded. You must call [Resources.UnloadUnusedAssets] or [UnloadAsset] to free these assets. Note that the Unity runtime automatically calls `UnloadUnusedAssets` when you load a Scene using the [LoadSceneMode.Single] mode.
+
+## Using Addressables in a Scene
+
+If a Scene is itself Addressable, you can use Addressable assets in the scene just as you would any assets. You can place Prefabs and other assets in the Scene, assign assets to component properties, and so on. If you use an asset that is not Addressable, that asset becomes an implicit dependency of the Scene and the build system packs it in the same AssetBundle as the Scene when you make a content build. (Addressable assets are packed into their own AssetBundles according to the group they are in.)  
+
+> [!NOTE]
+> Implicit dependencies used in more than one place can be duplicated in multiple AssetBundles and in the built-in scene data. Use the [Check Duplicate Bundle Dependencies] rule in the Analyze tool to find unwanted duplication of assets.
+
+If a Scene is NOT Addressable, then any Addressable assets you add directly to the scene hierarchy become implicit dependencies and Unity includes copies of those assets in the built-in scene data even if they also exist in an Addressable group. The same is true for any assets, such as Materials, assigned to a component on a GameObject in the scene. 
+
+In custom component classes, you can use [AssetReference] fields to allow the assignment of Addressable assets in non-Addressable scenes. Otherwise, you can use [addresses] and [labels] to load assets at runtime from a script. Note that you must load an AssetReference in code whether or not the Scene is Addressable. 
+
+
+
+[ActivateAsync]: xref:UnityEngine.ResourceManagement.ResourceProviders.SceneInstance.ActivateAsync*
+[Addressables.ClearDependencyCacheAsync]: xref:UnityEngine.AddressableAssets.Addressables.ClearDependencyCacheAsync*
+[Addressables.DownloadDependenciesAsync]: xref:UnityEngine.AddressableAssets.Addressables.DownloadDependenciesAsync*
+[Addressables.GetDownloadSizeAsync]: xref:UnityEngine.AddressableAssets.Addressables.GetDownloadSizeAsync*
+[Addressables.InstantiateAsync]: xref:UnityEngine.AddressableAssets.Addressables.InstantiateAsync*
+[Addressables.LoadAssetAsync]: xref:UnityEngine.AddressableAssets.Addressables.LoadAssetAsync*
+[Addressables.LoadSceneAsync]: xref:UnityEngine.AddressableAssets.Addressables.LoadSceneAsync*
+[Addressables.ReleaseInstance]: xref:UnityEngine.AddressableAssets.Addressables.ReleaseInstance*
+[Addressables]: xref:UnityEngine.AddressableAssets.Addressables
+[AssetReference]: xref:UnityEngine.AddressableAssets.AssetReference
+[AssetReferences]: xref:addressables-asset-references
+[AsyncOperation.priority]: xref:UnityEngine.AsyncOperation.priority
+[cache settings]: xref:UnityEngine.Cache
+[Check Duplicate Bundle Dependencies]: AnalyzeTool.md#check-duplicate-bundle-dependencies
+[GetDownloadStatus]: xref:UnityEngine.ResourceManagement.AsyncOperations.AsyncOperationHandle.GetDownloadStatus*
+[Instantiate]: xref:UnityEngine.Object.Instantiate*
+[InstantiateAsync]: xref:UnityEngine.AddressableAssets.Addressables.InstantiateAsync*
+[InstantiationParameters]: xref:UnityEngine.ResourceManagement.ResourceProviders.InstantiationParameters
+[IResourceLocation]: xref:UnityEngine.ResourceManagement.ResourceLocations.IResourceLocation
+[LoadAssetAsync]: xref:UnityEngine.AddressableAssets.Addressables.LoadAssetAsync*
+[LoadAssetsAsync]: xref:UnityEngine.AddressableAssets.Addressables.LoadAssetsAsync*
+[LoadResourceLocationsAsync]: xref:UnityEngine.AddressableAssets.Addressables.LoadResourceLocationsAsync*
+[LoadSceneMode.Single]: xref:UnityEngine.SceneManagement.LoadSceneMode.Single
+[Memory Management]: xref:addressables-memory-management
+[merge mode]: xref:UnityEngine.AddressableAssets.Addressables.MergeMode
+[OperationException]: xref:UnityEngine.ResourceManagement.AsyncOperations.AsyncOperationHandle.OperationException
+[Operations]: xref:addressables-async-operation-handling
+[PrimaryKey]: xref:UnityEngine.ResourceManagement.ResourceLocations.IResourceLocation.PrimaryKey
+[ResourceManager.CreateGenericGroupOperation]: xref:UnityEngine.ResourceManagement.ResourceManager.CreateGenericGroupOperation*
+[Resources.UnloadUnusedAssets]: xref:UnityEngine.Resources.UnloadUnusedAssets
+[Result]: xref:UnityEngine.ResourceManagement.AsyncOperations.AsyncOperationHandle.Result
+[SceneManager.LoadSceneAsync]: xref:UnityEngine.SceneManagement.SceneManager.LoadSceneAsync(System.String,UnityEngine.SceneManagement.LoadSceneMode)
+[Status]: xref:UnityEngine.ResourceManagement.AsyncOperations.AsyncOperationHandle.Status
+[UnityEngine.Caching]: xref:UnityEngine.Caching
+[ResourceManager.ExceptionHandler]: xref:UnityEngine.ResourceManagement.ResourceManager.ExceptionHandler
+[Log Runtime Exceptions]: xref:addressables-asset-settings#diagnostics
+[Console]: xref:Console
+[Object.Instantiate]: xref:UnityEngine.Object.Instantiate*
+[addresses]: xref:addressables-overview#asset-addresses
+[labels]: xref:addressables-labels
+[Completed]: xref:UnityEngine.ResourceManagement.AsyncOperations.AsyncOperationHandle.Completed
+[AsyncOperation.allowSceneActivation]: xref:UnityEngine.AsyncOperation.allowSceneActivation
+[SceneInstance]: xref:UnityEngine.ResourceManagement.ResourceProviders.SceneInstance
+[LoadSceneAsync]: xref:UnityEngine.SceneManagement.SceneManager.LoadSceneAsync(System.String,UnityEngine.SceneManagement.LoadSceneMode)
+[UnloadAsset]: xref:UnityEngine.Resources.UnloadAsset(UnityEngine.Object)
+[Addressables.InstantiateAsync]: xref:UnityEngine.AddressableAssets.Addressables.InstantiateAsync*
+[Scene loading project]: https://github.com/Unity-Technologies/Addressables-Sample/tree/master/Basic/Scene%20Loading
+[Addressables-Sample]: https://github.com/Unity-Technologies/Addressables-Sample