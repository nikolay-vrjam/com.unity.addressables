---
uid: addressables-content-update-builds
---

# Content update builds

The Addressables package includes tools that you can use to reduce the size of updates to the content you distribute remotely. 

The content update tools include:

* __[Check for Content Update Restrictions]__ tool: prepares your group organization for a content update build based on group settings
* __[Update a Previous Build]__ script: a build script that performs the content update build 

> [!IMPORTANT]
> You must save the **_addressables_content_state.bin_** file produced by the Default Build Script for each build that you intend to update in the future. This file is updated every time you run the build script. Be sure to save the version produced for the content build that you publish.  

For information on how to set up your Addressable groups for content updates, see [Group settings].

For information on how to perform a content update build, see [Building content updates].

For general information about how content updates work, including examples, see [Overview].  

> [!NOTE]
> On platforms that provide their own patching systems (such as Switch or Steam) or that do not support remote content distribution, do not use content update builds. Every build of your game should be a complete fresh content build. (In this case you can discard or ignore the *addressables_content_state.bin* file that is generated after each build for the platform.)

## Overview

When you distribute content remotely, you can make content changes without needing to rebuild and republish your entire application. When the Addressables system initializes at runtime, it checks for an updated content catalog. If one exists, the system downloads the new catalog and, when it loads assets, downloads the newer versions of all your AssetBundles.

However, when you rebuild all of your content with a new content catalog, installed players must also redownload all of your remote AssetBundles, whether the assets in them have changed or not. If you have a large amount of content, redownloading everything can take a significant amount of time and may hurt player retention. To make this process more efficient, the Addressables package provides tools that you can run to identify changed assets and to produce a content update build. 

The following diagram illustrates how you can use the Adressables tools to produce smaller content updates that only require your players to download new or changed content:

![](images/addr_updatebuilds_0.png)
*The workflow for reducing the size of content updates*

When you release your full application, you first build your Addressables content, as normal, and then make a player build. The player build contains your local AssetBundles and you upload your remote AssetBundles to your Content Delivery Network (CDN) or other hosting service.

The Default Build Script that produces your Addressables content build always creates the *addressables_content_state.bin* file, which is required to efficiently publish content-only updates. You must save this file for each published full application release (on every platform).

Between full application releases, which require your users to download and install a new player build, you can make changes to your Addressable assets in the project. (Since AssetBundles do not include code, do not make code changes in the version of your project that you use to develop your asset changes.) You can change both local and remote assets. 

When you are ready to publish a content update, run the __Check Content Update Restrictions__ tool. This tool examines the *addressables_content_state.bin* file and moves changed assets to a new remote group, according to the settings of the group they are in.

To build the updated AssetBundles, run the __Update a Previous Build__ script. This tool also uses the *addressables_content_state.bin* file. It rebuilds all of your content, but produces a modified catalog that accesses unchanged content from their original AssetBundles and changed content from the new AssetBundles.

The final step is to upload the updated content to your CDN. (You can upload all the new AssetBundles produced or just those with changed names -- bundles that haven't changed use the same names as the originals and will overwrite them.)

You can make additional content updates following the same process. Always use the *addressables_content_state.bin* file from your original release.

See [Building content updates] for step-by-step instructions.

### When a full rebuild is required

Addressables can only distribute content, not code. As such, a code change generally requires a fresh player build, and usually a fresh build of content. Although a new player build can sometimes reuse old, existing content from a CDN, you must carefully analyze whether the type trees in the existing AssetBundles are compatible with your new code. This is advanced territory to explore carefully.

Note that Addressables itself is code, so updating Addressables or Unity version likely requires that you create a new player build and fresh content builds.

## Settings

To publish content updates, your application must already use a remote catalog and host its remote content on an accessible server. See [Enabling remote distribution] for information about setting up content hosting and distribution.

In addition to enabling remote content distribution, you should also consider how to set each group's __Update Restriction__ settings. These settings determine how the __Check for Content Update Restriction__ tool treats changed content in your groups. Choose appropriate settings to help minimize the download size of your content updates. See [Group Update Restriction settings].

Another setting to consider if you want to update content on the fly (rather than at application startup), is the __Unique Bundle IDs__ setting. Enabling this option can make it easier to load updated AssetBundles in the middle of an application session, but typically makes builds slower and updates larger. See [Unique Bundle IDs setting].

### Group Update Restriction settings

For each group in your project, set the __Update Restriction__ setting to either:

* Cannot Change Post Release: Static content that you expect to update infrequently, if at all. All local content should use this setting.
* Can Change Post Release: Dynamic content that you expect to update often.

Choose the setting based on the type of content in a group and how frequently you expect to update that content (between full player builds of your application).

You can change content in a group no matter which setting you choose. The difference is how the __Check for Content Update__ and __Update Previous Build__ tools treat the assets in the group and ultimately, how the installed applications access the updated content.

> [!IMPORTANT]
> Do NOT change the __Update Restriction__ setting of a group unless you are performing a full build. If you change your group settings before a content update, Addressables cannot generate the correct changes needed for the update build.

#### Cannot Change Post Release (static content)

When you set a group as __Cannot Change Post Release__, the __Check for Content Updates__ tool moves any changed assets to a new group, which is set to build and load from your remote paths. When you subsequently build the updated content with the __Update a Previous Build__ tool, it sets up the remote catalog so that  the changed assets are accessed from the new bundles, but the unchanged assets are still accessed from the original bundles. 

> [!NOTE]
> Although the update build produces versions of the original bundles without the changed assets, installed applications do not download these bundles unless the locally cached version is deleted for some reason.  

Organize content that you don't expect to update frequently in groups set to __Cannot Change Post Release.__ You can safely set up these groups to produce fewer, larger bundles since your users usually won't need to download these bundles more than once.  

Any groups that you intend to load from the local load path should always be set to __Cannot Change Post Release__. Likewise, any groups that produce large, remote bundles should also be set to __Cannot Change Post Release__ so that your users only need to download the changed assets if you do end up changing assets in these groups.

#### Can Change Post Release (dynamic content)

When you set a group as __Can Change Post Release__, then a content update rebuilds the entire bundle if any assets inside the group have changed. The __Update a Previous Build__ script sets the catalog up so that installed applications load all assets in the group from the new bundles.

Organize content you expect to change frequently in groups set to __Can Change Post Release__. Since all the assets in these groups are republished when any single asset changes, you should typically set up these groups to produce smaller bundles containing fewer assets. 

### Unique Bundle IDs setting

<<<<<<< HEAD
## Identifying changed assets
If you have modified Assets in any `Cannot Change Post Release` groups, you'll need to run the **Check for Content Update Restrictions** command (step 5 above). This will take any modified Asset, its dependencies if their bundle name was modified, and all other Assets that depend on the modified Asset out of the `Cannot Change Post Release` groups and move them to a new group. To generate the new Asset groups:
=======
The [Addressable Asset settings] contain an option, __Unique Bundle IDs__, that affect content update builds. You can evaluate whether you need to enable this option if you run into AssetBundle ID conflicts when updating your application catalog at runtime.
>>>>>>> f473b29b

Enabling the __Unique Bundle IDs__ option allows you to load a changed version of an AssetBundle while the original bundle is still in memory. Building your AssetBundles with unique internal IDs makes it easier to update content at runtime without running into AssetBundle ID conflicts. 

<<<<<<< HEAD
This data is used to determine which Assets or dependencies have been modified since the application was last built. The system moves these Assets, their dependencies if their bundle name was modified, and all other Assets that depend on the modified Assets to a new group in preparation for the content update build. 
=======
The option is not without drawbacks, however. When enabled, any AssetBundles containing assets that reference a changed asset must also be rebuilt. More bundles must be updated for a content update and all builds are slower.
>>>>>>> f473b29b

You typically only need to use unique bundle IDs when you update content catalogs after the Addressable system has already initialized and you have started loading assets.

You can avoid AssetBundle loading conflicts and the need to enable unique IDs using one of the following methods:

* Update the content catalog as part of Addressables initialization. By default, Addressables checks for a new catalog at initialization (as long as you don't enable the [Disable Catalog Update on Startup] option in your Addressable Asset settings). Choosing this method does preclude updating your application content in mid-session.
* Unload all remote AssetBundles before updating the content catalog. Unloading all your remote bundles and assets also avoids bundle name conflicts, but could interrupt your user's session while they wait for the new content to load. 

## Building content updates

To build a content update, run the __Update a Previous Build__ script:

1. Run the [Check for Content Update Restrictions] tool.
2. Open the __Addressables Groups__ window in the Unity Editor (__Window__ > __Asset Management__ > __Addressables__ > __Groups__).
3. From the __Build__ menu on the toolbar, run the __Update a Previous Build__ script.
4. In the __Build Data File__ dialog that opens, again select the `addressables_content_state.bin` file produced by the build you are updating.
5. Click __Open__ to start the content update build.

The build generates a content catalog, a hash file, and AssetBundles.

The generated content catalog has the same name as the catalog in the original application build, overwriting the old catalog and hash file. The application loads the hash file at runtime to determine if a new catalog is available. The system loads unmodified assets from existing bundles that were shipped with the application or that the application has already downloaded.

The system uses the content version string and location information from the addressables_content_state.bin file to create the AssetBundles. Asset bundles that do not contain updated content are written using the same file names as those in the build selected for the update. If an AssetBundle contains updated content, a new bundle is generated that contains the updated content, with a new file name so that it can coexist with the original on your content hosting service. Only AssetBundles with new file names must be copied to the location that hosts your content (though you can safely upload them all).

The system also builds AssetBundles for content that cannot change, such as any local AssetBundles, but you do not need to upload them to the content hosting location, as no Addressables Asset entries reference them.

Note that you should not change the build scripts between building a new player and making content updates (e.g., player code, addressables). This could cause unpredictable behavior in your application.

<<<<<<< HEAD
Additionally if you delete the local content bundles created by your Addressables build from the Project Library folder, attempts to load Assets in those bundles fail when you run your game or application in the Editor and use the **Use Existing Build (requires built groups)** Play Mode script.
=======
Additionally, if you delete the local content bundles created by your Addressables build from the Project Library folder, attempts to load Assets in those bundles fail when you run your game or application in the Editor and use the __Use Existing Build (requires built groups)__ Play Mode script.


### Check for Content Update Restrictions tool

 The __Check for Content Update Restrictions__ tool prepares your group organization for a content update build. The tool examines the *addressables_content_state.bin* file and and group settings. If a group's __Update Restrictions__ option was set to __Cannot Change Post Release__ in the previous build, the tool moves any changed assets to a new remote group. When you create the update build, the new catalog maps the changed assets to their new, remote AssetBundles, while still mapping the unchanged assets to their original AssetBundles. Checking for content update restrictions does not modify groups set to __Can Change Post Release__.

To run the tool:

1. Open the __Addressables Groups__ window in the Unity Editor (__Window__ > __Asset Management__ > __Addressables__ > __Groups__).
2. In the groups window, run the __Check for Content Update Restrictions__ from the toolbar __Tools__ menu.
3. In the __Build Data File__ dialog that opens, select the addressables_content_state.bin file produced by the build you are updating. (By default, this is located in the Assets/AddressableAssetsData/\<platform\> Project directory, where \<platform\> is your target platform.)
4. Click __Open__ to select the file and launch the tool.
5. Review the group changes made by the tool, if desired. You can change the names of any new remote groups the tool created, but moving assets to different groups can have unintended consequences.

__Important__: Before you run the __Check for Content Update Restrictions__ tool, you should make a branch with your version control system. The tool rearranges your asset groups in a way suited for updating content. Branching ensures that next time you ship a full player build, you can return to your preferred content arrangement.

>>>>>>> f473b29b

## Checking for content updates at runtime

You can add a custom script to periodically check whether there are new Addressables content updates. Use the following function call to start the update:

[public static AsyncOperationHandle\<List\<string\>\> CheckForCatalogUpdates(bool autoReleaseHandle = true)]

where List\<string\> contains the list of modified locator IDs. You can filter this list to only update specific IDs, or pass it entirely into the UpdateCatalogs API.

If there is new content, you can either present the user with a button to perform the update, or do it automatically. Note that it is up to the developer to make sure that stale Assets are released.

The list of catalogs can be null and if so, the following script updates all catalogs that need an update:

[public static AsyncOperationHandle\<List\<IResourceLocator\>\> UpdateCatalogs(IEnumerable\<string\> catalogs = null, bool autoReleaseHandle = true)]

The return value is the list of updated locators.

You may also want to remove any bundle cache entries that are no longer referenced as a result of updating the catalogs. If so, use this version of the UpdateCatalogs API instead where you can enable the additional parameter `autoCleanBundleCache` to remove any unneeded cache data:

[public static AsyncOperationHandle\<List\<IResourceLocator\>\> UpdateCatalogs(bool autoCleanBundleCache, IEnumerable\<string\> catalogs = null, bool autoReleaseHandle = true)]

See [AssetBundle caching] for additional information about the bundle cache.

See [Unique Bundle IDs setting] for additional information about updating content at runtime.

## Content update examples

The following discussion walks through a hypothetical example to illustrate how Addressable content is handled during a content update. In this example, consider a shipped application built with the following Addressables groups:

| Local_Static| Remote_Static | Remote_NonStatic |
|:---|:---|:---| 
| AssetA| AssetL | AssetX |
| AssetB| AssetM | AssetY |
| AssetC| AssetN | AssetZ |



Note that Local_Static and Remote_Static are part of the Cannot Change Post Release groups.

Since this version is live, existing players have Local_Static on their devices, and potentially have either or both of the remote bundles cached locally.

If you modify one Asset from each group (AssetA, AssetL, and AssetX), then run __Check for Content Update Restrictions__, the results in your local Addressable settings are now:

| Local_Static| Remote_Static | Remote_NonStatic | content_update_group (non-static) |
|:---|:---|:---|:---| 
| |  | AssetX | AssetA |
| AssetB| AssetM | AssetY | AssetL |
| AssetC| AssetN | AssetZ |  |



Note that the prepare operation actually edits the Cannot Change Post Release groups, which may seem counterintuitive. The key, however, is that the system builds the above layout, but discards the build results for any such groups. As such, you end up with the following from a player's perspective:

| Local_Static
|:---| 
| AssetA
| AssetB
| AssetC



The Local_Static bundle is already on player devices, which you can't change. This old version of AssetA is no longer referenced. Instead, it is stuck on player devices as dead data.

| Remote_Static
|:---| 
| AssetL
| AssetM
| AssetN



The Remote_Static bundle is unchanged. If it is not already cached on a player's device, it will download when AssetM or AssetN is requested. Like AssetA, this old version of AssetL is no longer referenced.

| Remote_NonStatic (old)
|:---| 
| AssetX
| AssetY
| AssetZ



The Remote_NonStatic bundle is now old. You can delete it from the server or leave it there; either way it will not be downloaded from this point forward. If cached, it remains on player devices indefinitely unless you remove it. See [AssetBundle caching] for more information. Like AssetA and AssetL, this old version of AssetX is no longer referenced.

| Remote_NonStatic (new)
|:---| 
| AssetX
| AssetY
| AssetZ



The old Remote_NonStatic bundle is replaced with a new version, distinguished by its hash file. The modified version of AssetX is updated with this new bundle.

| content_update_group
|:---| 
| AssetA
| AssetL



The content_update_group bundle consists of the modified Assets that will be referenced moving forward.

Note that the example above has the following implications:

1. Any changed local Assets remain unused on the user's device forever.
2. If the user already cached a non-static bundle, they will need to re-download the bundle, including the unchanged Assets (in this instance, for example, AssetY and AssetZ). Ideally, the user has not cached the bundle, in which case they simply need to download the new Remote_NonStatic bundle.
3. If the user has already cached the Static_Remote bundle, they only need to download the updated asset (in this instance, AssetL via content_update_group). This is ideal in this case. If the user has not cached the bundle, they must download both the new AssetL via content_update_group and the now-defunct AssetL via the untouched Remote_Static bundle. Regardless of the initial cache state, at some point the user will have the defunct AssetL on their device, cached indefinitely despite never being accessed.

The best setup for your remote content will depend on your specific use case.

## How Content Update Handles Dependencies

Directly changing an asset is not the only way to have it flagged as needing to be rebuilt as part of a content update. Changing an asset's dependencies is a less obvious factor that gets taken into account when building an update.

As an example, consider the Local_Static group from the example above:

| Local_Static
|:---| 
| AssetA
| AssetB
| AssetC



but now suppose the assets in this group have a dependency chain that looks like this: AssetA depends on Dependency1, which depends on Dependency2, AssetB depends on Dependency2, and  AssetC depends on Dependency3 and all three dependencies are a mix of Addressable and non-Addressable assets.

Now, if only Dependency1 is changed and Check For Content Update Restriction is run, the resulting project structure looks like:

| Local_Static| content_update_group |
|:---|:---| 
| | AssetA |
| AssetB|  |
| AssetC|  |



If only Dependency2 is changed:

| Local_Static| content_update_group |
|:---|:---| 
| | AssetA |
| | AssetB |
| AssetC|  |



Finally, if only Dependency3 is changed:

| Local_Static| content_update_group |
|:---|:---| 
| AssetA|  |
| AssetB|  |
| | AssetC |



This is because when a dependency is changed the entire dependency tree needs to be rebuilt.

Let's take a look at one more example with the following dependency tree. AssetA depends on AssetB, which depends on Dependency2, AssetB depends on Dependency2, and AssetC depends on Dependency3. Now, if Dependency2 is changed, the project structure looks like:

| Local_Static| content_update_group |
|:---|:---| 
| | AssetA |
| | AssetB |
| AssetC|  |

because AssetA relies on AssetB and AssetB relies on Dependency2. Since the entire chain needs to be rebuilt both AssetA and AssetB will get put into the __content_update_group__.

<<<<<<< HEAD
The best setup for your remote content will depend on your specific use case.

## How Content Update Handles Dependencies
Directly changing an asset is not the only way to have it flagged as needing to be rebuilt as part of a content update.  Changing an assets dependencies is a less obvious factor that gets taken into account when building an update.

Lets take part of the example above:
| **`Local_Static`** |
|:---------|
| `AssetA` |
| `AssetB` |
| `AssetC` |

but now let us assume more information about a few of the assets.  Let's say we have a dependency chain that looks like this:
`AssetA depends on Dependency1 which depends on Dependency2`
`AssetB depends on Dependency2`
`AssetC depends on Dependency3`
Where all three dependencies are a mix of Addressable and non-Addressable assets.

Now, if only `Dependency1` is changed and Check For Content Update Restriction is run, the resulting project structure looks like:
| **`Local_Static`** | **`content_update_group`**  |
|:---------|:---------|
||`AssetA` |
| `AssetB` ||
| `AssetC` ||
If only `Dependency2` is changed:
| **`Local_Static`** | **`content_update_group`**  |
|:---------|:---------|
||`AssetA` |
||`AssetB`|
| `AssetC` ||
Finally, if only `Dependency3` is changed:
| **`Local_Static`** | **`content_update_group`**  |
|:---------|:---------|
|`AssetA` ||
|`AssetB`||
||`AssetC`|

This is because when a dependency is changed the entire dependency tree needs to be rebuilt.  
Let's take a look at one more example with the following dependency tree.
`AssetA depends on AssetB which depends on Dependency2`
`AssetB depends on Dependency2`
`AssetC depends on Dependency3`
Now, if `Dependency2` is changed, the project structure looks like:
| **`Local_Static`** | **`content_update_group`**  |
|:---------|:---------|
||`AssetA` |
||`AssetB`|
| `AssetC` ||
because `AssetA` relies on `AssetB` and `AssetB` relies on `Dependency2`.  Since the entire chain needs to be rebuilt both `AssetA` and `AssetB` will get put into the **`content_update_group`**.

=======
[AssetBundle caching]: xref:addressables-remote-content-distribution#assetbundle-caching
[Addressable Asset settings]: xref:addressables-asset-settings
[Building content updates]: #building-content-updates
[Check for Content Update Restrictions]: #check-for-content-update-restrictions-tool
[Checking for content updates at runtime]: #checking-for-content-updates-at-runtime
[Disable Catalog Update on Startup]: xref:addressables-asset-settings#catalog
[Enabling remote distribution]: xref:addressables-remote-content-distribution#enabling-remote-distribution
[Group settings]: #settings
[Group Update Restriction settings]: #group-update-restriction-settings
[Overview]: #overview
[public static AsyncOperationHandle\<List\<string\>\> CheckForCatalogUpdates(bool autoReleaseHandle = true)]: xref:UnityEngine.AddressableAssets.Addressables.CheckForCatalogUpdates*
[Unique Bundle IDs setting]: #unique-bundle-ids-setting
[Update a Previous Build]: #building-content-updates
[public static AsyncOperationHandle\<List\<IResourceLocator\>\> UpdateCatalogs(IEnumerable\<string\> catalogs = null, bool autoReleaseHandle = true)]: xref:UnityEngine.AddressableAssets.Addressables.UpdateCatalogs(System.Collections.Generic.IEnumerable{System.String},System.Boolean)
[public static AsyncOperationHandle\<List\<IResourceLocator\>\> UpdateCatalogs(bool autoCleanBundleCache, IEnumerable\<string\> catalogs = null, bool autoReleaseHandle = true)]: xref:UnityEngine.AddressableAssets.Addressables.UpdateCatalogs(System.Boolean,System.Collections.Generic.IEnumerable{System.String},System.Boolean)
>>>>>>> f473b29b
<|MERGE_RESOLUTION|>--- conflicted
+++ resolved
@@ -1,398 +1,332 @@
----
-uid: addressables-content-update-builds
----
-
-# Content update builds
-
-The Addressables package includes tools that you can use to reduce the size of updates to the content you distribute remotely. 
-
-The content update tools include:
-
-* __[Check for Content Update Restrictions]__ tool: prepares your group organization for a content update build based on group settings
-* __[Update a Previous Build]__ script: a build script that performs the content update build 
-
-> [!IMPORTANT]
-> You must save the **_addressables_content_state.bin_** file produced by the Default Build Script for each build that you intend to update in the future. This file is updated every time you run the build script. Be sure to save the version produced for the content build that you publish.  
-
-For information on how to set up your Addressable groups for content updates, see [Group settings].
-
-For information on how to perform a content update build, see [Building content updates].
-
-For general information about how content updates work, including examples, see [Overview].  
-
-> [!NOTE]
-> On platforms that provide their own patching systems (such as Switch or Steam) or that do not support remote content distribution, do not use content update builds. Every build of your game should be a complete fresh content build. (In this case you can discard or ignore the *addressables_content_state.bin* file that is generated after each build for the platform.)
-
-## Overview
-
-When you distribute content remotely, you can make content changes without needing to rebuild and republish your entire application. When the Addressables system initializes at runtime, it checks for an updated content catalog. If one exists, the system downloads the new catalog and, when it loads assets, downloads the newer versions of all your AssetBundles.
-
-However, when you rebuild all of your content with a new content catalog, installed players must also redownload all of your remote AssetBundles, whether the assets in them have changed or not. If you have a large amount of content, redownloading everything can take a significant amount of time and may hurt player retention. To make this process more efficient, the Addressables package provides tools that you can run to identify changed assets and to produce a content update build. 
-
-The following diagram illustrates how you can use the Adressables tools to produce smaller content updates that only require your players to download new or changed content:
-
-![](images/addr_updatebuilds_0.png)
-*The workflow for reducing the size of content updates*
-
-When you release your full application, you first build your Addressables content, as normal, and then make a player build. The player build contains your local AssetBundles and you upload your remote AssetBundles to your Content Delivery Network (CDN) or other hosting service.
-
-The Default Build Script that produces your Addressables content build always creates the *addressables_content_state.bin* file, which is required to efficiently publish content-only updates. You must save this file for each published full application release (on every platform).
-
-Between full application releases, which require your users to download and install a new player build, you can make changes to your Addressable assets in the project. (Since AssetBundles do not include code, do not make code changes in the version of your project that you use to develop your asset changes.) You can change both local and remote assets. 
-
-When you are ready to publish a content update, run the __Check Content Update Restrictions__ tool. This tool examines the *addressables_content_state.bin* file and moves changed assets to a new remote group, according to the settings of the group they are in.
-
-To build the updated AssetBundles, run the __Update a Previous Build__ script. This tool also uses the *addressables_content_state.bin* file. It rebuilds all of your content, but produces a modified catalog that accesses unchanged content from their original AssetBundles and changed content from the new AssetBundles.
-
-The final step is to upload the updated content to your CDN. (You can upload all the new AssetBundles produced or just those with changed names -- bundles that haven't changed use the same names as the originals and will overwrite them.)
-
-You can make additional content updates following the same process. Always use the *addressables_content_state.bin* file from your original release.
-
-See [Building content updates] for step-by-step instructions.
-
-### When a full rebuild is required
-
-Addressables can only distribute content, not code. As such, a code change generally requires a fresh player build, and usually a fresh build of content. Although a new player build can sometimes reuse old, existing content from a CDN, you must carefully analyze whether the type trees in the existing AssetBundles are compatible with your new code. This is advanced territory to explore carefully.
-
-Note that Addressables itself is code, so updating Addressables or Unity version likely requires that you create a new player build and fresh content builds.
-
-## Settings
-
-To publish content updates, your application must already use a remote catalog and host its remote content on an accessible server. See [Enabling remote distribution] for information about setting up content hosting and distribution.
-
-In addition to enabling remote content distribution, you should also consider how to set each group's __Update Restriction__ settings. These settings determine how the __Check for Content Update Restriction__ tool treats changed content in your groups. Choose appropriate settings to help minimize the download size of your content updates. See [Group Update Restriction settings].
-
-Another setting to consider if you want to update content on the fly (rather than at application startup), is the __Unique Bundle IDs__ setting. Enabling this option can make it easier to load updated AssetBundles in the middle of an application session, but typically makes builds slower and updates larger. See [Unique Bundle IDs setting].
-
-### Group Update Restriction settings
-
-For each group in your project, set the __Update Restriction__ setting to either:
-
-* Cannot Change Post Release: Static content that you expect to update infrequently, if at all. All local content should use this setting.
-* Can Change Post Release: Dynamic content that you expect to update often.
-
-Choose the setting based on the type of content in a group and how frequently you expect to update that content (between full player builds of your application).
-
-You can change content in a group no matter which setting you choose. The difference is how the __Check for Content Update__ and __Update Previous Build__ tools treat the assets in the group and ultimately, how the installed applications access the updated content.
-
-> [!IMPORTANT]
-> Do NOT change the __Update Restriction__ setting of a group unless you are performing a full build. If you change your group settings before a content update, Addressables cannot generate the correct changes needed for the update build.
-
-#### Cannot Change Post Release (static content)
-
-When you set a group as __Cannot Change Post Release__, the __Check for Content Updates__ tool moves any changed assets to a new group, which is set to build and load from your remote paths. When you subsequently build the updated content with the __Update a Previous Build__ tool, it sets up the remote catalog so that  the changed assets are accessed from the new bundles, but the unchanged assets are still accessed from the original bundles. 
-
-> [!NOTE]
-> Although the update build produces versions of the original bundles without the changed assets, installed applications do not download these bundles unless the locally cached version is deleted for some reason.  
-
-Organize content that you don't expect to update frequently in groups set to __Cannot Change Post Release.__ You can safely set up these groups to produce fewer, larger bundles since your users usually won't need to download these bundles more than once.  
-
-Any groups that you intend to load from the local load path should always be set to __Cannot Change Post Release__. Likewise, any groups that produce large, remote bundles should also be set to __Cannot Change Post Release__ so that your users only need to download the changed assets if you do end up changing assets in these groups.
-
-#### Can Change Post Release (dynamic content)
-
-When you set a group as __Can Change Post Release__, then a content update rebuilds the entire bundle if any assets inside the group have changed. The __Update a Previous Build__ script sets the catalog up so that installed applications load all assets in the group from the new bundles.
-
-Organize content you expect to change frequently in groups set to __Can Change Post Release__. Since all the assets in these groups are republished when any single asset changes, you should typically set up these groups to produce smaller bundles containing fewer assets. 
-
-### Unique Bundle IDs setting
-
-<<<<<<< HEAD
-## Identifying changed assets
-If you have modified Assets in any `Cannot Change Post Release` groups, you'll need to run the **Check for Content Update Restrictions** command (step 5 above). This will take any modified Asset, its dependencies if their bundle name was modified, and all other Assets that depend on the modified Asset out of the `Cannot Change Post Release` groups and move them to a new group. To generate the new Asset groups:
-=======
-The [Addressable Asset settings] contain an option, __Unique Bundle IDs__, that affect content update builds. You can evaluate whether you need to enable this option if you run into AssetBundle ID conflicts when updating your application catalog at runtime.
->>>>>>> f473b29b
-
-Enabling the __Unique Bundle IDs__ option allows you to load a changed version of an AssetBundle while the original bundle is still in memory. Building your AssetBundles with unique internal IDs makes it easier to update content at runtime without running into AssetBundle ID conflicts. 
-
-<<<<<<< HEAD
-This data is used to determine which Assets or dependencies have been modified since the application was last built. The system moves these Assets, their dependencies if their bundle name was modified, and all other Assets that depend on the modified Assets to a new group in preparation for the content update build. 
-=======
-The option is not without drawbacks, however. When enabled, any AssetBundles containing assets that reference a changed asset must also be rebuilt. More bundles must be updated for a content update and all builds are slower.
->>>>>>> f473b29b
-
-You typically only need to use unique bundle IDs when you update content catalogs after the Addressable system has already initialized and you have started loading assets.
-
-You can avoid AssetBundle loading conflicts and the need to enable unique IDs using one of the following methods:
-
-* Update the content catalog as part of Addressables initialization. By default, Addressables checks for a new catalog at initialization (as long as you don't enable the [Disable Catalog Update on Startup] option in your Addressable Asset settings). Choosing this method does preclude updating your application content in mid-session.
-* Unload all remote AssetBundles before updating the content catalog. Unloading all your remote bundles and assets also avoids bundle name conflicts, but could interrupt your user's session while they wait for the new content to load. 
-
-## Building content updates
-
-To build a content update, run the __Update a Previous Build__ script:
-
-1. Run the [Check for Content Update Restrictions] tool.
-2. Open the __Addressables Groups__ window in the Unity Editor (__Window__ > __Asset Management__ > __Addressables__ > __Groups__).
-3. From the __Build__ menu on the toolbar, run the __Update a Previous Build__ script.
-4. In the __Build Data File__ dialog that opens, again select the `addressables_content_state.bin` file produced by the build you are updating.
-5. Click __Open__ to start the content update build.
-
-The build generates a content catalog, a hash file, and AssetBundles.
-
-The generated content catalog has the same name as the catalog in the original application build, overwriting the old catalog and hash file. The application loads the hash file at runtime to determine if a new catalog is available. The system loads unmodified assets from existing bundles that were shipped with the application or that the application has already downloaded.
-
-The system uses the content version string and location information from the addressables_content_state.bin file to create the AssetBundles. Asset bundles that do not contain updated content are written using the same file names as those in the build selected for the update. If an AssetBundle contains updated content, a new bundle is generated that contains the updated content, with a new file name so that it can coexist with the original on your content hosting service. Only AssetBundles with new file names must be copied to the location that hosts your content (though you can safely upload them all).
-
-The system also builds AssetBundles for content that cannot change, such as any local AssetBundles, but you do not need to upload them to the content hosting location, as no Addressables Asset entries reference them.
-
-Note that you should not change the build scripts between building a new player and making content updates (e.g., player code, addressables). This could cause unpredictable behavior in your application.
-
-<<<<<<< HEAD
-Additionally if you delete the local content bundles created by your Addressables build from the Project Library folder, attempts to load Assets in those bundles fail when you run your game or application in the Editor and use the **Use Existing Build (requires built groups)** Play Mode script.
-=======
-Additionally, if you delete the local content bundles created by your Addressables build from the Project Library folder, attempts to load Assets in those bundles fail when you run your game or application in the Editor and use the __Use Existing Build (requires built groups)__ Play Mode script.
-
-
-### Check for Content Update Restrictions tool
-
- The __Check for Content Update Restrictions__ tool prepares your group organization for a content update build. The tool examines the *addressables_content_state.bin* file and and group settings. If a group's __Update Restrictions__ option was set to __Cannot Change Post Release__ in the previous build, the tool moves any changed assets to a new remote group. When you create the update build, the new catalog maps the changed assets to their new, remote AssetBundles, while still mapping the unchanged assets to their original AssetBundles. Checking for content update restrictions does not modify groups set to __Can Change Post Release__.
-
-To run the tool:
-
-1. Open the __Addressables Groups__ window in the Unity Editor (__Window__ > __Asset Management__ > __Addressables__ > __Groups__).
-2. In the groups window, run the __Check for Content Update Restrictions__ from the toolbar __Tools__ menu.
-3. In the __Build Data File__ dialog that opens, select the addressables_content_state.bin file produced by the build you are updating. (By default, this is located in the Assets/AddressableAssetsData/\<platform\> Project directory, where \<platform\> is your target platform.)
-4. Click __Open__ to select the file and launch the tool.
-5. Review the group changes made by the tool, if desired. You can change the names of any new remote groups the tool created, but moving assets to different groups can have unintended consequences.
-
-__Important__: Before you run the __Check for Content Update Restrictions__ tool, you should make a branch with your version control system. The tool rearranges your asset groups in a way suited for updating content. Branching ensures that next time you ship a full player build, you can return to your preferred content arrangement.
-
->>>>>>> f473b29b
-
-## Checking for content updates at runtime
-
-You can add a custom script to periodically check whether there are new Addressables content updates. Use the following function call to start the update:
-
-[public static AsyncOperationHandle\<List\<string\>\> CheckForCatalogUpdates(bool autoReleaseHandle = true)]
-
-where List\<string\> contains the list of modified locator IDs. You can filter this list to only update specific IDs, or pass it entirely into the UpdateCatalogs API.
-
-If there is new content, you can either present the user with a button to perform the update, or do it automatically. Note that it is up to the developer to make sure that stale Assets are released.
-
-The list of catalogs can be null and if so, the following script updates all catalogs that need an update:
-
-[public static AsyncOperationHandle\<List\<IResourceLocator\>\> UpdateCatalogs(IEnumerable\<string\> catalogs = null, bool autoReleaseHandle = true)]
-
-The return value is the list of updated locators.
-
-You may also want to remove any bundle cache entries that are no longer referenced as a result of updating the catalogs. If so, use this version of the UpdateCatalogs API instead where you can enable the additional parameter `autoCleanBundleCache` to remove any unneeded cache data:
-
-[public static AsyncOperationHandle\<List\<IResourceLocator\>\> UpdateCatalogs(bool autoCleanBundleCache, IEnumerable\<string\> catalogs = null, bool autoReleaseHandle = true)]
-
-See [AssetBundle caching] for additional information about the bundle cache.
-
-See [Unique Bundle IDs setting] for additional information about updating content at runtime.
-
-## Content update examples
-
-The following discussion walks through a hypothetical example to illustrate how Addressable content is handled during a content update. In this example, consider a shipped application built with the following Addressables groups:
-
-| Local_Static| Remote_Static | Remote_NonStatic |
-|:---|:---|:---| 
-| AssetA| AssetL | AssetX |
-| AssetB| AssetM | AssetY |
-| AssetC| AssetN | AssetZ |
-
-
-
-Note that Local_Static and Remote_Static are part of the Cannot Change Post Release groups.
-
-Since this version is live, existing players have Local_Static on their devices, and potentially have either or both of the remote bundles cached locally.
-
-If you modify one Asset from each group (AssetA, AssetL, and AssetX), then run __Check for Content Update Restrictions__, the results in your local Addressable settings are now:
-
-| Local_Static| Remote_Static | Remote_NonStatic | content_update_group (non-static) |
-|:---|:---|:---|:---| 
-| |  | AssetX | AssetA |
-| AssetB| AssetM | AssetY | AssetL |
-| AssetC| AssetN | AssetZ |  |
-
-
-
-Note that the prepare operation actually edits the Cannot Change Post Release groups, which may seem counterintuitive. The key, however, is that the system builds the above layout, but discards the build results for any such groups. As such, you end up with the following from a player's perspective:
-
-| Local_Static
-|:---| 
-| AssetA
-| AssetB
-| AssetC
-
-
-
-The Local_Static bundle is already on player devices, which you can't change. This old version of AssetA is no longer referenced. Instead, it is stuck on player devices as dead data.
-
-| Remote_Static
-|:---| 
-| AssetL
-| AssetM
-| AssetN
-
-
-
-The Remote_Static bundle is unchanged. If it is not already cached on a player's device, it will download when AssetM or AssetN is requested. Like AssetA, this old version of AssetL is no longer referenced.
-
-| Remote_NonStatic (old)
-|:---| 
-| AssetX
-| AssetY
-| AssetZ
-
-
-
-The Remote_NonStatic bundle is now old. You can delete it from the server or leave it there; either way it will not be downloaded from this point forward. If cached, it remains on player devices indefinitely unless you remove it. See [AssetBundle caching] for more information. Like AssetA and AssetL, this old version of AssetX is no longer referenced.
-
-| Remote_NonStatic (new)
-|:---| 
-| AssetX
-| AssetY
-| AssetZ
-
-
-
-The old Remote_NonStatic bundle is replaced with a new version, distinguished by its hash file. The modified version of AssetX is updated with this new bundle.
-
-| content_update_group
-|:---| 
-| AssetA
-| AssetL
-
-
-
-The content_update_group bundle consists of the modified Assets that will be referenced moving forward.
-
-Note that the example above has the following implications:
-
-1. Any changed local Assets remain unused on the user's device forever.
-2. If the user already cached a non-static bundle, they will need to re-download the bundle, including the unchanged Assets (in this instance, for example, AssetY and AssetZ). Ideally, the user has not cached the bundle, in which case they simply need to download the new Remote_NonStatic bundle.
-3. If the user has already cached the Static_Remote bundle, they only need to download the updated asset (in this instance, AssetL via content_update_group). This is ideal in this case. If the user has not cached the bundle, they must download both the new AssetL via content_update_group and the now-defunct AssetL via the untouched Remote_Static bundle. Regardless of the initial cache state, at some point the user will have the defunct AssetL on their device, cached indefinitely despite never being accessed.
-
-The best setup for your remote content will depend on your specific use case.
-
-## How Content Update Handles Dependencies
-
-Directly changing an asset is not the only way to have it flagged as needing to be rebuilt as part of a content update. Changing an asset's dependencies is a less obvious factor that gets taken into account when building an update.
-
-As an example, consider the Local_Static group from the example above:
-
-| Local_Static
-|:---| 
-| AssetA
-| AssetB
-| AssetC
-
-
-
-but now suppose the assets in this group have a dependency chain that looks like this: AssetA depends on Dependency1, which depends on Dependency2, AssetB depends on Dependency2, and  AssetC depends on Dependency3 and all three dependencies are a mix of Addressable and non-Addressable assets.
-
-Now, if only Dependency1 is changed and Check For Content Update Restriction is run, the resulting project structure looks like:
-
-| Local_Static| content_update_group |
-|:---|:---| 
-| | AssetA |
-| AssetB|  |
-| AssetC|  |
-
-
-
-If only Dependency2 is changed:
-
-| Local_Static| content_update_group |
-|:---|:---| 
-| | AssetA |
-| | AssetB |
-| AssetC|  |
-
-
-
-Finally, if only Dependency3 is changed:
-
-| Local_Static| content_update_group |
-|:---|:---| 
-| AssetA|  |
-| AssetB|  |
-| | AssetC |
-
-
-
-This is because when a dependency is changed the entire dependency tree needs to be rebuilt.
-
-Let's take a look at one more example with the following dependency tree. AssetA depends on AssetB, which depends on Dependency2, AssetB depends on Dependency2, and AssetC depends on Dependency3. Now, if Dependency2 is changed, the project structure looks like:
-
-| Local_Static| content_update_group |
-|:---|:---| 
-| | AssetA |
-| | AssetB |
-| AssetC|  |
-
-because AssetA relies on AssetB and AssetB relies on Dependency2. Since the entire chain needs to be rebuilt both AssetA and AssetB will get put into the __content_update_group__.
-
-<<<<<<< HEAD
-The best setup for your remote content will depend on your specific use case.
-
-## How Content Update Handles Dependencies
-Directly changing an asset is not the only way to have it flagged as needing to be rebuilt as part of a content update.  Changing an assets dependencies is a less obvious factor that gets taken into account when building an update.
-
-Lets take part of the example above:
-| **`Local_Static`** |
-|:---------|
-| `AssetA` |
-| `AssetB` |
-| `AssetC` |
-
-but now let us assume more information about a few of the assets.  Let's say we have a dependency chain that looks like this:
-`AssetA depends on Dependency1 which depends on Dependency2`
-`AssetB depends on Dependency2`
-`AssetC depends on Dependency3`
-Where all three dependencies are a mix of Addressable and non-Addressable assets.
-
-Now, if only `Dependency1` is changed and Check For Content Update Restriction is run, the resulting project structure looks like:
-| **`Local_Static`** | **`content_update_group`**  |
-|:---------|:---------|
-||`AssetA` |
-| `AssetB` ||
-| `AssetC` ||
-If only `Dependency2` is changed:
-| **`Local_Static`** | **`content_update_group`**  |
-|:---------|:---------|
-||`AssetA` |
-||`AssetB`|
-| `AssetC` ||
-Finally, if only `Dependency3` is changed:
-| **`Local_Static`** | **`content_update_group`**  |
-|:---------|:---------|
-|`AssetA` ||
-|`AssetB`||
-||`AssetC`|
-
-This is because when a dependency is changed the entire dependency tree needs to be rebuilt.  
-Let's take a look at one more example with the following dependency tree.
-`AssetA depends on AssetB which depends on Dependency2`
-`AssetB depends on Dependency2`
-`AssetC depends on Dependency3`
-Now, if `Dependency2` is changed, the project structure looks like:
-| **`Local_Static`** | **`content_update_group`**  |
-|:---------|:---------|
-||`AssetA` |
-||`AssetB`|
-| `AssetC` ||
-because `AssetA` relies on `AssetB` and `AssetB` relies on `Dependency2`.  Since the entire chain needs to be rebuilt both `AssetA` and `AssetB` will get put into the **`content_update_group`**.
-
-=======
-[AssetBundle caching]: xref:addressables-remote-content-distribution#assetbundle-caching
-[Addressable Asset settings]: xref:addressables-asset-settings
-[Building content updates]: #building-content-updates
-[Check for Content Update Restrictions]: #check-for-content-update-restrictions-tool
-[Checking for content updates at runtime]: #checking-for-content-updates-at-runtime
-[Disable Catalog Update on Startup]: xref:addressables-asset-settings#catalog
-[Enabling remote distribution]: xref:addressables-remote-content-distribution#enabling-remote-distribution
-[Group settings]: #settings
-[Group Update Restriction settings]: #group-update-restriction-settings
-[Overview]: #overview
-[public static AsyncOperationHandle\<List\<string\>\> CheckForCatalogUpdates(bool autoReleaseHandle = true)]: xref:UnityEngine.AddressableAssets.Addressables.CheckForCatalogUpdates*
-[Unique Bundle IDs setting]: #unique-bundle-ids-setting
-[Update a Previous Build]: #building-content-updates
-[public static AsyncOperationHandle\<List\<IResourceLocator\>\> UpdateCatalogs(IEnumerable\<string\> catalogs = null, bool autoReleaseHandle = true)]: xref:UnityEngine.AddressableAssets.Addressables.UpdateCatalogs(System.Collections.Generic.IEnumerable{System.String},System.Boolean)
-[public static AsyncOperationHandle\<List\<IResourceLocator\>\> UpdateCatalogs(bool autoCleanBundleCache, IEnumerable\<string\> catalogs = null, bool autoReleaseHandle = true)]: xref:UnityEngine.AddressableAssets.Addressables.UpdateCatalogs(System.Boolean,System.Collections.Generic.IEnumerable{System.String},System.Boolean)
->>>>>>> f473b29b
+---
+uid: addressables-content-update-builds
+---
+
+# Content update builds
+
+The Addressables package includes tools that you can use to reduce the size of updates to the content you distribute remotely. 
+
+The content update tools include:
+
+* __[Check for Content Update Restrictions]__ tool: prepares your group organization for a content update build based on group settings
+* __[Update a Previous Build]__ script: a build script that performs the content update build 
+
+> [!IMPORTANT]
+> You must save the **_addressables_content_state.bin_** file produced by the Default Build Script for each build that you intend to update in the future. This file is updated every time you run the build script. Be sure to save the version produced for the content build that you publish.  
+
+For information on how to set up your Addressable groups for content updates, see [Group settings].
+
+For information on how to perform a content update build, see [Building content updates].
+
+For general information about how content updates work, including examples, see [Overview].  
+
+> [!NOTE]
+> On platforms that provide their own patching systems (such as Switch or Steam) or that do not support remote content distribution, do not use content update builds. Every build of your game should be a complete fresh content build. (In this case you can discard or ignore the *addressables_content_state.bin* file that is generated after each build for the platform.)
+
+## Overview
+
+When you distribute content remotely, you can make content changes without needing to rebuild and republish your entire application. When the Addressables system initializes at runtime, it checks for an updated content catalog. If one exists, the system downloads the new catalog and, when it loads assets, downloads the newer versions of all your AssetBundles.
+
+However, when you rebuild all of your content with a new content catalog, installed players must also redownload all of your remote AssetBundles, whether the assets in them have changed or not. If you have a large amount of content, redownloading everything can take a significant amount of time and may hurt player retention. To make this process more efficient, the Addressables package provides tools that you can run to identify changed assets and to produce a content update build. 
+
+The following diagram illustrates how you can use the Adressables tools to produce smaller content updates that only require your players to download new or changed content:
+
+![](images/addr_updatebuilds_0.png)
+*The workflow for reducing the size of content updates*
+
+When you release your full application, you first build your Addressables content, as normal, and then make a player build. The player build contains your local AssetBundles and you upload your remote AssetBundles to your Content Delivery Network (CDN) or other hosting service.
+
+The Default Build Script that produces your Addressables content build always creates the *addressables_content_state.bin* file, which is required to efficiently publish content-only updates. You must save this file for each published full application release (on every platform).
+
+Between full application releases, which require your users to download and install a new player build, you can make changes to your Addressable assets in the project. (Since AssetBundles do not include code, do not make code changes in the version of your project that you use to develop your asset changes.) You can change both local and remote assets. 
+
+When you are ready to publish a content update, run the __Check Content Update Restrictions__ tool. This tool examines the *addressables_content_state.bin* file and moves changed assets to a new remote group, according to the settings of the group they are in.
+
+To build the updated AssetBundles, run the __Update a Previous Build__ script. This tool also uses the *addressables_content_state.bin* file. It rebuilds all of your content, but produces a modified catalog that accesses unchanged content from their original AssetBundles and changed content from the new AssetBundles.
+
+The final step is to upload the updated content to your CDN. (You can upload all the new AssetBundles produced or just those with changed names -- bundles that haven't changed use the same names as the originals and will overwrite them.)
+
+You can make additional content updates following the same process. Always use the *addressables_content_state.bin* file from your original release.
+
+See [Building content updates] for step-by-step instructions.
+
+### When a full rebuild is required
+
+Addressables can only distribute content, not code. As such, a code change generally requires a fresh player build, and usually a fresh build of content. Although a new player build can sometimes reuse old, existing content from a CDN, you must carefully analyze whether the type trees in the existing AssetBundles are compatible with your new code. This is advanced territory to explore carefully.
+
+Note that Addressables itself is code, so updating Addressables or Unity version likely requires that you create a new player build and fresh content builds.
+
+## Settings
+
+To publish content updates, your application must already use a remote catalog and host its remote content on an accessible server. See [Enabling remote distribution] for information about setting up content hosting and distribution.
+
+In addition to enabling remote content distribution, you should also consider how to set each group's __Update Restriction__ settings. These settings determine how the __Check for Content Update Restriction__ tool treats changed content in your groups. Choose appropriate settings to help minimize the download size of your content updates. See [Group Update Restriction settings].
+
+Another setting to consider if you want to update content on the fly (rather than at application startup), is the __Unique Bundle IDs__ setting. Enabling this option can make it easier to load updated AssetBundles in the middle of an application session, but typically makes builds slower and updates larger. See [Unique Bundle IDs setting].
+
+### Group Update Restriction settings
+
+For each group in your project, set the __Update Restriction__ setting to either:
+
+* Cannot Change Post Release: Static content that you expect to update infrequently, if at all. All local content should use this setting.
+* Can Change Post Release: Dynamic content that you expect to update often.
+
+Choose the setting based on the type of content in a group and how frequently you expect to update that content (between full player builds of your application).
+
+You can change content in a group no matter which setting you choose. The difference is how the __Check for Content Update__ and __Update Previous Build__ tools treat the assets in the group and ultimately, how the installed applications access the updated content.
+
+> [!IMPORTANT]
+> Do NOT change the __Update Restriction__ setting of a group unless you are performing a full build. If you change your group settings before a content update, Addressables cannot generate the correct changes needed for the update build.
+
+#### Cannot Change Post Release (static content)
+
+When you set a group as __Cannot Change Post Release__, the __Check for Content Updates__ tool moves any changed assets to a new group, which is set to build and load from your remote paths. When you subsequently build the updated content with the __Update a Previous Build__ tool, it sets up the remote catalog so that  the changed assets are accessed from the new bundles, but the unchanged assets are still accessed from the original bundles. 
+
+> [!NOTE]
+> Although the update build produces versions of the original bundles without the changed assets, installed applications do not download these bundles unless the locally cached version is deleted for some reason.  
+
+Organize content that you don't expect to update frequently in groups set to __Cannot Change Post Release.__ You can safely set up these groups to produce fewer, larger bundles since your users usually won't need to download these bundles more than once.  
+
+Any groups that you intend to load from the local load path should always be set to __Cannot Change Post Release__. Likewise, any groups that produce large, remote bundles should also be set to __Cannot Change Post Release__ so that your users only need to download the changed assets if you do end up changing assets in these groups.
+
+#### Can Change Post Release (dynamic content)
+
+When you set a group as __Can Change Post Release__, then a content update rebuilds the entire bundle if any assets inside the group have changed. The __Update a Previous Build__ script sets the catalog up so that installed applications load all assets in the group from the new bundles.
+
+Organize content you expect to change frequently in groups set to __Can Change Post Release__. Since all the assets in these groups are republished when any single asset changes, you should typically set up these groups to produce smaller bundles containing fewer assets. 
+
+### Unique Bundle IDs setting
+
+The [Addressable Asset settings] contain an option, __Unique Bundle IDs__, that affect content update builds. You can evaluate whether you need to enable this option if you run into AssetBundle ID conflicts when updating your application catalog at runtime.
+
+Enabling the __Unique Bundle IDs__ option allows you to load a changed version of an AssetBundle while the original bundle is still in memory. Building your AssetBundles with unique internal IDs makes it easier to update content at runtime without running into AssetBundle ID conflicts. 
+
+The option is not without drawbacks, however. When enabled, any AssetBundles containing assets that reference a changed asset must also be rebuilt. More bundles must be updated for a content update and all builds are slower.
+
+You typically only need to use unique bundle IDs when you update content catalogs after the Addressable system has already initialized and you have started loading assets.
+
+You can avoid AssetBundle loading conflicts and the need to enable unique IDs using one of the following methods:
+
+* Update the content catalog as part of Addressables initialization. By default, Addressables checks for a new catalog at initialization (as long as you don't enable the [Disable Catalog Update on Startup] option in your Addressable Asset settings). Choosing this method does preclude updating your application content in mid-session.
+* Unload all remote AssetBundles before updating the content catalog. Unloading all your remote bundles and assets also avoids bundle name conflicts, but could interrupt your user's session while they wait for the new content to load. 
+
+## Building content updates
+
+To build a content update, run the __Update a Previous Build__ script:
+
+1. Run the [Check for Content Update Restrictions] tool.
+2. Open the __Addressables Groups__ window in the Unity Editor (__Window__ > __Asset Management__ > __Addressables__ > __Groups__).
+3. From the __Build__ menu on the toolbar, run the __Update a Previous Build__ script.
+4. In the __Build Data File__ dialog that opens, again select the `addressables_content_state.bin` file produced by the build you are updating.
+5. Click __Open__ to start the content update build.
+
+The build generates a content catalog, a hash file, and AssetBundles.
+
+The generated content catalog has the same name as the catalog in the original application build, overwriting the old catalog and hash file. The application loads the hash file at runtime to determine if a new catalog is available. The system loads unmodified assets from existing bundles that were shipped with the application or that the application has already downloaded.
+
+The system uses the content version string and location information from the addressables_content_state.bin file to create the AssetBundles. Asset bundles that do not contain updated content are written using the same file names as those in the build selected for the update. If an AssetBundle contains updated content, a new bundle is generated that contains the updated content, with a new file name so that it can coexist with the original on your content hosting service. Only AssetBundles with new file names must be copied to the location that hosts your content (though you can safely upload them all).
+
+The system also builds AssetBundles for content that cannot change, such as any local AssetBundles, but you do not need to upload them to the content hosting location, as no Addressables Asset entries reference them.
+
+Note that you should not change the build scripts between building a new player and making content updates (e.g., player code, addressables). This could cause unpredictable behavior in your application.
+
+Additionally, if you delete the local content bundles created by your Addressables build from the Project Library folder, attempts to load Assets in those bundles fail when you run your game or application in the Editor and use the __Use Existing Build (requires built groups)__ Play Mode script.
+
+
+### Check for Content Update Restrictions tool
+
+ The __Check for Content Update Restrictions__ tool prepares your group organization for a content update build. The tool examines the *addressables_content_state.bin* file and and group settings. If a group's __Update Restrictions__ option was set to __Cannot Change Post Release__ in the previous build, the tool moves any changed assets to a new remote group. When you create the update build, the new catalog maps the changed assets to their new, remote AssetBundles, while still mapping the unchanged assets to their original AssetBundles. Checking for content update restrictions does not modify groups set to __Can Change Post Release__.
+
+To run the tool:
+
+1. Open the __Addressables Groups__ window in the Unity Editor (__Window__ > __Asset Management__ > __Addressables__ > __Groups__).
+2. In the groups window, run the __Check for Content Update Restrictions__ from the toolbar __Tools__ menu.
+3. In the __Build Data File__ dialog that opens, select the addressables_content_state.bin file produced by the build you are updating. (By default, this is located in the Assets/AddressableAssetsData/\<platform\> Project directory, where \<platform\> is your target platform.)
+4. Click __Open__ to select the file and launch the tool.
+5. Review the group changes made by the tool, if desired. You can change the names of any new remote groups the tool created, but moving assets to different groups can have unintended consequences.
+
+__Important__: Before you run the __Check for Content Update Restrictions__ tool, you should make a branch with your version control system. The tool rearranges your asset groups in a way suited for updating content. Branching ensures that next time you ship a full player build, you can return to your preferred content arrangement.
+
+
+## Checking for content updates at runtime
+
+You can add a custom script to periodically check whether there are new Addressables content updates. Use the following function call to start the update:
+
+[public static AsyncOperationHandle\<List\<string\>\> CheckForCatalogUpdates(bool autoReleaseHandle = true)]
+
+where List\<string\> contains the list of modified locator IDs. You can filter this list to only update specific IDs, or pass it entirely into the UpdateCatalogs API.
+
+If there is new content, you can either present the user with a button to perform the update, or do it automatically. Note that it is up to the developer to make sure that stale Assets are released.
+
+The list of catalogs can be null and if so, the following script updates all catalogs that need an update:
+
+[public static AsyncOperationHandle\<List\<IResourceLocator\>\> UpdateCatalogs(IEnumerable\<string\> catalogs = null, bool autoReleaseHandle = true)]
+
+The return value is the list of updated locators.
+
+You may also want to remove any bundle cache entries that are no longer referenced as a result of updating the catalogs. If so, use this version of the UpdateCatalogs API instead where you can enable the additional parameter `autoCleanBundleCache` to remove any unneeded cache data:
+
+[public static AsyncOperationHandle\<List\<IResourceLocator\>\> UpdateCatalogs(bool autoCleanBundleCache, IEnumerable\<string\> catalogs = null, bool autoReleaseHandle = true)]
+
+See [AssetBundle caching] for additional information about the bundle cache.
+
+See [Unique Bundle IDs setting] for additional information about updating content at runtime.
+
+## Content update examples
+
+The following discussion walks through a hypothetical example to illustrate how Addressable content is handled during a content update. In this example, consider a shipped application built with the following Addressables groups:
+
+| Local_Static| Remote_Static | Remote_NonStatic |
+|:---|:---|:---| 
+| AssetA| AssetL | AssetX |
+| AssetB| AssetM | AssetY |
+| AssetC| AssetN | AssetZ |
+
+
+
+Note that Local_Static and Remote_Static are part of the Cannot Change Post Release groups.
+
+Since this version is live, existing players have Local_Static on their devices, and potentially have either or both of the remote bundles cached locally.
+
+If you modify one Asset from each group (AssetA, AssetL, and AssetX), then run __Check for Content Update Restrictions__, the results in your local Addressable settings are now:
+
+| Local_Static| Remote_Static | Remote_NonStatic | content_update_group (non-static) |
+|:---|:---|:---|:---| 
+| |  | AssetX | AssetA |
+| AssetB| AssetM | AssetY | AssetL |
+| AssetC| AssetN | AssetZ |  |
+
+
+
+Note that the prepare operation actually edits the Cannot Change Post Release groups, which may seem counterintuitive. The key, however, is that the system builds the above layout, but discards the build results for any such groups. As such, you end up with the following from a player's perspective:
+
+| Local_Static
+|:---| 
+| AssetA
+| AssetB
+| AssetC
+
+
+
+The Local_Static bundle is already on player devices, which you can't change. This old version of AssetA is no longer referenced. Instead, it is stuck on player devices as dead data.
+
+| Remote_Static
+|:---| 
+| AssetL
+| AssetM
+| AssetN
+
+
+
+The Remote_Static bundle is unchanged. If it is not already cached on a player's device, it will download when AssetM or AssetN is requested. Like AssetA, this old version of AssetL is no longer referenced.
+
+| Remote_NonStatic (old)
+|:---| 
+| AssetX
+| AssetY
+| AssetZ
+
+
+
+The Remote_NonStatic bundle is now old. You can delete it from the server or leave it there; either way it will not be downloaded from this point forward. If cached, it remains on player devices indefinitely unless you remove it. See [AssetBundle caching] for more information. Like AssetA and AssetL, this old version of AssetX is no longer referenced.
+
+| Remote_NonStatic (new)
+|:---| 
+| AssetX
+| AssetY
+| AssetZ
+
+
+
+The old Remote_NonStatic bundle is replaced with a new version, distinguished by its hash file. The modified version of AssetX is updated with this new bundle.
+
+| content_update_group
+|:---| 
+| AssetA
+| AssetL
+
+
+
+The content_update_group bundle consists of the modified Assets that will be referenced moving forward.
+
+Note that the example above has the following implications:
+
+1. Any changed local Assets remain unused on the user's device forever.
+2. If the user already cached a non-static bundle, they will need to re-download the bundle, including the unchanged Assets (in this instance, for example, AssetY and AssetZ). Ideally, the user has not cached the bundle, in which case they simply need to download the new Remote_NonStatic bundle.
+3. If the user has already cached the Static_Remote bundle, they only need to download the updated asset (in this instance, AssetL via content_update_group). This is ideal in this case. If the user has not cached the bundle, they must download both the new AssetL via content_update_group and the now-defunct AssetL via the untouched Remote_Static bundle. Regardless of the initial cache state, at some point the user will have the defunct AssetL on their device, cached indefinitely despite never being accessed.
+
+The best setup for your remote content will depend on your specific use case.
+
+## How Content Update Handles Dependencies
+
+Directly changing an asset is not the only way to have it flagged as needing to be rebuilt as part of a content update. Changing an asset's dependencies is a less obvious factor that gets taken into account when building an update.
+
+As an example, consider the Local_Static group from the example above:
+
+| Local_Static
+|:---| 
+| AssetA
+| AssetB
+| AssetC
+
+
+
+but now suppose the assets in this group have a dependency chain that looks like this: AssetA depends on Dependency1, which depends on Dependency2, AssetB depends on Dependency2, and  AssetC depends on Dependency3 and all three dependencies are a mix of Addressable and non-Addressable assets.
+
+Now, if only Dependency1 is changed and Check For Content Update Restriction is run, the resulting project structure looks like:
+
+| Local_Static| content_update_group |
+|:---|:---| 
+| | AssetA |
+| AssetB|  |
+| AssetC|  |
+
+
+
+If only Dependency2 is changed:
+
+| Local_Static| content_update_group |
+|:---|:---| 
+| | AssetA |
+| | AssetB |
+| AssetC|  |
+
+
+
+Finally, if only Dependency3 is changed:
+
+| Local_Static| content_update_group |
+|:---|:---| 
+| AssetA|  |
+| AssetB|  |
+| | AssetC |
+
+
+
+This is because when a dependency is changed the entire dependency tree needs to be rebuilt.
+
+Let's take a look at one more example with the following dependency tree. AssetA depends on AssetB, which depends on Dependency2, AssetB depends on Dependency2, and AssetC depends on Dependency3. Now, if Dependency2 is changed, the project structure looks like:
+
+| Local_Static| content_update_group |
+|:---|:---| 
+| | AssetA |
+| | AssetB |
+| AssetC|  |
+
+because AssetA relies on AssetB and AssetB relies on Dependency2. Since the entire chain needs to be rebuilt both AssetA and AssetB will get put into the __content_update_group__.
+
+[AssetBundle caching]: xref:addressables-remote-content-distribution#assetbundle-caching
+[Addressable Asset settings]: xref:addressables-asset-settings
+[Building content updates]: #building-content-updates
+[Check for Content Update Restrictions]: #check-for-content-update-restrictions-tool
+[Checking for content updates at runtime]: #checking-for-content-updates-at-runtime
+[Disable Catalog Update on Startup]: xref:addressables-asset-settings#catalog
+[Enabling remote distribution]: xref:addressables-remote-content-distribution#enabling-remote-distribution
+[Group settings]: #settings
+[Group Update Restriction settings]: #group-update-restriction-settings
+[Overview]: #overview
+[public static AsyncOperationHandle\<List\<string\>\> CheckForCatalogUpdates(bool autoReleaseHandle = true)]: xref:UnityEngine.AddressableAssets.Addressables.CheckForCatalogUpdates*
+[Unique Bundle IDs setting]: #unique-bundle-ids-setting
+[Update a Previous Build]: #building-content-updates
+[public static AsyncOperationHandle\<List\<IResourceLocator\>\> UpdateCatalogs(IEnumerable\<string\> catalogs = null, bool autoReleaseHandle = true)]: xref:UnityEngine.AddressableAssets.Addressables.UpdateCatalogs(System.Collections.Generic.IEnumerable{System.String},System.Boolean)
+[public static AsyncOperationHandle\<List\<IResourceLocator\>\> UpdateCatalogs(bool autoCleanBundleCache, IEnumerable\<string\> catalogs = null, bool autoReleaseHandle = true)]: xref:UnityEngine.AddressableAssets.Addressables.UpdateCatalogs(System.Boolean,System.Collections.Generic.IEnumerable{System.String},System.Boolean)