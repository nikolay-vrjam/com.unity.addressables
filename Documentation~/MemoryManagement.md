---
uid: addressables-memory-management
---

# Memory management

The Addressables system manages the memory used to load assets and bundles by keeping a reference count of every item it loads.

<<<<<<< HEAD
### Scene loading
To load a Scene, use [`Addressables.LoadSceneAsync`](xref:UnityEngine.AddressableAssets.AssetReference.LoadSceneAsync(UnityEngine.SceneManagement.LoadSceneMode,System.Boolean,System.Int32)). You can use this method to load a Scene in `Single` mode, which closes all open Scenes, or in `Additive` mode (for more information, see documentation on [Scene mode loading](https://docs.unity3d.com/ScriptReference/SceneManagement.LoadSceneMode.html)).  
=======
When an Addressable is loaded, the system increments the reference count; when the asset is released, the system decrements the reference count. When the reference count of an Addressable returns to zero, it is eligible to be unloaded. When you explicitly load an Addressable asset, you must also release the asset when you are done with it. 
>>>>>>> f473b29b

The basic rule of thumb to avoid "memory leaks" (assets that remain in memory after they are no longer needed) is to mirror every call to a load function with a call to a release function. You can release an asset with a reference to the asset instance itself or with the result handle returned by the original load operation.

Note, however, that released assets are not necessarily unloaded from memory immediately. The memory used by an asset is not freed until the AssetBundle it belongs to is also unloaded. (Released assets can also be unloaded by calling [Resources.UnloadUnusedAssets], but that tends to be a slow operation which can cause frame rate hitches.)

<<<<<<< HEAD
Calling [`InstantiateAsync`](xref:UnityEngine.AddressableAssets.Addressables.InstantiateAsync(System.Object,UnityEngine.Transform,System.Boolean,System.Boolean)) three times on the same address results in all dependent assets having a ref-count of three. Unlike calling [`LoadAssetAsync`](xref:UnityEngine.AddressableAssets.Addressables.LoadAssetAsync``1(System.Object)) three times, however, each `InstantiateAsync` call returns an [`AsyncOperationHandle`](xref:UnityEngine.ResourceManagement.AsyncOperations.AsyncOperationHandle`1) pointing to a unique operation.  This is because the result of each `InstantiateAsync` is a unique instance. You will need to individually release each returned [`AsyncOperationHandle`](xref:UnityEngine.ResourceManagement.AsyncOperations.AsyncOperationHandle) or GameObject instance. Another distinction between `InstantiateAsync` and other load calls is the optional `trackHandle` parameter. When set to `false`, you must keep the [`AsyncOperationHandle`](xref:UnityEngine.ResourceManagement.AsyncOperations.AsyncOperationHandle) to use while releasing your instance. This is more efficient, but requires more development effort.
=======
AssetBundles have their own reference count (the system treats them like Addressables with the assets they contain as dependencies). When you load an asset from a bundle, the bundle's reference count increases and when you release the asset, the bundle reference count decreases. When a bundle's reference count returns to zero, that means none of the assets it contains are still in use and the bundle and all the assets it contains are unloaded from memory.
>>>>>>> f473b29b

Use the [Event Viewer] to monitor your runtime memory management. The viewer shows when assets and their dependencies are loaded and unloaded. 

<a name="when-is-memory-cleared"></a>
## Understanding when memory is cleared

An asset no longer being referenced (indicated by the end of a blue section in the [Event Viewer]) does not necessarily mean that asset was unloaded. A common applicable scenario involves multiple assets in an AssetBundle. For example:

* You have three Assets (`tree`, `tank`, and `cow`) in an AssetBundle (`stuff`).
* When `tree` loads, the profiler displays a single ref-count for `tree`, and one for `stuff`.
* Later, when `tank` loads, the profiler displays a single ref-count for both `tree` and `tank`, and two ref-counts for the `stuff` AssetBundle.
* If you release `tree`, it's ref-count becomes zero, and the blue bar goes away.

In this example, the `tree` asset is not actually unloaded at this point. You can load an AssetBundle, or its partial contents, but you cannot partially unload an AssetBundle. No asset in stuff unloads until the AssetBundle itself is completely unloaded. The exception to this rule is the engine interface [Resources.UnloadUnusedAssets]. Executing this method in the above scenario causes `tree` to unload. Because the Addressables system cannot be aware of these events, the profiler graph only reflects the Addressables ref-counts (not exactly what memory holds). Note that if you choose to use [Resources.UnloadUnusedAssets], it is a very slow operation, and should only be called on a screen that won't show any hitches (such as a loading screen).


## Avoiding asset churn

Asset churn is a problem that can arise if you release an object that happens to be the last item in an AssetBundle and then immediately reload either that asset or another asset in the bundle.

For example, say you have two materials, `boat` and `plane` that share a texture, `cammo`, which has been pulled into its own AssetBundle. Level 1 uses `boat` and level 2 uses `plane`. As you exit level 1 you release `boat`, and immediately load `plane`. When you release `boat`, Addressables unloads texture `cammo`. Then, when you load `plane`, Addressables immediately reloads `cammo`.

You can use the [Event Viewer] to help detect asset churn by monitoring asset loading and unloading.  

## AssetBundle memory overhead

When you load an AssetBundle, Unity allocates memory to store the bundle's internal data, which is in addition to the memory used for the assets it contains. The main types of internal data for a loaded AssetBundle include: 

* Loading cache: Stores recently accessed pages of an AssetBundle file. Use [AssetBundle.memoryBudgetKB] to control its size.
* [TypeTrees]: Defines the serialized layout of your objects.
* [Table of contents]: Lists the assets in a bundle.
* [Preload table]: Lists the dependencies of each asset.

When you organize your Addressable groups and AssetBundles, you typically must make tradeoffs between the size and the number of AssetBundles you create and load. On the one hand, fewer, larger bundles can minimize the total memory usage of your AssetBundles. On the other hand, using a larger number of small bundles can minimize the peak memory usage because you can unload assets and AssetBundles more easily.  

While the size of an AssetBundle on disk is not the same as its size at runtime, you can use the disk size as an approximate guide to the memory overhead of the AssetBundles in a build. You can get bundle size and other information you can use to help analyze your AssetBundles from the [Build Layout Report].

The following sections discuss the internal data used by AssetBundles and how you can minimize the amount of memory they require, where possible. 

### TypeTrees

A TypeTree describes the field layout of one of your data types.

<<<<<<< HEAD
### Delaying Unload
In addition to ensuring items are cleared from memory quickly enough (as discussed above), it's important to ensure items are not churning in and out of memory too often.  Specifically, loading an item, releasing it, then quickly reloading it. If it is the only item in a bundle, or at least the last released item, then we will unload the AssetBundle the moment the release comes through. This means there will be a full unload, and then an immediate reload. A common example of this is with shared dependencies. 

For example, say you have two materials, `boat` and `plane` that share a texture, `cammo`, which has been pulled into its own AssetBundle. Level 1 uses `boat` and level 2 uses `plane`. As you exit level 1 you release the `boat`, and immediately load `plane`. During the release, we will unload texture `cammo`. Then the subsequent load will immediately reload it.

For this specific example, the easiest solution is to build a wrapper around Addressables that delays Release calls. That works here because it's known "release and reload" are likely to happen in a very short timeframe (level transitions).  Depending on your scenario, the solution may need to be more or less complex. 

## AssetBundle Memory Overhead
When deciding how to organize your Addressable groups and AssetBundles, you may want to consider the runtime memory usage of each AssetBundle. Many small AssetBundles can give greater granularity for unloading, but can come at the cost of some runtime memory overhead. This section describes the various types of AssetBundle memory overhead.
=======
Each serialized file in an AssetBundle contains a TypeTree for each object type within the file. The TypeTree information allows you to load objects that are deserialized slightly differently from the way they were serialized. TypeTree information is not shared between AssetBundles; each bundle has a complete set of TypeTrees for the objects it contains.
>>>>>>> f473b29b

All the TypeTrees are loaded when the AssetBundle is loaded and held in memory for the lifetime of the AssetBundle. The memory overhead associated with TypeTrees is proportional to the number of unique types in the serialized file and the complexity of those types.

You can reduce the memory requirements of AssetBundle TypeTrees in the following ways:

* Keep assets of the same types together in the same bundles.  
* Turn off TypeTrees -- turning off TypeTrees makes your AssetBundles smaller by excluding this information from a bundle. However, without TypeTree information, you may encounter serialization errors or undefined behaviour when loading older bundles with a newer version of Unity or after making even small script changes in your project. 
*  Prefer simpler data types to reduce TypeTree complexity.

You can test the impact that TypeTrees have on the size of your AssetBundles by building them with and without TypeTrees disabled and comparing the sizes. Use [BuildAssetBundleOptions.DisableWriteTypeTree] to disable TypeTrees in your AssetBundles. Note that not all platforms support TypeTrees and some platforms require TypeTrees (and ignore this setting).

If you disable TypeTrees in a project, always rebuild local Addressable groups before building a new player. If you are distributing content remotely, only update content using the same version (including patch number) of Unity that you used to produce your current player and don't make even minor code changes. (When you are juggling multiple player versions, updates, and versions of Unity, you might not find the memory savings from disabling TypeTrees to be worth the trouble.) 

<<<<<<< HEAD
The AssetBundle object itself has two main sources of runtime memory overhead: the table of contents and the preload table. While the size of an AssetBundle on disk is not the same as its size at runtime, you can use the disk size to approximate the memory overhead. This information is located in the [Build Layout Report](DiagnosticTools.md#build-layout-report).

The table of contents is a map within the bundle that allows you to look up each explicitly included asset by name. It scales linearly with the number of assets and the length of the string names by which they are mapped.

The preload table is a list of all the objects that a loadable asset references. This data is needed so Unity can load all those referenced objects when you load an asset from the AssetBundle. For example, a prefab would have a preload entry for each component as well as any other assets it may reference (materials, textures, etc). Each preload entry is 64 bits and can reference objects in other AssetBundles.

As an example, consider a situation in which you are adding two Assets to an AssetBundle  (`PrefabA` and `PrefabB`) and both of these prefabs reference a third prefab  (`PrefabC`), which is large and contains several components and references to other assets. This AssetBundle has two preload tables, one for `PrefabA` and one for `PrefabB`. Those tables contain entries for all the objects of their respective prefab, but also entries for all the objects in `PrefabC` and any objects referenced by `PrefabC`. Thus the information required to load `PrefabC` ends up duplicated in both `PrefabA` and `PrefabB`. This will happen whether or not `PrefabC` is explicitly added to an AssetBundle.

Depending on how you organize your assets, the preload tables in AssetBundles could become quite large and contain many duplicate entries. This is especially true if you have several loadable assets that all reference a complex asset, such as `PrefabC` in the situation above. If you determine that the memory overhead from the preload table is a problem, you can structure your loadable assets so that they have fewer complex loading dependencies.

## AssetBundle dependencies	
Loading an Addressable Asset loads all the AssetBundle dependencies and keeps them loaded until you call [`Addressables.Release`](xref:UnityEngine.AddressableAssets.Addressables.Release``1(``0)) on the handle returned from the loading method.	

AssetBundle dependencies are created when an asset in one AssetBundle references an asset in another AssetBundle. An example of this is a material referencing a texture.  The dependencies of all these AssetBundles can be thought of as a dependency graph. During the catalog generation stage of the build process, Addressables walks this graph to calculate all the AssetBundles that must be loaded for each Addressable Asset. Because dependencies are calculated at the AssetBundle level, all Addressable Assets within a single AssetBundle have the same dependencies. Adding an Addressable Asset that has an external reference (references an object in another AssetBundle) to an AssetBundle adds that AssetBundle as a dependency for all the other Addressable Assets in the AssetBundle.

For Example:	

`BundleA` contains Addressable Assets `RootAsset1` and `RootAsset2`. `RootAsset2` references `DependencyAsset3`, which is contained in `BundleB`. Even though `RootAsset1` has no reference to `BundleB`, `BundleB` is still a dependency of `RootAsset1` because `RootAsset1` is in `BundleA`, which has a reference on `BundleB`.

Prior to 1.13.0, the dependency graph was not as thorough as it is now.  In the example above, `RootAsset1` would not have had a dependency on `BundleB`. This previous behavior resulted in references breaking when an AssetBundle being referenced by another AssetBundle was unloaded and reloaded.  This fix may result in additional data remaining in memory if the dependency graph is complex enough.

### Duplicate dependencies
When exploring memory management and dependency graphs, it's important to discuss duplicated content.  There are two mechanisms by which an asset can be built into an AssetBundle: explicit and implicit. If you mark an asset as Addressable, it is explicitly put into an AssetBundle.  That is the only AssetBundle it is in.  

Example:
A material has a direct dependency on a texture, and both assets are marked as Addressable in separate AssetBundles `BundleM` and `BundleT` respectively.  `BundleT` contains the texture. `BundleM` contains the material and lists `BundleT` as a dependency.

If any dependencies are not explicitly included, then they are implicitly pulled in.

Example:
A material has a direct dependency on a texture, and only the material is marked as Addressable in `BundleM`.  During build, the texture, because it is not explicitly included elsewhere, is pulled into `BundleM` when the material is.  

This implicit dependency inclusion can lead to duplication.

Example:
Two materials, matA and matB, are Addressable and both have direct dependencies on the same texture.  If matA and matB are built into the same AssetBundle, then the texture is pulled implicitly in once.  If matA and matB are built into separate AssetBundles, then the texture is pulled implicitly into each of those AssetBundles.  At runtime, the engine has no record that these textures came from the same source asset, and are each loaded as they are needed by their respective materials. 
=======
### Table of contents

The table of contents is a map within the bundle that allows you to look up each explicitly included asset by name. It scales linearly with the number of assets and the length of the string names by which they are mapped.

The size of your table of contents data is based on the total number of assets. You can minimize the amount of memory dedicated to holding table of content data by minimizing the number of AssetBundles loaded at a given time. 
>>>>>>> f473b29b

### Preload table

<<<<<<< HEAD
Addressable Sprite Example 1:

Three textures exist and are marked as Addressable in three separate groups.  Each texture builds to about 500KB.  During the build, they are built into three separate AssetBundles, each AssetBundle only containing the given sprite meta data and texture.  Each AssetBundle is about 500KB and none of these AssetBundles have dependencies.  

Addressable Sprite Example 2:

The three textures in Example 1 are put into a SpriteAtlas.  That atlas is not Addressable.  One of the AssetBundles generated contains that atlas texture and is about 1500KB.  The other two AssetBundles only contain Sprite metadata (a few KB), and list the atlas AssetBundle as a dependency.  Which AssetBundle contains the texture is deterministic in that it is the same through rebuilds, but is not something that can be set by the user.  This is the key portion that goes against the standard duplication of dependencies.  The sprites are dependent on the SpriteAtlas texture to load, and yet that texture is not built into all three AssetBundles, but is instead built only into one.

Addressable Sprite Example 3:

The SpriteAtlas from Example 2 is marked as Addressable in its own AssetBundle.  At this point there are four AssetBundles created.  If you are using a 2020.x or newer version of Unity, this builds as you would expect.  The three AssetBundles with the sprites are each only a few KB and have a dependency on this fourth SpriteAtlas AssetBundle, which is be about 1500KB.  If you are using 2019.x or older, the texture itself may end up elsewhere.  The three sprite AssetBundles still depend on the SpriteAtlas AssetBundle. However, the SpriteAtlas AssetBundle may only contain meta data, and the texture may be in one of the other sprite AssetBundles.

Addressable Prefab With Sprite Dependency Example 1:

Instead of three Addressable textures, there are three Addressable sprite prefabs. Each prefab depends on its own sprite (about 500KB). Building the three prefabs separately results, as expected, in three AssetBundles of about 500KB each.

Addressable Prefab With Sprite Dependency Example 2

Taking the prefabs and textures from the previous example, all three textures are added to a SpriteAtlas, and that atlas is not marked as Addressable.  In this scenario, the SpriteAtlas texture is duplicated.  All three AssetBundles are approximately 1500KB. This is expected based on the general rules about duplication of dependencies, but goes against the behavior seen in "Addressable Sprite Example 2".

Addressable Prefab With Sprite Dependency Example 3

Taking the prefabs, textures, and SpriteAtlas form the above example, the SpriteAtlas is also marked as Addressable.  Conforming to the rules of explicit inclusion, the SpriteAtlas texture is included only in the AssetBundle containing the SpriteAtlas.  The AssetBundles with prefabs reference this fourth AssetBundle as a dependency.
=======
The preload table is a list of all the other objects that an asset references. Unity uses the preload table to load these referenced objects when you load an asset from the AssetBundle. 

For example, a Prefab has a preload entry for each of its components as well as any other assets it may reference (materials, textures, etc). Each preload entry is 64 bits and can reference objects in other AssetBundles.

When an asset references another asset that in turn references other assets, the preload table can become large because it contains the entries needed to load both assets. If two assets both reference a third asset, then the preload tables of both contain entries to load the third asset (whether or not the referenced asset is Addressable or in the same AssetBundle).   

As an example, consider a situation in which you have two assets in an AssetBundle (PrefabA and PrefabB) and both of these prefabs reference a third prefab (PrefabC), which is large and contains several components and references to other assets. This AssetBundle contains two preload tables, one for PrefabA and one for PrefabB. Those tables contain entries for all the objects of their respective prefab, but also entries for all the objects in PrefabC and any objects referenced by PrefabC. Thus the information required to load PrefabC ends up duplicated in both PrefabA and PrefabB. This happens whether or not PrefabC is explicitly added to an AssetBundle.

Depending on how you organize your assets, the preload tables in AssetBundles could become quite large and contain many duplicate entries. This is especially true if you have several loadable assets that all reference a complex asset, such as PrefabC in the situation above. If you determine that the memory overhead from the preload table is a problem, you can structure your loadable assets so that they have fewer complex loading dependencies.

## AssetBundle dependencies
>>>>>>> f473b29b

Loading an Addressable asset also loads all of the AssetBundles containing its dependencies. An AssetBundle dependency occurs when an asset in one bundle references an asset in another bundle. An example of this is a material referencing a texture. 

Addressables calculates dependencies between bundles at the bundle level. If one asset references an object in another bundle, then the entire bundle has a dependency on that bundle. This means that even if you load an asset in the first bundle that has no dependencies of its own, the second AssetBundle is still loaded into memory.

To avoid loading more bundles than are required, you should strive to keep the dependencies between AssetBundles as simple as possible. 

> [!NOTE]
> Prior to Addressables 1.13.0, the dependency graph was not as thorough as it is now. In the example above, RootAsset1 would not have had a dependency on BundleB. This previous behavior resulted in references breaking when an AssetBundle being referenced by another AssetBundle was unloaded and reloaded. This fix may result in additional data remaining in memory if the dependency graph is complex enough.

[TypeTrees]: #typetrees
[Table of contents]: #table-of-contents
[Preload table]: #preload-table
[Build Layout Report]: xref:addressables-build-layout-report
[BuildAssetBundleOptions.DisableWriteTypeTree]: xref:UnityEditor.BuildAssetBundleOptions.DisableWriteTypeTree
[Event Viewer]: xref:addressables-event-viewer
[Resources.UnloadUnusedAssets]: xref:UnityEngine.Resources.UnloadUnusedAssets
[AssetBundle.memoryBudgetKB]: xref:UnityEngine.AssetBundle.memoryBudgetKB<|MERGE_RESOLUTION|>--- conflicted
+++ resolved
@@ -1,195 +1,109 @@
----
-uid: addressables-memory-management
----
-
-# Memory management
-
-The Addressables system manages the memory used to load assets and bundles by keeping a reference count of every item it loads.
-
-<<<<<<< HEAD
-### Scene loading
-To load a Scene, use [`Addressables.LoadSceneAsync`](xref:UnityEngine.AddressableAssets.AssetReference.LoadSceneAsync(UnityEngine.SceneManagement.LoadSceneMode,System.Boolean,System.Int32)). You can use this method to load a Scene in `Single` mode, which closes all open Scenes, or in `Additive` mode (for more information, see documentation on [Scene mode loading](https://docs.unity3d.com/ScriptReference/SceneManagement.LoadSceneMode.html)).  
-=======
-When an Addressable is loaded, the system increments the reference count; when the asset is released, the system decrements the reference count. When the reference count of an Addressable returns to zero, it is eligible to be unloaded. When you explicitly load an Addressable asset, you must also release the asset when you are done with it. 
->>>>>>> f473b29b
-
-The basic rule of thumb to avoid "memory leaks" (assets that remain in memory after they are no longer needed) is to mirror every call to a load function with a call to a release function. You can release an asset with a reference to the asset instance itself or with the result handle returned by the original load operation.
-
-Note, however, that released assets are not necessarily unloaded from memory immediately. The memory used by an asset is not freed until the AssetBundle it belongs to is also unloaded. (Released assets can also be unloaded by calling [Resources.UnloadUnusedAssets], but that tends to be a slow operation which can cause frame rate hitches.)
-
-<<<<<<< HEAD
-Calling [`InstantiateAsync`](xref:UnityEngine.AddressableAssets.Addressables.InstantiateAsync(System.Object,UnityEngine.Transform,System.Boolean,System.Boolean)) three times on the same address results in all dependent assets having a ref-count of three. Unlike calling [`LoadAssetAsync`](xref:UnityEngine.AddressableAssets.Addressables.LoadAssetAsync``1(System.Object)) three times, however, each `InstantiateAsync` call returns an [`AsyncOperationHandle`](xref:UnityEngine.ResourceManagement.AsyncOperations.AsyncOperationHandle`1) pointing to a unique operation.  This is because the result of each `InstantiateAsync` is a unique instance. You will need to individually release each returned [`AsyncOperationHandle`](xref:UnityEngine.ResourceManagement.AsyncOperations.AsyncOperationHandle) or GameObject instance. Another distinction between `InstantiateAsync` and other load calls is the optional `trackHandle` parameter. When set to `false`, you must keep the [`AsyncOperationHandle`](xref:UnityEngine.ResourceManagement.AsyncOperations.AsyncOperationHandle) to use while releasing your instance. This is more efficient, but requires more development effort.
-=======
-AssetBundles have their own reference count (the system treats them like Addressables with the assets they contain as dependencies). When you load an asset from a bundle, the bundle's reference count increases and when you release the asset, the bundle reference count decreases. When a bundle's reference count returns to zero, that means none of the assets it contains are still in use and the bundle and all the assets it contains are unloaded from memory.
->>>>>>> f473b29b
-
-Use the [Event Viewer] to monitor your runtime memory management. The viewer shows when assets and their dependencies are loaded and unloaded. 
-
-<a name="when-is-memory-cleared"></a>
-## Understanding when memory is cleared
-
-An asset no longer being referenced (indicated by the end of a blue section in the [Event Viewer]) does not necessarily mean that asset was unloaded. A common applicable scenario involves multiple assets in an AssetBundle. For example:
-
-* You have three Assets (`tree`, `tank`, and `cow`) in an AssetBundle (`stuff`).
-* When `tree` loads, the profiler displays a single ref-count for `tree`, and one for `stuff`.
-* Later, when `tank` loads, the profiler displays a single ref-count for both `tree` and `tank`, and two ref-counts for the `stuff` AssetBundle.
-* If you release `tree`, it's ref-count becomes zero, and the blue bar goes away.
-
-In this example, the `tree` asset is not actually unloaded at this point. You can load an AssetBundle, or its partial contents, but you cannot partially unload an AssetBundle. No asset in stuff unloads until the AssetBundle itself is completely unloaded. The exception to this rule is the engine interface [Resources.UnloadUnusedAssets]. Executing this method in the above scenario causes `tree` to unload. Because the Addressables system cannot be aware of these events, the profiler graph only reflects the Addressables ref-counts (not exactly what memory holds). Note that if you choose to use [Resources.UnloadUnusedAssets], it is a very slow operation, and should only be called on a screen that won't show any hitches (such as a loading screen).
-
-
-## Avoiding asset churn
-
-Asset churn is a problem that can arise if you release an object that happens to be the last item in an AssetBundle and then immediately reload either that asset or another asset in the bundle.
-
-For example, say you have two materials, `boat` and `plane` that share a texture, `cammo`, which has been pulled into its own AssetBundle. Level 1 uses `boat` and level 2 uses `plane`. As you exit level 1 you release `boat`, and immediately load `plane`. When you release `boat`, Addressables unloads texture `cammo`. Then, when you load `plane`, Addressables immediately reloads `cammo`.
-
-You can use the [Event Viewer] to help detect asset churn by monitoring asset loading and unloading.  
-
-## AssetBundle memory overhead
-
-When you load an AssetBundle, Unity allocates memory to store the bundle's internal data, which is in addition to the memory used for the assets it contains. The main types of internal data for a loaded AssetBundle include: 
-
-* Loading cache: Stores recently accessed pages of an AssetBundle file. Use [AssetBundle.memoryBudgetKB] to control its size.
-* [TypeTrees]: Defines the serialized layout of your objects.
-* [Table of contents]: Lists the assets in a bundle.
-* [Preload table]: Lists the dependencies of each asset.
-
-When you organize your Addressable groups and AssetBundles, you typically must make tradeoffs between the size and the number of AssetBundles you create and load. On the one hand, fewer, larger bundles can minimize the total memory usage of your AssetBundles. On the other hand, using a larger number of small bundles can minimize the peak memory usage because you can unload assets and AssetBundles more easily.  
-
-While the size of an AssetBundle on disk is not the same as its size at runtime, you can use the disk size as an approximate guide to the memory overhead of the AssetBundles in a build. You can get bundle size and other information you can use to help analyze your AssetBundles from the [Build Layout Report].
-
-The following sections discuss the internal data used by AssetBundles and how you can minimize the amount of memory they require, where possible. 
-
-### TypeTrees
-
-A TypeTree describes the field layout of one of your data types.
-
-<<<<<<< HEAD
-### Delaying Unload
-In addition to ensuring items are cleared from memory quickly enough (as discussed above), it's important to ensure items are not churning in and out of memory too often.  Specifically, loading an item, releasing it, then quickly reloading it. If it is the only item in a bundle, or at least the last released item, then we will unload the AssetBundle the moment the release comes through. This means there will be a full unload, and then an immediate reload. A common example of this is with shared dependencies. 
-
-For example, say you have two materials, `boat` and `plane` that share a texture, `cammo`, which has been pulled into its own AssetBundle. Level 1 uses `boat` and level 2 uses `plane`. As you exit level 1 you release the `boat`, and immediately load `plane`. During the release, we will unload texture `cammo`. Then the subsequent load will immediately reload it.
-
-For this specific example, the easiest solution is to build a wrapper around Addressables that delays Release calls. That works here because it's known "release and reload" are likely to happen in a very short timeframe (level transitions).  Depending on your scenario, the solution may need to be more or less complex. 
-
-## AssetBundle Memory Overhead
-When deciding how to organize your Addressable groups and AssetBundles, you may want to consider the runtime memory usage of each AssetBundle. Many small AssetBundles can give greater granularity for unloading, but can come at the cost of some runtime memory overhead. This section describes the various types of AssetBundle memory overhead.
-=======
-Each serialized file in an AssetBundle contains a TypeTree for each object type within the file. The TypeTree information allows you to load objects that are deserialized slightly differently from the way they were serialized. TypeTree information is not shared between AssetBundles; each bundle has a complete set of TypeTrees for the objects it contains.
->>>>>>> f473b29b
-
-All the TypeTrees are loaded when the AssetBundle is loaded and held in memory for the lifetime of the AssetBundle. The memory overhead associated with TypeTrees is proportional to the number of unique types in the serialized file and the complexity of those types.
-
-You can reduce the memory requirements of AssetBundle TypeTrees in the following ways:
-
-* Keep assets of the same types together in the same bundles.  
-* Turn off TypeTrees -- turning off TypeTrees makes your AssetBundles smaller by excluding this information from a bundle. However, without TypeTree information, you may encounter serialization errors or undefined behaviour when loading older bundles with a newer version of Unity or after making even small script changes in your project. 
-*  Prefer simpler data types to reduce TypeTree complexity.
-
-You can test the impact that TypeTrees have on the size of your AssetBundles by building them with and without TypeTrees disabled and comparing the sizes. Use [BuildAssetBundleOptions.DisableWriteTypeTree] to disable TypeTrees in your AssetBundles. Note that not all platforms support TypeTrees and some platforms require TypeTrees (and ignore this setting).
-
-If you disable TypeTrees in a project, always rebuild local Addressable groups before building a new player. If you are distributing content remotely, only update content using the same version (including patch number) of Unity that you used to produce your current player and don't make even minor code changes. (When you are juggling multiple player versions, updates, and versions of Unity, you might not find the memory savings from disabling TypeTrees to be worth the trouble.) 
-
-<<<<<<< HEAD
-The AssetBundle object itself has two main sources of runtime memory overhead: the table of contents and the preload table. While the size of an AssetBundle on disk is not the same as its size at runtime, you can use the disk size to approximate the memory overhead. This information is located in the [Build Layout Report](DiagnosticTools.md#build-layout-report).
-
-The table of contents is a map within the bundle that allows you to look up each explicitly included asset by name. It scales linearly with the number of assets and the length of the string names by which they are mapped.
-
-The preload table is a list of all the objects that a loadable asset references. This data is needed so Unity can load all those referenced objects when you load an asset from the AssetBundle. For example, a prefab would have a preload entry for each component as well as any other assets it may reference (materials, textures, etc). Each preload entry is 64 bits and can reference objects in other AssetBundles.
-
-As an example, consider a situation in which you are adding two Assets to an AssetBundle  (`PrefabA` and `PrefabB`) and both of these prefabs reference a third prefab  (`PrefabC`), which is large and contains several components and references to other assets. This AssetBundle has two preload tables, one for `PrefabA` and one for `PrefabB`. Those tables contain entries for all the objects of their respective prefab, but also entries for all the objects in `PrefabC` and any objects referenced by `PrefabC`. Thus the information required to load `PrefabC` ends up duplicated in both `PrefabA` and `PrefabB`. This will happen whether or not `PrefabC` is explicitly added to an AssetBundle.
-
-Depending on how you organize your assets, the preload tables in AssetBundles could become quite large and contain many duplicate entries. This is especially true if you have several loadable assets that all reference a complex asset, such as `PrefabC` in the situation above. If you determine that the memory overhead from the preload table is a problem, you can structure your loadable assets so that they have fewer complex loading dependencies.
-
-## AssetBundle dependencies	
-Loading an Addressable Asset loads all the AssetBundle dependencies and keeps them loaded until you call [`Addressables.Release`](xref:UnityEngine.AddressableAssets.Addressables.Release``1(``0)) on the handle returned from the loading method.	
-
-AssetBundle dependencies are created when an asset in one AssetBundle references an asset in another AssetBundle. An example of this is a material referencing a texture.  The dependencies of all these AssetBundles can be thought of as a dependency graph. During the catalog generation stage of the build process, Addressables walks this graph to calculate all the AssetBundles that must be loaded for each Addressable Asset. Because dependencies are calculated at the AssetBundle level, all Addressable Assets within a single AssetBundle have the same dependencies. Adding an Addressable Asset that has an external reference (references an object in another AssetBundle) to an AssetBundle adds that AssetBundle as a dependency for all the other Addressable Assets in the AssetBundle.
-
-For Example:	
-
-`BundleA` contains Addressable Assets `RootAsset1` and `RootAsset2`. `RootAsset2` references `DependencyAsset3`, which is contained in `BundleB`. Even though `RootAsset1` has no reference to `BundleB`, `BundleB` is still a dependency of `RootAsset1` because `RootAsset1` is in `BundleA`, which has a reference on `BundleB`.
-
-Prior to 1.13.0, the dependency graph was not as thorough as it is now.  In the example above, `RootAsset1` would not have had a dependency on `BundleB`. This previous behavior resulted in references breaking when an AssetBundle being referenced by another AssetBundle was unloaded and reloaded.  This fix may result in additional data remaining in memory if the dependency graph is complex enough.
-
-### Duplicate dependencies
-When exploring memory management and dependency graphs, it's important to discuss duplicated content.  There are two mechanisms by which an asset can be built into an AssetBundle: explicit and implicit. If you mark an asset as Addressable, it is explicitly put into an AssetBundle.  That is the only AssetBundle it is in.  
-
-Example:
-A material has a direct dependency on a texture, and both assets are marked as Addressable in separate AssetBundles `BundleM` and `BundleT` respectively.  `BundleT` contains the texture. `BundleM` contains the material and lists `BundleT` as a dependency.
-
-If any dependencies are not explicitly included, then they are implicitly pulled in.
-
-Example:
-A material has a direct dependency on a texture, and only the material is marked as Addressable in `BundleM`.  During build, the texture, because it is not explicitly included elsewhere, is pulled into `BundleM` when the material is.  
-
-This implicit dependency inclusion can lead to duplication.
-
-Example:
-Two materials, matA and matB, are Addressable and both have direct dependencies on the same texture.  If matA and matB are built into the same AssetBundle, then the texture is pulled implicitly in once.  If matA and matB are built into separate AssetBundles, then the texture is pulled implicitly into each of those AssetBundles.  At runtime, the engine has no record that these textures came from the same source asset, and are each loaded as they are needed by their respective materials. 
-=======
-### Table of contents
-
-The table of contents is a map within the bundle that allows you to look up each explicitly included asset by name. It scales linearly with the number of assets and the length of the string names by which they are mapped.
-
-The size of your table of contents data is based on the total number of assets. You can minimize the amount of memory dedicated to holding table of content data by minimizing the number of AssetBundles loaded at a given time. 
->>>>>>> f473b29b
-
-### Preload table
-
-<<<<<<< HEAD
-Addressable Sprite Example 1:
-
-Three textures exist and are marked as Addressable in three separate groups.  Each texture builds to about 500KB.  During the build, they are built into three separate AssetBundles, each AssetBundle only containing the given sprite meta data and texture.  Each AssetBundle is about 500KB and none of these AssetBundles have dependencies.  
-
-Addressable Sprite Example 2:
-
-The three textures in Example 1 are put into a SpriteAtlas.  That atlas is not Addressable.  One of the AssetBundles generated contains that atlas texture and is about 1500KB.  The other two AssetBundles only contain Sprite metadata (a few KB), and list the atlas AssetBundle as a dependency.  Which AssetBundle contains the texture is deterministic in that it is the same through rebuilds, but is not something that can be set by the user.  This is the key portion that goes against the standard duplication of dependencies.  The sprites are dependent on the SpriteAtlas texture to load, and yet that texture is not built into all three AssetBundles, but is instead built only into one.
-
-Addressable Sprite Example 3:
-
-The SpriteAtlas from Example 2 is marked as Addressable in its own AssetBundle.  At this point there are four AssetBundles created.  If you are using a 2020.x or newer version of Unity, this builds as you would expect.  The three AssetBundles with the sprites are each only a few KB and have a dependency on this fourth SpriteAtlas AssetBundle, which is be about 1500KB.  If you are using 2019.x or older, the texture itself may end up elsewhere.  The three sprite AssetBundles still depend on the SpriteAtlas AssetBundle. However, the SpriteAtlas AssetBundle may only contain meta data, and the texture may be in one of the other sprite AssetBundles.
-
-Addressable Prefab With Sprite Dependency Example 1:
-
-Instead of three Addressable textures, there are three Addressable sprite prefabs. Each prefab depends on its own sprite (about 500KB). Building the three prefabs separately results, as expected, in three AssetBundles of about 500KB each.
-
-Addressable Prefab With Sprite Dependency Example 2
-
-Taking the prefabs and textures from the previous example, all three textures are added to a SpriteAtlas, and that atlas is not marked as Addressable.  In this scenario, the SpriteAtlas texture is duplicated.  All three AssetBundles are approximately 1500KB. This is expected based on the general rules about duplication of dependencies, but goes against the behavior seen in "Addressable Sprite Example 2".
-
-Addressable Prefab With Sprite Dependency Example 3
-
-Taking the prefabs, textures, and SpriteAtlas form the above example, the SpriteAtlas is also marked as Addressable.  Conforming to the rules of explicit inclusion, the SpriteAtlas texture is included only in the AssetBundle containing the SpriteAtlas.  The AssetBundles with prefabs reference this fourth AssetBundle as a dependency.
-=======
-The preload table is a list of all the other objects that an asset references. Unity uses the preload table to load these referenced objects when you load an asset from the AssetBundle. 
-
-For example, a Prefab has a preload entry for each of its components as well as any other assets it may reference (materials, textures, etc). Each preload entry is 64 bits and can reference objects in other AssetBundles.
-
-When an asset references another asset that in turn references other assets, the preload table can become large because it contains the entries needed to load both assets. If two assets both reference a third asset, then the preload tables of both contain entries to load the third asset (whether or not the referenced asset is Addressable or in the same AssetBundle).   
-
-As an example, consider a situation in which you have two assets in an AssetBundle (PrefabA and PrefabB) and both of these prefabs reference a third prefab (PrefabC), which is large and contains several components and references to other assets. This AssetBundle contains two preload tables, one for PrefabA and one for PrefabB. Those tables contain entries for all the objects of their respective prefab, but also entries for all the objects in PrefabC and any objects referenced by PrefabC. Thus the information required to load PrefabC ends up duplicated in both PrefabA and PrefabB. This happens whether or not PrefabC is explicitly added to an AssetBundle.
-
-Depending on how you organize your assets, the preload tables in AssetBundles could become quite large and contain many duplicate entries. This is especially true if you have several loadable assets that all reference a complex asset, such as PrefabC in the situation above. If you determine that the memory overhead from the preload table is a problem, you can structure your loadable assets so that they have fewer complex loading dependencies.
-
-## AssetBundle dependencies
->>>>>>> f473b29b
-
-Loading an Addressable asset also loads all of the AssetBundles containing its dependencies. An AssetBundle dependency occurs when an asset in one bundle references an asset in another bundle. An example of this is a material referencing a texture. 
-
-Addressables calculates dependencies between bundles at the bundle level. If one asset references an object in another bundle, then the entire bundle has a dependency on that bundle. This means that even if you load an asset in the first bundle that has no dependencies of its own, the second AssetBundle is still loaded into memory.
-
-To avoid loading more bundles than are required, you should strive to keep the dependencies between AssetBundles as simple as possible. 
-
-> [!NOTE]
-> Prior to Addressables 1.13.0, the dependency graph was not as thorough as it is now. In the example above, RootAsset1 would not have had a dependency on BundleB. This previous behavior resulted in references breaking when an AssetBundle being referenced by another AssetBundle was unloaded and reloaded. This fix may result in additional data remaining in memory if the dependency graph is complex enough.
-
-[TypeTrees]: #typetrees
-[Table of contents]: #table-of-contents
-[Preload table]: #preload-table
-[Build Layout Report]: xref:addressables-build-layout-report
-[BuildAssetBundleOptions.DisableWriteTypeTree]: xref:UnityEditor.BuildAssetBundleOptions.DisableWriteTypeTree
-[Event Viewer]: xref:addressables-event-viewer
-[Resources.UnloadUnusedAssets]: xref:UnityEngine.Resources.UnloadUnusedAssets
+---
+uid: addressables-memory-management
+---
+
+# Memory management
+
+The Addressables system manages the memory used to load assets and bundles by keeping a reference count of every item it loads.
+
+When an Addressable is loaded, the system increments the reference count; when the asset is released, the system decrements the reference count. When the reference count of an Addressable returns to zero, it is eligible to be unloaded. When you explicitly load an Addressable asset, you must also release the asset when you are done with it. 
+
+The basic rule of thumb to avoid "memory leaks" (assets that remain in memory after they are no longer needed) is to mirror every call to a load function with a call to a release function. You can release an asset with a reference to the asset instance itself or with the result handle returned by the original load operation.
+
+Note, however, that released assets are not necessarily unloaded from memory immediately. The memory used by an asset is not freed until the AssetBundle it belongs to is also unloaded. (Released assets can also be unloaded by calling [Resources.UnloadUnusedAssets], but that tends to be a slow operation which can cause frame rate hitches.)
+
+AssetBundles have their own reference count (the system treats them like Addressables with the assets they contain as dependencies). When you load an asset from a bundle, the bundle's reference count increases and when you release the asset, the bundle reference count decreases. When a bundle's reference count returns to zero, that means none of the assets it contains are still in use and the bundle and all the assets it contains are unloaded from memory.
+
+Use the [Event Viewer] to monitor your runtime memory management. The viewer shows when assets and their dependencies are loaded and unloaded. 
+
+<a name="when-is-memory-cleared"></a>
+## Understanding when memory is cleared
+
+An asset no longer being referenced (indicated by the end of a blue section in the [Event Viewer]) does not necessarily mean that asset was unloaded. A common applicable scenario involves multiple assets in an AssetBundle. For example:
+
+* You have three Assets (`tree`, `tank`, and `cow`) in an AssetBundle (`stuff`).
+* When `tree` loads, the profiler displays a single ref-count for `tree`, and one for `stuff`.
+* Later, when `tank` loads, the profiler displays a single ref-count for both `tree` and `tank`, and two ref-counts for the `stuff` AssetBundle.
+* If you release `tree`, it's ref-count becomes zero, and the blue bar goes away.
+
+In this example, the `tree` asset is not actually unloaded at this point. You can load an AssetBundle, or its partial contents, but you cannot partially unload an AssetBundle. No asset in stuff unloads until the AssetBundle itself is completely unloaded. The exception to this rule is the engine interface [Resources.UnloadUnusedAssets]. Executing this method in the above scenario causes `tree` to unload. Because the Addressables system cannot be aware of these events, the profiler graph only reflects the Addressables ref-counts (not exactly what memory holds). Note that if you choose to use [Resources.UnloadUnusedAssets], it is a very slow operation, and should only be called on a screen that won't show any hitches (such as a loading screen).
+
+
+## Avoiding asset churn
+
+Asset churn is a problem that can arise if you release an object that happens to be the last item in an AssetBundle and then immediately reload either that asset or another asset in the bundle.
+
+For example, say you have two materials, `boat` and `plane` that share a texture, `cammo`, which has been pulled into its own AssetBundle. Level 1 uses `boat` and level 2 uses `plane`. As you exit level 1 you release `boat`, and immediately load `plane`. When you release `boat`, Addressables unloads texture `cammo`. Then, when you load `plane`, Addressables immediately reloads `cammo`.
+
+You can use the [Event Viewer] to help detect asset churn by monitoring asset loading and unloading.  
+
+## AssetBundle memory overhead
+
+When you load an AssetBundle, Unity allocates memory to store the bundle's internal data, which is in addition to the memory used for the assets it contains. The main types of internal data for a loaded AssetBundle include: 
+
+* Loading cache: Stores recently accessed pages of an AssetBundle file. Use [AssetBundle.memoryBudgetKB] to control its size.
+* [TypeTrees]: Defines the serialized layout of your objects.
+* [Table of contents]: Lists the assets in a bundle.
+* [Preload table]: Lists the dependencies of each asset.
+
+When you organize your Addressable groups and AssetBundles, you typically must make tradeoffs between the size and the number of AssetBundles you create and load. On the one hand, fewer, larger bundles can minimize the total memory usage of your AssetBundles. On the other hand, using a larger number of small bundles can minimize the peak memory usage because you can unload assets and AssetBundles more easily.  
+
+While the size of an AssetBundle on disk is not the same as its size at runtime, you can use the disk size as an approximate guide to the memory overhead of the AssetBundles in a build. You can get bundle size and other information you can use to help analyze your AssetBundles from the [Build Layout Report].
+
+The following sections discuss the internal data used by AssetBundles and how you can minimize the amount of memory they require, where possible. 
+
+### TypeTrees
+
+A TypeTree describes the field layout of one of your data types.
+
+Each serialized file in an AssetBundle contains a TypeTree for each object type within the file. The TypeTree information allows you to load objects that are deserialized slightly differently from the way they were serialized. TypeTree information is not shared between AssetBundles; each bundle has a complete set of TypeTrees for the objects it contains.
+
+All the TypeTrees are loaded when the AssetBundle is loaded and held in memory for the lifetime of the AssetBundle. The memory overhead associated with TypeTrees is proportional to the number of unique types in the serialized file and the complexity of those types.
+
+You can reduce the memory requirements of AssetBundle TypeTrees in the following ways:
+
+* Keep assets of the same types together in the same bundles.  
+* Turn off TypeTrees -- turning off TypeTrees makes your AssetBundles smaller by excluding this information from a bundle. However, without TypeTree information, you may encounter serialization errors or undefined behaviour when loading older bundles with a newer version of Unity or after making even small script changes in your project. 
+*  Prefer simpler data types to reduce TypeTree complexity.
+
+You can test the impact that TypeTrees have on the size of your AssetBundles by building them with and without TypeTrees disabled and comparing the sizes. Use [BuildAssetBundleOptions.DisableWriteTypeTree] to disable TypeTrees in your AssetBundles. Note that not all platforms support TypeTrees and some platforms require TypeTrees (and ignore this setting).
+
+If you disable TypeTrees in a project, always rebuild local Addressable groups before building a new player. If you are distributing content remotely, only update content using the same version (including patch number) of Unity that you used to produce your current player and don't make even minor code changes. (When you are juggling multiple player versions, updates, and versions of Unity, you might not find the memory savings from disabling TypeTrees to be worth the trouble.) 
+
+### Table of contents
+
+The table of contents is a map within the bundle that allows you to look up each explicitly included asset by name. It scales linearly with the number of assets and the length of the string names by which they are mapped.
+
+The size of your table of contents data is based on the total number of assets. You can minimize the amount of memory dedicated to holding table of content data by minimizing the number of AssetBundles loaded at a given time. 
+
+### Preload table
+
+The preload table is a list of all the other objects that an asset references. Unity uses the preload table to load these referenced objects when you load an asset from the AssetBundle. 
+
+For example, a Prefab has a preload entry for each of its components as well as any other assets it may reference (materials, textures, etc). Each preload entry is 64 bits and can reference objects in other AssetBundles.
+
+When an asset references another asset that in turn references other assets, the preload table can become large because it contains the entries needed to load both assets. If two assets both reference a third asset, then the preload tables of both contain entries to load the third asset (whether or not the referenced asset is Addressable or in the same AssetBundle).   
+
+As an example, consider a situation in which you have two assets in an AssetBundle (PrefabA and PrefabB) and both of these prefabs reference a third prefab (PrefabC), which is large and contains several components and references to other assets. This AssetBundle contains two preload tables, one for PrefabA and one for PrefabB. Those tables contain entries for all the objects of their respective prefab, but also entries for all the objects in PrefabC and any objects referenced by PrefabC. Thus the information required to load PrefabC ends up duplicated in both PrefabA and PrefabB. This happens whether or not PrefabC is explicitly added to an AssetBundle.
+
+Depending on how you organize your assets, the preload tables in AssetBundles could become quite large and contain many duplicate entries. This is especially true if you have several loadable assets that all reference a complex asset, such as PrefabC in the situation above. If you determine that the memory overhead from the preload table is a problem, you can structure your loadable assets so that they have fewer complex loading dependencies.
+
+## AssetBundle dependencies
+
+Loading an Addressable asset also loads all of the AssetBundles containing its dependencies. An AssetBundle dependency occurs when an asset in one bundle references an asset in another bundle. An example of this is a material referencing a texture. 
+
+Addressables calculates dependencies between bundles at the bundle level. If one asset references an object in another bundle, then the entire bundle has a dependency on that bundle. This means that even if you load an asset in the first bundle that has no dependencies of its own, the second AssetBundle is still loaded into memory.
+
+To avoid loading more bundles than are required, you should strive to keep the dependencies between AssetBundles as simple as possible. 
+
+> [!NOTE]
+> Prior to Addressables 1.13.0, the dependency graph was not as thorough as it is now. In the example above, RootAsset1 would not have had a dependency on BundleB. This previous behavior resulted in references breaking when an AssetBundle being referenced by another AssetBundle was unloaded and reloaded. This fix may result in additional data remaining in memory if the dependency graph is complex enough.
+
+[TypeTrees]: #typetrees
+[Table of contents]: #table-of-contents
+[Preload table]: #preload-table
+[Build Layout Report]: xref:addressables-build-layout-report
+[BuildAssetBundleOptions.DisableWriteTypeTree]: xref:UnityEditor.BuildAssetBundleOptions.DisableWriteTypeTree
+[Event Viewer]: xref:addressables-event-viewer
+[Resources.UnloadUnusedAssets]: xref:UnityEngine.Resources.UnloadUnusedAssets
 [AssetBundle.memoryBudgetKB]: xref:UnityEngine.AssetBundle.memoryBudgetKB