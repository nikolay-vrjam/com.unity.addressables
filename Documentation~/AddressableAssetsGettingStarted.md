--- conflicted
+++ resolved
@@ -1,388 +1,382 @@
----
-uid: addressables-getting-started
----
-
-# Getting started
-
-Once you have [installed the Addressables package] in your Unity Project, you can get started.
-
-The basic steps to using Addressables include:
-
-* Make your assets Addressable
-* Reference and load those assets in code using the Addressables API
-* Build your Addressable assets
-
-See the [Space Shooter project] in the [Addressables-Sample] repository for an example of a project set up to use Addressable assets.
-
-> [!NOTE]
-> This Getting Started topic doesn't discuss the various ways you can organize your Addressable content. For information on that topic, see [Organizing Addressable Assets].  
-
-## Installation
-
-To install the Addressables package in your project, use the Unity Package Manager:
-
-1. Open the Package Manager (menu: __Window > Package Manager__).
-2. Set the package list to display packages from the __Unity Registry__.
-   <br/>![](images/addr_gettingstarted_pacman.png)<br/>
-3. Select the Addressables package in the list.
-4. Click __Install__ (at the bottom, right-hand side of the Package Manager window).
-
-To set up the Addressables system in your Project after installation, open the __Addressables Groups__ window and click __Create Addressables Settings__. 
-
-![](images/addr_gettingstarted_firstuse.png)<br/>*Before initializing the Addressables system in a Project*
-
-When you run the __Create Addressables Settings__ command, the Addressables system creates a folder called, `AddressableAssetsData`, in which it stores settings files and other assets it uses to keep track of your Addressables setup. You should add the files in this folder to your source control system. Note that Addressables can create additional files as you change your Addressables configuration. See [Addressables Settings] for more information about the settings themselves.
-
-> [!NOTE]
-> For instructions on installing a specific version of Addressables or for general information about managing the packages in a Project, see [Packages].
-
-## Making an asset Addressable
-
-You can mark an asset as Addressable in the following ways:
-
-* Check the __Addressable__ box in the asset's Inspector:
-  <br/>![](images/addr_gettingstarted_mark.png)<br/>
-
-* Drag or assign the asset to an AssetReference field in an Inspector:
-  <br/>![](images/addr_gettingstarted_ref.png)<br/>
-
-* Drag the asset into a group on the __Addressables Groups__ window:
-  <br/>![](images/addr_gettingstarted_win.png)<br/>
-
-* Put the asset in a Project folder that's marked as Addressable:
-  <br/>![](images/addr_gettingstarted_folder.png)<br/>
-
-Once you make an asset Addressable, the Addressables system adds it to a default group (unless you place it in a specific group). Addressables packs assets in a group into [AssetBundles] according to your group settings when you make a [content build]. You can load these assets using the [Addressables API].
-
-> [!NOTE] 
-> If you make an asset in a [Resources folder] Addressable, Unity moves the asset out of the Resources folder. You can move the asset to a different folder in your Project, but you cannot store Addressable assets in a Resources folder.
-
-## Using an Addressable Asset
-
-To load an Addressable Asset, you can:
-
-* [Use an AssetReference referencing the asset]
-* [Use its address string]
-* [Use a label assigned to the asset]
-
-See [Loading assets] for more detailed information about loading Addressable assets.
-
-Loading Addressable assets uses asynchronous operations. See [Operations] for information about the different ways to tackle asynchronous programing in Unity scripts.
-
-> [!TIP]
-> You can find more involved examples of how to use Addressable assets in the [Addressables-Sample repo].
-
-### Using AssetReferences
-
-To use an AssetReference, add an AssetReference field to a MonoBehaviour or ScriptableObject. After you create an object of that type, you can assign an asset to the field in your object's Inspector window. 
-
-> [!NOTE]
-> If you assign a non-Addressable asset to an AssetReference field, Unity automatically makes that asset Addressable and adds it to your default Addressables group. AssetReferences also let you use Addressable assets in a Scene that isn't itself Addressable.
-
-Unity does not load or release the referenced asset automatically; you must load and release the asset using the Addressables API:
-
-[!code-cs[sample](../Tests/Editor/DocExampleCode/LoadWithReference.cs#doc_LoadWithReference)]
-
-<!--
-``` csharp
-using UnityEngine;
-using UnityEngine.AddressableAssets;
-using UnityEngine.ResourceManagement.AsyncOperations;
-
-public class LoadFromReference : MonoBehaviour
-{
-  // Assign in Editor
-  public AssetReference reference;
-
-  // Start the load operation on start
-  void Start() {
-    AsyncOperationHandle handle = reference.LoadAssetAsync<GameObject>();
-    handle.Completed += Handle_Completed;
-  }
-
-  // Instantiate the loaded prefab on complete
-  private void Handle_Completed(AsyncOperationHandle obj) {
-    if (obj.Status == AsyncOperationStatus.Succeeded) {
-      Instantiate(reference.Asset, transform);
-    } else {
-      Debug.LogError($"AssetReference {reference.RuntimeKey} failed to load.");
-    }
-  }
-
-  // Release asset when parent object is destroyed
-  private void OnDestroy() {
-    reference.ReleaseAsset();
-  }
-}
-```
--->
-
-See [Loading an AssetReference] for additional information about loading AssetReferences.
-
-### Loading by address
-
-You can use the address string to load an Asset:
-
-[!code-cs[sample](../Tests/Editor/DocExampleCode/LoadWithAddress.cs#doc_LoadWithAddress)]
-
-<!--
-```csharp
-using UnityEngine;
-using UnityEngine.AddressableAssets;
-using UnityEngine.ResourceManagement.AsyncOperations;
-
-public class LoadFromAddress : MonoBehaviour { 
-    // Assign in Editor or in code
-    public string address;
-
-    // Retain handle to release asset and operation
-    private AsyncOperationHandle<GameObject> handle;
-
-    // Start the load operation on start
-    void Start() {
-        handle = Addressables.LoadAssetAsync<GameObject>(address);
-        handle.Completed += Handle_Completed;
-    }
-
-    // Instantiate the loaded prefab on complete
-    private void Handle_Completed(AsyncOperationHandle<GameObject> operation) {
-        if (operation.Status == AsyncOperationStatus.Succeeded) {
-            Instantiate(operation.Result, transform);
-        } else {
-            Debug.LogError($"Asset for {address} failed to load.");
-        }
-    }
-
-    // Release asset when parent object is destroyed
-    private void OnDestroy() {
-
-        Addressables.Release(handle);
-    }
-}
-```
--->
-
-Remember that every time you load an Asset, you must also release it.
-
-See [Loading a single asset] for more information.
-
-### Loading by label
-
-You can load sets of assets that have the same label in one operation:
-
-[!code-cs[sample](../Tests/Editor/DocExampleCode/LoadWithLabels.cs#doc_LoadWithLabels)]
-
-<!--
-```csharp
-using System.Collections.Generic;
-using UnityEngine;
-using UnityEngine.AddressableAssets;
-using UnityEngine.ResourceManagement.AsyncOperations;
-
-public class LoadWithLabels : MonoBehaviour
-{
-    // Label strings to load
-    public List<string> keys = new List<string>(){"characters", "animals"};
-
-    // Operation handle used to load and release assets
-    AsyncOperationHandle<IList<GameObject>> loadHandle;
-
-    // Load Addressables by Label
-    void Start() {
-        float x = 0, z = 0;
-        loadHandle = Addressables.LoadAssetsAsync<GameObject>(
-            keys, // Either a single key or a List of keys 
-            addressable => {
-                //Gets called for every loaded asset
-                if (addressable != null) {
-                    Instantiate<GameObject>(addressable,
-                        new Vector3(x++ * 2.0f, 0, z * 2.0f),
-                        Quaternion.identity,
-                        transform);
-                    if (x > 9) {
-                        x = 0;
-                        z++;
-                    }
-                }
-            }, Addressables.MergeMode.Union, // How to combine multiple labels 
-            false); // Whether to fail if any asset fails to load
-        loadHandle.Completed += LoadHandle_Completed;
-    }
-
-    private void LoadHandle_Completed(AsyncOperationHandle<IList<GameObject>> operation) {
-        if (operation.Status != AsyncOperationStatus.Succeeded)
-            Debug.LogWarning("Some assets did not load.");
-    }
-
-    private void OnDestroy() {
-        // Release all the loaded assets associated with loadHandle
-        Addressables.Release(loadHandle);
-    }
-}
-```
--->
-
-See [Loading multiple assets] for more information.
-
-## Managing Addressable assets
-
-To manage your Addressable assets, use the Addressables __Groups__ window. Use this window to create Addressables groups, move assets between groups, and assign addresses and labels to assets.
-
-When you first install and set up the Addressables package, it creates a default group for Addressable assets. The Addressables system assigns any assets you mark as Addressable to this group by default. In the early stages of a Project, you might find it acceptable to keep your assets in this single group, but as you add more content, you should consider creating additional groups so that you have better control over which resources your application loads and keeps in memory at any given time.
-
-Key group settings include:
-
-* Build path: where to save your content after a content build.
-* Load path: where your app or game looks for built content at runtime.
-
-<<<<<<< HEAD
-For [SpriteAtlas](https://docs.unity3d.com/Manual/class-SpriteAtlas.html) objects specifically, note that the atlas inspector has a checkbox for **Include In Build**. This option does not determine whether the atlas itself is built into AssetBundles, rather it determines how items reference it. When you enable **Include in Build**, all dependency linkages remain intact. Thus, if you have an Addressable prefab sprite that is dependent on an atlas, the atlas will be pulled into an AssetBundle.  Similarly, if you explicilty mark the atlas as Addressable, the prefab will list the atlas bundle as a dependency, and things are hooked up properly at load time. If you disable **Include In Build**, the linkage is not preserved. When you load an Addressable prefab that is dependent on the atlas, the atlas will be requested, and you must load and manage the connection manually using [SpriteAtlasManager.atlasRequested](https://docs.unity3d.com/ScriptReference/U2D.SpriteAtlasManager-atlasRequested.html). In this scenario, you can still mark the atlas as Addressable to access each sprite manually. 
-
-When viewing a [SpriteAtlas](https://docs.unity3d.com/Manual/class-SpriteAtlas.html) in the **Addressables Groups** window, ensure the [SpriteAtlas](https://docs.unity3d.com/Manual/class-SpriteAtlas.html) has been packed if you intend to view the sub-objects in the Window. This can be done by clicking **Pack Preview** in the inspector of the [SpriteAtlas](https://docs.unity3d.com/Manual/class-SpriteAtlas.html) object. If the [SpriteAtlas](https://docs.unity3d.com/Manual/class-SpriteAtlas.html) is packed and you still cannot see the sub-objects, check the **Show Sprite and Subobject Addresses** option is enabled; it is located in the **Tools** menu of the **Addressables Groups** window.
-=======
-> [!NOTE]
-> You can (and usually should) use Profile variables to set these paths. See [Profiles] for more information.
-
-* Bundle mode: how to package the content in the group into a bundle. You can choose the following options:
-    * One bundle containing all group assets
-    * A bundle for each entry in the group (particularly useful if you mark entire folders as Addressable and want their contents built together)
-    * A bundle for each unique combination of labels assigned to group assets
-* Content update restriction: Setting this value appropriately allows you to publish smaller content updates. See [Content update builds] for more information. If you always publish full builds to update your app and don't download content from a remote source, you can ignore this setting.
->>>>>>> f473b29b
-
-For more information on strategies to consider when deciding how to organize your assets, see [Organizing Addressable assets].
-
-For more information on using the Addressables Groups window, see [Groups].
-
-## Building Addressable assets
-
-The Addressables content build step converts the assets in your Addressables groups into AssetBundles based on the [group settings] and the current platform set in the Editor.
-
-In Unity 2021.2+, you can configure the Addressables system to build your Addressables content as part of every Player build or you can build your content separately before making a Player build. See [Building Addressables content with Player builds] for more information about configuring these options.
-
-If you configure Unity to build your content as part of the Player build, use the normal __Build__ or __Build and Run__ buttons on the Editor [Build Settings] window to start a build. Unity builds your Addressables content as a pre-build step before it builds the Player.
-
-In earlier versions of Unity, or if you configure Unity to build your content separately, you must make an Addressables build using the __Build__ menu on the __Addressables Groups__ window as described in [Making builds]. The next time you build the Player for your project, it uses the artifacts produced by the last Addressables content build run for the current platform. See [Build scripting] for information about automating your Addressables build process.
-
-To initiate a content build from the Addressables Groups window:
-
-![](images/addr_gettingstarted_build.png)
-
-1. Open the Addressables Groups window (menu: __Windows > Asset Management > Addressables > Groups__).
-2. Choose an option from the __Build__ menu:
-    * __New Build__: perform a build with a specific build script. Use the __Default Build Script__ if you don't have your own custom one.
-    * __Update a Previous Build__: builds an update based on an existing build. To update a previous build, the Addressables system needs the `addressables_content_state.bin` file produced by the earlier build. You can find this file in the `Assets/AddressableAssetsData/Platform` folder of your Unity Project. See [Content Updates] for more information about updating content. 
-    * __Clean Build__: deletes cached build files. 
-
-By default, the build creates files in the locations defined in your [Profile] settings for the __LocalBuildPath__ and __RemoteBuildPath__ variables. The files that Unity uses for your player builds include AssetBundles (.bundle), catalog JSON and hash files, and settings files.
-
-> [!WARNING]
-> In most cases, you should not change the local build or load paths from their default values. If you do, you must copy the local build artifacts from your custom build location to the project's [StreamingAssets] folder before making a Player build. Altering these paths also precludes building your Addressables as part of the Player build. 
-
-
-If you have groups that you build to the __RemoteBuildPath__, it is your responsibility to upload those AssetBundles, catalog, and hash files to your hosting server. (If your Project doesn't use remote content, set all groups to use the local build and load paths.)
-
-A content build also creates the following files that Addressables doesn't use directly in a player build:
-
-* `addressables_content_state.bin`: used to make a content update build. If you support dynamic content updates, you must save this file after each content release. Otherwise, you can ignore this file.
-* `AddressablesBuildTEP.json`: logs build performance data. See [Build Profiling].
-
-See [Building Addressable content] for more information about how to set up and perform a content build.
-
-### Starting a full content build
-
-To make a full content build:
-
-1. Set the desired __Platform Target__ on the __Build Settings__ window.
-2. Open the __Addressables Groups__ window (menu: __Asset Management > Addressables > Groups__).
-3. Choose the__ New Build > Default Build Script__ command from the Build menu of the __Groups__ window.
-
-The build process starts.
-
-After the build is complete, you can perform a player build and upload any remote files from your __RemoteBuildPath__ to your hosting server.
-
-> [!Important]
-> If you plan to publish remote content updates without rebuilding your application, you must preserve the `addressables_content_state.bin` file for each published build. Without this file, you can only create a full content build and player build, not an update. See [Content update builds] for more information.
-
-## Remote content distribution
-
-You can use Addressables to support remote distribution of content through a Content Delivery Network (CDN) or other hosting service. Unity provides the Unity Cloud Content Delivery (CCD) service for this purpose, but you can use any CDN or host you prefer.
-
-Before building content for remote distribution, you must:
-
-* Enable the __Build Remote Catalog__ option in your AddressableAssetSettings (access using menu: __Windows > Asset Management > Addressables > Settings__).
-* Configure the __RemoteLoadPath__ in the [Profile] you use to publish content to reflect the remote URL at which you plan to access the content. 
-* For each Addressables group containing assets you want to deliver remotely, set the __Build Path__ to __RemoteBuildPath__ and the __Load Path__ to __RemoteLoadPath__.
-* Set desired __Platform Target__ on the Unity __Build Settings__ window.
-
-After you make a content build (using the Addressables __Groups__ window) and a player build (using the __Build Settings__ window), you must upload the files created in the folder designated by your profile's __RemoteBuildPath__ to your hosting service. The files to upload include:
-
-* AssetBundles (name.bundle)
-* Catalog (catalog_timestamp.json)
-* Hash (catalog_timestamp.hash)
-
-See [Distributing remote content] for more information.
-
-## Incremental content updates
-
-When you distribute content remotely, you can reduce the amount of data your users need to download for an update by publishing incremental content update builds. An incremental update build allows you to publish remote bundles which contain only the assets that have changed since you last published an update rather than republishing everything. The assets in these smaller, updated bundles override the existing assets. 
-
-> [!IMPORTANT]
-> You must turn on the [Build Remote Catalog] option before you publish a player build if you want to have the option to publish incremental updates. Without a remote catalog, an installed application doesn't check for updates.
-
-For more detailed information about content updates, including examples, see [Content update builds].
-
-### Starting a content update build
-
-To make a content update, rather than a full build:
-
-1. On the __Build Settings__ window, set the __Platform Target__ to match the target of the previous content build that you are now updating.
-2. Open the __Addressables Groups__ window (menu: __Asset Management > Addressables > Groups__).
-3. From the __Tools__ menu, run the __Check for Content Update Restrictions__ command.
-   The __Build Data File__ browser window opens. 
-4. Locate the `addressables_content_state.bin` file produced by the previous build. This file is in a subfolder of `Assets/AddressableAssestsData` named for the target platform. 
-5. Click __Open__.
-   The __Content Update Preview__ window searches for changes and identifies assets that must be moved to a new group for the update. If you have not changed any assets in groups set to "Cannot Change Post Release," then no changes will be listed in the preview. (When you change an asset in a group set to "Can Change Post Release," then Addressables rebuilds all the AssetBundles for the group; Addressables does not move the changed assets to a new group in this case.)
-6. Click __Apply Changes__ to accept any changes.
-7. From the __Build__ menu, run the__ Update a Previous Build__ command.
-8. Open the `addressables_content_state.bin` file produced by the previous build.
-
-The build process starts.
-
-After the build is complete, you can upload the files from your __RemoteBuildPath__ to your hosting server.
-
-> [!Important]
-> Addressables uses the `addressables_content_state.bin` file to identify which assets you changed. You must preserve a copy of this file for each published build. Without the file, you can only create a full content build, not an update.
-
-[AssetBundles]: xref:AssetBundlesIntro
-[Addressables API]: xref:addressables-api-load-asset-async
-[Addressables Settings]: xref:addressables-asset-settings
-[Addressables-Sample repo]: https://github.com/Unity-Technologies/Addressables-Sample
-[Build Profiling]: xref:addressables-build-profile-log
-[Build Remote Catalog]: xref:addressables-asset-settings#catalog
-[Building Addressable content]: xref:addressables-builds
-[content build]: xref:addressables-builds
-[Content update builds]: xref:addressables-content-update-builds
-[Content Updates]: xref:addressables-content-update-builds
-[Distributing remote content]: xref:addressables-remote-content-distribution
-[group settings]: xref:addressables-group-settings
-[Groups]: xref:addressables-groups
-[installed the Addressables package]: #installation
-[Loading a single asset]: xref:addressables-api-load-asset-async#loading-a-single-asset
-[Loading an AssetReference]: xref:addressables-api-load-asset-async#loading-an-assetreference
-[Loading assets]: xref:addressables-api-load-asset-async
-[Loading multiple assets]: xref:addressables-api-load-asset-async#loading-multiple-assets
-[Operations]: xref:addressables-async-operation-handling
-[Organizing Addressable Assets]: xref:addressables-assets-development-cycle#organizing-addressable-assets
-[Packages]: xref:PackagesList
-[Profile]: xref:addressables-profiles
-[Profiles]: xref:addressables-profiles
-[Resources folder]: xref:SpecialFolders
-[StreamingAssets]: xref:StreamingAssets
-[Use a label assigned to the asset]: #loading-by-label
-[Use an AssetReference referencing the asset]: #using-assetreferences
-[Use its address string]: #loading-by-address
-[Space Shooter project]: https://github.com/Unity-Technologies/Addressables-Sample/tree/master/Basic/SpaceShooter
-[Addressables-Sample]: https://github.com/Unity-Technologies/Addressables-Sample
-[Building Addressables content with Player builds]: xref:addressables-builds#build-with-player
-[Build Settings]: xref:PublishingBuilds
+---
+uid: addressables-getting-started
+---
+
+# Getting started
+
+Once you have [installed the Addressables package] in your Unity Project, you can get started.
+
+The basic steps to using Addressables include:
+
+* Make your assets Addressable
+* Reference and load those assets in code using the Addressables API
+* Build your Addressable assets
+
+See the [Space Shooter project] in the [Addressables-Sample] repository for an example of a project set up to use Addressable assets.
+
+> [!NOTE]
+> This Getting Started topic doesn't discuss the various ways you can organize your Addressable content. For information on that topic, see [Organizing Addressable Assets].  
+
+## Installation
+
+To install the Addressables package in your project, use the Unity Package Manager:
+
+1. Open the Package Manager (menu: __Window > Package Manager__).
+2. Set the package list to display packages from the __Unity Registry__.
+   <br/>![](images/addr_gettingstarted_pacman.png)<br/>
+3. Select the Addressables package in the list.
+4. Click __Install__ (at the bottom, right-hand side of the Package Manager window).
+
+To set up the Addressables system in your Project after installation, open the __Addressables Groups__ window and click __Create Addressables Settings__. 
+
+![](images/addr_gettingstarted_firstuse.png)<br/>*Before initializing the Addressables system in a Project*
+
+When you run the __Create Addressables Settings__ command, the Addressables system creates a folder called, `AddressableAssetsData`, in which it stores settings files and other assets it uses to keep track of your Addressables setup. You should add the files in this folder to your source control system. Note that Addressables can create additional files as you change your Addressables configuration. See [Addressables Settings] for more information about the settings themselves.
+
+> [!NOTE]
+> For instructions on installing a specific version of Addressables or for general information about managing the packages in a Project, see [Packages].
+
+## Making an asset Addressable
+
+You can mark an asset as Addressable in the following ways:
+
+* Check the __Addressable__ box in the asset's Inspector:
+  <br/>![](images/addr_gettingstarted_mark.png)<br/>
+
+* Drag or assign the asset to an AssetReference field in an Inspector:
+  <br/>![](images/addr_gettingstarted_ref.png)<br/>
+
+* Drag the asset into a group on the __Addressables Groups__ window:
+  <br/>![](images/addr_gettingstarted_win.png)<br/>
+
+* Put the asset in a Project folder that's marked as Addressable:
+  <br/>![](images/addr_gettingstarted_folder.png)<br/>
+
+Once you make an asset Addressable, the Addressables system adds it to a default group (unless you place it in a specific group). Addressables packs assets in a group into [AssetBundles] according to your group settings when you make a [content build]. You can load these assets using the [Addressables API].
+
+> [!NOTE] 
+> If you make an asset in a [Resources folder] Addressable, Unity moves the asset out of the Resources folder. You can move the asset to a different folder in your Project, but you cannot store Addressable assets in a Resources folder.
+
+## Using an Addressable Asset
+
+To load an Addressable Asset, you can:
+
+* [Use an AssetReference referencing the asset]
+* [Use its address string]
+* [Use a label assigned to the asset]
+
+See [Loading assets] for more detailed information about loading Addressable assets.
+
+Loading Addressable assets uses asynchronous operations. See [Operations] for information about the different ways to tackle asynchronous programing in Unity scripts.
+
+> [!TIP]
+> You can find more involved examples of how to use Addressable assets in the [Addressables-Sample repo].
+
+### Using AssetReferences
+
+To use an AssetReference, add an AssetReference field to a MonoBehaviour or ScriptableObject. After you create an object of that type, you can assign an asset to the field in your object's Inspector window. 
+
+> [!NOTE]
+> If you assign a non-Addressable asset to an AssetReference field, Unity automatically makes that asset Addressable and adds it to your default Addressables group. AssetReferences also let you use Addressable assets in a Scene that isn't itself Addressable.
+
+Unity does not load or release the referenced asset automatically; you must load and release the asset using the Addressables API:
+
+[!code-cs[sample](../Tests/Editor/DocExampleCode/LoadWithReference.cs#doc_LoadWithReference)]
+
+<!--
+``` csharp
+using UnityEngine;
+using UnityEngine.AddressableAssets;
+using UnityEngine.ResourceManagement.AsyncOperations;
+
+public class LoadFromReference : MonoBehaviour
+{
+  // Assign in Editor
+  public AssetReference reference;
+
+  // Start the load operation on start
+  void Start() {
+    AsyncOperationHandle handle = reference.LoadAssetAsync<GameObject>();
+    handle.Completed += Handle_Completed;
+  }
+
+  // Instantiate the loaded prefab on complete
+  private void Handle_Completed(AsyncOperationHandle obj) {
+    if (obj.Status == AsyncOperationStatus.Succeeded) {
+      Instantiate(reference.Asset, transform);
+    } else {
+      Debug.LogError($"AssetReference {reference.RuntimeKey} failed to load.");
+    }
+  }
+
+  // Release asset when parent object is destroyed
+  private void OnDestroy() {
+    reference.ReleaseAsset();
+  }
+}
+```
+-->
+
+See [Loading an AssetReference] for additional information about loading AssetReferences.
+
+### Loading by address
+
+You can use the address string to load an Asset:
+
+[!code-cs[sample](../Tests/Editor/DocExampleCode/LoadWithAddress.cs#doc_LoadWithAddress)]
+
+<!--
+```csharp
+using UnityEngine;
+using UnityEngine.AddressableAssets;
+using UnityEngine.ResourceManagement.AsyncOperations;
+
+public class LoadFromAddress : MonoBehaviour { 
+    // Assign in Editor or in code
+    public string address;
+
+    // Retain handle to release asset and operation
+    private AsyncOperationHandle<GameObject> handle;
+
+    // Start the load operation on start
+    void Start() {
+        handle = Addressables.LoadAssetAsync<GameObject>(address);
+        handle.Completed += Handle_Completed;
+    }
+
+    // Instantiate the loaded prefab on complete
+    private void Handle_Completed(AsyncOperationHandle<GameObject> operation) {
+        if (operation.Status == AsyncOperationStatus.Succeeded) {
+            Instantiate(operation.Result, transform);
+        } else {
+            Debug.LogError($"Asset for {address} failed to load.");
+        }
+    }
+
+    // Release asset when parent object is destroyed
+    private void OnDestroy() {
+
+        Addressables.Release(handle);
+    }
+}
+```
+-->
+
+Remember that every time you load an Asset, you must also release it.
+
+See [Loading a single asset] for more information.
+
+### Loading by label
+
+You can load sets of assets that have the same label in one operation:
+
+[!code-cs[sample](../Tests/Editor/DocExampleCode/LoadWithLabels.cs#doc_LoadWithLabels)]
+
+<!--
+```csharp
+using System.Collections.Generic;
+using UnityEngine;
+using UnityEngine.AddressableAssets;
+using UnityEngine.ResourceManagement.AsyncOperations;
+
+public class LoadWithLabels : MonoBehaviour
+{
+    // Label strings to load
+    public List<string> keys = new List<string>(){"characters", "animals"};
+
+    // Operation handle used to load and release assets
+    AsyncOperationHandle<IList<GameObject>> loadHandle;
+
+    // Load Addressables by Label
+    void Start() {
+        float x = 0, z = 0;
+        loadHandle = Addressables.LoadAssetsAsync<GameObject>(
+            keys, // Either a single key or a List of keys 
+            addressable => {
+                //Gets called for every loaded asset
+                if (addressable != null) {
+                    Instantiate<GameObject>(addressable,
+                        new Vector3(x++ * 2.0f, 0, z * 2.0f),
+                        Quaternion.identity,
+                        transform);
+                    if (x > 9) {
+                        x = 0;
+                        z++;
+                    }
+                }
+            }, Addressables.MergeMode.Union, // How to combine multiple labels 
+            false); // Whether to fail if any asset fails to load
+        loadHandle.Completed += LoadHandle_Completed;
+    }
+
+    private void LoadHandle_Completed(AsyncOperationHandle<IList<GameObject>> operation) {
+        if (operation.Status != AsyncOperationStatus.Succeeded)
+            Debug.LogWarning("Some assets did not load.");
+    }
+
+    private void OnDestroy() {
+        // Release all the loaded assets associated with loadHandle
+        Addressables.Release(loadHandle);
+    }
+}
+```
+-->
+
+See [Loading multiple assets] for more information.
+
+## Managing Addressable assets
+
+To manage your Addressable assets, use the Addressables __Groups__ window. Use this window to create Addressables groups, move assets between groups, and assign addresses and labels to assets.
+
+When you first install and set up the Addressables package, it creates a default group for Addressable assets. The Addressables system assigns any assets you mark as Addressable to this group by default. In the early stages of a Project, you might find it acceptable to keep your assets in this single group, but as you add more content, you should consider creating additional groups so that you have better control over which resources your application loads and keeps in memory at any given time.
+
+Key group settings include:
+
+* Build path: where to save your content after a content build.
+* Load path: where your app or game looks for built content at runtime.
+
+> [!NOTE]
+> You can (and usually should) use Profile variables to set these paths. See [Profiles] for more information.
+
+* Bundle mode: how to package the content in the group into a bundle. You can choose the following options:
+    * One bundle containing all group assets
+    * A bundle for each entry in the group (particularly useful if you mark entire folders as Addressable and want their contents built together)
+    * A bundle for each unique combination of labels assigned to group assets
+* Content update restriction: Setting this value appropriately allows you to publish smaller content updates. See [Content update builds] for more information. If you always publish full builds to update your app and don't download content from a remote source, you can ignore this setting.
+
+For more information on strategies to consider when deciding how to organize your assets, see [Organizing Addressable assets].
+
+For more information on using the Addressables Groups window, see [Groups].
+
+## Building Addressable assets
+
+The Addressables content build step converts the assets in your Addressables groups into AssetBundles based on the [group settings] and the current platform set in the Editor.
+
+In Unity 2021.2+, you can configure the Addressables system to build your Addressables content as part of every Player build or you can build your content separately before making a Player build. See [Building Addressables content with Player builds] for more information about configuring these options.
+
+If you configure Unity to build your content as part of the Player build, use the normal __Build__ or __Build and Run__ buttons on the Editor [Build Settings] window to start a build. Unity builds your Addressables content as a pre-build step before it builds the Player.
+
+In earlier versions of Unity, or if you configure Unity to build your content separately, you must make an Addressables build using the __Build__ menu on the __Addressables Groups__ window as described in [Making builds]. The next time you build the Player for your project, it uses the artifacts produced by the last Addressables content build run for the current platform. See [Build scripting] for information about automating your Addressables build process.
+
+To initiate a content build from the Addressables Groups window:
+
+![](images/addr_gettingstarted_build.png)
+
+1. Open the Addressables Groups window (menu: __Windows > Asset Management > Addressables > Groups__).
+2. Choose an option from the __Build__ menu:
+    * __New Build__: perform a build with a specific build script. Use the __Default Build Script__ if you don't have your own custom one.
+    * __Update a Previous Build__: builds an update based on an existing build. To update a previous build, the Addressables system needs the `addressables_content_state.bin` file produced by the earlier build. You can find this file in the `Assets/AddressableAssetsData/Platform` folder of your Unity Project. See [Content Updates] for more information about updating content. 
+    * __Clean Build__: deletes cached build files. 
+
+By default, the build creates files in the locations defined in your [Profile] settings for the __LocalBuildPath__ and __RemoteBuildPath__ variables. The files that Unity uses for your player builds include AssetBundles (.bundle), catalog JSON and hash files, and settings files.
+
+> [!WARNING]
+> In most cases, you should not change the local build or load paths from their default values. If you do, you must copy the local build artifacts from your custom build location to the project's [StreamingAssets] folder before making a Player build. Altering these paths also precludes building your Addressables as part of the Player build. 
+
+
+If you have groups that you build to the __RemoteBuildPath__, it is your responsibility to upload those AssetBundles, catalog, and hash files to your hosting server. (If your Project doesn't use remote content, set all groups to use the local build and load paths.)
+
+A content build also creates the following files that Addressables doesn't use directly in a player build:
+
+* `addressables_content_state.bin`: used to make a content update build. If you support dynamic content updates, you must save this file after each content release. Otherwise, you can ignore this file.
+* `AddressablesBuildTEP.json`: logs build performance data. See [Build Profiling].
+
+See [Building Addressable content] for more information about how to set up and perform a content build.
+
+### Starting a full content build
+
+To make a full content build:
+
+1. Set the desired __Platform Target__ on the __Build Settings__ window.
+2. Open the __Addressables Groups__ window (menu: __Asset Management > Addressables > Groups__).
+3. Choose the__ New Build > Default Build Script__ command from the Build menu of the __Groups__ window.
+
+The build process starts.
+
+After the build is complete, you can perform a player build and upload any remote files from your __RemoteBuildPath__ to your hosting server.
+
+> [!Important]
+> If you plan to publish remote content updates without rebuilding your application, you must preserve the `addressables_content_state.bin` file for each published build. Without this file, you can only create a full content build and player build, not an update. See [Content update builds] for more information.
+
+## Remote content distribution
+
+You can use Addressables to support remote distribution of content through a Content Delivery Network (CDN) or other hosting service. Unity provides the Unity Cloud Content Delivery (CCD) service for this purpose, but you can use any CDN or host you prefer.
+
+Before building content for remote distribution, you must:
+
+* Enable the __Build Remote Catalog__ option in your AddressableAssetSettings (access using menu: __Windows > Asset Management > Addressables > Settings__).
+* Configure the __RemoteLoadPath__ in the [Profile] you use to publish content to reflect the remote URL at which you plan to access the content. 
+* For each Addressables group containing assets you want to deliver remotely, set the __Build Path__ to __RemoteBuildPath__ and the __Load Path__ to __RemoteLoadPath__.
+* Set desired __Platform Target__ on the Unity __Build Settings__ window.
+
+After you make a content build (using the Addressables __Groups__ window) and a player build (using the __Build Settings__ window), you must upload the files created in the folder designated by your profile's __RemoteBuildPath__ to your hosting service. The files to upload include:
+
+* AssetBundles (name.bundle)
+* Catalog (catalog_timestamp.json)
+* Hash (catalog_timestamp.hash)
+
+See [Distributing remote content] for more information.
+
+## Incremental content updates
+
+When you distribute content remotely, you can reduce the amount of data your users need to download for an update by publishing incremental content update builds. An incremental update build allows you to publish remote bundles which contain only the assets that have changed since you last published an update rather than republishing everything. The assets in these smaller, updated bundles override the existing assets. 
+
+> [!IMPORTANT]
+> You must turn on the [Build Remote Catalog] option before you publish a player build if you want to have the option to publish incremental updates. Without a remote catalog, an installed application doesn't check for updates.
+
+For more detailed information about content updates, including examples, see [Content update builds].
+
+### Starting a content update build
+
+To make a content update, rather than a full build:
+
+1. On the __Build Settings__ window, set the __Platform Target__ to match the target of the previous content build that you are now updating.
+2. Open the __Addressables Groups__ window (menu: __Asset Management > Addressables > Groups__).
+3. From the __Tools__ menu, run the __Check for Content Update Restrictions__ command.
+   The __Build Data File__ browser window opens. 
+4. Locate the `addressables_content_state.bin` file produced by the previous build. This file is in a subfolder of `Assets/AddressableAssestsData` named for the target platform. 
+5. Click __Open__.
+   The __Content Update Preview__ window searches for changes and identifies assets that must be moved to a new group for the update. If you have not changed any assets in groups set to "Cannot Change Post Release," then no changes will be listed in the preview. (When you change an asset in a group set to "Can Change Post Release," then Addressables rebuilds all the AssetBundles for the group; Addressables does not move the changed assets to a new group in this case.)
+6. Click __Apply Changes__ to accept any changes.
+7. From the __Build__ menu, run the__ Update a Previous Build__ command.
+8. Open the `addressables_content_state.bin` file produced by the previous build.
+
+The build process starts.
+
+After the build is complete, you can upload the files from your __RemoteBuildPath__ to your hosting server.
+
+> [!Important]
+> Addressables uses the `addressables_content_state.bin` file to identify which assets you changed. You must preserve a copy of this file for each published build. Without the file, you can only create a full content build, not an update.
+
+[AssetBundles]: xref:AssetBundlesIntro
+[Addressables API]: xref:addressables-api-load-asset-async
+[Addressables Settings]: xref:addressables-asset-settings
+[Addressables-Sample repo]: https://github.com/Unity-Technologies/Addressables-Sample
+[Build Profiling]: xref:addressables-build-profile-log
+[Build Remote Catalog]: xref:addressables-asset-settings#catalog
+[Building Addressable content]: xref:addressables-builds
+[content build]: xref:addressables-builds
+[Content update builds]: xref:addressables-content-update-builds
+[Content Updates]: xref:addressables-content-update-builds
+[Distributing remote content]: xref:addressables-remote-content-distribution
+[group settings]: xref:addressables-group-settings
+[Groups]: xref:addressables-groups
+[installed the Addressables package]: #installation
+[Loading a single asset]: xref:addressables-api-load-asset-async#loading-a-single-asset
+[Loading an AssetReference]: xref:addressables-api-load-asset-async#loading-an-assetreference
+[Loading assets]: xref:addressables-api-load-asset-async
+[Loading multiple assets]: xref:addressables-api-load-asset-async#loading-multiple-assets
+[Operations]: xref:addressables-async-operation-handling
+[Organizing Addressable Assets]: xref:addressables-assets-development-cycle#organizing-addressable-assets
+[Packages]: xref:PackagesList
+[Profile]: xref:addressables-profiles
+[Profiles]: xref:addressables-profiles
+[Resources folder]: xref:SpecialFolders
+[StreamingAssets]: xref:StreamingAssets
+[Use a label assigned to the asset]: #loading-by-label
+[Use an AssetReference referencing the asset]: #using-assetreferences
+[Use its address string]: #loading-by-address
+[Space Shooter project]: https://github.com/Unity-Technologies/Addressables-Sample/tree/master/Basic/SpaceShooter
+[Addressables-Sample]: https://github.com/Unity-Technologies/Addressables-Sample
+[Building Addressables content with Player builds]: xref:addressables-builds#build-with-player
+[Build Settings]: xref:PublishingBuilds