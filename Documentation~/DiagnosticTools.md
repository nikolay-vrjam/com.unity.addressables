---
uid: addressables-diagnostic-tools
---
<<<<<<< HEAD
# Diagnostic tools

## Build layout report

The build layout report provides detailed information and statistics about your Addressables builds, including:

* Description of AssetBundles
* Sizes of each Asset and AssetBundle
* Explanation of non-explicit Assets that were pulled into AssetBundles
* AssetBundle dependencies

Because compiling the report increases build time, the build layout report is disabled by default. You can enable the report in the Addressables section of the [Preferences window](https://docs.unity3d.com/Manual/Preferences.html). Once enabled, the report is created whenever you build Addressables content. You can find the report in your project folder at `Library/com.unity.addressables/buildlayout.txt`.

See [Building your Addressable content](AddressableAssetsGettingStarted.md#building-your-addressable-content) for more information about building content.

## Build Profiling

Running an Addressables build creates a .json log file that contains build performance information. You can find the log file in your project folder at `Library/com.unity.addressables/AddressablesBuildTEP.json`.

View the log file by entering the `chrome://tracing` URL in Google Chrome.

![A sample log file being displayed in chrome://tracing](images/AddressablesBuildTracing.png)</br>
_A sample log file being displayed in chrome://tracing_

See [Unity Scriptable Build Pipeline](https://docs.unity3d.com/Packages/com.unity.scriptablebuildpipeline@latest) for more information about build performance logging.

## The Addressables Analyze tool
Analyze is a tool that gathers information on your Projects' Addressables layout. In some cases, Analyze may take appropriate actions to clean up the state of your Project. In others, Analyze is purely an informational tool that allows you to make more informed decisions about your Addressables layout.

### Using Analyze
In the Editor, open the **Addressables Analyze** window (**Window** > **Asset Management** > **Addressables** > **Analyze**), or open it via the **Addressables Groups** window by clicking  the **Tools** > **Analyze** button.

The Analyze window displays a list of Analyze rules, along with the following operations: 

* Analyze Selected Rules
* Clear Selected Rules
* Fix Selected Rules

#### The analyze operation
The analyze operation is the information-gathering step of the rule. Running this action on a rule or set of rules gathers data about the build, dependency maps, and more. Each rule is responsible for gathering the desired data and reporting it back as a list of [`AnalyzeResult`](xref:UnityEditor.AddressableAssets.Build.AnalyzeRules.AnalyzeRule.AnalyzeResult) objects.

No action should be taken to modify any data or the state of the Project during the analyze step. Based on the data gathered in this step, the [fix](#the-fix-operation) operation may be the appropriate course of action. Some rules, however, only contain an analyze step, as no reasonably appropriate and universal action can be taken based on the information gathered. [Check Scene to Addressable Duplicate Dependencies](#check-scene-to-addressable-duplicate-dependencies) and [Check Resources to Addressable Duplicate Dependencies](#check-resources-to-addressable-duplicate-dependencies) are examples of such rules.

Rules that are purely informational and contain no fix operation are categorized as **Unfixable Rules**. Those that do have a fix operation are categorized as **Fixable Rules**.

#### The clear step
This operation will remove any data gathered by the analysis and update the `TreeView` accordingly.

#### The fix operation
For **Fixable Rules**, you may choose to run the fix operation. This uses data gathered during the analyze step to perform any necessary modifications and resolve the issues.

[Check Duplicate Bundle Dependencies](#check-duplicate-bundle-dependencies) is an example of a fixable rule, because there is a reasonably appropriate action that can be taken to resolve the issues detected in the analysis.
=======
>>>>>>> f473b29b

# Diagnostic tools

The Addressables packages provides the following tools for analyzing your Addressables setup, performance, and build results:

* [Analyze tool]\: provides a set of utilities and reports that you can use to find and fix asset duplication and to see how the system packs the assets in your groups into bundles. The reports and utilites include the following (you can also create your own analyze rule classes to produce additional reports): 
  * Check Duplicate Bundle Dependencies
  * Check Resources to Addressable Duplicate Dependencies
  * Check Scene to Addressable Duplicate Dependencies
  * Bundle Layout Preview
* [Event viewer]: provides a runtime profile view of your Addressable operations, including asset loading and unloading.
* [Build layout report]: describes how Addressables packs the assets in your groups into AssetBundles.
* [Build profile log]: provides a build-time profiling file that you can view in a Chromium-based browser.


[Analyze tool]: xref:addressables-analyze-tool
[Build layout report]: xref:addressables-build-layout-report
[Build profile log]: xref:addressables-build-profile-log
[Event viewer]: xref:addressables-event-viewer
<|MERGE_RESOLUTION|>--- conflicted
+++ resolved
@@ -1,77 +1,22 @@
----
-uid: addressables-diagnostic-tools
----
-<<<<<<< HEAD
-# Diagnostic tools
-
-## Build layout report
-
-The build layout report provides detailed information and statistics about your Addressables builds, including:
-
-* Description of AssetBundles
-* Sizes of each Asset and AssetBundle
-* Explanation of non-explicit Assets that were pulled into AssetBundles
-* AssetBundle dependencies
-
-Because compiling the report increases build time, the build layout report is disabled by default. You can enable the report in the Addressables section of the [Preferences window](https://docs.unity3d.com/Manual/Preferences.html). Once enabled, the report is created whenever you build Addressables content. You can find the report in your project folder at `Library/com.unity.addressables/buildlayout.txt`.
-
-See [Building your Addressable content](AddressableAssetsGettingStarted.md#building-your-addressable-content) for more information about building content.
-
-## Build Profiling
-
-Running an Addressables build creates a .json log file that contains build performance information. You can find the log file in your project folder at `Library/com.unity.addressables/AddressablesBuildTEP.json`.
-
-View the log file by entering the `chrome://tracing` URL in Google Chrome.
-
-![A sample log file being displayed in chrome://tracing](images/AddressablesBuildTracing.png)</br>
-_A sample log file being displayed in chrome://tracing_
-
-See [Unity Scriptable Build Pipeline](https://docs.unity3d.com/Packages/com.unity.scriptablebuildpipeline@latest) for more information about build performance logging.
-
-## The Addressables Analyze tool
-Analyze is a tool that gathers information on your Projects' Addressables layout. In some cases, Analyze may take appropriate actions to clean up the state of your Project. In others, Analyze is purely an informational tool that allows you to make more informed decisions about your Addressables layout.
-
-### Using Analyze
-In the Editor, open the **Addressables Analyze** window (**Window** > **Asset Management** > **Addressables** > **Analyze**), or open it via the **Addressables Groups** window by clicking  the **Tools** > **Analyze** button.
-
-The Analyze window displays a list of Analyze rules, along with the following operations: 
-
-* Analyze Selected Rules
-* Clear Selected Rules
-* Fix Selected Rules
-
-#### The analyze operation
-The analyze operation is the information-gathering step of the rule. Running this action on a rule or set of rules gathers data about the build, dependency maps, and more. Each rule is responsible for gathering the desired data and reporting it back as a list of [`AnalyzeResult`](xref:UnityEditor.AddressableAssets.Build.AnalyzeRules.AnalyzeRule.AnalyzeResult) objects.
-
-No action should be taken to modify any data or the state of the Project during the analyze step. Based on the data gathered in this step, the [fix](#the-fix-operation) operation may be the appropriate course of action. Some rules, however, only contain an analyze step, as no reasonably appropriate and universal action can be taken based on the information gathered. [Check Scene to Addressable Duplicate Dependencies](#check-scene-to-addressable-duplicate-dependencies) and [Check Resources to Addressable Duplicate Dependencies](#check-resources-to-addressable-duplicate-dependencies) are examples of such rules.
-
-Rules that are purely informational and contain no fix operation are categorized as **Unfixable Rules**. Those that do have a fix operation are categorized as **Fixable Rules**.
-
-#### The clear step
-This operation will remove any data gathered by the analysis and update the `TreeView` accordingly.
-
-#### The fix operation
-For **Fixable Rules**, you may choose to run the fix operation. This uses data gathered during the analyze step to perform any necessary modifications and resolve the issues.
-
-[Check Duplicate Bundle Dependencies](#check-duplicate-bundle-dependencies) is an example of a fixable rule, because there is a reasonably appropriate action that can be taken to resolve the issues detected in the analysis.
-=======
->>>>>>> f473b29b
-
-# Diagnostic tools
-
-The Addressables packages provides the following tools for analyzing your Addressables setup, performance, and build results:
-
-* [Analyze tool]\: provides a set of utilities and reports that you can use to find and fix asset duplication and to see how the system packs the assets in your groups into bundles. The reports and utilites include the following (you can also create your own analyze rule classes to produce additional reports): 
-  * Check Duplicate Bundle Dependencies
-  * Check Resources to Addressable Duplicate Dependencies
-  * Check Scene to Addressable Duplicate Dependencies
-  * Bundle Layout Preview
-* [Event viewer]: provides a runtime profile view of your Addressable operations, including asset loading and unloading.
-* [Build layout report]: describes how Addressables packs the assets in your groups into AssetBundles.
-* [Build profile log]: provides a build-time profiling file that you can view in a Chromium-based browser.
-
-
-[Analyze tool]: xref:addressables-analyze-tool
-[Build layout report]: xref:addressables-build-layout-report
-[Build profile log]: xref:addressables-build-profile-log
-[Event viewer]: xref:addressables-event-viewer
+---
+uid: addressables-diagnostic-tools
+---
+
+# Diagnostic tools
+
+The Addressables packages provides the following tools for analyzing your Addressables setup, performance, and build results:
+
+* [Analyze tool]\: provides a set of utilities and reports that you can use to find and fix asset duplication and to see how the system packs the assets in your groups into bundles. The reports and utilites include the following (you can also create your own analyze rule classes to produce additional reports): 
+  * Check Duplicate Bundle Dependencies
+  * Check Resources to Addressable Duplicate Dependencies
+  * Check Scene to Addressable Duplicate Dependencies
+  * Bundle Layout Preview
+* [Event viewer]: provides a runtime profile view of your Addressable operations, including asset loading and unloading.
+* [Build layout report]: describes how Addressables packs the assets in your groups into AssetBundles.
+* [Build profile log]: provides a build-time profiling file that you can view in a Chromium-based browser.
+
+
+[Analyze tool]: xref:addressables-analyze-tool
+[Build layout report]: xref:addressables-build-layout-report
+[Build profile log]: xref:addressables-build-profile-log
+[Event viewer]: xref:addressables-event-viewer