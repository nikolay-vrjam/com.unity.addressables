--- conflicted
+++ resolved
@@ -1,136 +1,132 @@
----
-uid: addressables-api-load-content-catalog-async
----
-
-# Managing catalogs at runtime
-
-By default, the Addressables system manages the catalog automatically at runtime. If you built your application with a remote catalog, the Addressables system automatically checks to see if you have uploaded a new catalog, and, if so, downloads the new version and loads it into memory. 
-
-You can load additional catalogs at runtime. For example, you could load a catalog produced by a separate, compatible project to load Addressable assets built by that project. (See [Loading Content from Multiple Projects].)
-
-If you want to change the default catalog update behavior of the Addressables stystem, you can turn off the automatic check and check for updates manually. See [Updating catalogs].
-
-## Loading additional catalogs
-
-Use [Addressables.LoadContentCatalogAsync] to load additional content catalogs, either from your hosting service or from the local file system. After the operation to load the catalog is finished, you can call any Addressables loading functions using the keys in the new catalog.
-
-If you provide the catalog hash file at the same URL as the catalog, Addressables caches the secondary catalog. When the client application loads the catalog in the future, it only downloads a new version of the catalog if the hash changes.
-
-Once you load a catalog, you cannot unload it. You can, however, update a loaded catalog. You must release the operation handle for the operation that loaded the catalog before updating a catalog. See [Updating catalogs] for more information.
-
-<<<<<<< HEAD
-If you need to update catalogs (either primary or secondary) during runtime. You must release the returned handle or use true for autoReleaseHandle when using LoadContentCatalogAsync. Refer to the [UpdateCatalogs](UpdateCatalogs.md) documentation.
-=======
-In general, there is no reason to hold on to the operation handle after loading a catalog. You can release it automatically by setting the `autoReleaseHandle` parameter to true when loading a catalog, as shown in the following example: 
->>>>>>> f473b29b
-
-[!code-cs[sample](../Tests/Editor/DocExampleCode/MiscellaneousTopics.cs#doc_LoadAdditionalCatalog)]
-
-<!--
-```csharp
-public IEnumerator Start()
-{
-    //Load a catalog and automatically release the operation handle.
-    AsyncOperationHandle<IResourceLocator> handle = Addressables.LoadContentCatalogAsync("path_to_secondary_catalog", true);
-    yield return handle;
-
-    //...
-}
-```
--->
-
-> [!NOTE]
-> You can use the [Catalog Download Timeout] property of your Addressables settings to specify a timeout for downloading catalogs.
-
-## Updating catalogs
-
-If the catalog hash file is available, Addressables checks the hash when loading a catalog to determine if the version at the provided URL is more recent than the cached version of the catalog. You can turn off the default catalog check, if desired, and call the [Addressables.UpdateCatalogs] function when you want to update the catalog. If you loaded a catalog manually with [LoadContentCatalogAsync], you must release the operation handle before you can update the catalog.
-
-When you call the UpdateCatalog function, all other Addressable requests are blocked until the operation is finished. You can release the operation handle returned by UpdateCatalogs immediately after the operation finishes (or set the `autoRelease` parameter to true).
-
-If you call UpdateCatalog without providing a list of catalogs, Addressables checks all of the currently loaded catalogs for updates. 
-
-[!code-cs[sample](../Tests/Editor/DocExampleCode/MiscellaneousTopics.cs#doc_UpdateCatalog)]
-
-<!--
-```csharp
-IEnumerator UpdateCatalogs()
-{
-    AsyncOperationHandle<List<IResourceLocator>> updateHandle 
-        = Addressables.UpdateCatalogs();
-
-    yield return updateHandle;
-    Addressables.Release(updateHandle);
-}
-```
--->
-
-You can also call [Addressables.CheckForCatalogUpdates] directly to get the list of catalogs that have updates and then perform the update:
-
-[!code-cs[sample](../Tests/Editor/DocExampleCode/MiscellaneousTopics.cs#doc_CheckCatalog)]
-
-<!--
-```csharp
-IEnumerator UpdateCatalogs()
-{
-    List<string> catalogsToUpdate = new List<string>();
-    AsyncOperationHandle<List<string>> checkForUpdateHandle = Addressables.CheckForCatalogUpdates();
-    checkForUpdateHandle.Completed += op =>
-    {
-        catalogsToUpdate.AddRange(op.Result);
-    };
-
-    yield return checkForUpdateHandle;
-
-    if (catalogsToUpdate.Count > 0)
-    {
-        AsyncOperationHandle<List<IResourceLocator>> updateHandle = Addressables.UpdateCatalogs(catalogsToUpdate);
-        yield return updateHandle;
-        Addressables.Release(updateHandle);
-    }
-
-    Addressables.Release(checkForUpdateHandle);
-}
-```
--->
-
-> [!IMPORTANT]
-> If you update a catalog when you have already loaded content from the related AssetBundles, you can encounter conflicts between the loaded AssetBundles and the updated versions. You can enable the [Unique Bundle Ids] option in your Addressable settings to eliminate the possibility of bundle ID collisions at runtime. However, enabling this option also means that more AssetBundles must typically be rebuilt when you perform a content update. See [Content update builds] for more information. Another option is to first unload any content and AssetBundles that must be updated, which can be a slow operation.
-
-[Loading Content from Multiple Projects]: xref:addressables-multiple-projects
-[Addressables.CheckForCatalogUpdates]: xref:UnityEngine.AddressableAssets.Addressables.CheckForCatalogUpdates*
-[Addressables.InitializeAsync]: xref:UnityEngine.AddressableAssets.Addressables.InitializeAsync*
-[Addressables.LoadContentCatalogAsync]: xref:UnityEngine.AddressableAssets.Addressables.LoadContentCatalogAsync*
-[Addressables.ResourceManager]: xref:UnityEngine.AddressableAssets.Addressables.ResourceManager
-[Addressables.UpdateCatalogs]: xref:UnityEngine.AddressableAssets.Addressables.UpdateCatalogs*
-[Build Remote Catalog]: xref:addressables-asset-settings#catalog
-[Cache]: xref:UnityEngine.Cache
-[CacheInitializationSettings]: xref:UnityEditor.AddressableAssets.Settings.CacheInitializationSettings
-[Caching]: xref:UnityEngine.Caching
-[Catalog Download Timeout]: xref:addressables-asset-settings#downloads
-[Content update builds]: xref:addressables-content-update-builds
-[Custom certificate handler]: xref:addressables-asset-settings#downloads
-[Custom URL transform function]: #id-transform-function
-[Customizing initialization]: #customizing-initialization
-[Disable Catalog Update on Startup]: xref:addressables-asset-settings#catalog
-[Getting the address of an asset at runtime]: #getting-the-address-of-an-asset-at-runtime
-[initialization object list]: xref:addressables-asset-settings#initialization-object-list
-[initialization object]: xref:addressables-asset-settings#initialization-object-list
-[InternalId]: xref:UnityEngine.ResourceManagement.ResourceLocations.IResourceLocation.InternalId
-[IObjectInitializationDataProvider]: xref:UnityEngine.ResourceManagement.Util.IObjectInitializationDataProvider
-[IResourceLocation]: xref:UnityEngine.ResourceManagement.ResourceLocations.IResourceLocation
-[LoadContentCatalogAsync]: xref:UnityEngine.AddressableAssets.Addressables.LoadContentCatalogAsync*
-[Loading additional catalogs]: #loading-additional-catalogs
-[Loading Assets by Location]: xref:addressables-loading-assets#loading-assets-by-location
-[Modifying resource URLs at runtime]: #modifying-resource-urls-at-runtime
-[ObjectInitializationData]: xref:UnityEngine.ResourceManagement.Util.ObjectInitializationData
-[PrimaryKey]: xref:UnityEngine.ResourceManagement.ResourceLocations.IResourceLocation.PrimaryKey
-[Profile variable syntax]: xref:addressables-profiles#profile-variable-syntax
-[Profile variables]: xref:addressables-profiles#profile-variable-syntax
-[RemoteLoadPath Profile variable]: xref:addressables-profiles
-[ResourceLocators]: xref:UnityEngine.AddressableAssets.ResourceLocators
-[ResourceManager exception handler]: xref:UnityEngine.ResourceManagement.ResourceManager.ExceptionHandler
-[ResourceManager]: xref:UnityEngine.ResourceManagement.ResourceManager
-[InternalIdTransformFunc]: xref:UnityEngine.ResourceManagement.ResourceManager.InternalIdTransformFunc
-[Unique Bundle Ids]: xref:addressables-content-update-builds#unique-bundle-ids-setting
-[Updating catalogs]: #updating-catalogs
+---
+uid: addressables-api-load-content-catalog-async
+---
+
+# Managing catalogs at runtime
+
+By default, the Addressables system manages the catalog automatically at runtime. If you built your application with a remote catalog, the Addressables system automatically checks to see if you have uploaded a new catalog, and, if so, downloads the new version and loads it into memory. 
+
+You can load additional catalogs at runtime. For example, you could load a catalog produced by a separate, compatible project to load Addressable assets built by that project. (See [Loading Content from Multiple Projects].)
+
+If you want to change the default catalog update behavior of the Addressables stystem, you can turn off the automatic check and check for updates manually. See [Updating catalogs].
+
+## Loading additional catalogs
+
+Use [Addressables.LoadContentCatalogAsync] to load additional content catalogs, either from your hosting service or from the local file system. After the operation to load the catalog is finished, you can call any Addressables loading functions using the keys in the new catalog.
+
+If you provide the catalog hash file at the same URL as the catalog, Addressables caches the secondary catalog. When the client application loads the catalog in the future, it only downloads a new version of the catalog if the hash changes.
+
+Once you load a catalog, you cannot unload it. You can, however, update a loaded catalog. You must release the operation handle for the operation that loaded the catalog before updating a catalog. See [Updating catalogs] for more information.
+
+In general, there is no reason to hold on to the operation handle after loading a catalog. You can release it automatically by setting the `autoReleaseHandle` parameter to true when loading a catalog, as shown in the following example: 
+
+[!code-cs[sample](../Tests/Editor/DocExampleCode/MiscellaneousTopics.cs#doc_LoadAdditionalCatalog)]
+
+<!--
+```csharp
+public IEnumerator Start()
+{
+    //Load a catalog and automatically release the operation handle.
+    AsyncOperationHandle<IResourceLocator> handle = Addressables.LoadContentCatalogAsync("path_to_secondary_catalog", true);
+    yield return handle;
+
+    //...
+}
+```
+-->
+
+> [!NOTE]
+> You can use the [Catalog Download Timeout] property of your Addressables settings to specify a timeout for downloading catalogs.
+
+## Updating catalogs
+
+If the catalog hash file is available, Addressables checks the hash when loading a catalog to determine if the version at the provided URL is more recent than the cached version of the catalog. You can turn off the default catalog check, if desired, and call the [Addressables.UpdateCatalogs] function when you want to update the catalog. If you loaded a catalog manually with [LoadContentCatalogAsync], you must release the operation handle before you can update the catalog.
+
+When you call the UpdateCatalog function, all other Addressable requests are blocked until the operation is finished. You can release the operation handle returned by UpdateCatalogs immediately after the operation finishes (or set the `autoRelease` parameter to true).
+
+If you call UpdateCatalog without providing a list of catalogs, Addressables checks all of the currently loaded catalogs for updates. 
+
+[!code-cs[sample](../Tests/Editor/DocExampleCode/MiscellaneousTopics.cs#doc_UpdateCatalog)]
+
+<!--
+```csharp
+IEnumerator UpdateCatalogs()
+{
+    AsyncOperationHandle<List<IResourceLocator>> updateHandle 
+        = Addressables.UpdateCatalogs();
+
+    yield return updateHandle;
+    Addressables.Release(updateHandle);
+}
+```
+-->
+
+You can also call [Addressables.CheckForCatalogUpdates] directly to get the list of catalogs that have updates and then perform the update:
+
+[!code-cs[sample](../Tests/Editor/DocExampleCode/MiscellaneousTopics.cs#doc_CheckCatalog)]
+
+<!--
+```csharp
+IEnumerator UpdateCatalogs()
+{
+    List<string> catalogsToUpdate = new List<string>();
+    AsyncOperationHandle<List<string>> checkForUpdateHandle = Addressables.CheckForCatalogUpdates();
+    checkForUpdateHandle.Completed += op =>
+    {
+        catalogsToUpdate.AddRange(op.Result);
+    };
+
+    yield return checkForUpdateHandle;
+
+    if (catalogsToUpdate.Count > 0)
+    {
+        AsyncOperationHandle<List<IResourceLocator>> updateHandle = Addressables.UpdateCatalogs(catalogsToUpdate);
+        yield return updateHandle;
+        Addressables.Release(updateHandle);
+    }
+
+    Addressables.Release(checkForUpdateHandle);
+}
+```
+-->
+
+> [!IMPORTANT]
+> If you update a catalog when you have already loaded content from the related AssetBundles, you can encounter conflicts between the loaded AssetBundles and the updated versions. You can enable the [Unique Bundle Ids] option in your Addressable settings to eliminate the possibility of bundle ID collisions at runtime. However, enabling this option also means that more AssetBundles must typically be rebuilt when you perform a content update. See [Content update builds] for more information. Another option is to first unload any content and AssetBundles that must be updated, which can be a slow operation.
+
+[Loading Content from Multiple Projects]: xref:addressables-multiple-projects
+[Addressables.CheckForCatalogUpdates]: xref:UnityEngine.AddressableAssets.Addressables.CheckForCatalogUpdates*
+[Addressables.InitializeAsync]: xref:UnityEngine.AddressableAssets.Addressables.InitializeAsync*
+[Addressables.LoadContentCatalogAsync]: xref:UnityEngine.AddressableAssets.Addressables.LoadContentCatalogAsync*
+[Addressables.ResourceManager]: xref:UnityEngine.AddressableAssets.Addressables.ResourceManager
+[Addressables.UpdateCatalogs]: xref:UnityEngine.AddressableAssets.Addressables.UpdateCatalogs*
+[Build Remote Catalog]: xref:addressables-asset-settings#catalog
+[Cache]: xref:UnityEngine.Cache
+[CacheInitializationSettings]: xref:UnityEditor.AddressableAssets.Settings.CacheInitializationSettings
+[Caching]: xref:UnityEngine.Caching
+[Catalog Download Timeout]: xref:addressables-asset-settings#downloads
+[Content update builds]: xref:addressables-content-update-builds
+[Custom certificate handler]: xref:addressables-asset-settings#downloads
+[Custom URL transform function]: #id-transform-function
+[Customizing initialization]: #customizing-initialization
+[Disable Catalog Update on Startup]: xref:addressables-asset-settings#catalog
+[Getting the address of an asset at runtime]: #getting-the-address-of-an-asset-at-runtime
+[initialization object list]: xref:addressables-asset-settings#initialization-object-list
+[initialization object]: xref:addressables-asset-settings#initialization-object-list
+[InternalId]: xref:UnityEngine.ResourceManagement.ResourceLocations.IResourceLocation.InternalId
+[IObjectInitializationDataProvider]: xref:UnityEngine.ResourceManagement.Util.IObjectInitializationDataProvider
+[IResourceLocation]: xref:UnityEngine.ResourceManagement.ResourceLocations.IResourceLocation
+[LoadContentCatalogAsync]: xref:UnityEngine.AddressableAssets.Addressables.LoadContentCatalogAsync*
+[Loading additional catalogs]: #loading-additional-catalogs
+[Loading Assets by Location]: xref:addressables-loading-assets#loading-assets-by-location
+[Modifying resource URLs at runtime]: #modifying-resource-urls-at-runtime
+[ObjectInitializationData]: xref:UnityEngine.ResourceManagement.Util.ObjectInitializationData
+[PrimaryKey]: xref:UnityEngine.ResourceManagement.ResourceLocations.IResourceLocation.PrimaryKey
+[Profile variable syntax]: xref:addressables-profiles#profile-variable-syntax
+[Profile variables]: xref:addressables-profiles#profile-variable-syntax
+[RemoteLoadPath Profile variable]: xref:addressables-profiles
+[ResourceLocators]: xref:UnityEngine.AddressableAssets.ResourceLocators
+[ResourceManager exception handler]: xref:UnityEngine.ResourceManagement.ResourceManager.ExceptionHandler
+[ResourceManager]: xref:UnityEngine.ResourceManagement.ResourceManager
+[InternalIdTransformFunc]: xref:UnityEngine.ResourceManagement.ResourceManager.InternalIdTransformFunc
+[Unique Bundle Ids]: xref:addressables-content-update-builds#unique-bundle-ids-setting
+[Updating catalogs]: #updating-catalogs