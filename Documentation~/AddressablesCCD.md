---
uid: addressables-ccd
---

# Addressable Asset system with Cloud Content Delivery

You can use the [Addressable asset system] in conjunction with [Unity Cloud Content Delivery] \(CCD) to distribute your remote Addressables content.

**Note**: The purpose of this page is to describe how to link the concepts of Addressable Assets to CCD, and isn't meant to be an in-depth discussion of these ideas. Before you read this page, make sure you are familiar with both the Addressable system and Cloud Content Delivery.

To set up Addressable assets to work with CCD:
1. [Configure a profile to include your CCD URL]
2. [Build your AssetBundles, then upload them to CCD]

See [Getting Started] for information about installing and implementing the Addressables package.

See [Upgrading to the Addressables System] for information about integrating Addressables in an existing Unity Project.

See [Remote content distribution] for information on how to set up your Project so that you can host your Addressables content on a remote server.

See [Unity Cloud Content Delivery] for more information about CCD.

## Configure profile with CCD URL

> [!TIP]
> The `BuildPath` and `LoadPath` variables stored in [Profiles] specify where the Addressables system creates your build artifacts and where it looks for your assets at runtime. Configure the remote paths to work with CCD. (Leave the local paths with their standard, default values, unless you have a specifc reason to change them.)

If necessary, create a new profile for publishing builds to CCD on the [Profiles] window. Configure the remote path variables in this profile to access your content at the correct URL.

You can set the remote `BuildPath` to a convenient value. If you have multiple profiles, consider using a unique build path for each of them so that the build artifacts do not get mixed together, especially if you are hosting them from a different remote URL.

Set the remote `LoadPath` to one of the following two paths:

* If you publish content using a badge: 

```c#
  https://(ProjectID).client-api.unity3dusercontent.com/client_api/v1/buckets/(BucketID)/release_by_badge/(BadgeName)/entry_by_path/content/?path=

```

* If you publish using a release: 

```c#
  https://(ProjectID).client-api.unity3dusercontent.com/client_api/v1/buckets/(BucketID)/releases/(ReleaseID)/entry_by_path/content/?path=

```

where:
* `(ProjectID)` is your CCD project's ID string
* `(BucketID)` is the Bucket ID string for a CCD bucket within your project
* `(ReleaseID)` is the ID of a specific release within a bucket
* `(BadgeName)` is the name of the specific CCD badge

See [Profiles] for information about how to create and edit profiles.

> [!IMPORTANT]
> You must perform a full rebuild your Addressables content when you change the remote load path.

<a name="ccd-bundle-location"></a>
### Using the Cloud Content Delivery Bundle Location Option in a Profile

If your project is set up to use the [Unity Cloud Content Delivery] service, you can set the profile's remote path pair to publish content to a designated bucket and badge.

To set up a Profile variable to use the CCD bundle location:

1. Open the Profile window (menu: __Window > Asset Management > Addressables > Profiles__).
2. Select the profile to change.
3. Change the __Remote__ variable to use the __Cloud Content Delivery__ __Bundle Location__.
   <br/>![](images/addr_ccd_profiles_option.png)<br/>*Cloud Content Delivery Bundle Location Option*

4. Choose the Bucket to use.
   <br/>![](images/addr_ccd_profiles_buckets.png)<br/>*Cloud Content Delivery Bundle Location Option*

> [!Note]
> If no buckets are present, you will be shown this window before continuing.
> <br/>![](images/addr_ccd_profiles_nobucket.png)<br/>*Cloud Content Delivery Bundle Location Option*

5. Choose the Badge.
   <br/>![](images/addr_ccd_profiles_badges.png)<br/>*Cloud Content Delivery Bundle Location Option*

Make this the active profile when building content for delivey with CCD.

> [!Important]
> This feature requires the Content Delivery Management API package, which is currently in an experimental state.

See [Profiles] for information about how to modify profiles.


## Configure groups with CCD URL

Configure groups to use __Remote__ as their __Build & Load Path__ in the inspector window.

![](images/addr_ccd_groups_remote.png)<br/>*Group Build & Load Paths*

See [Groups] for information about how to modify groups.

<a name="build-upload-release"></a>
## Build, upload and release Addressable content
### Using to CCD Dashboard/CLI

To generate and upload Addressable content to your CCD project:

1. Set the profile you have set up for CCD as the active profile.
2. Build your Addressables content. 
   * If you are making a full content build, see [Building your Addressable content].
   * If your are updating an existing build with modified remote content, see [Building for content updates].
3. Upload the files created at the remote build path using the [CCD dashboard] or [command-line interface].
4. Create a release and update the badge using the [CCD dashboard] or [command-line interface].

Building your Addressable content generates a content catalog  (.json), a hash file (.hash), and one or more AssetBundle (.bundle) files. Upload these files to the bucket corresponding to the URL used in your profile load path.

If you have made changes to local content, you must create a new Player build.

If you are using the Unity Cloud Build service, you can configure your cloud builds to send content to CCD. See [Using Addressables in Unity Cloud Build] for information.


### Using CCD Management package
To generate, upload, and release Addressable content to your CCD project:

1. Open the Groups window (menu: __Window > Asset Management > Addressables > Groups__).
2. Use the __Build & Release__ option.

The CCD Management package will use the default build script behavior to generate the Addressable bundles.
Then, all groups associated with a path pair that is connected to a CCD bucket and badge via the dropdown window will have their generated bundles uploaded by the management package to those remote target.
Finally, the management package will a create release for those remote target and update their badge.

<br/>![](images/addr_ccd_build_and_release.png)<br/>*Build & Release option*

<<<<<<< HEAD
## Build and upload Addressable content to CCD
Next, for the profile you want to use with CCD, you must generate your Addressable content that you will later place in your CCD project.
* To build content, see [Building your Addressable content](./AddressableAssetsGettingStarted.md#building-your-addressable-content).
* If you are changing the contents of a group, see [Building for content updates](./ContentUpdateWorkflow.md#building-for-content-updates).
* If you are using the Unity Cloud Build service, see [Using Addressables in Unity Cloud Build](xref:UnityCloudBuildAddressables) for information about configuring your cloud builds to send content to CCD.
=======
>>>>>>> f473b29b

[Getting Started]: xref:addressables-getting-started
[Upgrading to the Addressables System]: xref:addressables-migration
[Remote content distribution]: xref:addressables-remote-content-distribution
[Profiles]: xref:addressables-profiles
[default values]: xref:addressables-profiles#default-path-values
[Addressable Asset system]: xref:addressables-home
[Asset Hosting Services]: ./AddressableAssetsHostingServices.md
[AssetBundles]: xref:AssetBundlesIntro
[Build your AssetBundles, then upload them to CCD]: #build-upload-release
[Building for content updates]: ./ContentUpdateWorkflow.md#building-content-updates
[Building your Addressable content]: xref:addressables-building-content
[Configure a profile to include your CCD URL]: #configure-profile-with-ccd-url
[Marking assets as Addressable]: xref:addressables-getting-started#making-an-asset-addressable
[Unity Cloud Content Delivery]: https://docs.unity3d.com/Manual/UnityCCD.html
[Using Addressables in Unity Cloud Build]: xref:UnityCloudBuildAddressables
[Groups]: xref:addressables-groups
[CCD dashboard]: https://docs.unity.com/ccd/Content/UnityCCDDashboard.htm
[command-line interface]: https://docs.unity.com/ccd/Content/UnityCCDCLI.htm
<|MERGE_RESOLUTION|>--- conflicted
+++ resolved
@@ -1,155 +1,147 @@
----
-uid: addressables-ccd
----
-
-# Addressable Asset system with Cloud Content Delivery
-
-You can use the [Addressable asset system] in conjunction with [Unity Cloud Content Delivery] \(CCD) to distribute your remote Addressables content.
-
-**Note**: The purpose of this page is to describe how to link the concepts of Addressable Assets to CCD, and isn't meant to be an in-depth discussion of these ideas. Before you read this page, make sure you are familiar with both the Addressable system and Cloud Content Delivery.
-
-To set up Addressable assets to work with CCD:
-1. [Configure a profile to include your CCD URL]
-2. [Build your AssetBundles, then upload them to CCD]
-
-See [Getting Started] for information about installing and implementing the Addressables package.
-
-See [Upgrading to the Addressables System] for information about integrating Addressables in an existing Unity Project.
-
-See [Remote content distribution] for information on how to set up your Project so that you can host your Addressables content on a remote server.
-
-See [Unity Cloud Content Delivery] for more information about CCD.
-
-## Configure profile with CCD URL
-
-> [!TIP]
-> The `BuildPath` and `LoadPath` variables stored in [Profiles] specify where the Addressables system creates your build artifacts and where it looks for your assets at runtime. Configure the remote paths to work with CCD. (Leave the local paths with their standard, default values, unless you have a specifc reason to change them.)
-
-If necessary, create a new profile for publishing builds to CCD on the [Profiles] window. Configure the remote path variables in this profile to access your content at the correct URL.
-
-You can set the remote `BuildPath` to a convenient value. If you have multiple profiles, consider using a unique build path for each of them so that the build artifacts do not get mixed together, especially if you are hosting them from a different remote URL.
-
-Set the remote `LoadPath` to one of the following two paths:
-
-* If you publish content using a badge: 
-
-```c#
-  https://(ProjectID).client-api.unity3dusercontent.com/client_api/v1/buckets/(BucketID)/release_by_badge/(BadgeName)/entry_by_path/content/?path=
-
-```
-
-* If you publish using a release: 
-
-```c#
-  https://(ProjectID).client-api.unity3dusercontent.com/client_api/v1/buckets/(BucketID)/releases/(ReleaseID)/entry_by_path/content/?path=
-
-```
-
-where:
-* `(ProjectID)` is your CCD project's ID string
-* `(BucketID)` is the Bucket ID string for a CCD bucket within your project
-* `(ReleaseID)` is the ID of a specific release within a bucket
-* `(BadgeName)` is the name of the specific CCD badge
-
-See [Profiles] for information about how to create and edit profiles.
-
-> [!IMPORTANT]
-> You must perform a full rebuild your Addressables content when you change the remote load path.
-
-<a name="ccd-bundle-location"></a>
-### Using the Cloud Content Delivery Bundle Location Option in a Profile
-
-If your project is set up to use the [Unity Cloud Content Delivery] service, you can set the profile's remote path pair to publish content to a designated bucket and badge.
-
-To set up a Profile variable to use the CCD bundle location:
-
-1. Open the Profile window (menu: __Window > Asset Management > Addressables > Profiles__).
-2. Select the profile to change.
-3. Change the __Remote__ variable to use the __Cloud Content Delivery__ __Bundle Location__.
-   <br/>![](images/addr_ccd_profiles_option.png)<br/>*Cloud Content Delivery Bundle Location Option*
-
-4. Choose the Bucket to use.
-   <br/>![](images/addr_ccd_profiles_buckets.png)<br/>*Cloud Content Delivery Bundle Location Option*
-
-> [!Note]
-> If no buckets are present, you will be shown this window before continuing.
-> <br/>![](images/addr_ccd_profiles_nobucket.png)<br/>*Cloud Content Delivery Bundle Location Option*
-
-5. Choose the Badge.
-   <br/>![](images/addr_ccd_profiles_badges.png)<br/>*Cloud Content Delivery Bundle Location Option*
-
-Make this the active profile when building content for delivey with CCD.
-
-> [!Important]
-> This feature requires the Content Delivery Management API package, which is currently in an experimental state.
-
-See [Profiles] for information about how to modify profiles.
-
-
-## Configure groups with CCD URL
-
-Configure groups to use __Remote__ as their __Build & Load Path__ in the inspector window.
-
-![](images/addr_ccd_groups_remote.png)<br/>*Group Build & Load Paths*
-
-See [Groups] for information about how to modify groups.
-
-<a name="build-upload-release"></a>
-## Build, upload and release Addressable content
-### Using to CCD Dashboard/CLI
-
-To generate and upload Addressable content to your CCD project:
-
-1. Set the profile you have set up for CCD as the active profile.
-2. Build your Addressables content. 
-   * If you are making a full content build, see [Building your Addressable content].
-   * If your are updating an existing build with modified remote content, see [Building for content updates].
-3. Upload the files created at the remote build path using the [CCD dashboard] or [command-line interface].
-4. Create a release and update the badge using the [CCD dashboard] or [command-line interface].
-
-Building your Addressable content generates a content catalog  (.json), a hash file (.hash), and one or more AssetBundle (.bundle) files. Upload these files to the bucket corresponding to the URL used in your profile load path.
-
-If you have made changes to local content, you must create a new Player build.
-
-If you are using the Unity Cloud Build service, you can configure your cloud builds to send content to CCD. See [Using Addressables in Unity Cloud Build] for information.
-
-
-### Using CCD Management package
-To generate, upload, and release Addressable content to your CCD project:
-
-1. Open the Groups window (menu: __Window > Asset Management > Addressables > Groups__).
-2. Use the __Build & Release__ option.
-
-The CCD Management package will use the default build script behavior to generate the Addressable bundles.
-Then, all groups associated with a path pair that is connected to a CCD bucket and badge via the dropdown window will have their generated bundles uploaded by the management package to those remote target.
-Finally, the management package will a create release for those remote target and update their badge.
-
-<br/>![](images/addr_ccd_build_and_release.png)<br/>*Build & Release option*
-
-<<<<<<< HEAD
-## Build and upload Addressable content to CCD
-Next, for the profile you want to use with CCD, you must generate your Addressable content that you will later place in your CCD project.
-* To build content, see [Building your Addressable content](./AddressableAssetsGettingStarted.md#building-your-addressable-content).
-* If you are changing the contents of a group, see [Building for content updates](./ContentUpdateWorkflow.md#building-for-content-updates).
-* If you are using the Unity Cloud Build service, see [Using Addressables in Unity Cloud Build](xref:UnityCloudBuildAddressables) for information about configuring your cloud builds to send content to CCD.
-=======
->>>>>>> f473b29b
-
-[Getting Started]: xref:addressables-getting-started
-[Upgrading to the Addressables System]: xref:addressables-migration
-[Remote content distribution]: xref:addressables-remote-content-distribution
-[Profiles]: xref:addressables-profiles
-[default values]: xref:addressables-profiles#default-path-values
-[Addressable Asset system]: xref:addressables-home
-[Asset Hosting Services]: ./AddressableAssetsHostingServices.md
-[AssetBundles]: xref:AssetBundlesIntro
-[Build your AssetBundles, then upload them to CCD]: #build-upload-release
-[Building for content updates]: ./ContentUpdateWorkflow.md#building-content-updates
-[Building your Addressable content]: xref:addressables-building-content
-[Configure a profile to include your CCD URL]: #configure-profile-with-ccd-url
-[Marking assets as Addressable]: xref:addressables-getting-started#making-an-asset-addressable
-[Unity Cloud Content Delivery]: https://docs.unity3d.com/Manual/UnityCCD.html
-[Using Addressables in Unity Cloud Build]: xref:UnityCloudBuildAddressables
-[Groups]: xref:addressables-groups
-[CCD dashboard]: https://docs.unity.com/ccd/Content/UnityCCDDashboard.htm
-[command-line interface]: https://docs.unity.com/ccd/Content/UnityCCDCLI.htm
+---
+uid: addressables-ccd
+---
+
+# Addressable Asset system with Cloud Content Delivery
+
+You can use the [Addressable asset system] in conjunction with [Unity Cloud Content Delivery] \(CCD) to distribute your remote Addressables content.
+
+**Note**: The purpose of this page is to describe how to link the concepts of Addressable Assets to CCD, and isn't meant to be an in-depth discussion of these ideas. Before you read this page, make sure you are familiar with both the Addressable system and Cloud Content Delivery.
+
+To set up Addressable assets to work with CCD:
+1. [Configure a profile to include your CCD URL]
+2. [Build your AssetBundles, then upload them to CCD]
+
+See [Getting Started] for information about installing and implementing the Addressables package.
+
+See [Upgrading to the Addressables System] for information about integrating Addressables in an existing Unity Project.
+
+See [Remote content distribution] for information on how to set up your Project so that you can host your Addressables content on a remote server.
+
+See [Unity Cloud Content Delivery] for more information about CCD.
+
+## Configure profile with CCD URL
+
+> [!TIP]
+> The `BuildPath` and `LoadPath` variables stored in [Profiles] specify where the Addressables system creates your build artifacts and where it looks for your assets at runtime. Configure the remote paths to work with CCD. (Leave the local paths with their standard, default values, unless you have a specifc reason to change them.)
+
+If necessary, create a new profile for publishing builds to CCD on the [Profiles] window. Configure the remote path variables in this profile to access your content at the correct URL.
+
+You can set the remote `BuildPath` to a convenient value. If you have multiple profiles, consider using a unique build path for each of them so that the build artifacts do not get mixed together, especially if you are hosting them from a different remote URL.
+
+Set the remote `LoadPath` to one of the following two paths:
+
+* If you publish content using a badge: 
+
+```c#
+  https://(ProjectID).client-api.unity3dusercontent.com/client_api/v1/buckets/(BucketID)/release_by_badge/(BadgeName)/entry_by_path/content/?path=
+
+```
+
+* If you publish using a release: 
+
+```c#
+  https://(ProjectID).client-api.unity3dusercontent.com/client_api/v1/buckets/(BucketID)/releases/(ReleaseID)/entry_by_path/content/?path=
+
+```
+
+where:
+* `(ProjectID)` is your CCD project's ID string
+* `(BucketID)` is the Bucket ID string for a CCD bucket within your project
+* `(ReleaseID)` is the ID of a specific release within a bucket
+* `(BadgeName)` is the name of the specific CCD badge
+
+See [Profiles] for information about how to create and edit profiles.
+
+> [!IMPORTANT]
+> You must perform a full rebuild your Addressables content when you change the remote load path.
+
+<a name="ccd-bundle-location"></a>
+### Using the Cloud Content Delivery Bundle Location Option in a Profile
+
+If your project is set up to use the [Unity Cloud Content Delivery] service, you can set the profile's remote path pair to publish content to a designated bucket and badge.
+
+To set up a Profile variable to use the CCD bundle location:
+
+1. Open the Profile window (menu: __Window > Asset Management > Addressables > Profiles__).
+2. Select the profile to change.
+3. Change the __Remote__ variable to use the __Cloud Content Delivery__ __Bundle Location__.
+   <br/>![](images/addr_ccd_profiles_option.png)<br/>*Cloud Content Delivery Bundle Location Option*
+
+4. Choose the Bucket to use.
+   <br/>![](images/addr_ccd_profiles_buckets.png)<br/>*Cloud Content Delivery Bundle Location Option*
+
+> [!Note]
+> If no buckets are present, you will be shown this window before continuing.
+> <br/>![](images/addr_ccd_profiles_nobucket.png)<br/>*Cloud Content Delivery Bundle Location Option*
+
+5. Choose the Badge.
+   <br/>![](images/addr_ccd_profiles_badges.png)<br/>*Cloud Content Delivery Bundle Location Option*
+
+Make this the active profile when building content for delivey with CCD.
+
+> [!Important]
+> This feature requires the Content Delivery Management API package, which is currently in an experimental state.
+
+See [Profiles] for information about how to modify profiles.
+
+
+## Configure groups with CCD URL
+
+Configure groups to use __Remote__ as their __Build & Load Path__ in the inspector window.
+
+![](images/addr_ccd_groups_remote.png)<br/>*Group Build & Load Paths*
+
+See [Groups] for information about how to modify groups.
+
+<a name="build-upload-release"></a>
+## Build, upload and release Addressable content
+### Using to CCD Dashboard/CLI
+
+To generate and upload Addressable content to your CCD project:
+
+1. Set the profile you have set up for CCD as the active profile.
+2. Build your Addressables content. 
+   * If you are making a full content build, see [Building your Addressable content].
+   * If your are updating an existing build with modified remote content, see [Building for content updates].
+3. Upload the files created at the remote build path using the [CCD dashboard] or [command-line interface].
+4. Create a release and update the badge using the [CCD dashboard] or [command-line interface].
+
+Building your Addressable content generates a content catalog  (.json), a hash file (.hash), and one or more AssetBundle (.bundle) files. Upload these files to the bucket corresponding to the URL used in your profile load path.
+
+If you have made changes to local content, you must create a new Player build.
+
+If you are using the Unity Cloud Build service, you can configure your cloud builds to send content to CCD. See [Using Addressables in Unity Cloud Build] for information.
+
+
+### Using CCD Management package
+To generate, upload, and release Addressable content to your CCD project:
+
+1. Open the Groups window (menu: __Window > Asset Management > Addressables > Groups__).
+2. Use the __Build & Release__ option.
+
+The CCD Management package will use the default build script behavior to generate the Addressable bundles.
+Then, all groups associated with a path pair that is connected to a CCD bucket and badge via the dropdown window will have their generated bundles uploaded by the management package to those remote target.
+Finally, the management package will a create release for those remote target and update their badge.
+
+<br/>![](images/addr_ccd_build_and_release.png)<br/>*Build & Release option*
+
+
+[Getting Started]: xref:addressables-getting-started
+[Upgrading to the Addressables System]: xref:addressables-migration
+[Remote content distribution]: xref:addressables-remote-content-distribution
+[Profiles]: xref:addressables-profiles
+[default values]: xref:addressables-profiles#default-path-values
+[Addressable Asset system]: xref:addressables-home
+[Asset Hosting Services]: ./AddressableAssetsHostingServices.md
+[AssetBundles]: xref:AssetBundlesIntro
+[Build your AssetBundles, then upload them to CCD]: #build-upload-release
+[Building for content updates]: ./ContentUpdateWorkflow.md#building-content-updates
+[Building your Addressable content]: xref:addressables-building-content
+[Configure a profile to include your CCD URL]: #configure-profile-with-ccd-url
+[Marking assets as Addressable]: xref:addressables-getting-started#making-an-asset-addressable
+[Unity Cloud Content Delivery]: https://docs.unity3d.com/Manual/UnityCCD.html
+[Using Addressables in Unity Cloud Build]: xref:UnityCloudBuildAddressables
+[Groups]: xref:addressables-groups
+[CCD dashboard]: https://docs.unity.com/ccd/Content/UnityCCDDashboard.htm
+[command-line interface]: https://docs.unity.com/ccd/Content/UnityCCDCLI.htm