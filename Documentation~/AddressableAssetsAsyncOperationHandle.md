--- conflicted
+++ resolved
@@ -1,370 +1,343 @@
----
-uid: addressables-async-operation-handling
----
-<<<<<<< HEAD
-# Async operation handling
-Several methods from the [`Addressables`](xref:UnityEngine.AddressableAssets.Addressables) API return an [`AsyncOperationHandle`](xref:UnityEngine.ResourceManagement.AsyncOperations.AsyncOperationHandle) struct. The main purpose of this handle is to allow access to the status and result of an operation. The result of the operation is valid until you call [`Addressables.Release`](xref:UnityEngine.AddressableAssets.Addressables.Release(UnityEngine.ResourceManagement.AsyncOperations.AsyncOperationHandle)) or [`Addressables.ReleaseInstance`](xref:UnityEngine.AddressableAssets.Addressables.ReleaseInstance(UnityEngine.GameObject)) with the operation (for more information on releasing assets, see documentation on [memory management](MemoryManagement.md)).
-=======
->>>>>>> f473b29b
-
-# Operations
-
-Many tasks in the Addressables need to load or download information before they can return a result. To avoid blocking program execution, Addressables implements such tasks as asynchronous operations.
-
-In contrast to a synchronous operation, which doesn’t return control until the result is available, an asynchronous operation returns control to the calling function almost immediately. However, the results may not be available until some time in the future. When you call a function, such as [LoadAssetAsync], it doesn't return the loaded assets directly. Instead, it returns an [AsyncOperationHandle] object, which you can use to access the loaded assets when they become available. 
-
-You can use the following techniques to wait for the results of an asynchronous operation (while allowing other scripts to continue processing).
-
-* [Coroutines and IEnumerator loops]
-* [Events]
-* [Tasks]
-
-> [!NOTE]
-> You can block the current thread to wait for the completion of an asynchronous operation. Doing so can introduce performance problems and frame rate hitches. See [Using operations synchronously].
-
-## Releasing AsyncOperationHandle instances
-
-Methods, like  [LoadAssetsAsync], return [AsyncOperationHandle] instances that both provide the results of the operation and a way to release both the results and the operation object itself. You must retain the handle object for as long as you want to use the results. Depending on the situation, that might be one frame, until the end of a level, or even the lifetime of the application. Use the [Addressables.Release] function to release operation handles and any associated addressable assets.
-
-Releasing an operation handle decrements the reference count of any assets loaded by the operation and invalidates the operation handle object itself. See [Memory management] for more information about reference counting in the Addressables system.
-
-In cases where you don’t need to use the results of an operation beyond a limited scope, you can release the handles right away. A few Addressables methods, such as [UnloadSceneAsync] allow you to automatically release the operation handle when it's complete.
-
-If an operation is unsuccessful, you should still release the operation handle. Normally, Addressables releases any assets that it loaded during a failed operation, but releasing the handle still clears the handle’s instance data. Note that some functions, like [LoadAssetsAsync], which load multiple assets, give you the option to either retain any assets that it could load or to fail and release everything if any part of the load operation failed.
-
-<<<<<<< HEAD
-### PercentComplete vs. GetDownloadStatus
-AsyncOperationHandle has two methods that can reflect the progress of the operation.
-[`GetDownloadStatus()`](xref:UnityEngine.ResourceManagement.AsyncOperations.AsyncOperationHandle.GetDownloadStatus) will return a `DownloadStatus` struct. This contains information about how many bytes have been downloaded, and how many are needed.  The DownloadStatus.Percent is a helper method that represents the percentage of bytes downloaded. 
-[`PercentComplete`](xref:UnityEngine.ResourceManagement.AsyncOperations.AsyncOperationHandle.PercentComplete) on the other hand, will return an equally-weighted aggregate percentage of all sub-operations. This percent complete is useful to get a sense of progress, but it may not accurately reflect what you would expect depending on the makeup of your operations.
-
-One example would be a call to `Addressables.DownloadDependenciesAsync`, where 5 asset bundles needed downloading. Here `GetDownloadStatus()` would inform you of the progress towards to total number of bytes needed, while `PercentComplete` would have each of the 5 downloads representing 20% of the total, regardless of their size.
-
-In another example, `LoadAssetAsync()` is called, and one bundle needs downloading before an asset can be loaded from it. Here, the download could represent 50% of `PercentComplete`, and the actual load into memory could represent the other 50%. In this instance, `GetDownloadStatus()` would represent the download need, and would reach 100% before the operation finished, as the operation had more to do after downloading.
-
-### AsyncOperationHandle use case examples
-Register a listener for completion events using the [`AsyncOperationHandle.Completed`](xref:UnityEngine.ResourceManagement.AsyncOperations.AsyncOperationHandle.Completed) callback:
-=======
-<a name="coroutine-operation-handling"></a>
-## Coroutine- and IEnumerator-based operation handling
->>>>>>> f473b29b
-
-The [AsyncOperationHandle] implements the [IEnumerator] interface and will continue iteration until the operation is complete. In a coroutine, you can yield the operation handle to wait for the next iteration. When complete, the execution flow continues to the following statements. Recall that you can implement the [MonoBehaviour Start] function as a coroutine, which is a good way to have a GameObject load and instantiate the assets it needs.
-
-The following script loads a Prefab as a child of its GameObject using a Start function coroutine. It yields the AsyncOperationHandle until the operation finishes and then uses the same handle to instantiate the Prefab.
-
-[!code-cs[sample](../Tests/Editor/DocExampleCode/LoadWithIEnumerator.cs#doc_LoadWithIEnumerator)]
-
-<!--
-```csharp
-using System.Collections;
-using UnityEngine;
-using UnityEngine.AddressableAssets;
-using UnityEngine.ResourceManagement.AsyncOperations;
-
-public class LoadWithIEnumerator : MonoBehaviour
-{
-  public string address;
-  AsyncOperationHandle<GameObject> opHandle;
-
-  public IEnumerator Start()
-  {
-      opHandle = Addressables.LoadAssetAsync<GameObject>(address);
-
-      // yielding when already done still waits until the next frame
-      // so don't yield if done.
-      if (!opHandle.IsDone)
-        yield return opHandle;
-
-      if (opHandle.Status == AsyncOperationStatus.Succeeded) {
-        Instantiate(opHandle.Result, transform);
-      } else {
-          Addressables.Release(opHandle);
-      }
-  }
-
-  void OnDestroy()
-  {
-    Addressables.Release(opHandle);
-  }
-}
-```
--->
-
-See [Coroutines] for more information.
-
-### Grouping operations in a coroutine
-
-You will probably encounter situations in which you want to perform several operations before moving on to the next step in your game logic. For example, you want to load a number of Prefabs and other assets before you start a level.
-
-If the operations all load assets, you can combine them with a single call to the [Addressables.LoadAssetsAsync] function. The AsyncOperationhandle for this method works the same as [LoadAssetAsync]; you can yield the handle in a coroutine to wait until all the assets in the operation load. In addition, you can pass a callback function to LoadAssetsAsync and the operation calls that function when it finishes loading a specific asset. See [Loading multiple assets] for an example.
-
-Another option is to use the [ResourceManager.CreateGenericGroupOperation] to create a group operation that completes when all of its members finish.
-
-## Event-based operation handling
-
-You can add a delegate function to the [Completed] event of an [AsyncOperationHandle]. The operation calls the delegate function when it's finished.
-
-The following script performs the same function as the example in [Coroutine- and IEnumerator-based operation handling], but uses an event delegate instead of a coroutine. 
-
-[!code-cs[sample](../Tests/Editor/DocExampleCode/LoadWithEvent.cs#doc_LoadWithEvent)]
-
-<!--
-```csharp
-using UnityEngine;
-using UnityEngine.AddressableAssets;
-using UnityEngine.ResourceManagement.AsyncOperations;
-
-public class LoadWithEvent : MonoBehaviour
-{
-    public string address;
-    AsyncOperationHandle<GameObject> opHandle;
-
-    void Start() {
-        opHandle = Addressables.LoadAssetAsync<GameObject>(address);
-        opHandle.Completed += Operation_Completed;
-    }
-
-    private void Operation_Completed(AsyncOperationHandle<GameObject> obj) {
-
-        if (obj.Status == AsyncOperationStatus.Succeeded) {
-            Instantiate(obj.Result, transform);
-            GameObject.Destroy(gameObject, 5);
-        } else {
-            Addressables.Release(obj);
-        }
-    }
-
-    void OnDestroy() {
-        Addressables.Release(opHandle);
-    }
-}
-```
--->
-
-Note that the handle instance passed to the event delegate is the same as that returned by the original function call. You can use either to access the results and status of the operation and, ultimately, to release the operation handle and loaded assets.
-
-## Task-based operation handling
-
-The [AsyncOperationHandle] provides a [Task] object that you can use with the C# [async] and [await] keywords to sequence code that calls asynchronous functions and handles the results.
-
-The following example loads Addressable assets using a list of keys. The differences between this task-based approach and the coroutine or event-based approaches are in the signature of the calling function, which must include the [async] keyword and the use of the [await] keyword with the operation handle’s Task property. The calling function, Start() in this case, suspends operation while the task finishes. Execution then resumes and the example instantiates all the loaded Prefabs (in a grid pattern).
-
-[!code-cs[sample](../Tests/Editor/DocExampleCode/LoadWithTask.cs#doc_LoadWithTask)]
-
-<!--
-```csharp
-using System.Collections.Generic;
-using UnityEngine;
-using UnityEngine.AddressableAssets;
-using UnityEngine.ResourceManagement.AsyncOperations;
-
-public class LoadWithTask : MonoBehaviour
-{
-    // Label or address strings to load
-    public List<string> keys = new List<string>() { "characters", "animals" };
-    public float lifespan = 12;
-
-    // Operation handle used to load and release assets
-    AsyncOperationHandle<IList<GameObject>> loadHandle;
-
-    public async void Start(){
-        loadHandle = Addressables.LoadAssetsAsync<GameObject>(
-            keys, // Either a single key or a List of keys 
-            addressable => {
-                // Called for every loaded asset
-                Debug.Log(addressable.name);
-            }, Addressables.MergeMode.Union, // How to combine multiple labels 
-            false); // Whether to fail if any asset fails to load
-
-        // Wait for the operation to finish in the background
-        await loadHandle.Task;
-
-        // Instantiate the results
-        float x = 0, z = 0;
-        foreach (var addressable in loadHandle.Result){
-            if (addressable != null) {
-                Instantiate<GameObject>(addressable,
-                        new Vector3(x++ * 2.0f, 0, z * 2.0f),
-                        Quaternion.identity,
-                        transform);
-
-                if (x > 9) {
-                    x = 0;
-                    z++;
-                }
-            }
-        }
-    }
-
-    private void OnDestroy() {
-        Addressables.Release(loadHandle); // Release all the loaded assets associated with loadHandle
-    }
-}
-```
--->
-
-> [!IMPORTANT]
-> The [AsyncOperationHandle.Task] property is not available on the Unity WebGL platform, which doesn't support multitasking.
-
-When you use Task-based operation handling, you can use the C# [Task] class methods such as [WhenAll] to control which operations you run in parallel and which you want to run in sequence. The following example illustrates how to wait for more than one operation to finish before moving onto the next task:
-
-[!code-cs[sample](../Tests/Editor/DocExampleCode/LoadWithTask.cs#doc_useWhenAll)]
-
-<!--
-```csharp
-        // Load the Prefabs
-        var prefabOpHandle = Addressables.LoadAssetsAsync<GameObject>(
-            keys, null, Addressables.MergeMode.Union, false);
-
-        // Load a Scene additively
-        var sceneOpHandle = Addressables.LoadSceneAsync(nextScene, UnityEngine.SceneManagement.LoadSceneMode.Additive);
-
-        await Task.WhenAll(prefabOpHandle.Task, sceneOpHandle.Task);
-```
--->
-
-## Using operations synchronously
-
-You can wait for an operation to finish without yielding, waiting for an event, or using `async await` by calling an operation’s [WaitForCompletion] method. This method blocks the current program execution thread while it waits for the operation to finish before continuing in the current scope. 
-
-Avoid calling WaitForCompletion on operations that can take a significant amount of time, such as those that must download data. Calling WaitForCompletion can cause frame hitches and interrupt UI responsiveness.
-
-In Unity 2020.1 or earlier, Unity also waits for all other pending asynchronous operations to finish, so the delay in execution can be much longer than that required for just the single operation for which you call this method. In Unity 2020.2 or later, the performance impact can be less pronounced, at least when loading assets that have already been downloaded. 
-
-The following example loads a Prefab asset by address, waits for the operation to complete, and then instantiates the Prefab:
-
-[!code-cs[sample](../Tests/Editor/DocExampleCode/LoadSynchronously.cs#doc_LoadSynchronously)]
-
-<!--
-```csharp
-using UnityEngine;
-using UnityEngine.AddressableAssets;
-using UnityEngine.ResourceManagement.AsyncOperations;
-
-public class LoadSynchronously : MonoBehaviour
-{
-    public string address;
-    AsyncOperationHandle<GameObject> opHandle;
-
-    void Start() {
-        opHandle = Addressables.LoadAssetAsync<GameObject>(address);
-        opHandle.WaitForCompletion();
-
-        if (opHandle.Status == AsyncOperationStatus.Succeeded) {
-            Instantiate(opHandle.Result, transform);
-        } else {
-            Addressables.Release(opHandle);
-        }
-    }
-
-    void OnDestroy() {
-        Addressables.Release(opHandle);
-    }
-}
-```
--->
-
-## Custom operations
-
-To create a custom operation, extend the [AsyncOperationBase] class and override its virtual methods.
-
-You can pass the derived operation to the [ResourceManager.StartOperation] method to start the operation and receive an [AsyncOperationHandle] struct. The [ResourceManager] registers operations started this wayand show them in the Addressables [Event Viewer].
-
-### Executing the operation
-
-The [ResourceManager] invokes the [AsyncOperationBase.Execute] method for your custom operation once the optional dependent operation completes.
-
-### Completion handling
-
-When your custom operation completes, call [AsyncOperationBase.Complete] on your custom operation object. You can call this within the [Execute] method or defer it to outside the call. AsyncOperationBase.Complete notifies the [ResourceManager] that the operation has finished. The ResourceManager invokes the associated [AsyncOperationHandle.Completed] events for the relevant instances of the custom operation.
-
-### Terminating the operation
-
-The [ResourceManager] invokes the [AsyncOperationBase.Destroy] method for your custom operation when you release the [AsyncOperationHandle] that references it. This is where you should release any memory or resources associated with your custom operation.
-
-<a name="using-typed-versus-typeless-operation-handles"></a>
-## Using typed versus typeless operation handles
-
-Most [Addressables] methods that start an operation return a generic [AsyncOperationHandle\<T\>] struct, allowing type safety for the [AsyncOperationHandle.Completed] event and for the [AsyncOperationHandle.Result] object. You can also use a non-generic [AsyncOperationHandle] struct and convert between the two handle types as desired.
-
-Note that a runtime exception occurs if you attempt to cast a non-generic handle to a generic handle of an incorrect type. For example:
-
-[!code-cs[sample](../Tests/Editor/DocExampleCode/OperationHandleTypes.cs#doc_ConvertTypes)]
-
-<!--
-```csharp
-AsyncOperationHandle<Texture2D> textureHandle = Addressables.LoadAssetAsync<Texture2D>("mytexture");
-
-// Convert the AsyncOperationHandle<Texture2D> to an AsyncOperationHandle:
-AsyncOperationHandle nonGenericHandle = textureHandle;
-
-// Convert the AsyncOperationHandle to an AsyncOperationHandle<Texture2D>:
-AsyncOperationHandle<Texture2D> textureHandle2 = nonGenericHandle.Convert<Texture2D>();
-
-// This will throw and exception because Texture2D is required:
-AsyncOperationHandle<Texture> textureHandle3 = nonGenericHandle.Convert<Texture>();
-```
--->
-
-## Reporting operation progress
-
-[AsyncOperationHandle] has two methods that you can use to monitor and report the progress of the operation:
-
-* [GetDownloadStatus] returns a [DownloadStatus] struct. This struct contains information about how many bytes have been downloaded and how many bytes still need to be downloaded. The [DownloadStatus.Percent] reports the percentage of bytes downloaded. 
-* [AsyncOperationHandle.PercentComplete] returns an equally-weighted aggregate percentage of all the sub-operations that are complete. For example, if an operation has five sub-operations, each of them represents 20% of the total. The value doesn't factor in the amount of data that must be downloaded by the individual sub-operations.
-
-For example, if you called [Addressables.DownloadDependenciesAsync] and five AssetBundles needed to be downloaded, GetDownloadStatus would tell you what percentage of the total number of bytes for all sub-operations had been downloaded so far. PercentComplete would tell you what percentage of the number of operations had finished, regardless of their size.
-
-On the other hand, if you called [LoadAssetAsync], and one bundle had to be downloaded before an asset could be loaded from it, the download percentage might be misleading. The values obtained from GetDownloadStatus would reach 100% before the operation finished, because the operation had additional sub-operations to conduct. The value of PercentComplete would be 50% when the download sub-operation finished and 100% when the actual load into memory was complete.
-
-<<<<<<< HEAD
-If you find yourself in that scenario there are a couple options at your disposal:
-- Make the GameObject you want to be `DontDestroyOnLoad` a single Addressable prefab.  Instantiate the prefab when you need it and then mark it as `DontDestroyOnLoad`.
-- Before unloading the Scene that contained the GameObject you mark as `DontDestroyOnLoad`, call `Addressables.ResourceManager.Acquire(AsyncOperationHandle)` and pass in the Scene load handle.  This increases the reference count on the Scene, and keeps it and its dependencies loaded until `Release` is called on the acquired handle.
-
-
-=======
-[Addressables.DownloadDependenciesAsync]: xref:UnityEngine.AddressableAssets.Addressables.DownloadDependenciesAsync*
-[Addressables.LoadAssetsAsync]: xref:UnityEngine.AddressableAssets.Addressables.LoadAssetsAsync*
-[Addressables.Release]: xref:UnityEngine.AddressableAssets.Addressables.Release*
-[Addressables]: xref:UnityEngine.AddressableAssets.Addressables
-[async]: xref:langword_csharp_async
-[AsyncOperationHandles]:   xref:UnityEngine.ResourceManagement.AsyncOperations.AsyncOperationHandle
-[AsyncOperationBase.Complete]:    xref:UnityEngine.ResourceManagement.AsyncOperations.AsyncOperationBase`1.Complete*
-[AsyncOperationBase.Destroy]:     xref:UnityEngine.ResourceManagement.AsyncOperations.AsyncOperationBase`1.Destroy*
-[AsyncOperationBase.Execute]:     xref:UnityEngine.ResourceManagement.AsyncOperations.AsyncOperationBase`1.Execute*
-[AsyncOperationBase]:             xref:UnityEngine.ResourceManagement.AsyncOperations.AsyncOperationBase`1
-[AsyncOperationHandle.Completed]: xref:UnityEngine.ResourceManagement.AsyncOperations.AsyncOperationHandle.Completed
-[AsyncOperationHandle.PercentComplete]: xref:UnityEngine.ResourceManagement.AsyncOperations.AsyncOperationHandle.PercentComplete
-[AsyncOperationHandle.Result]:    xref:UnityEngine.ResourceManagement.AsyncOperations.AsyncOperationHandle.Result
-[AsyncOperationHandle.Task]:      xref:UnityEngine.ResourceManagement.AsyncOperations.AsyncOperationHandle.Task
-[AsyncOperationHandle]:           xref:UnityEngine.ResourceManagement.AsyncOperations.AsyncOperationHandle
-[AsyncOperationHandle\<T\>]:        xref:UnityEngine.ResourceManagement.AsyncOperations.AsyncOperationHandle`1
-[await]: xref:langword_csharp_await
-[Completed]: xref:UnityEngine.ResourceManagement.AsyncOperations.AsyncOperationHandle.Completed
-[Coroutine- and IEnumerator-based operation handling]: #coroutine-operation-handling
-[Coroutines]: xref:Coroutines
-[DownloadStatus.Percent]: xref:UnityEngine.ResourceManagement.AsyncOperations.DownloadStatus.Percent
-[DownloadStatus]: xref:UnityEngine.ResourceManagement.AsyncOperations.DownloadStatus
-[Event Viewer]: xref:addressables-event-viewer
-[Execute]: xref:UnityEngine.ResourceManagement.AsyncOperations.AsyncOperationBase`1.Execute*
-[GetDownloadStatus]: xref:UnityEngine.ResourceManagement.AsyncOperations.AsyncOperationHandle.GetDownloadStatus*
-[IEnumerator]: xref:System.Collections.IEnumerator
-[LoadAssetAsync]: xref:UnityEngine.AddressableAssets.Addressables.LoadAssetAsync*
-[LoadAssetsAsync]: xref:UnityEngine.AddressableAssets.Addressables.LoadAssetsAsync*
-[Loading multiple assets]: xref:addressables-api-load-asset-async#loading-multiple-assets
-[Memory management]: xref:addressables-memory-management
-[MonoBehaviour Start]: https://docs.unity3d.com/ScriptReference/MonoBehaviour.Start.html
-[ResourceManager.CreateGenericGroupOperation]: xref:UnityEngine.ResourceManagement.ResourceManager.CreateGenericGroupOperation*
-[ResourceManager.StartOperation]: xref:UnityEngine.ResourceManagement.ResourceManager.StartOperation*
-[ResourceManager]: xref:UnityEngine.ResourceManagement.ResourceManager
-[Task]: xref:UnityEngine.ResourceManagement.AsyncOperations.AsyncOperationHandle.Task
-[UnloadSceneAsync]: xref:UnityEngine.AddressableAssets.Addressables.UnloadSceneAsync*
-[WaitForCompletion]: xref:UnityEngine.ResourceManagement.AsyncOperations.AsyncOperationHandle.WaitForCompletion*
-[WhenAll]: https://docs.microsoft.com/en-us/dotnet/api/system.threading.tasks.task.whenall
-[Coroutines and IEnumerator loops]: #coroutine-operation-handling
-[Events]: #event-based-operation-handling
-[Tasks]: #task-based-operation-handling
-[Using operations synchronously]: #using-operations-synchronously
->>>>>>> f473b29b
+---
+uid: addressables-async-operation-handling
+---
+
+# Operations
+
+Many tasks in the Addressables need to load or download information before they can return a result. To avoid blocking program execution, Addressables implements such tasks as asynchronous operations.
+
+In contrast to a synchronous operation, which doesn’t return control until the result is available, an asynchronous operation returns control to the calling function almost immediately. However, the results may not be available until some time in the future. When you call a function, such as [LoadAssetAsync], it doesn't return the loaded assets directly. Instead, it returns an [AsyncOperationHandle] object, which you can use to access the loaded assets when they become available. 
+
+You can use the following techniques to wait for the results of an asynchronous operation (while allowing other scripts to continue processing).
+
+* [Coroutines and IEnumerator loops]
+* [Events]
+* [Tasks]
+
+> [!NOTE]
+> You can block the current thread to wait for the completion of an asynchronous operation. Doing so can introduce performance problems and frame rate hitches. See [Using operations synchronously].
+
+## Releasing AsyncOperationHandle instances
+
+Methods, like  [LoadAssetsAsync], return [AsyncOperationHandle] instances that both provide the results of the operation and a way to release both the results and the operation object itself. You must retain the handle object for as long as you want to use the results. Depending on the situation, that might be one frame, until the end of a level, or even the lifetime of the application. Use the [Addressables.Release] function to release operation handles and any associated addressable assets.
+
+Releasing an operation handle decrements the reference count of any assets loaded by the operation and invalidates the operation handle object itself. See [Memory management] for more information about reference counting in the Addressables system.
+
+In cases where you don’t need to use the results of an operation beyond a limited scope, you can release the handles right away. A few Addressables methods, such as [UnloadSceneAsync] allow you to automatically release the operation handle when it's complete.
+
+If an operation is unsuccessful, you should still release the operation handle. Normally, Addressables releases any assets that it loaded during a failed operation, but releasing the handle still clears the handle’s instance data. Note that some functions, like [LoadAssetsAsync], which load multiple assets, give you the option to either retain any assets that it could load or to fail and release everything if any part of the load operation failed.
+
+<a name="coroutine-operation-handling"></a>
+## Coroutine- and IEnumerator-based operation handling
+
+The [AsyncOperationHandle] implements the [IEnumerator] interface and will continue iteration until the operation is complete. In a coroutine, you can yield the operation handle to wait for the next iteration. When complete, the execution flow continues to the following statements. Recall that you can implement the [MonoBehaviour Start] function as a coroutine, which is a good way to have a GameObject load and instantiate the assets it needs.
+
+The following script loads a Prefab as a child of its GameObject using a Start function coroutine. It yields the AsyncOperationHandle until the operation finishes and then uses the same handle to instantiate the Prefab.
+
+[!code-cs[sample](../Tests/Editor/DocExampleCode/LoadWithIEnumerator.cs#doc_LoadWithIEnumerator)]
+
+<!--
+```csharp
+using System.Collections;
+using UnityEngine;
+using UnityEngine.AddressableAssets;
+using UnityEngine.ResourceManagement.AsyncOperations;
+
+public class LoadWithIEnumerator : MonoBehaviour
+{
+  public string address;
+  AsyncOperationHandle<GameObject> opHandle;
+
+  public IEnumerator Start()
+  {
+      opHandle = Addressables.LoadAssetAsync<GameObject>(address);
+
+      // yielding when already done still waits until the next frame
+      // so don't yield if done.
+      if (!opHandle.IsDone)
+        yield return opHandle;
+
+      if (opHandle.Status == AsyncOperationStatus.Succeeded) {
+        Instantiate(opHandle.Result, transform);
+      } else {
+          Addressables.Release(opHandle);
+      }
+  }
+
+  void OnDestroy()
+  {
+    Addressables.Release(opHandle);
+  }
+}
+```
+-->
+
+See [Coroutines] for more information.
+
+### Grouping operations in a coroutine
+
+You will probably encounter situations in which you want to perform several operations before moving on to the next step in your game logic. For example, you want to load a number of Prefabs and other assets before you start a level.
+
+If the operations all load assets, you can combine them with a single call to the [Addressables.LoadAssetsAsync] function. The AsyncOperationhandle for this method works the same as [LoadAssetAsync]; you can yield the handle in a coroutine to wait until all the assets in the operation load. In addition, you can pass a callback function to LoadAssetsAsync and the operation calls that function when it finishes loading a specific asset. See [Loading multiple assets] for an example.
+
+Another option is to use the [ResourceManager.CreateGenericGroupOperation] to create a group operation that completes when all of its members finish.
+
+## Event-based operation handling
+
+You can add a delegate function to the [Completed] event of an [AsyncOperationHandle]. The operation calls the delegate function when it's finished.
+
+The following script performs the same function as the example in [Coroutine- and IEnumerator-based operation handling], but uses an event delegate instead of a coroutine. 
+
+[!code-cs[sample](../Tests/Editor/DocExampleCode/LoadWithEvent.cs#doc_LoadWithEvent)]
+
+<!--
+```csharp
+using UnityEngine;
+using UnityEngine.AddressableAssets;
+using UnityEngine.ResourceManagement.AsyncOperations;
+
+public class LoadWithEvent : MonoBehaviour
+{
+    public string address;
+    AsyncOperationHandle<GameObject> opHandle;
+
+    void Start() {
+        opHandle = Addressables.LoadAssetAsync<GameObject>(address);
+        opHandle.Completed += Operation_Completed;
+    }
+
+    private void Operation_Completed(AsyncOperationHandle<GameObject> obj) {
+
+        if (obj.Status == AsyncOperationStatus.Succeeded) {
+            Instantiate(obj.Result, transform);
+            GameObject.Destroy(gameObject, 5);
+        } else {
+            Addressables.Release(obj);
+        }
+    }
+
+    void OnDestroy() {
+        Addressables.Release(opHandle);
+    }
+}
+```
+-->
+
+Note that the handle instance passed to the event delegate is the same as that returned by the original function call. You can use either to access the results and status of the operation and, ultimately, to release the operation handle and loaded assets.
+
+## Task-based operation handling
+
+The [AsyncOperationHandle] provides a [Task] object that you can use with the C# [async] and [await] keywords to sequence code that calls asynchronous functions and handles the results.
+
+The following example loads Addressable assets using a list of keys. The differences between this task-based approach and the coroutine or event-based approaches are in the signature of the calling function, which must include the [async] keyword and the use of the [await] keyword with the operation handle’s Task property. The calling function, Start() in this case, suspends operation while the task finishes. Execution then resumes and the example instantiates all the loaded Prefabs (in a grid pattern).
+
+[!code-cs[sample](../Tests/Editor/DocExampleCode/LoadWithTask.cs#doc_LoadWithTask)]
+
+<!--
+```csharp
+using System.Collections.Generic;
+using UnityEngine;
+using UnityEngine.AddressableAssets;
+using UnityEngine.ResourceManagement.AsyncOperations;
+
+public class LoadWithTask : MonoBehaviour
+{
+    // Label or address strings to load
+    public List<string> keys = new List<string>() { "characters", "animals" };
+    public float lifespan = 12;
+
+    // Operation handle used to load and release assets
+    AsyncOperationHandle<IList<GameObject>> loadHandle;
+
+    public async void Start(){
+        loadHandle = Addressables.LoadAssetsAsync<GameObject>(
+            keys, // Either a single key or a List of keys 
+            addressable => {
+                // Called for every loaded asset
+                Debug.Log(addressable.name);
+            }, Addressables.MergeMode.Union, // How to combine multiple labels 
+            false); // Whether to fail if any asset fails to load
+
+        // Wait for the operation to finish in the background
+        await loadHandle.Task;
+
+        // Instantiate the results
+        float x = 0, z = 0;
+        foreach (var addressable in loadHandle.Result){
+            if (addressable != null) {
+                Instantiate<GameObject>(addressable,
+                        new Vector3(x++ * 2.0f, 0, z * 2.0f),
+                        Quaternion.identity,
+                        transform);
+
+                if (x > 9) {
+                    x = 0;
+                    z++;
+                }
+            }
+        }
+    }
+
+    private void OnDestroy() {
+        Addressables.Release(loadHandle); // Release all the loaded assets associated with loadHandle
+    }
+}
+```
+-->
+
+> [!IMPORTANT]
+> The [AsyncOperationHandle.Task] property is not available on the Unity WebGL platform, which doesn't support multitasking.
+
+When you use Task-based operation handling, you can use the C# [Task] class methods such as [WhenAll] to control which operations you run in parallel and which you want to run in sequence. The following example illustrates how to wait for more than one operation to finish before moving onto the next task:
+
+[!code-cs[sample](../Tests/Editor/DocExampleCode/LoadWithTask.cs#doc_useWhenAll)]
+
+<!--
+```csharp
+        // Load the Prefabs
+        var prefabOpHandle = Addressables.LoadAssetsAsync<GameObject>(
+            keys, null, Addressables.MergeMode.Union, false);
+
+        // Load a Scene additively
+        var sceneOpHandle = Addressables.LoadSceneAsync(nextScene, UnityEngine.SceneManagement.LoadSceneMode.Additive);
+
+        await Task.WhenAll(prefabOpHandle.Task, sceneOpHandle.Task);
+```
+-->
+
+## Using operations synchronously
+
+You can wait for an operation to finish without yielding, waiting for an event, or using `async await` by calling an operation’s [WaitForCompletion] method. This method blocks the current program execution thread while it waits for the operation to finish before continuing in the current scope. 
+
+Avoid calling WaitForCompletion on operations that can take a significant amount of time, such as those that must download data. Calling WaitForCompletion can cause frame hitches and interrupt UI responsiveness.
+
+In Unity 2020.1 or earlier, Unity also waits for all other pending asynchronous operations to finish, so the delay in execution can be much longer than that required for just the single operation for which you call this method. In Unity 2020.2 or later, the performance impact can be less pronounced, at least when loading assets that have already been downloaded. 
+
+The following example loads a Prefab asset by address, waits for the operation to complete, and then instantiates the Prefab:
+
+[!code-cs[sample](../Tests/Editor/DocExampleCode/LoadSynchronously.cs#doc_LoadSynchronously)]
+
+<!--
+```csharp
+using UnityEngine;
+using UnityEngine.AddressableAssets;
+using UnityEngine.ResourceManagement.AsyncOperations;
+
+public class LoadSynchronously : MonoBehaviour
+{
+    public string address;
+    AsyncOperationHandle<GameObject> opHandle;
+
+    void Start() {
+        opHandle = Addressables.LoadAssetAsync<GameObject>(address);
+        opHandle.WaitForCompletion();
+
+        if (opHandle.Status == AsyncOperationStatus.Succeeded) {
+            Instantiate(opHandle.Result, transform);
+        } else {
+            Addressables.Release(opHandle);
+        }
+    }
+
+    void OnDestroy() {
+        Addressables.Release(opHandle);
+    }
+}
+```
+-->
+
+## Custom operations
+
+To create a custom operation, extend the [AsyncOperationBase] class and override its virtual methods.
+
+You can pass the derived operation to the [ResourceManager.StartOperation] method to start the operation and receive an [AsyncOperationHandle] struct. The [ResourceManager] registers operations started this wayand show them in the Addressables [Event Viewer].
+
+### Executing the operation
+
+The [ResourceManager] invokes the [AsyncOperationBase.Execute] method for your custom operation once the optional dependent operation completes.
+
+### Completion handling
+
+When your custom operation completes, call [AsyncOperationBase.Complete] on your custom operation object. You can call this within the [Execute] method or defer it to outside the call. AsyncOperationBase.Complete notifies the [ResourceManager] that the operation has finished. The ResourceManager invokes the associated [AsyncOperationHandle.Completed] events for the relevant instances of the custom operation.
+
+### Terminating the operation
+
+The [ResourceManager] invokes the [AsyncOperationBase.Destroy] method for your custom operation when you release the [AsyncOperationHandle] that references it. This is where you should release any memory or resources associated with your custom operation.
+
+<a name="using-typed-versus-typeless-operation-handles"></a>
+## Using typed versus typeless operation handles
+
+Most [Addressables] methods that start an operation return a generic [AsyncOperationHandle\<T\>] struct, allowing type safety for the [AsyncOperationHandle.Completed] event and for the [AsyncOperationHandle.Result] object. You can also use a non-generic [AsyncOperationHandle] struct and convert between the two handle types as desired.
+
+Note that a runtime exception occurs if you attempt to cast a non-generic handle to a generic handle of an incorrect type. For example:
+
+[!code-cs[sample](../Tests/Editor/DocExampleCode/OperationHandleTypes.cs#doc_ConvertTypes)]
+
+<!--
+```csharp
+AsyncOperationHandle<Texture2D> textureHandle = Addressables.LoadAssetAsync<Texture2D>("mytexture");
+
+// Convert the AsyncOperationHandle<Texture2D> to an AsyncOperationHandle:
+AsyncOperationHandle nonGenericHandle = textureHandle;
+
+// Convert the AsyncOperationHandle to an AsyncOperationHandle<Texture2D>:
+AsyncOperationHandle<Texture2D> textureHandle2 = nonGenericHandle.Convert<Texture2D>();
+
+// This will throw and exception because Texture2D is required:
+AsyncOperationHandle<Texture> textureHandle3 = nonGenericHandle.Convert<Texture>();
+```
+-->
+
+## Reporting operation progress
+
+[AsyncOperationHandle] has two methods that you can use to monitor and report the progress of the operation:
+
+* [GetDownloadStatus] returns a [DownloadStatus] struct. This struct contains information about how many bytes have been downloaded and how many bytes still need to be downloaded. The [DownloadStatus.Percent] reports the percentage of bytes downloaded. 
+* [AsyncOperationHandle.PercentComplete] returns an equally-weighted aggregate percentage of all the sub-operations that are complete. For example, if an operation has five sub-operations, each of them represents 20% of the total. The value doesn't factor in the amount of data that must be downloaded by the individual sub-operations.
+
+For example, if you called [Addressables.DownloadDependenciesAsync] and five AssetBundles needed to be downloaded, GetDownloadStatus would tell you what percentage of the total number of bytes for all sub-operations had been downloaded so far. PercentComplete would tell you what percentage of the number of operations had finished, regardless of their size.
+
+On the other hand, if you called [LoadAssetAsync], and one bundle had to be downloaded before an asset could be loaded from it, the download percentage might be misleading. The values obtained from GetDownloadStatus would reach 100% before the operation finished, because the operation had additional sub-operations to conduct. The value of PercentComplete would be 50% when the download sub-operation finished and 100% when the actual load into memory was complete.
+
+[Addressables.DownloadDependenciesAsync]: xref:UnityEngine.AddressableAssets.Addressables.DownloadDependenciesAsync*
+[Addressables.LoadAssetsAsync]: xref:UnityEngine.AddressableAssets.Addressables.LoadAssetsAsync*
+[Addressables.Release]: xref:UnityEngine.AddressableAssets.Addressables.Release*
+[Addressables]: xref:UnityEngine.AddressableAssets.Addressables
+[async]: xref:langword_csharp_async
+[AsyncOperationHandles]:   xref:UnityEngine.ResourceManagement.AsyncOperations.AsyncOperationHandle
+[AsyncOperationBase.Complete]:    xref:UnityEngine.ResourceManagement.AsyncOperations.AsyncOperationBase`1.Complete*
+[AsyncOperationBase.Destroy]:     xref:UnityEngine.ResourceManagement.AsyncOperations.AsyncOperationBase`1.Destroy*
+[AsyncOperationBase.Execute]:     xref:UnityEngine.ResourceManagement.AsyncOperations.AsyncOperationBase`1.Execute*
+[AsyncOperationBase]:             xref:UnityEngine.ResourceManagement.AsyncOperations.AsyncOperationBase`1
+[AsyncOperationHandle.Completed]: xref:UnityEngine.ResourceManagement.AsyncOperations.AsyncOperationHandle.Completed
+[AsyncOperationHandle.PercentComplete]: xref:UnityEngine.ResourceManagement.AsyncOperations.AsyncOperationHandle.PercentComplete
+[AsyncOperationHandle.Result]:    xref:UnityEngine.ResourceManagement.AsyncOperations.AsyncOperationHandle.Result
+[AsyncOperationHandle.Task]:      xref:UnityEngine.ResourceManagement.AsyncOperations.AsyncOperationHandle.Task
+[AsyncOperationHandle]:           xref:UnityEngine.ResourceManagement.AsyncOperations.AsyncOperationHandle
+[AsyncOperationHandle\<T\>]:        xref:UnityEngine.ResourceManagement.AsyncOperations.AsyncOperationHandle`1
+[await]: xref:langword_csharp_await
+[Completed]: xref:UnityEngine.ResourceManagement.AsyncOperations.AsyncOperationHandle.Completed
+[Coroutine- and IEnumerator-based operation handling]: #coroutine-operation-handling
+[Coroutines]: xref:Coroutines
+[DownloadStatus.Percent]: xref:UnityEngine.ResourceManagement.AsyncOperations.DownloadStatus.Percent
+[DownloadStatus]: xref:UnityEngine.ResourceManagement.AsyncOperations.DownloadStatus
+[Event Viewer]: xref:addressables-event-viewer
+[Execute]: xref:UnityEngine.ResourceManagement.AsyncOperations.AsyncOperationBase`1.Execute*
+[GetDownloadStatus]: xref:UnityEngine.ResourceManagement.AsyncOperations.AsyncOperationHandle.GetDownloadStatus*
+[IEnumerator]: xref:System.Collections.IEnumerator
+[LoadAssetAsync]: xref:UnityEngine.AddressableAssets.Addressables.LoadAssetAsync*
+[LoadAssetsAsync]: xref:UnityEngine.AddressableAssets.Addressables.LoadAssetsAsync*
+[Loading multiple assets]: xref:addressables-api-load-asset-async#loading-multiple-assets
+[Memory management]: xref:addressables-memory-management
+[MonoBehaviour Start]: https://docs.unity3d.com/ScriptReference/MonoBehaviour.Start.html
+[ResourceManager.CreateGenericGroupOperation]: xref:UnityEngine.ResourceManagement.ResourceManager.CreateGenericGroupOperation*
+[ResourceManager.StartOperation]: xref:UnityEngine.ResourceManagement.ResourceManager.StartOperation*
+[ResourceManager]: xref:UnityEngine.ResourceManagement.ResourceManager
+[Task]: xref:UnityEngine.ResourceManagement.AsyncOperations.AsyncOperationHandle.Task
+[UnloadSceneAsync]: xref:UnityEngine.AddressableAssets.Addressables.UnloadSceneAsync*
+[WaitForCompletion]: xref:UnityEngine.ResourceManagement.AsyncOperations.AsyncOperationHandle.WaitForCompletion*
+[WhenAll]: https://docs.microsoft.com/en-us/dotnet/api/system.threading.tasks.task.whenall
+[Coroutines and IEnumerator loops]: #coroutine-operation-handling
+[Events]: #event-based-operation-handling
+[Tasks]: #task-based-operation-handling
+[Using operations synchronously]: #using-operations-synchronously