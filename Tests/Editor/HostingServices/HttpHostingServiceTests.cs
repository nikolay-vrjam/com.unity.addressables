--- conflicted
+++ resolved
@@ -1,505 +1,252 @@
-<<<<<<< HEAD
-using System;
-using System.IO;
-using System.Net;
-using System.Threading;
-using NUnit.Framework;
-using UnityEditor.AddressableAssets.HostingServices;
-using UnityEditor.AddressableAssets.Settings;
-using UnityEngine;
-
-namespace UnityEditor.AddressableAssets.Tests.HostingServices
-{
-    using Random = System.Random;
-
-    public class HttpHostingServiceTests
-    {
-        class MyWebClient : WebClient
-        {
-            protected override WebRequest GetWebRequest(Uri uri)
-            {
-                var w = base.GetWebRequest(uri);
-                Debug.Assert(w != null);
-                w.Timeout = 2000;
-                return w;
-            }
-        }
-
-        HttpHostingService m_Service;
-        string m_ContentRoot;
-        readonly WebClient m_Client;
-
-        public HttpHostingServiceTests()
-        {
-            m_Client = new MyWebClient();
-        }
-
-        static byte[] GetRandomBytes(int size)
-        {
-            var rand = new Random();
-            var buf = new byte[size];
-            rand.NextBytes(buf);
-            return buf;
-        }
-
-        [OneTimeSetUp]
-        public void SetUp()
-        {
-            m_Service = new HttpHostingService();
-            var dirName = Path.GetRandomFileName();
-            m_ContentRoot = Path.Combine(Path.GetTempPath(), dirName);
-            Assert.IsNotEmpty(m_ContentRoot);
-            Directory.CreateDirectory(m_ContentRoot);
-            m_Service.HostingServiceContentRoots.Add(m_ContentRoot);
-        }
-
-        [OneTimeTearDown]
-        public void TearDown()
-        {
-            m_Service.StopHostingService();
-
-            if (!string.IsNullOrEmpty(m_ContentRoot) && Directory.Exists(m_ContentRoot))
-                Directory.Delete(m_ContentRoot, true);
-        }
-
-        [TestCase("subdir", "subdir1")] //"subdir3")]
-        [TestCase("subdír☠", "subdirãúñ", TestName = "ShouldServeFilesWSpecialCharacters")] //"subdirü", 
-        public void ShouldServeRequestedFiles(string subdir1, string subdir2) // string subdir3)
-        {
-            var fileNames = new[]
-            {
-                Path.GetRandomFileName(),
-                Path.Combine(subdir1, Path.GetRandomFileName()),
-                Path.Combine(subdir2, Path.GetRandomFileName())
-            };
-
-            foreach (var fileName in fileNames)
-            {
-                var filePath = Path.Combine(m_ContentRoot, fileName);
-                var bytes = GetRandomBytes(1024);
-                Directory.CreateDirectory(Path.GetDirectoryName(filePath));
-                File.WriteAllBytes(filePath, bytes);
-                m_Service.StartHostingService();
-                Assert.IsTrue(m_Service.IsHostingServiceRunning);
-                var url = string.Format("http://127.0.0.1:{0}/{1}", m_Service.HostingServicePort, fileName);
-                try
-                {
-                    var data = m_Client.DownloadData(url);
-                    Assert.AreEqual(data.Length, bytes.Length);
-                    for (var i = 0; i < data.Length; i++)
-                        if (bytes[i] != data[i])
-                            Assert.Fail("Data does not match {0} != {1}", bytes[i], data[i]);
-                }
-                catch (Exception e)
-                {
-                    Assert.Fail(e.Message);
-                }
-            }
-        }
-        
-        [Test]
-        public void HttpServiceCompletesWithUploadSpeedWhenExpected()
-        {
-            string subdir1 = "subdir";
-            //string subdir2 = "subdir1"; // Remove comment when Mono limit Fixed
-            //string subdir3 = "subdir3";
-            
-            var fileNames = new[]
-            {
-                Path.GetRandomFileName(),
-                Path.Combine(subdir1, Path.GetRandomFileName()),
-                //Path.Combine(subdir2, Path.Combine(subdir3, Path.GetRandomFileName())) // Remove comment when Mono limit Fixed.
-                //Path.Combine(subdir3, Path.GetRandomFileName()) // Remove when Mono Fix
-            };
-
-            foreach (var fileName in fileNames)
-            {
-                var filePath = Path.Combine(m_ContentRoot, fileName);
-                var bytes = GetRandomBytes(1024);
-                Directory.CreateDirectory(Path.GetDirectoryName(filePath));
-                File.WriteAllBytes(filePath, bytes);
-                m_Service.StartHostingService();
-                m_Service.UploadSpeed = 1024 * 1024 * 10;
-                
-                Assert.IsTrue(m_Service.IsHostingServiceRunning);
-                var url = string.Format("http://127.0.0.1:{0}/{1}", m_Service.HostingServicePort, fileName);
-                try
-                {
-                    int preOpCount = m_Service.ActiveOperations.Count;
-                    m_Client.DownloadDataAsync(new Uri(url));
-                    while (m_Service.ActiveOperations.Count == preOpCount)
-                    {
-                        // wait until the client has communicated with the service
-                        Thread.Sleep(1);
-                    }
-
-                    var half = (bytes.Length + 1) / 2;
-                    m_Service.Update(1, half);
-                    Assert.AreEqual(m_Service.ActiveOperations.Count, 1);
-                    m_Service.Update(1, half);
-                    Assert.AreEqual(m_Service.ActiveOperations.Count, 0);
-
-                    while (m_Client.IsBusy)
-                    {
-                        // wait until the client has completed
-                        Thread.Sleep(1);
-                    }
-                }
-                catch (Exception e)
-                {
-                    Assert.Fail(e.Message);
-                }
-            }
-        }
-
-        [Test]
-        public void ShouldRespondWithStatus404IfFileDoesNotExist()
-        {
-            m_Service.StartHostingService();
-            Assert.IsTrue(m_Service.IsHostingServiceRunning);
-            var url = string.Format("http://127.0.0.1:{0}/{1}", m_Service.HostingServicePort, "foo");
-            try
-            {
-                m_Client.DownloadData(url);
-            }
-            catch (WebException e)
-            {
-                var response = (HttpWebResponse)e.Response;
-                Assert.AreEqual(response.StatusCode, HttpStatusCode.NotFound);
-            }
-            catch (Exception)
-            {
-                Assert.Fail();
-            }
-        }
-
-        // StartHostingService
-
-        [Test]
-        public void StartHostingServiceShould_AssignPortIfUnassigned()
-        {
-            m_Service.StartHostingService();
-            Assert.Greater(m_Service.HostingServicePort, 0);
-        }
-
-        // OnBeforeSerialize
-
-        [Test]
-        public void OnBeforeSerializeShould_PersistExpectedDataToKeyDataStore()
-        {
-            m_Service.StartHostingService();
-            var port = m_Service.HostingServicePort;
-            var data = new KeyDataStore();
-            m_Service.OnBeforeSerialize(data);
-            Assert.AreEqual(port, data.GetData("HostingServicePort", 0));
-        }
-        
-        [Test]
-        public void OnBeforeSerializeShould_WasEnableCorrectToKeyDataStore()
-        {
-            m_Service.StartHostingService();
-            var data = new KeyDataStore();
-            m_Service.OnDisable();
-            m_Service.OnBeforeSerialize(data);
-            Assert.IsTrue(data.GetData("IsEnabled", false), "Hosting server was started before shutting down. IsEnabled expected to be true");
-        }
-
-        // OnAfterDeserialize
-
-        [Test]
-        public void OnAfterDeserializeShould_RestoreExpectedDataFromKeyDataStore()
-        {
-            var data = new KeyDataStore();
-            data.SetData("HostingServicePort", 1234);
-            m_Service.OnAfterDeserialize(data);
-            Assert.AreEqual(1234, m_Service.HostingServicePort);
-        }
-
-        // ResetListenPort
-
-        [Test]
-        public void ResetListenPortShould_AssignTheGivenPort()
-        {
-            m_Service.ResetListenPort(1234);
-            Assert.AreEqual(1234, m_Service.HostingServicePort);
-        }
-
-        [Test]
-        public void ResetListenPortShould_AssignRandomPortIfZero()
-        {
-            m_Service.ResetListenPort();
-            m_Service.StartHostingService();
-            Assert.Greater(m_Service.HostingServicePort, 0);
-        }
-
-        [Test]
-        public void ResetListenPortShouldNot_StartServiceIfItIsNotRunning()
-        {
-            m_Service.StopHostingService();
-            m_Service.ResetListenPort();
-            Assert.IsFalse(m_Service.IsHostingServiceRunning);
-        }
-
-        [Test]
-        public void ResetListenPortShould_RestartServiceIfRunning()
-        {
-            m_Service.StartHostingService();
-            m_Service.ResetListenPort();
-            Assert.IsTrue(m_Service.IsHostingServiceRunning);
-        }
-    }
-}
-=======
-using System;
-using System.IO;
-using System.Net;
-using System.Threading;
-using NUnit.Framework;
-using UnityEditor.AddressableAssets.HostingServices;
-using UnityEditor.AddressableAssets.Settings;
-using UnityEngine;
-
-namespace UnityEditor.AddressableAssets.Tests.HostingServices
-{
-    using Random = System.Random;
-
-    public class HttpHostingServiceTests
-    {
-        class MyWebClient : WebClient
-        {
-            protected override WebRequest GetWebRequest(Uri uri)
-            {
-                var w = base.GetWebRequest(uri);
-                Debug.Assert(w != null);
-                w.Timeout = 2000;
-                return w;
-            }
-        }
-
-        HttpHostingService m_Service;
-        string m_ContentRoot;
-        readonly WebClient m_Client;
-
-        public HttpHostingServiceTests()
-        {
-            m_Client = new MyWebClient();
-        }
-
-        static byte[] GetRandomBytes(int size)
-        {
-            var rand = new Random();
-            var buf = new byte[size];
-            rand.NextBytes(buf);
-            return buf;
-        }
-
-        [OneTimeSetUp]
-        public void SetUp()
-        {
-            m_Service = new HttpHostingService();
-            var dirName = Path.GetRandomFileName();
-            m_ContentRoot = Path.Combine(Path.GetTempPath(), dirName);
-            Assert.IsNotEmpty(m_ContentRoot);
-            Directory.CreateDirectory(m_ContentRoot);
-            m_Service.HostingServiceContentRoots.Add(m_ContentRoot);
-        }
-
-        [OneTimeTearDown]
-        public void TearDown()
-        {
-            m_Service.StopHostingService();
-
-            if (!string.IsNullOrEmpty(m_ContentRoot) && Directory.Exists(m_ContentRoot))
-                Directory.Delete(m_ContentRoot, true);
-        }
-
-        [TestCase("subdir", "subdir1")] //"subdir3")]
-        [TestCase("subdír☠", "subdirãúñ", TestName = "ShouldServeFilesWSpecialCharacters")] //"subdirü", 
-        public void ShouldServeRequestedFiles(string subdir1, string subdir2) // string subdir3)
-        {
-            var fileNames = new[]
-            {
-                Path.GetRandomFileName(),
-                Path.Combine(subdir1, Path.GetRandomFileName()),
-                Path.Combine(subdir2, Path.GetRandomFileName())
-            };
-
-            foreach (var fileName in fileNames)
-            {
-                var filePath = Path.Combine(m_ContentRoot, fileName);
-                var bytes = GetRandomBytes(1024);
-                Directory.CreateDirectory(Path.GetDirectoryName(filePath));
-                File.WriteAllBytes(filePath, bytes);
-                m_Service.StartHostingService();
-                Assert.IsTrue(m_Service.IsHostingServiceRunning);
-                var url = string.Format("http://127.0.0.1:{0}/{1}", m_Service.HostingServicePort, fileName);
-                try
-                {
-                    var data = m_Client.DownloadData(url);
-                    Assert.AreEqual(data.Length, bytes.Length);
-                    for (var i = 0; i < data.Length; i++)
-                        if (bytes[i] != data[i])
-                            Assert.Fail("Data does not match {0} != {1}", bytes[i], data[i]);
-                }
-                catch (Exception e)
-                {
-                    Assert.Fail(e.Message);
-                }
-            }
-        }
-        
-        [Test]
-        public void HttpServiceCompletesWithUploadSpeedWhenExpected()
-        {
-            string subdir1 = "subdir";
-            //string subdir2 = "subdir1"; // Remove comment when Mono limit Fixed
-            //string subdir3 = "subdir3";
-            
-            var fileNames = new[]
-            {
-                Path.GetRandomFileName(),
-                Path.Combine(subdir1, Path.GetRandomFileName()),
-                //Path.Combine(subdir2, Path.Combine(subdir3, Path.GetRandomFileName())) // Remove comment when Mono limit Fixed.
-                //Path.Combine(subdir3, Path.GetRandomFileName()) // Remove when Mono Fix
-            };
-
-            foreach (var fileName in fileNames)
-            {
-                var filePath = Path.Combine(m_ContentRoot, fileName);
-                var bytes = GetRandomBytes(1024);
-                Directory.CreateDirectory(Path.GetDirectoryName(filePath));
-                File.WriteAllBytes(filePath, bytes);
-                m_Service.StartHostingService();
-                m_Service.UploadSpeed = 1024 * 1024 * 10;
-                
-                Assert.IsTrue(m_Service.IsHostingServiceRunning);
-                var url = string.Format("http://127.0.0.1:{0}/{1}", m_Service.HostingServicePort, fileName);
-                try
-                {
-                    int preOpCount = m_Service.ActiveOperations.Count;
-                    m_Client.DownloadDataAsync(new Uri(url));
-                    while (m_Service.ActiveOperations.Count == preOpCount)
-                    {
-                        // wait until the client has communicated with the service
-                        Thread.Sleep(1);
-                    }
-
-                    var half = (bytes.Length + 1) / 2;
-                    m_Service.Update(1, half);
-                    Assert.AreEqual(m_Service.ActiveOperations.Count, 1);
-                    m_Service.Update(1, half);
-                    Assert.AreEqual(m_Service.ActiveOperations.Count, 0);
-
-                    while (m_Client.IsBusy)
-                    {
-                        // wait until the client has completed
-                        Thread.Sleep(1);
-                    }
-                }
-                catch (Exception e)
-                {
-                    Assert.Fail(e.Message);
-                }
-            }
-        }
-
-        [Test]
-        public void ShouldRespondWithStatus404IfFileDoesNotExist()
-        {
-            m_Service.StartHostingService();
-            Assert.IsTrue(m_Service.IsHostingServiceRunning);
-            var url = string.Format("http://127.0.0.1:{0}/{1}", m_Service.HostingServicePort, "foo");
-            try
-            {
-                m_Client.DownloadData(url);
-            }
-            catch (WebException e)
-            {
-                var response = (HttpWebResponse)e.Response;
-                Assert.AreEqual(response.StatusCode, HttpStatusCode.NotFound);
-            }
-            catch (Exception)
-            {
-                Assert.Fail();
-            }
-        }
-
-        // StartHostingService
-
-        [Test]
-        public void StartHostingServiceShould_AssignPortIfUnassigned()
-        {
-            m_Service.StartHostingService();
-            Assert.Greater(m_Service.HostingServicePort, 0);
-        }
-
-        // OnBeforeSerialize
-
-        [Test]
-        public void OnBeforeSerializeShould_PersistExpectedDataToKeyDataStore()
-        {
-            m_Service.StartHostingService();
-            var port = m_Service.HostingServicePort;
-            var data = new KeyDataStore();
-            m_Service.OnBeforeSerialize(data);
-            Assert.AreEqual(port, data.GetData("HostingServicePort", 0));
-        }
-        
-        [Test]
-        public void OnBeforeSerializeShould_WasEnableCorrectToKeyDataStore()
-        {
-            m_Service.StartHostingService();
-            var data = new KeyDataStore();
-            m_Service.OnDisable();
-            m_Service.OnBeforeSerialize(data);
-            Assert.IsTrue(data.GetData("IsEnabled", false), "Hosting server was started before shutting down. IsEnabled expected to be true");
-        }
-
-        // OnAfterDeserialize
-
-        [Test]
-        public void OnAfterDeserializeShould_RestoreExpectedDataFromKeyDataStore()
-        {
-            var data = new KeyDataStore();
-            data.SetData("HostingServicePort", 1234);
-            m_Service.OnAfterDeserialize(data);
-            Assert.AreEqual(1234, m_Service.HostingServicePort);
-        }
-
-        // ResetListenPort
-
-        [Test]
-        public void ResetListenPortShould_AssignTheGivenPort()
-        {
-            m_Service.ResetListenPort(1234);
-            Assert.AreEqual(1234, m_Service.HostingServicePort);
-        }
-
-        [Test]
-        public void ResetListenPortShould_AssignRandomPortIfZero()
-        {
-            var oldPort = m_Service.HostingServicePort;
-            m_Service.ResetListenPort();
-            m_Service.StartHostingService();
-            Assert.Greater(m_Service.HostingServicePort, 0);
-            Assert.AreNotEqual(m_Service.HostingServicePort, oldPort);
-        }
-
-        [Test]
-        public void ResetListenPortShouldNot_StartServiceIfItIsNotRunning()
-        {
-            m_Service.StopHostingService();
-            m_Service.ResetListenPort();
-            Assert.IsFalse(m_Service.IsHostingServiceRunning);
-        }
-
-        [Test]
-        public void ResetListenPortShould_RestartServiceIfRunning()
-        {
-            m_Service.StartHostingService();
-            m_Service.ResetListenPort();
-            Assert.IsTrue(m_Service.IsHostingServiceRunning);
-        }
-    }
-}
->>>>>>> 1827c9db
+using System;
+using System.IO;
+using System.Net;
+using System.Threading;
+using NUnit.Framework;
+using UnityEditor.AddressableAssets.HostingServices;
+using UnityEditor.AddressableAssets.Settings;
+using UnityEngine;
+
+namespace UnityEditor.AddressableAssets.Tests.HostingServices
+{
+    using Random = System.Random;
+
+    public class HttpHostingServiceTests
+    {
+        class MyWebClient : WebClient
+        {
+            protected override WebRequest GetWebRequest(Uri uri)
+            {
+                var w = base.GetWebRequest(uri);
+                Debug.Assert(w != null);
+                w.Timeout = 2000;
+                return w;
+            }
+        }
+
+        HttpHostingService m_Service;
+        string m_ContentRoot;
+        readonly WebClient m_Client;
+
+        public HttpHostingServiceTests()
+        {
+            m_Client = new MyWebClient();
+        }
+
+        static byte[] GetRandomBytes(int size)
+        {
+            var rand = new Random();
+            var buf = new byte[size];
+            rand.NextBytes(buf);
+            return buf;
+        }
+
+        [OneTimeSetUp]
+        public void SetUp()
+        {
+            m_Service = new HttpHostingService();
+            var dirName = Path.GetRandomFileName();
+            m_ContentRoot = Path.Combine(Path.GetTempPath(), dirName);
+            Assert.IsNotEmpty(m_ContentRoot);
+            Directory.CreateDirectory(m_ContentRoot);
+            m_Service.HostingServiceContentRoots.Add(m_ContentRoot);
+        }
+
+        [OneTimeTearDown]
+        public void TearDown()
+        {
+            m_Service.StopHostingService();
+
+            if (!string.IsNullOrEmpty(m_ContentRoot) && Directory.Exists(m_ContentRoot))
+                Directory.Delete(m_ContentRoot, true);
+        }
+
+        [TestCase("subdir", "subdir1")] //"subdir3")]
+        [TestCase("subdír☠", "subdirãúñ", TestName = "ShouldServeFilesWSpecialCharacters")] //"subdirü", 
+        public void ShouldServeRequestedFiles(string subdir1, string subdir2) // string subdir3)
+        {
+            var fileNames = new[]
+            {
+                Path.GetRandomFileName(),
+                Path.Combine(subdir1, Path.GetRandomFileName()),
+                Path.Combine(subdir2, Path.GetRandomFileName())
+            };
+
+            foreach (var fileName in fileNames)
+            {
+                var filePath = Path.Combine(m_ContentRoot, fileName);
+                var bytes = GetRandomBytes(1024);
+                Directory.CreateDirectory(Path.GetDirectoryName(filePath));
+                File.WriteAllBytes(filePath, bytes);
+                m_Service.StartHostingService();
+                Assert.IsTrue(m_Service.IsHostingServiceRunning);
+                var url = string.Format("http://127.0.0.1:{0}/{1}", m_Service.HostingServicePort, fileName);
+                try
+                {
+                    var data = m_Client.DownloadData(url);
+                    Assert.AreEqual(data.Length, bytes.Length);
+                    for (var i = 0; i < data.Length; i++)
+                        if (bytes[i] != data[i])
+                            Assert.Fail("Data does not match {0} != {1}", bytes[i], data[i]);
+                }
+                catch (Exception e)
+                {
+                    Assert.Fail(e.Message);
+                }
+            }
+        }
+        
+        [Test]
+        public void HttpServiceCompletesWithUploadSpeedWhenExpected()
+        {
+            string subdir1 = "subdir";
+            //string subdir2 = "subdir1"; // Remove comment when Mono limit Fixed
+            //string subdir3 = "subdir3";
+            
+            var fileNames = new[]
+            {
+                Path.GetRandomFileName(),
+                Path.Combine(subdir1, Path.GetRandomFileName()),
+                //Path.Combine(subdir2, Path.Combine(subdir3, Path.GetRandomFileName())) // Remove comment when Mono limit Fixed.
+                //Path.Combine(subdir3, Path.GetRandomFileName()) // Remove when Mono Fix
+            };
+
+            foreach (var fileName in fileNames)
+            {
+                var filePath = Path.Combine(m_ContentRoot, fileName);
+                var bytes = GetRandomBytes(1024);
+                Directory.CreateDirectory(Path.GetDirectoryName(filePath));
+                File.WriteAllBytes(filePath, bytes);
+                m_Service.StartHostingService();
+                m_Service.UploadSpeed = 1024 * 1024 * 10;
+                
+                Assert.IsTrue(m_Service.IsHostingServiceRunning);
+                var url = string.Format("http://127.0.0.1:{0}/{1}", m_Service.HostingServicePort, fileName);
+                try
+                {
+                    int preOpCount = m_Service.ActiveOperations.Count;
+                    m_Client.DownloadDataAsync(new Uri(url));
+                    while (m_Service.ActiveOperations.Count == preOpCount)
+                    {
+                        // wait until the client has communicated with the service
+                        Thread.Sleep(1);
+                    }
+
+                    var half = (bytes.Length + 1) / 2;
+                    m_Service.Update(1, half);
+                    Assert.AreEqual(m_Service.ActiveOperations.Count, 1);
+                    m_Service.Update(1, half);
+                    Assert.AreEqual(m_Service.ActiveOperations.Count, 0);
+
+                    while (m_Client.IsBusy)
+                    {
+                        // wait until the client has completed
+                        Thread.Sleep(1);
+                    }
+                }
+                catch (Exception e)
+                {
+                    Assert.Fail(e.Message);
+                }
+            }
+        }
+
+        [Test]
+        public void ShouldRespondWithStatus404IfFileDoesNotExist()
+        {
+            m_Service.StartHostingService();
+            Assert.IsTrue(m_Service.IsHostingServiceRunning);
+            var url = string.Format("http://127.0.0.1:{0}/{1}", m_Service.HostingServicePort, "foo");
+            try
+            {
+                m_Client.DownloadData(url);
+            }
+            catch (WebException e)
+            {
+                var response = (HttpWebResponse)e.Response;
+                Assert.AreEqual(response.StatusCode, HttpStatusCode.NotFound);
+            }
+            catch (Exception)
+            {
+                Assert.Fail();
+            }
+        }
+
+        // StartHostingService
+
+        [Test]
+        public void StartHostingServiceShould_AssignPortIfUnassigned()
+        {
+            m_Service.StartHostingService();
+            Assert.Greater(m_Service.HostingServicePort, 0);
+        }
+
+        // OnBeforeSerialize
+
+        [Test]
+        public void OnBeforeSerializeShould_PersistExpectedDataToKeyDataStore()
+        {
+            m_Service.StartHostingService();
+            var port = m_Service.HostingServicePort;
+            var data = new KeyDataStore();
+            m_Service.OnBeforeSerialize(data);
+            Assert.AreEqual(port, data.GetData("HostingServicePort", 0));
+        }
+        
+        [Test]
+        public void OnBeforeSerializeShould_WasEnableCorrectToKeyDataStore()
+        {
+            m_Service.StartHostingService();
+            var data = new KeyDataStore();
+            m_Service.OnDisable();
+            m_Service.OnBeforeSerialize(data);
+            Assert.IsTrue(data.GetData("IsEnabled", false), "Hosting server was started before shutting down. IsEnabled expected to be true");
+        }
+
+        // OnAfterDeserialize
+
+        [Test]
+        public void OnAfterDeserializeShould_RestoreExpectedDataFromKeyDataStore()
+        {
+            var data = new KeyDataStore();
+            data.SetData("HostingServicePort", 1234);
+            m_Service.OnAfterDeserialize(data);
+            Assert.AreEqual(1234, m_Service.HostingServicePort);
+        }
+
+        // ResetListenPort
+
+        [Test]
+        public void ResetListenPortShould_AssignTheGivenPort()
+        {
+            m_Service.ResetListenPort(1234);
+            Assert.AreEqual(1234, m_Service.HostingServicePort);
+        }
+
+        [Test]
+        public void ResetListenPortShould_AssignRandomPortIfZero()
+        {
+            var oldPort = m_Service.HostingServicePort;
+            m_Service.ResetListenPort();
+            m_Service.StartHostingService();
+            Assert.Greater(m_Service.HostingServicePort, 0);
+            Assert.AreNotEqual(m_Service.HostingServicePort, oldPort);
+        }
+
+        [Test]
+        public void ResetListenPortShouldNot_StartServiceIfItIsNotRunning()
+        {
+            m_Service.StopHostingService();
+            m_Service.ResetListenPort();
+            Assert.IsFalse(m_Service.IsHostingServiceRunning);
+        }
+
+        [Test]
+        public void ResetListenPortShould_RestartServiceIfRunning()
+        {
+            m_Service.StartHostingService();
+            m_Service.ResetListenPort();
+            Assert.IsTrue(m_Service.IsHostingServiceRunning);
+        }
+    }
+}