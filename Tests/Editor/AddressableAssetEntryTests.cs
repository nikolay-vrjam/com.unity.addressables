--- conflicted
+++ resolved
@@ -1,1716 +1,843 @@
-<<<<<<< HEAD
-using System;
-using System.Collections.Generic;
-using System.IO;
-using System.Linq;
-using NUnit.Framework;
-using UnityEditor.AddressableAssets.Settings;
-using UnityEditor.AddressableAssets.Settings.GroupSchemas;
-using UnityEditor.Build.Content;
-using UnityEditor.SceneManagement;
-using UnityEditor.U2D;
-using UnityEngine;
-using UnityEngine.AddressableAssets.ResourceLocators;
-using UnityEngine.ResourceManagement.ResourceProviders;
-using UnityEngine.SceneManagement;
-using UnityEngine.TestTools;
-using UnityEngine.U2D;
-
-namespace UnityEditor.AddressableAssets.Tests
-{
-    public class AddressableAssetEntryTests : AddressableAssetTestBase
-    {
-        string m_guid;
-        AddressableAssetGroup m_testGroup;
-        protected override void OnInit()
-        {
-            var path = GetAssetPath("subObjectTest.asset");
-            AssetDatabase.CreateAsset(UnityEngine.AddressableAssets.Tests.TestObject.Create("test"), path);
-
-            AssetDatabase.AddObjectToAsset(UnityEngine.AddressableAssets.Tests.TestObject2.Create("test2"), path);
-            AssetDatabase.AddObjectToAsset(UnityEngine.AddressableAssets.Tests.TestObject2.Create("test3"), path);
-            AssetDatabase.AddObjectToAsset(UnityEngine.AddressableAssets.Tests.TestObject2.Create("test4"), path);
-            AssetDatabase.AddObjectToAsset(UnityEngine.AddressableAssets.Tests.TestObject2.Create("test5"), path);
-            AssetDatabase.SaveAssets();
-
-            m_guid = AssetDatabase.AssetPathToGUID(path);
-            Settings.CreateOrMoveEntry(m_guid, Settings.DefaultGroup);
-            AssetDatabase.ImportAsset(path, ImportAssetOptions.ForceSynchronousImport | ImportAssetOptions.ForceUpdate);
-            AssetDatabase.Refresh(ImportAssetOptions.ForceUpdate);
-
-            m_testGroup = Settings.CreateGroup("testGroup", false, false, false, null, typeof(BundledAssetGroupSchema));
-        }
-
-        protected override void OnCleanup()
-        {
-            Settings.RemoveGroup(m_testGroup);
-        }
-
-        [Test]
-        public void CreateKeyList_Returns_ExpectedKeys()
-        {
-            var e = Settings.DefaultGroup.GetAssetEntry(m_guid);
-            e.SetAddress("address");
-            e.SetLabel("label", true, true, true);
-            CollectionAssert.AreEqual(new string[] { "address", m_guid, "label" }, e.CreateKeyList(true, true, true));
-            CollectionAssert.AreEqual(new string[] { m_guid, "label" }, e.CreateKeyList(false, true, true));
-            CollectionAssert.AreEqual(new string[] { "address", "label" }, e.CreateKeyList(true, false, true));
-            CollectionAssert.AreEqual(new string[] { "address", "label" }, e.CreateKeyList(true, false, true));
-            CollectionAssert.AreEqual(new string[] {"label" }, e.CreateKeyList(false, false, true));
-            CollectionAssert.AreEqual(new string[] { "address" }, e.CreateKeyList(true, false, false));
-            CollectionAssert.AreEqual(new string[] { m_guid }, e.CreateKeyList(false, true, false));
-        }
-
-        [Test]
-        public void EditorInitialization_RemovesAssetEntriesThatDoesNotExistOnDisk()
-        {
-            //setup
-            var group = Settings.DefaultGroup;
-            AddressableAssetEntry assetEntry = new AddressableAssetEntry("fakeguid", "fakeaddress", group, false);
-            assetEntry.m_cachedAssetPath = "Assets/NotARealAssetPath/test.prefab";
-            group.AddAssetEntry(assetEntry, false);
-
-            //test
-            AddressableEditorInitialization.PurgeInvalidAssetEntries(Settings);
-
-            //Assert
-            Assert.IsFalse(group.entries.Contains(assetEntry));
-        }
-
-        [Test]
-        public void EditorInitialization_DoesNotDeleteFoldersThatAreStillOnDisk()
-        {
-            //Setup
-            string folderPath = "Assets/Temp/FakeAddressablesFolder/";
-            Directory.CreateDirectory(folderPath);
-            AssetDatabase.ImportAsset(folderPath);
-            AddressableAssetEntry entry = new AddressableAssetEntry(AssetDatabase.AssetPathToGUID(folderPath),
-                folderPath, m_testGroup, false);
-            m_testGroup.AddAssetEntry(entry);
-            entry.m_cachedAssetPath = folderPath;
-
-            Assert.IsTrue(m_testGroup.entries.Contains(entry), "Folder entry is no longer in Addressable group before purge.");
-
-            //Test
-            AddressableEditorInitialization.PurgeInvalidAssetEntries(Settings);
-
-            //Assert
-            Assert.IsTrue(m_testGroup.entries.Contains(entry), "Folder entry is no longer in Addressable group after purge.");
-
-            //Cleanup
-            m_testGroup.RemoveAssetEntry(entry);
-            AssetDatabase.DeleteAsset(folderPath);
-        }
-
-        [Test]
-        public void EditorInitialization_DoesDeleteFoldersThatAreNotOnDisk()
-        {
-            //Setup
-            string folderPath = "Assets/Temp/FakeAddressablesFolder/";
-            AddressableAssetEntry entry = new AddressableAssetEntry(AssetDatabase.AssetPathToGUID(folderPath),
-                folderPath, m_testGroup, false);
-            entry.m_cachedAssetPath = folderPath;
-            m_testGroup.AddAssetEntry(entry);
-
-            //Test
-            AddressableEditorInitialization.PurgeInvalidAssetEntries(Settings);
-
-            //Assert
-            Assert.IsFalse(m_testGroup.entries.Contains(entry), "Invalid asset entry folder is still in Asset Group after purge.");
-        }
-
-        [Test]
-        public void GetAssetLoadPath_Returns_ExpectedPath()
-        {
-            var schema = Settings.DefaultGroup.GetSchema<BundledAssetGroupSchema>();
-            var e = Settings.DefaultGroup.GetAssetEntry(m_guid);
-            schema.InternalIdNamingMode = BundledAssetGroupSchema.AssetNamingMode.FullPath;
-            Assert.AreEqual(e.AssetPath, e.GetAssetLoadPath(true, null));
-            schema.InternalIdNamingMode = BundledAssetGroupSchema.AssetNamingMode.Filename;
-            Assert.AreEqual(Path.GetFileName(e.AssetPath), e.GetAssetLoadPath(true, null));
-            schema.InternalIdNamingMode = BundledAssetGroupSchema.AssetNamingMode.GUID;
-            Assert.AreEqual(m_guid, e.GetAssetLoadPath(true, null));
-            schema.InternalIdNamingMode = BundledAssetGroupSchema.AssetNamingMode.Dynamic;
-            Assert.AreEqual(m_guid, e.GetAssetLoadPath(true, null));
-            Assert.AreEqual(m_guid.Substring(0, 1), e.GetAssetLoadPath(true, new HashSet<string>()));
-            var hs = new HashSet<string>();
-            hs.Add(m_guid.Substring(0, 1));
-            Assert.AreEqual(m_guid.Substring(0, 2), e.GetAssetLoadPath(true, hs));
-        }
-
-        [Test]
-        public void CreateCatalogEntries_WhenObjectHasMultipleSubObjectWithSameType_OnlyOneSubEntryIsCreated()
-        {
-            var e = Settings.DefaultGroup.GetAssetEntry(m_guid);
-            var entries = new List<ContentCatalogDataEntry>();
-            var providerTypes = new HashSet<Type>();
-            e.CreateCatalogEntries(entries, false, "doesntMatter", null, null, providerTypes);
-            Assert.AreEqual(2, entries.Count);
-        }
-
-        [Test]
-        public void DefaultTypeAssetEntry_ResetsCachedTypeData()
-        {
-            //Setup
-            var path = GetAssetPath("entry.prefab");
-            PrefabUtility.SaveAsPrefabAsset(new GameObject(), path);
-            string guid = AssetDatabase.AssetPathToGUID(path);
-
-            AddressableAssetEntry entry = new AddressableAssetEntry(guid, "testaddress", Settings.DefaultGroup, false);
-            entry.m_cachedMainAssetType = typeof(DefaultAsset);
-
-            //Test
-            entry.CreateCatalogEntries(new List<ContentCatalogDataEntry>(), false, "fakeProvider", new List<object>(), null, new Dictionary<GUID, AssetLoadInfo>()
-            {
-                { new GUID(guid), new AssetLoadInfo() {includedObjects = new List<ObjectIdentifier>()} }
-            },
-                new HashSet<Type>(), true, false, false, new HashSet<string>());
-
-            //Assert
-            Assert.AreEqual(typeof(GameObject), entry.m_cachedMainAssetType);
-
-            //Cleanup
-            AssetDatabase.DeleteAsset(path);
-        }
-
-        [Test]
-        public void CreateCatalogEntries_OverridesMainTypeIfWrong()
-        {
-            var e = Settings.DefaultGroup.GetAssetEntry(m_guid);
-            var entries = new List<ContentCatalogDataEntry>();
-            var providerTypes = new HashSet<Type>();
-            var savedType = e.m_cachedMainAssetType;
-            e.m_cachedMainAssetType = typeof(Texture2D);//something arbitrarily wrong.
-            e.CreateCatalogEntries(entries, false, "doesntMatter", null, null, providerTypes);
-            e.m_cachedMainAssetType = savedType;
-            Assert.AreEqual(2, entries.Count);
-            bool foundOnlyTestObjects = true;
-            foreach (var entry in entries)
-            {
-                if (entry.ResourceType != typeof(UnityEngine.AddressableAssets.Tests.TestObject) &&
-                    (entry.ResourceType != typeof(UnityEngine.AddressableAssets.Tests.TestObject2)))
-                {
-                    foundOnlyTestObjects = false;
-                }
-            }
-            Assert.IsTrue(foundOnlyTestObjects);
-        }
-
-        [Test]
-        public void CreateCatalogEntries_EditorTypesShouldBeStripped()
-        {
-            var e = Settings.DefaultGroup.GetAssetEntry(m_guid);
-            var entries = new List<ContentCatalogDataEntry>();
-            var providerTypes = new HashSet<Type>();
-            var savedType = e.m_cachedMainAssetType;
-            e.m_cachedMainAssetType = typeof(UnityEditor.AssetImporter);
-            e.CreateCatalogEntries(entries, false, "doesntMatter", null, null, providerTypes);
-            e.m_cachedMainAssetType = savedType;
-            Assert.AreEqual(0, entries.Count);
-        }
-
-        [Test]
-        public void MainAsset_WhenEntryIsForSubAsset_ShouldReturnMainAsset()
-        {
-            var mainAssetEntry = Settings.DefaultGroup.GetAssetEntry(m_guid);
-            var entries = new List<AddressableAssetEntry>();
-            Settings.DefaultGroup.GatherAllAssets(entries, true, true, true);
-
-            var subAssetEntry = entries.FirstOrDefault(e => e.IsSubAsset);
-            Assert.NotNull(subAssetEntry);
-            Assert.AreEqual(mainAssetEntry.MainAsset, subAssetEntry.MainAsset);
-        }
-
-        [Test]
-        public void TargetAsset_WhenEntryIsForMainAsset_ShouldReturnMainAsset()
-        {
-            var entry = Settings.DefaultGroup.GetAssetEntry(m_guid);
-            Assert.AreEqual(entry.MainAsset, entry.TargetAsset);
-        }
-
-        [Test]
-        public void TargetAsset_WhenMainAssetIsSpriteAtlas_ShouldReturnSprite()
-        {
-            var atlasPath = CreateSpriteAtlasWithSprite();
-            var guid = AssetDatabase.AssetPathToGUID(atlasPath);
-            Settings.CreateOrMoveEntry(guid, Settings.DefaultGroup);
-            AssetDatabase.ImportAsset(atlasPath, ImportAssetOptions.ForceSynchronousImport | ImportAssetOptions.ForceUpdate);
-            AssetDatabase.Refresh(ImportAssetOptions.ForceUpdate);
-
-            var atlas = AssetDatabase.LoadAssetAtPath<SpriteAtlas>(atlasPath);
-            var sprites = new Sprite[atlas.spriteCount];
-            atlas.GetSprites(sprites);
-
-            var mainAssetEntry = Settings.DefaultGroup.GetAssetEntry(guid);
-            var entries = new List<AddressableAssetEntry>();
-            mainAssetEntry.GatherAllAssets(entries, false, true, true);
-
-            // Assert
-            Assert.AreEqual(sprites.Length, entries.Count);
-            foreach (var entry in entries)
-            {
-                Assert.IsTrue(sprites.Any(s => s.name == entry.TargetAsset.name));
-                Assert.IsTrue(entry.TargetAsset is Sprite);
-            }
-
-            // Cleanup
-            Settings.RemoveAssetEntry(guid);
-            File.Delete(atlasPath);
-        }
-
-        [Test]
-        public void TargetAsset_WhenEntryIsForSubAsset_ShouldReturnSubObject()
-        {
-            var mainAssetEntry = Settings.DefaultGroup.GetAssetEntry(m_guid);
-            var entries = new List<AddressableAssetEntry>();
-            Settings.DefaultGroup.GatherAllAssets(entries, false, true, true);
-            var subObjects = AssetDatabase.LoadAllAssetRepresentationsAtPath(mainAssetEntry.AssetPath);
-            Assert.AreEqual(subObjects.Length, entries.Count);
-            foreach (var entry in entries)
-            {
-                Assert.IsTrue(subObjects.Contains(entry.TargetAsset));
-            }
-        }
-        
-        [Test]
-        public void WhenGettingFolderSubEntry_OnlyReturnsIfValidSubEntry()
-        {
-            AddressableAssetEntry mainFolderEntry = null;
-            AddressableAssetEntry subFolderEntry = null;
-            string testAssetFolder = GetAssetPath("TestFolder");
-            
-            try
-            {
-                //Setup
-                string testAssetSubFolder = Path.Combine(testAssetFolder, "SubFolder");
-
-                string mainPrefabPath = Path.Combine(testAssetFolder, "mainFolder.prefab").Replace('\\', '/');
-                string subPrefabPath = Path.Combine(testAssetSubFolder, "subFolder.prefab").Replace('\\', '/');
-
-                Directory.CreateDirectory(testAssetFolder);
-                PrefabUtility.SaveAsPrefabAsset(new GameObject("mainFolderAsset"), mainPrefabPath);
-
-                Directory.CreateDirectory(testAssetSubFolder);
-                PrefabUtility.SaveAsPrefabAsset(new GameObject("subFolderAsset"), subPrefabPath);
-
-                string mainFolderGuid = AssetDatabase.AssetPathToGUID(testAssetFolder);
-                string subFolderGuid = AssetDatabase.AssetPathToGUID(testAssetSubFolder);
-                mainFolderEntry = Settings.CreateOrMoveEntry(mainFolderGuid, m_testGroup, false);
-                subFolderEntry = Settings.CreateOrMoveEntry(subFolderGuid, m_testGroup, false);
-
-                //Test
-                var entry = mainFolderEntry.GetFolderSubEntry(mainPrefabPath);
-                Assert.IsNotNull(entry, "Prefab in main folder is expected to be valid subAsset of main folder.");
-                entry = mainFolderEntry.GetFolderSubEntry(subPrefabPath);
-                Assert.IsNull(entry, "Prefab in addressable sub folder is not expected to be valid subAsset of main folder.");
-
-                entry = subFolderEntry.GetFolderSubEntry(mainPrefabPath);
-                Assert.IsNull(entry, "Prefab in main folder is not expected to be valid subAsset of sub folder.");
-                entry = subFolderEntry.GetFolderSubEntry(subPrefabPath);
-                Assert.IsNotNull(entry, "Prefab in addressable sub folder is expected to be valid subAsset of sub folder.");
-            }
-            finally
-            {
-                //Cleanup
-                Settings.RemoveAssetEntry(mainFolderEntry, false);
-                Settings.RemoveAssetEntry(subFolderEntry, false);
-                Directory.Delete(testAssetFolder, true);
-            }
-        }
-
-        [Test]
-        public void WhenClassReferencedByAddressableAssetEntryIsReloaded_CachedMainAssetTypeIsReset()
-        {
-            // Setup
-            var path = GetAssetPath("resetCachedMainAssetTypeTestGroup.asset");
-            AddressableAssetGroup group = ScriptableObject.CreateInstance<AddressableAssetGroup>();
-            AddressableAssetEntry entry = new AddressableAssetEntry(m_guid, "address", null, false);
-            group.AddAssetEntry(entry);
-
-            Assert.IsNull(entry.m_cachedMainAssetType);
-            Assert.AreEqual(typeof(UnityEngine.AddressableAssets.Tests.TestObject), entry.MainAssetType);
-
-            // Test
-            AssetDatabase.CreateAsset(group, path);
-            Resources.UnloadAsset(group);
-
-            var reloadedGroup = AssetDatabase.LoadAssetAtPath<AddressableAssetGroup>(path);
-            var reloadedEntry = reloadedGroup.GetAssetEntry(m_guid);
-            Assert.IsNull(reloadedEntry.m_cachedMainAssetType);
-
-            // Cleanup
-            AssetDatabase.DeleteAsset(path);
-        }
-
-        [Test]
-        public void GatherAllAssets_WhenResourcesExist_RecurseAllIsFalse_ReturnsEntriesForValidFilesAndTopFoldersOnly()
-        {
-            using (new HideResourceFoldersScope())
-            {
-                var resourcePath = GetAssetPath("Resources");
-                var subFolderPath = resourcePath + "/Subfolder";
-                Directory.CreateDirectory(subFolderPath);
-
-                var group = Settings.FindGroup(AddressableAssetSettings.PlayerDataGroupName);
-                var resourceEntry = Settings.CreateOrMoveEntry(AddressableAssetEntry.ResourcesName, group, false);
-                int builtInResourcesCount = ResourcesTestUtility.GetResourcesEntryCount(Settings, false);
-
-                var r1GUID = CreateAsset(resourcePath + "/testResource1.prefab", "testResource1");
-                var r2GUID = CreateAsset(subFolderPath + "/testResource2.prefab", "testResource2");
-
-                var entries = new List<AddressableAssetEntry>();
-                resourceEntry.GatherAllAssets(entries, false, false, true);
-
-                // Assert
-                var subFolderGUID = AssetDatabase.AssetPathToGUID(subFolderPath);
-                Assert.AreEqual(2 + builtInResourcesCount, entries.Count);
-                Assert.IsTrue(entries.Any(e => e.guid == r1GUID));
-                Assert.IsFalse(entries.Any(e => e.guid == r2GUID));
-                Assert.IsTrue(entries.Any(e => e.guid == subFolderGUID));
-
-                // Cleanup
-                Directory.Delete(resourcePath, true);
-            }
-        }
-
-        [Test]
-        public void GatherAllAssets_WhenResourcesExist_RecurseAllIsTrue_ReturnsEntriesRecursivelyForValidFilesOnly()
-        {
-            using (new HideResourceFoldersScope())
-            {
-                var resourcePath = GetAssetPath("Resources");
-                var subFolderPath = resourcePath + "/Subfolder";
-                Directory.CreateDirectory(subFolderPath);
-
-                var group = Settings.FindGroup(AddressableAssetSettings.PlayerDataGroupName);
-                var resourceEntry = Settings.CreateOrMoveEntry(AddressableAssetEntry.ResourcesName, group, false);
-                int builtInResourcesCount = ResourcesTestUtility.GetResourcesEntryCount(Settings, true);
-
-                var r1GUID = CreateAsset(resourcePath + "/testResource1.prefab", "testResource1");
-                var r2GUID = CreateAsset(subFolderPath + "/testResource2.prefab", "testResource2");
-
-                var entries = new List<AddressableAssetEntry>();
-                resourceEntry.GatherAllAssets(entries, false, true, true);
-
-                // Assert
-                var subFolderGUID = AssetDatabase.AssetPathToGUID(subFolderPath);
-                Assert.AreEqual(2 + builtInResourcesCount, entries.Count);
-                Assert.IsTrue(entries.Any(e => e.guid == r1GUID));
-                Assert.IsTrue(entries.Any(e => e.guid == r2GUID));
-                Assert.IsFalse(entries.Any(e => e.guid == subFolderGUID));
-
-                // Cleanup
-                Directory.Delete(resourcePath, true);
-            }
-        }
-
-        [Test]
-        public void GatherAllAssets_WhenNonEmptyAddressableFolderExist_RecurseAllIsFalse_ReturnsEntriesForValidFilesAndTopFoldersOnly()
-        {
-            var folderAssetPath = GetAssetPath("folderAsset");
-            var prefabPath1 = folderAssetPath + "/testAsset1_gatherAllAssets.prefab";
-            var subFolderPath = folderAssetPath + "/Subfolder";
-            var prefabPath2 = subFolderPath + "/testAsset2_gatherAllAssets.prefab";
-            Directory.CreateDirectory(subFolderPath);
-
-            var a1GUID = CreateAsset(prefabPath1, Path.GetFileNameWithoutExtension(prefabPath1));
-            var a2GUID = CreateAsset(prefabPath2, Path.GetFileNameWithoutExtension(prefabPath2));
-
-            AssetDatabase.ImportAsset(folderAssetPath, ImportAssetOptions.ForceSynchronousImport | ImportAssetOptions.ForceUpdate);
-            AssetDatabase.Refresh(ImportAssetOptions.ForceUpdate);
-
-            var folderAssetGUID = AssetDatabase.AssetPathToGUID(folderAssetPath);
-            var folderAssetEntry = Settings.CreateOrMoveEntry(folderAssetGUID, m_testGroup, false);
-
-            var entries = new List<AddressableAssetEntry>();
-            folderAssetEntry.GatherAllAssets(entries, false, false, true);
-
-            // Assert
-            var subFolderGUID = AssetDatabase.AssetPathToGUID(subFolderPath);
-            Assert.AreEqual(2, entries.Count);
-            Assert.IsTrue(entries.Any(e => e.guid == a1GUID));
-            Assert.IsFalse(entries.Any(e => e.guid == a2GUID));
-            Assert.IsTrue(entries.Any(e => e.guid == subFolderGUID));
-            Assert.IsFalse(entries.Any(e => e.guid == folderAssetGUID));
-
-            // Cleanup
-            Settings.RemoveAssetEntry(folderAssetPath);
-            Directory.Delete(folderAssetPath, true);
-        }
-
-        [Test]
-        public void GatherAllAssets_WhenNonEmptyAddressableFolderExist_RecurseAllIsTrue_ReturnsEntriesRecursivelyForValidFilesOnly()
-        {
-            var folderAssetPath = GetAssetPath("folderAsset");
-            var prefabPath1 = folderAssetPath + "/testAsset1_gatherAllAssets.prefab";
-            var subFolderPath = folderAssetPath + "/Subfolder";
-            var prefabPath2 = subFolderPath + "/testAsset2_gatherAllAssets.prefab";
-            Directory.CreateDirectory(subFolderPath);
-
-            var a1GUID = CreateAsset(prefabPath1, Path.GetFileNameWithoutExtension(prefabPath1));
-            var a2GUID = CreateAsset(prefabPath2, Path.GetFileNameWithoutExtension(prefabPath2));
-
-            AssetDatabase.ImportAsset(folderAssetPath, ImportAssetOptions.ForceSynchronousImport | ImportAssetOptions.ForceUpdate);
-            AssetDatabase.Refresh(ImportAssetOptions.ForceUpdate);
-
-            var folderAssetGUID = AssetDatabase.AssetPathToGUID(folderAssetPath);
-            var folderAssetEntry = Settings.CreateOrMoveEntry(folderAssetGUID, m_testGroup, false);
-
-            var entries = new List<AddressableAssetEntry>();
-            folderAssetEntry.GatherAllAssets(entries, false, true, true);
-
-            // Assert
-            var subFolderGUID = AssetDatabase.AssetPathToGUID(subFolderPath);
-            Assert.AreEqual(2, entries.Count);
-            Assert.IsTrue(entries.Any(e => e.guid == a1GUID));
-            Assert.IsTrue(entries.Any(e => e.guid == a2GUID));
-            Assert.IsFalse(entries.Any(e => e.guid == folderAssetGUID));
-            Assert.IsFalse(entries.Any(e => e.guid == subFolderGUID));
-
-            // Cleanup
-            Settings.RemoveAssetEntry(folderAssetPath);
-            Directory.Delete(folderAssetPath, true);
-        }
-
-        [Test]
-        public void GatherAllAssetReferenceDrawableEntries_ReturnsBuiltInScenes()
-        {
-            //Setup
-            string scenePath = "TestScenePath";
-            var savedCache = BuiltinSceneCache.scenes;
-            BuiltinSceneCache.scenes = new EditorBuildSettingsScene[]
-            {
-                new EditorBuildSettingsScene(scenePath, true)
-            };
-            AddressableAssetEntry entry = Settings.CreateOrMoveEntry(AddressableAssetEntry.EditorSceneListName, m_testGroup, false);
-
-            //Test
-            List<IReferenceEntryData> results = new List<IReferenceEntryData>();
-            entry.GatherAllAssetReferenceDrawableEntries(results, Settings);
-
-            //Assert
-            Assert.AreEqual(0, results.Count);
-
-            //Cleanup
-            BuiltinSceneCache.scenes = savedCache;
-            Settings.RemoveAssetEntry(AddressableAssetEntry.EditorSceneListName, false);
-        }
-
-        [Test]
-        public void GatherAllAssetReferenceDrawableEntries_DoesNotReturnResources()
-        {
-            //Setup
-            string scenePath = "TestScenePath";
-            var savedCache = BuiltinSceneCache.scenes;
-            BuiltinSceneCache.scenes = new EditorBuildSettingsScene[]
-            {
-                new EditorBuildSettingsScene(scenePath, true)
-            };
-
-            AddressableAssetEntry entry = Settings.CreateOrMoveEntry(AddressableAssetEntry.ResourcesName, m_testGroup, false);
-
-            //Test
-            List<IReferenceEntryData> results = new List<IReferenceEntryData>();
-            entry.GatherAllAssetReferenceDrawableEntries(results, Settings);
-
-            //Assert
-            Assert.AreEqual(0, results.Count);
-
-            //Cleanup
-            BuiltinSceneCache.scenes = savedCache;
-            Settings.RemoveAssetEntry(AddressableAssetEntry.ResourcesName, false);
-        }
-
-        [Test]
-        public void GatherAllAssetReferenceDrawableEntries_ReturnsFolderSubAssets()
-        {
-            //Setup
-            string testAssetFolder = GetAssetPath("TestFolder");
-            string testAssetSubFolder = Path.Combine(testAssetFolder, "SubFolder");
-
-            string mainPrefabPath = Path.Combine(testAssetFolder, "mainFolder.prefab").Replace('\\', '/');
-            string subPrefabPath = Path.Combine(testAssetSubFolder, "subFolder.prefab").Replace('\\', '/');
-
-            Directory.CreateDirectory(testAssetFolder);
-            PrefabUtility.SaveAsPrefabAsset(new GameObject("mainFolderAsset"), mainPrefabPath);
-
-            Directory.CreateDirectory(testAssetSubFolder);
-            PrefabUtility.SaveAsPrefabAsset(new GameObject("subFolderAsset"), subPrefabPath);
-
-            string guid = AssetDatabase.AssetPathToGUID(testAssetFolder);
-            AddressableAssetEntry entry = Settings.CreateOrMoveEntry(guid, m_testGroup, false);
-            List<IReferenceEntryData> results = new List<IReferenceEntryData>();
-
-            //Test
-            entry.GatherAllAssetReferenceDrawableEntries(results, Settings);
-
-            //Assert
-            Assert.AreEqual(2, results.Count);
-            Assert.AreEqual(mainPrefabPath, results[0].AssetPath);
-            Assert.AreEqual(subPrefabPath, results[1].AssetPath);
-
-            //Cleanup
-            Directory.Delete(testAssetFolder, true);
-            Settings.RemoveAssetEntry(guid, false);
-        }
-
-        [Test]
-        public void GatherAllAssetReferenceDrawableEntries_DoesNotReturnScenesInFolder_IfSceneIsInBuiltInScenes()
-        {
-            //Setup
-            string testAssetFolder = GetAssetPath("TestFolder");
-            string testAssetSubFolder = Path.Combine(testAssetFolder, "SubFolder");
-            Directory.CreateDirectory(testAssetFolder);
-            Directory.CreateDirectory(testAssetSubFolder);
-
-            AssetDatabase.ImportAsset(testAssetFolder);
-            AssetDatabase.ImportAsset(testAssetSubFolder);
-
-            string mainPrefabPath = Path.Combine(testAssetFolder, "mainFolder.prefab").Replace('\\', '/');
-            string subPrefabPath = Path.Combine(testAssetSubFolder, "subFolder.prefab").Replace('\\', '/');
-            string scenePath = Path.Combine(testAssetFolder, "TestScenePath.unity").Replace('\\', '/');
-
-            var savedCache = BuiltinSceneCache.scenes;
-            BuiltinSceneCache.scenes = new EditorBuildSettingsScene[]
-            {
-                new EditorBuildSettingsScene(scenePath, true)
-            };
-
-            PrefabUtility.SaveAsPrefabAsset(new GameObject("mainFolderAsset"), mainPrefabPath);
-            PrefabUtility.SaveAsPrefabAsset(new GameObject("subFolderAsset"), subPrefabPath);
-            EditorSceneManager.SaveScene(EditorSceneManager.NewScene(NewSceneSetup.EmptyScene), scenePath);
-
-            string guid = AssetDatabase.AssetPathToGUID(testAssetFolder);
-            AddressableAssetEntry entry = Settings.CreateOrMoveEntry(guid, m_testGroup, false);
-            List<IReferenceEntryData> results = new List<IReferenceEntryData>();
-
-            //Test
-            entry.GatherAllAssetReferenceDrawableEntries(results, Settings);
-
-            //Assert
-            Assert.AreEqual(2, results.Count);
-            Assert.AreEqual(mainPrefabPath, results[0].AssetPath);
-            Assert.AreEqual(subPrefabPath, results[1].AssetPath);
-
-            //Cleanup
-            Directory.Delete(testAssetFolder, true);
-            BuiltinSceneCache.scenes = savedCache;
-            Settings.RemoveAssetEntry(guid, false);
-        }
-
-        [Test]
-        public void GatherAllAssetReferenceDrawableEntries_AddsSimpleAssetEntries()
-        {
-            //Setup
-            string guid = "12345698655";
-            AddressableAssetEntry entry = Settings.CreateOrMoveEntry(guid, m_testGroup, false);
-            entry.m_cachedAssetPath = "TestPath";
-            List<IReferenceEntryData> results = new List<IReferenceEntryData>();
-
-            //Test
-            entry.GatherAllAssetReferenceDrawableEntries(results, Settings);
-
-            //Assert
-            Assert.AreEqual(1, results.Count);
-            Assert.AreEqual(entry.AssetPath, results[0].AssetPath);
-
-            //Cleanup
-            Settings.RemoveAssetEntry(guid, false);
-        }
-
-        [Test]
-        public void GatherResourcesEntries_GathersAllResourceEntries_IncludingLowercase()
-        {
-            var resourcePath = GetAssetPath("Resources");
-            string testAssetFolder = GetAssetPath("TestFolder");
-            var subFolderPath = testAssetFolder + "/resources";
-            Directory.CreateDirectory(subFolderPath);
-            if (!Directory.Exists(resourcePath))
-                Directory.CreateDirectory(resourcePath);
-
-            var r1GUID = CreateAsset(resourcePath + "/testResourceupper.prefab", "testResourceupper");
-            var r2GUID = CreateAsset(subFolderPath + "/testResourcelower.prefab", "testResourcelower");
-
-            var group = Settings.FindGroup(AddressableAssetSettings.PlayerDataGroupName);
-            var resourceEntry = Settings.CreateOrMoveEntry(AddressableAssetEntry.ResourcesName, group, false);
-
-            var entries = new List<AddressableAssetEntry>();
-            resourceEntry.GatherResourcesEntries(entries, true, null);
-
-            // Assert
-            Assert.IsTrue(entries.Any(e => e.guid == r1GUID));
-            Assert.IsTrue(entries.Any(e => e.guid == r2GUID));
-
-            // Cleanup
-            Directory.Delete(resourcePath, true);
-            Directory.Delete(subFolderPath, true);
-            Settings.RemoveAssetEntry(r1GUID);
-            Settings.RemoveAssetEntry(r2GUID);
-            Settings.RemoveAssetEntry(AddressableAssetEntry.ResourcesName);
-        }
-
-        [Test]
-        public void GatherImplicitAssets_ReturnsEntriesInAddressableFolders()
-        {
-            var folderPath = GetAssetPath("aaFolder");
-            Directory.CreateDirectory(folderPath);
-            AssetDatabase.Refresh();
-            var folderGuid = AssetDatabase.AssetPathToGUID(folderPath);
-            Assert.IsFalse(string.IsNullOrEmpty(folderGuid));
-
-            var asset1GUID = CreateAsset(Path.Combine(folderPath, "asset1.prefab").Replace('\\', '/'));
-            var asset2GUID = CreateAsset(Path.Combine(folderPath, "asset2.prefab").Replace('\\', '/'));
-            Assert.IsNotNull(m_testGroup);
-            var folderEntry = Settings.CreateOrMoveEntry(folderGuid, m_testGroup, false);
-            Assert.IsNotNull(folderEntry);
-
-            var implicitEntries = new List<AddressableAssetEntry>();
-            folderEntry.GatherImplicitEntries(implicitEntries);
-
-            // Assert
-            Assert.AreEqual(2, implicitEntries.Count);
-            Assert.IsTrue(implicitEntries.Any(e => e.guid == asset1GUID));
-            Assert.IsTrue(implicitEntries.Any(e => e.guid == asset2GUID));
-
-            // Cleanup
-            Directory.Delete(folderPath, true);
-            Settings.RemoveAssetEntry(folderEntry, false);
-        }
-
-#pragma warning disable 0618
-        [Test]
-        public void GatherImplicitAssets_ReturnsEntriesInEntryCollection()
-        {
-            var testFolderPath = GetAssetPath("ImplicitAssetTests");
-            Directory.CreateDirectory(testFolderPath);
-            AssetDatabase.Refresh();
-            var asset1GUID = CreateAsset(Path.Combine(testFolderPath, "asset1.prefab").Replace('\\', '/'));
-            var asset2GUID = CreateAsset(Path.Combine(testFolderPath, "asset2.prefab").Replace('\\', '/'));
-
-            Assert.IsNotNull(m_testGroup);
-            var entry1 = Settings.CreateOrMoveEntry(asset1GUID, m_testGroup, false);
-            var entry2 = Settings.CreateOrMoveEntry(asset2GUID, m_testGroup, false);
-            Assert.IsNotNull(entry1);
-            Assert.IsNotNull(entry2);
-
-            // creating entry collection
-            Settings.DenyEntryCollectionPermission = true;
-            var collectionPath = Path.Combine(testFolderPath, "entryCollection.asset").Replace('\\', '/');
-            var col = ScriptableObject.CreateInstance<AddressableAssetEntryCollection>();
-            col.Entries.Add(entry1);
-            col.Entries.Add(entry2);
-            Settings.RemoveAssetEntry(entry1, false);
-            Settings.RemoveAssetEntry(entry2, false);
-            AssetDatabase.CreateAsset(col, collectionPath);
-            AssetDatabase.Refresh();
-            Settings.DenyEntryCollectionPermission = false;
-
-            var guid = AssetDatabase.AssetPathToGUID(collectionPath);
-            var collectionEntry = Settings.CreateOrMoveEntry(guid, m_testGroup);
-            Assert.IsNotNull(collectionEntry);
-
-            var implicitEntries = new List<AddressableAssetEntry>();
-            collectionEntry.GatherImplicitEntries(implicitEntries);
-
-            // Assert
-            Assert.AreEqual(2, implicitEntries.Count);
-            Assert.IsTrue(implicitEntries.Any(e => e.guid == asset1GUID));
-            Assert.IsTrue(implicitEntries.Any(e => e.guid == asset2GUID));
-
-            // Cleanup
-            Directory.Delete(testFolderPath, true);
-            Settings.RemoveAssetEntry(collectionEntry, false);
-        }
-#pragma warning restore 0618
-
-        [Test]
-        public void GetRuntimeProviderType_HandlesEmptyProviderString()
-        {
-            AddressableAssetEntry entry = new AddressableAssetEntry("12345698655", "Entry", null, false);
-            Type providerType = entry.GetRuntimeProviderType(null, typeof(GameObject));
-            Assert.IsNull(providerType);
-        }
-
-        [Test]
-        public void GetRuntimeProviderType_ReturnsAtlasProviderForSpriteAtlas()
-        {
-            AddressableAssetEntry entry = new AddressableAssetEntry("12345698655", "Entry", null, false);
-            Type providerType = entry.GetRuntimeProviderType(typeof(AssetDatabaseProvider).FullName, typeof(SpriteAtlas));
-            Assert.AreEqual(typeof(AtlasSpriteProvider), providerType);
-        }
-
-        [TestCase(typeof(AssetDatabaseProvider))]
-        [TestCase(typeof(JsonAssetProvider))]
-        [TestCase(typeof(BundledAssetProvider))]
-        [TestCase(typeof(AssetBundleProvider))]
-        [TestCase(typeof(TextDataProvider))]
-        public void GetRuntimeProviderType_ReturnsProviderTypeForNonAtlas(Type testProviderType)
-        {
-            AddressableAssetEntry entry = new AddressableAssetEntry("12345698655", "Entry", null, false);
-            Type providerType = entry.GetRuntimeProviderType(testProviderType.FullName, typeof(GameObject));
-            Assert.AreEqual(testProviderType, providerType);
-        }
-
-        [Test]
-        public void GetRuntimeProviderType_HandlesInvalidProviderString()
-        {
-            AddressableAssetEntry entry = new AddressableAssetEntry("12345698655", "Entry", null, false);
-            Type providerType = entry.GetRuntimeProviderType("NotARealProvider", typeof(GameObject));
-            Assert.IsNull(providerType);
-        }
-
-        [TestCase(typeof(AssetDatabaseProvider))]
-        [TestCase(typeof(JsonAssetProvider))]
-        [TestCase(typeof(BundledAssetProvider))]
-        [TestCase(typeof(AssetBundleProvider))]
-        [TestCase(typeof(TextDataProvider))]
-        public void GetRuntimeProviderType_HandlesNullAssetType(Type testProviderType)
-        {
-            AddressableAssetEntry entry = new AddressableAssetEntry("12345698655", "Entry", null, false);
-            Type providerType = entry.GetRuntimeProviderType(testProviderType.FullName, null);
-            Assert.AreEqual(testProviderType, providerType);
-        }
-
-        [Test]
-        public void WhenAddressHasSquareBracketsAndGuidIsNotEmptyString_CreatingNewEntry_ThrowsError()
-        {
-            AddressableAssetEntry entry = new AddressableAssetEntry("12345698655", "[Entry]", null, false);
-            LogAssert.Expect(LogType.Error, $"Address '{entry.address}' cannot contain '[ ]'.");
-        }
-
-        [Test]
-        public void WhenAddressHasSquareBracketsAndGuidIsEmptyString_CreatingNewEntry_ThrowsNothing()
-        {
-            Assert.DoesNotThrow(() => new AddressableAssetEntry("", "[Entry]", null, false));
-        }
-
-        [Test]
-        public void WhenAddressHasSquareBracketsAndGuidIsNotEmptyString_SettingTheAddressOnExistingEntry_ThrowsError()
-        {
-            AddressableAssetEntry entry = new AddressableAssetEntry("12345698655", "Entry", null, false);
-            entry.SetAddress("[Entry]");
-            LogAssert.Expect(LogType.Error, $"Address '{entry.address}' cannot contain '[ ]'.");
-        }
-
-        [Test]
-        public void WhenAddressHasSquareBracketsAndGuidIsEmptyString_SettingTheAddressOnExistingEntry_ThrowsNothing()
-        {
-            AddressableAssetEntry entry = new AddressableAssetEntry("", "Entry", null, false);
-            Assert.DoesNotThrow(() => entry.SetAddress("[Entry]"));
-        }
-
-        [Test]
-        public void WhenTargetAssetNotFoundInAssetDatabase_ReloadObject()
-        {
-            var obj = UnityEngine.AddressableAssets.Tests.TestObject.Create("test_targetAsset");
-            var obj2 = UnityEngine.AddressableAssets.Tests.TestObject.Create("test_targetAsset2");
-            string path = GetAssetPath("test_targetAsset.asset");
-
-            AssetDatabase.CreateAsset(obj, path);
-            AssetDatabase.SaveAssets();
-            var entry = new AddressableAssetEntry(AssetDatabase.AssetPathToGUID(path), "Entry", null, false);
-            UnityEngine.Object targetAsset = entry.TargetAsset;
-
-            AssetDatabase.CreateAsset(obj2, path);
-            AssetDatabase.SaveAssets();
-
-            Assert.IsFalse(AssetDatabase.TryGetGUIDAndLocalFileIdentifier(targetAsset, out string guid, out long localId));
-            UnityEngine.Object targetAsset2 = entry.TargetAsset;
-            Assert.IsTrue(AssetDatabase.TryGetGUIDAndLocalFileIdentifier(targetAsset2, out string guid2, out long localId2));
-
-            AssetDatabase.DeleteAsset(path);
-        }
-
-#pragma warning disable 0618
-        [Test]
-        public void CanConvertEntryCollectionToEntries()
-        {
-            Settings.DenyEntryCollectionPermission = true;
-            var collectionPath = Path.Combine(TestFolder, "collection.asset").Replace('\\', '/');
-            var collection = ScriptableObject.CreateInstance<AddressableAssetEntryCollection>();
-
-            var assetPath = GetAssetPath("test.prefab");
-            var assetGuid = AssetDatabase.AssetPathToGUID(assetPath);
-            var collectionEntry = new AddressableAssetEntry(assetGuid, "TestAssetEntry", null, false);
-            collectionEntry.m_cachedAssetPath = "TestPath";
-            collection.Entries.Add(collectionEntry);
-            AssetDatabase.CreateAsset(collection, collectionPath);
-            Settings.DenyEntryCollectionPermission = false;
-
-            bool converted = this.Settings.ConvertAssetEntryCollections(new List<string>() {collectionPath});
-            Assert.IsTrue(converted, "Failed to convert AssetEntryCollection to standard Group Entries");
-            var addedEntry = Settings.DefaultGroup.GetAssetEntry(assetGuid);
-            Assert.IsNotNull(addedEntry, "Could not find entry in default Group.");
-        }
-#pragma warning restore 0618
-
-        string CreateSpriteAtlasWithSprite()
-        {
-            // create a Sprite atlas, + sprite
-            var spriteAtlasPath = GetAssetPath("testAtlas.spriteatlas");
-            SpriteAtlas spriteAtlas = new SpriteAtlas();
-            AssetDatabase.CreateAsset(spriteAtlas, spriteAtlasPath);
-
-            Texture2D texture = Texture2D.whiteTexture;
-            byte[] data = texture.EncodeToPNG();
-            var texturePath = GetAssetPath("testTexture.png");
-            File.WriteAllBytes(texturePath, data);
-            AssetDatabase.ImportAsset(texturePath, ImportAssetOptions.ForceSynchronousImport | ImportAssetOptions.ForceUpdate);
-
-            TextureImporter importer = TextureImporter.GetAtPath(texturePath) as TextureImporter;
-            importer.textureType = TextureImporterType.Sprite;
-            importer.spriteImportMode = SpriteImportMode.Single;
-            importer.SaveAndReimport();
-
-            SpriteAtlasExtensions.Add(spriteAtlas, new[] { AssetDatabase.LoadAssetAtPath<Texture>(texturePath) });
-            SpriteAtlasUtility.PackAtlases(new SpriteAtlas[] { spriteAtlas }, EditorUserBuildSettings.activeBuildTarget, false);
-
-            return spriteAtlasPath;
-        }
-    }
-}
-=======
-using System;
-using System.Collections.Generic;
-using System.IO;
-using System.Linq;
-using NUnit.Framework;
-using UnityEditor.AddressableAssets.Settings;
-using UnityEditor.AddressableAssets.Settings.GroupSchemas;
-using UnityEditor.Build.Content;
-using UnityEditor.SceneManagement;
-using UnityEditor.U2D;
-using UnityEngine;
-using UnityEngine.AddressableAssets.ResourceLocators;
-using UnityEngine.ResourceManagement.ResourceProviders;
-using UnityEngine.SceneManagement;
-using UnityEngine.TestTools;
-using UnityEngine.U2D;
-
-namespace UnityEditor.AddressableAssets.Tests
-{
-    public class AddressableAssetEntryTests : AddressableAssetTestBase
-    {
-        string m_guid;
-        AddressableAssetGroup m_testGroup;
-        protected override void OnInit()
-        {
-            var path = GetAssetPath("subObjectTest.asset");
-            AssetDatabase.CreateAsset(UnityEngine.AddressableAssets.Tests.TestObject.Create("test"), path);
-
-            AssetDatabase.AddObjectToAsset(UnityEngine.AddressableAssets.Tests.TestObject2.Create("test2"), path);
-            AssetDatabase.AddObjectToAsset(UnityEngine.AddressableAssets.Tests.TestObject2.Create("test3"), path);
-            AssetDatabase.AddObjectToAsset(UnityEngine.AddressableAssets.Tests.TestObject2.Create("test4"), path);
-            AssetDatabase.AddObjectToAsset(UnityEngine.AddressableAssets.Tests.TestObject2.Create("test5"), path);
-            AssetDatabase.SaveAssets();
-
-            m_guid = AssetDatabase.AssetPathToGUID(path);
-            Settings.CreateOrMoveEntry(m_guid, Settings.DefaultGroup);
-            AssetDatabase.ImportAsset(path, ImportAssetOptions.ForceSynchronousImport | ImportAssetOptions.ForceUpdate);
-            AssetDatabase.Refresh(ImportAssetOptions.ForceUpdate);
-
-            m_testGroup = Settings.CreateGroup("testGroup", false, false, false, null, typeof(BundledAssetGroupSchema));
-        }
-
-        protected override void OnCleanup()
-        {
-            Settings.RemoveGroup(m_testGroup);
-        }
-
-        [Test]
-        public void CreateKeyList_Returns_ExpectedKeys()
-        {
-            var e = Settings.DefaultGroup.GetAssetEntry(m_guid);
-            e.SetAddress("address");
-            e.SetLabel("label", true, true, true);
-            CollectionAssert.AreEqual(new string[] { "address", m_guid, "label" }, e.CreateKeyList(true, true, true));
-            CollectionAssert.AreEqual(new string[] { m_guid, "label" }, e.CreateKeyList(false, true, true));
-            CollectionAssert.AreEqual(new string[] { "address", "label" }, e.CreateKeyList(true, false, true));
-            CollectionAssert.AreEqual(new string[] { "address", "label" }, e.CreateKeyList(true, false, true));
-            CollectionAssert.AreEqual(new string[] {"label" }, e.CreateKeyList(false, false, true));
-            CollectionAssert.AreEqual(new string[] { "address" }, e.CreateKeyList(true, false, false));
-            CollectionAssert.AreEqual(new string[] { m_guid }, e.CreateKeyList(false, true, false));
-        }
-
-        [Test]
-        public void EditorInitialization_RemovesAssetEntriesThatDoesNotExistOnDisk()
-        {
-            //setup
-            var group = Settings.DefaultGroup;
-            AddressableAssetEntry assetEntry = new AddressableAssetEntry("fakeguid", "fakeaddress", group, false);
-            assetEntry.m_cachedAssetPath = "Assets/NotARealAssetPath/test.prefab";
-            group.AddAssetEntry(assetEntry, false);
-
-            //test
-            AddressableEditorInitialization.PurgeInvalidAssetEntries(Settings);
-
-            //Assert
-            Assert.IsFalse(group.entries.Contains(assetEntry));
-        }
-
-        [Test]
-        public void EditorInitialization_DoesNotDeleteFoldersThatAreStillOnDisk()
-        {
-            //Setup
-            string folderPath = "Assets/Temp/FakeAddressablesFolder/";
-            Directory.CreateDirectory(folderPath);
-            AssetDatabase.ImportAsset(folderPath);
-            AddressableAssetEntry entry = new AddressableAssetEntry(AssetDatabase.AssetPathToGUID(folderPath),
-                folderPath, m_testGroup, false);
-            m_testGroup.AddAssetEntry(entry);
-            entry.m_cachedAssetPath = folderPath;
-
-            Assert.IsTrue(m_testGroup.entries.Contains(entry), "Folder entry is no longer in Addressable group before purge.");
-
-            //Test
-            AddressableEditorInitialization.PurgeInvalidAssetEntries(Settings);
-
-            //Assert
-            Assert.IsTrue(m_testGroup.entries.Contains(entry), "Folder entry is no longer in Addressable group after purge.");
-
-            //Cleanup
-            m_testGroup.RemoveAssetEntry(entry);
-            AssetDatabase.DeleteAsset(folderPath);
-        }
-
-        [Test]
-        public void EditorInitialization_DoesDeleteFoldersThatAreNotOnDisk()
-        {
-            //Setup
-            string folderPath = "Assets/Temp/FakeAddressablesFolder/";
-            AddressableAssetEntry entry = new AddressableAssetEntry(AssetDatabase.AssetPathToGUID(folderPath),
-                folderPath, m_testGroup, false);
-            entry.m_cachedAssetPath = folderPath;
-            m_testGroup.AddAssetEntry(entry);
-
-            //Test
-            AddressableEditorInitialization.PurgeInvalidAssetEntries(Settings);
-
-            //Assert
-            Assert.IsFalse(m_testGroup.entries.Contains(entry), "Invalid asset entry folder is still in Asset Group after purge.");
-        }
-
-        [Test]
-        public void GetAssetLoadPath_Returns_ExpectedPath()
-        {
-            var schema = Settings.DefaultGroup.GetSchema<BundledAssetGroupSchema>();
-            var e = Settings.DefaultGroup.GetAssetEntry(m_guid);
-            schema.InternalIdNamingMode = BundledAssetGroupSchema.AssetNamingMode.FullPath;
-            Assert.AreEqual(e.AssetPath, e.GetAssetLoadPath(true, null));
-            schema.InternalIdNamingMode = BundledAssetGroupSchema.AssetNamingMode.Filename;
-            Assert.AreEqual(Path.GetFileName(e.AssetPath), e.GetAssetLoadPath(true, null));
-            schema.InternalIdNamingMode = BundledAssetGroupSchema.AssetNamingMode.GUID;
-            Assert.AreEqual(m_guid, e.GetAssetLoadPath(true, null));
-            schema.InternalIdNamingMode = BundledAssetGroupSchema.AssetNamingMode.Dynamic;
-            Assert.AreEqual(m_guid, e.GetAssetLoadPath(true, null));
-            Assert.AreEqual(m_guid.Substring(0, 1), e.GetAssetLoadPath(true, new HashSet<string>()));
-            var hs = new HashSet<string>();
-            hs.Add(m_guid.Substring(0, 1));
-            Assert.AreEqual(m_guid.Substring(0, 2), e.GetAssetLoadPath(true, hs));
-        }
-
-        [Test]
-        public void CreateCatalogEntries_WhenObjectHasMultipleSubObjectWithSameType_OnlyOneSubEntryIsCreated()
-        {
-            var e = Settings.DefaultGroup.GetAssetEntry(m_guid);
-            var entries = new List<ContentCatalogDataEntry>();
-            var providerTypes = new HashSet<Type>();
-            e.CreateCatalogEntries(entries, false, "doesntMatter", null, null, providerTypes);
-            Assert.AreEqual(2, entries.Count);
-        }
-
-        [Test]
-        public void DefaultTypeAssetEntry_ResetsCachedTypeData()
-        {
-            //Setup
-            var path = GetAssetPath("entry.prefab");
-            PrefabUtility.SaveAsPrefabAsset(new GameObject(), path);
-            string guid = AssetDatabase.AssetPathToGUID(path);
-
-            AddressableAssetEntry entry = new AddressableAssetEntry(guid, "testaddress", Settings.DefaultGroup, false);
-            entry.m_cachedMainAssetType = typeof(DefaultAsset);
-
-            //Test
-            entry.CreateCatalogEntries(new List<ContentCatalogDataEntry>(), false, "fakeProvider", new List<object>(), null, new Dictionary<GUID, AssetLoadInfo>()
-            {
-                { new GUID(guid), new AssetLoadInfo() {includedObjects = new List<ObjectIdentifier>()} }
-            },
-                new HashSet<Type>(), true, false, false, new HashSet<string>());
-
-            //Assert
-            Assert.AreEqual(typeof(GameObject), entry.m_cachedMainAssetType);
-
-            //Cleanup
-            AssetDatabase.DeleteAsset(path);
-        }
-
-        [Test]
-        public void CreateCatalogEntries_OverridesMainTypeIfWrong()
-        {
-            var e = Settings.DefaultGroup.GetAssetEntry(m_guid);
-            var entries = new List<ContentCatalogDataEntry>();
-            var providerTypes = new HashSet<Type>();
-            var savedType = e.m_cachedMainAssetType;
-            e.m_cachedMainAssetType = typeof(Texture2D);//something arbitrarily wrong.
-            e.CreateCatalogEntries(entries, false, "doesntMatter", null, null, providerTypes);
-            e.m_cachedMainAssetType = savedType;
-            Assert.AreEqual(2, entries.Count);
-            bool foundOnlyTestObjects = true;
-            foreach (var entry in entries)
-            {
-                if (entry.ResourceType != typeof(UnityEngine.AddressableAssets.Tests.TestObject) &&
-                    (entry.ResourceType != typeof(UnityEngine.AddressableAssets.Tests.TestObject2)))
-                {
-                    foundOnlyTestObjects = false;
-                }
-            }
-            Assert.IsTrue(foundOnlyTestObjects);
-        }
-
-        [Test]
-        public void CreateCatalogEntries_EditorTypesShouldBeStripped()
-        {
-            var e = Settings.DefaultGroup.GetAssetEntry(m_guid);
-            var entries = new List<ContentCatalogDataEntry>();
-            var providerTypes = new HashSet<Type>();
-            var savedType = e.m_cachedMainAssetType;
-            e.m_cachedMainAssetType = typeof(UnityEditor.AssetImporter);
-            e.CreateCatalogEntries(entries, false, "doesntMatter", null, null, providerTypes);
-            e.m_cachedMainAssetType = savedType;
-            Assert.AreEqual(0, entries.Count);
-        }
-
-        [Test]
-        public void MainAsset_WhenEntryIsForSubAsset_ShouldReturnMainAsset()
-        {
-            var mainAssetEntry = Settings.DefaultGroup.GetAssetEntry(m_guid);
-            var entries = new List<AddressableAssetEntry>();
-            Settings.DefaultGroup.GatherAllAssets(entries, true, true, true);
-
-            var subAssetEntry = entries.FirstOrDefault(e => e.IsSubAsset);
-            Assert.NotNull(subAssetEntry);
-            Assert.AreEqual(mainAssetEntry.MainAsset, subAssetEntry.MainAsset);
-        }
-
-        [Test]
-        public void TargetAsset_WhenEntryIsForMainAsset_ShouldReturnMainAsset()
-        {
-            var entry = Settings.DefaultGroup.GetAssetEntry(m_guid);
-            Assert.AreEqual(entry.MainAsset, entry.TargetAsset);
-        }
-
-        [Test]
-        public void TargetAsset_WhenMainAssetIsSpriteAtlas_ShouldReturnSprite()
-        {
-            var atlasPath = CreateSpriteAtlasWithSprite();
-            var guid = AssetDatabase.AssetPathToGUID(atlasPath);
-            Settings.CreateOrMoveEntry(guid, Settings.DefaultGroup);
-            AssetDatabase.ImportAsset(atlasPath, ImportAssetOptions.ForceSynchronousImport | ImportAssetOptions.ForceUpdate);
-            AssetDatabase.Refresh(ImportAssetOptions.ForceUpdate);
-
-            var atlas = AssetDatabase.LoadAssetAtPath<SpriteAtlas>(atlasPath);
-            var sprites = new Sprite[atlas.spriteCount];
-            atlas.GetSprites(sprites);
-
-            var mainAssetEntry = Settings.DefaultGroup.GetAssetEntry(guid);
-            var entries = new List<AddressableAssetEntry>();
-            mainAssetEntry.GatherAllAssets(entries, false, true, true);
-
-            // Assert
-            Assert.AreEqual(sprites.Length, entries.Count);
-            foreach (var entry in entries)
-            {
-                Assert.IsTrue(sprites.Any(s => s.name == entry.TargetAsset.name));
-                Assert.IsTrue(entry.TargetAsset is Sprite);
-            }
-
-            // Cleanup
-            Settings.RemoveAssetEntry(guid);
-            File.Delete(atlasPath);
-        }
-
-        [Test]
-        public void TargetAsset_WhenEntryIsForSubAsset_ShouldReturnSubObject()
-        {
-            var mainAssetEntry = Settings.DefaultGroup.GetAssetEntry(m_guid);
-            var entries = new List<AddressableAssetEntry>();
-            Settings.DefaultGroup.GatherAllAssets(entries, false, true, true);
-            var subObjects = AssetDatabase.LoadAllAssetRepresentationsAtPath(mainAssetEntry.AssetPath);
-            Assert.AreEqual(subObjects.Length, entries.Count);
-            foreach (var entry in entries)
-            {
-                Assert.IsTrue(subObjects.Contains(entry.TargetAsset));
-            }
-        }
-        
-        [Test]
-        public void WhenGettingFolderSubEntry_OnlyReturnsIfValidSubEntry()
-        {
-            AddressableAssetEntry mainFolderEntry = null;
-            AddressableAssetEntry subFolderEntry = null;
-            string testAssetFolder = GetAssetPath("TestFolder");
-            
-            try
-            {
-                //Setup
-                string testAssetSubFolder = Path.Combine(testAssetFolder, "SubFolder");
-
-                string mainPrefabPath = Path.Combine(testAssetFolder, "mainFolder.prefab").Replace('\\', '/');
-                string subPrefabPath = Path.Combine(testAssetSubFolder, "subFolder.prefab").Replace('\\', '/');
-
-                Directory.CreateDirectory(testAssetFolder);
-                PrefabUtility.SaveAsPrefabAsset(new GameObject("mainFolderAsset"), mainPrefabPath);
-
-                Directory.CreateDirectory(testAssetSubFolder);
-                PrefabUtility.SaveAsPrefabAsset(new GameObject("subFolderAsset"), subPrefabPath);
-
-                string mainFolderGuid = AssetDatabase.AssetPathToGUID(testAssetFolder);
-                string subFolderGuid = AssetDatabase.AssetPathToGUID(testAssetSubFolder);
-                mainFolderEntry = Settings.CreateOrMoveEntry(mainFolderGuid, m_testGroup, false);
-                subFolderEntry = Settings.CreateOrMoveEntry(subFolderGuid, m_testGroup, false);
-
-                //Test
-                var entry = mainFolderEntry.GetFolderSubEntry(AssetDatabase.AssetPathToGUID(mainPrefabPath), mainPrefabPath);
-                Assert.IsNotNull(entry, "Prefab in main folder is expected to be valid subAsset of main folder.");
-                entry = mainFolderEntry.GetFolderSubEntry(AssetDatabase.AssetPathToGUID(subPrefabPath), subPrefabPath);
-                Assert.IsNull(entry, "Prefab in addressable sub folder is not expected to be valid subAsset of main folder.");
-
-                entry = subFolderEntry.GetFolderSubEntry(AssetDatabase.AssetPathToGUID(mainPrefabPath), mainPrefabPath);
-                Assert.IsNull(entry, "Prefab in main folder is not expected to be valid subAsset of sub folder.");
-                entry = subFolderEntry.GetFolderSubEntry(AssetDatabase.AssetPathToGUID(subPrefabPath), subPrefabPath);
-                Assert.IsNotNull(entry, "Prefab in addressable sub folder is expected to be valid subAsset of sub folder.");
-            }
-            finally
-            {
-                //Cleanup
-                Settings.RemoveAssetEntry(mainFolderEntry, false);
-                Settings.RemoveAssetEntry(subFolderEntry, false);
-                Directory.Delete(testAssetFolder, true);
-            }
-        }
-        
-        [TestCase(true)]
-        [TestCase(false)]
-        public void WhenGatherFolderEntries_ReturnsCorrectAssetObjects(bool includeSubObjects)
-        {
-            AddressableAssetEntry addrFolderEntry = null;
-            string addressableFolderPath = GetAssetPath("TestFolder");
-            
-            try
-            {
-                //Setup
-                string folderGuid = CreateFolderDeep(addressableFolderPath);
-                addrFolderEntry = Settings.CreateOrMoveEntry(folderGuid, m_testGroup, false);
-                
-                string testAssetPath = Path.Combine(addressableFolderPath, "testObject.asset").Replace('\\', '/');
-                var testAsset = TestObject.Create("testObject", testAssetPath);
-                testAsset.AddTestSubObject();
-
-                //Test
-                List<AddressableAssetEntry> entries = new List<AddressableAssetEntry>();
-                addrFolderEntry.GatherFolderEntries(entries, true, includeSubObjects, null);
-                if (includeSubObjects)
-                    Assert.AreEqual(entries.Count, 2, "GatherFolder entries was expected to return the Asset added and its subObject");
-                else
-                    Assert.AreEqual(entries.Count, 1, "GatherFolder entries was expected to only return the Asset added and not its subObject");
-            }
-            finally
-            {
-                //Cleanup
-                Settings.RemoveAssetEntry(addrFolderEntry, false);
-                AssetDatabase.DeleteAsset(addressableFolderPath);
-            }
-        }
-
-        [Test]
-        public void WhenClassReferencedByAddressableAssetEntryIsReloaded_CachedMainAssetTypeIsReset()
-        {
-            // Setup
-            var path = GetAssetPath("resetCachedMainAssetTypeTestGroup.asset");
-            AddressableAssetGroup group = ScriptableObject.CreateInstance<AddressableAssetGroup>();
-            AddressableAssetEntry entry = new AddressableAssetEntry(m_guid, "address", null, false);
-            group.AddAssetEntry(entry);
-
-            Assert.IsNull(entry.m_cachedMainAssetType);
-            Assert.AreEqual(typeof(UnityEngine.AddressableAssets.Tests.TestObject), entry.MainAssetType);
-
-            // Test
-            AssetDatabase.CreateAsset(group, path);
-            Resources.UnloadAsset(group);
-
-            var reloadedGroup = AssetDatabase.LoadAssetAtPath<AddressableAssetGroup>(path);
-            var reloadedEntry = reloadedGroup.GetAssetEntry(m_guid);
-            Assert.IsNull(reloadedEntry.m_cachedMainAssetType);
-
-            // Cleanup
-            AssetDatabase.DeleteAsset(path);
-        }
-
-        [Test]
-        public void GatherAllAssets_WhenResourcesExist_RecurseAllIsFalse_ReturnsEntriesForValidFilesAndTopFoldersOnly()
-        {
-            using (new HideResourceFoldersScope())
-            {
-                var resourcePath = GetAssetPath("Resources");
-                var subFolderPath = resourcePath + "/Subfolder";
-                Directory.CreateDirectory(subFolderPath);
-
-                var group = Settings.FindGroup(AddressableAssetSettings.PlayerDataGroupName);
-                var resourceEntry = Settings.CreateOrMoveEntry(AddressableAssetEntry.ResourcesName, group, false);
-                int builtInResourcesCount = ResourcesTestUtility.GetResourcesEntryCount(Settings, false);
-
-                var r1GUID = CreateAsset(resourcePath + "/testResource1.prefab", "testResource1");
-                var r2GUID = CreateAsset(subFolderPath + "/testResource2.prefab", "testResource2");
-
-                var entries = new List<AddressableAssetEntry>();
-                resourceEntry.GatherAllAssets(entries, false, false, true);
-
-                // Assert
-                var subFolderGUID = AssetDatabase.AssetPathToGUID(subFolderPath);
-                Assert.AreEqual(2 + builtInResourcesCount, entries.Count);
-                Assert.IsTrue(entries.Any(e => e.guid == r1GUID));
-                Assert.IsFalse(entries.Any(e => e.guid == r2GUID));
-                Assert.IsTrue(entries.Any(e => e.guid == subFolderGUID));
-
-                // Cleanup
-                Directory.Delete(resourcePath, true);
-            }
-        }
-
-        [Test]
-        public void GatherAllAssets_WhenResourcesExist_RecurseAllIsTrue_ReturnsEntriesRecursivelyForValidFilesOnly()
-        {
-            using (new HideResourceFoldersScope())
-            {
-                var resourcePath = GetAssetPath("Resources");
-                var subFolderPath = resourcePath + "/Subfolder";
-                Directory.CreateDirectory(subFolderPath);
-
-                var group = Settings.FindGroup(AddressableAssetSettings.PlayerDataGroupName);
-                var resourceEntry = Settings.CreateOrMoveEntry(AddressableAssetEntry.ResourcesName, group, false);
-                int builtInResourcesCount = ResourcesTestUtility.GetResourcesEntryCount(Settings, true);
-
-                var r1GUID = CreateAsset(resourcePath + "/testResource1.prefab", "testResource1");
-                var r2GUID = CreateAsset(subFolderPath + "/testResource2.prefab", "testResource2");
-
-                var entries = new List<AddressableAssetEntry>();
-                resourceEntry.GatherAllAssets(entries, false, true, true);
-
-                // Assert
-                var subFolderGUID = AssetDatabase.AssetPathToGUID(subFolderPath);
-                Assert.AreEqual(2 + builtInResourcesCount, entries.Count);
-                Assert.IsTrue(entries.Any(e => e.guid == r1GUID));
-                Assert.IsTrue(entries.Any(e => e.guid == r2GUID));
-                Assert.IsFalse(entries.Any(e => e.guid == subFolderGUID));
-
-                // Cleanup
-                Directory.Delete(resourcePath, true);
-            }
-        }
-
-        [Test]
-        public void GatherAllAssets_WhenNonEmptyAddressableFolderExist_RecurseAllIsFalse_ReturnsEntriesForValidFilesAndTopFoldersOnly()
-        {
-            var folderAssetPath = GetAssetPath("folderAsset");
-            var prefabPath1 = folderAssetPath + "/testAsset1_gatherAllAssets.prefab";
-            var subFolderPath = folderAssetPath + "/Subfolder";
-            var prefabPath2 = subFolderPath + "/testAsset2_gatherAllAssets.prefab";
-            Directory.CreateDirectory(subFolderPath);
-
-            var a1GUID = CreateAsset(prefabPath1, Path.GetFileNameWithoutExtension(prefabPath1));
-            var a2GUID = CreateAsset(prefabPath2, Path.GetFileNameWithoutExtension(prefabPath2));
-
-            AssetDatabase.ImportAsset(folderAssetPath, ImportAssetOptions.ForceSynchronousImport | ImportAssetOptions.ForceUpdate);
-            AssetDatabase.Refresh(ImportAssetOptions.ForceUpdate);
-
-            var folderAssetGUID = AssetDatabase.AssetPathToGUID(folderAssetPath);
-            var folderAssetEntry = Settings.CreateOrMoveEntry(folderAssetGUID, m_testGroup, false);
-
-            var entries = new List<AddressableAssetEntry>();
-            folderAssetEntry.GatherAllAssets(entries, false, false, true);
-
-            // Assert
-            var subFolderGUID = AssetDatabase.AssetPathToGUID(subFolderPath);
-            string csvEntries = "";
-            if (entries.Count != 2)
-            {
-                foreach (AddressableAssetEntry assetEntry in entries)
-                    csvEntries += assetEntry.AssetPath + ", ";
-            }
-            Assert.AreEqual(2, entries.Count, $"Expected 2 (testAsset1_gatherAllAssets and testAsset2_gatherAllAssets), but was {entries.Count}: ({csvEntries})");
-            Assert.IsTrue(entries.Any(e => e.guid == a1GUID));
-            Assert.IsFalse(entries.Any(e => e.guid == a2GUID));
-            Assert.IsTrue(entries.Any(e => e.guid == subFolderGUID));
-            Assert.IsFalse(entries.Any(e => e.guid == folderAssetGUID));
-
-            // Cleanup
-            Settings.RemoveAssetEntry(folderAssetPath);
-            Directory.Delete(folderAssetPath, true);
-        }
-
-        [Test]
-        public void GatherAllAssets_WhenNonEmptyAddressableFolderExist_RecurseAllIsTrue_ReturnsEntriesRecursivelyForValidFilesOnly()
-        {
-            var folderAssetPath = GetAssetPath("folderAsset");
-            var prefabPath1 = folderAssetPath + "/testAsset1_gatherAllAssets.prefab";
-            var subFolderPath = folderAssetPath + "/Subfolder";
-            var prefabPath2 = subFolderPath + "/testAsset2_gatherAllAssets.prefab";
-            Directory.CreateDirectory(subFolderPath);
-
-            var a1GUID = CreateAsset(prefabPath1, Path.GetFileNameWithoutExtension(prefabPath1));
-            var a2GUID = CreateAsset(prefabPath2, Path.GetFileNameWithoutExtension(prefabPath2));
-
-            AssetDatabase.ImportAsset(folderAssetPath, ImportAssetOptions.ForceSynchronousImport | ImportAssetOptions.ForceUpdate);
-            AssetDatabase.Refresh(ImportAssetOptions.ForceUpdate);
-
-            var folderAssetGUID = AssetDatabase.AssetPathToGUID(folderAssetPath);
-            var folderAssetEntry = Settings.CreateOrMoveEntry(folderAssetGUID, m_testGroup, false);
-
-            var entries = new List<AddressableAssetEntry>();
-            folderAssetEntry.GatherAllAssets(entries, false, true, true);
-
-            // Assert
-            var subFolderGUID = AssetDatabase.AssetPathToGUID(subFolderPath);
-            Assert.AreEqual(2, entries.Count);
-            Assert.IsTrue(entries.Any(e => e.guid == a1GUID));
-            Assert.IsTrue(entries.Any(e => e.guid == a2GUID));
-            Assert.IsFalse(entries.Any(e => e.guid == folderAssetGUID));
-            Assert.IsFalse(entries.Any(e => e.guid == subFolderGUID));
-
-            // Cleanup
-            Settings.RemoveAssetEntry(folderAssetPath);
-            Directory.Delete(folderAssetPath, true);
-        }
-
-        [Test]
-        public void GatherAllAssetReferenceDrawableEntries_ReturnsBuiltInScenes()
-        {
-            //Setup
-            string scenePath = "TestScenePath";
-            var savedCache = BuiltinSceneCache.scenes;
-            BuiltinSceneCache.scenes = new EditorBuildSettingsScene[]
-            {
-                new EditorBuildSettingsScene(scenePath, true)
-            };
-            AddressableAssetEntry entry = Settings.CreateOrMoveEntry(AddressableAssetEntry.EditorSceneListName, m_testGroup, false);
-
-            //Test
-            List<IReferenceEntryData> results = new List<IReferenceEntryData>();
-            entry.GatherAllAssetReferenceDrawableEntries(results, Settings);
-
-            //Assert
-            Assert.AreEqual(0, results.Count);
-
-            //Cleanup
-            BuiltinSceneCache.scenes = savedCache;
-            Settings.RemoveAssetEntry(AddressableAssetEntry.EditorSceneListName, false);
-        }
-
-        [Test]
-        public void GatherAllAssetReferenceDrawableEntries_DoesNotReturnResources()
-        {
-            //Setup
-            string scenePath = "TestScenePath";
-            var savedCache = BuiltinSceneCache.scenes;
-            BuiltinSceneCache.scenes = new EditorBuildSettingsScene[]
-            {
-                new EditorBuildSettingsScene(scenePath, true)
-            };
-
-            AddressableAssetEntry entry = Settings.CreateOrMoveEntry(AddressableAssetEntry.ResourcesName, m_testGroup, false);
-
-            //Test
-            List<IReferenceEntryData> results = new List<IReferenceEntryData>();
-            entry.GatherAllAssetReferenceDrawableEntries(results, Settings);
-
-            //Assert
-            Assert.AreEqual(0, results.Count);
-
-            //Cleanup
-            BuiltinSceneCache.scenes = savedCache;
-            Settings.RemoveAssetEntry(AddressableAssetEntry.ResourcesName, false);
-        }
-
-        [Test]
-        public void GatherAllAssetReferenceDrawableEntries_ReturnsFolderSubAssets()
-        {
-            //Setup
-            string testAssetFolder = GetAssetPath("TestFolder");
-            string testAssetSubFolder = Path.Combine(testAssetFolder, "SubFolder");
-
-            string mainPrefabPath = Path.Combine(testAssetFolder, "mainFolder.prefab").Replace('\\', '/');
-            string subPrefabPath = Path.Combine(testAssetSubFolder, "subFolder.prefab").Replace('\\', '/');
-
-            Directory.CreateDirectory(testAssetFolder);
-            PrefabUtility.SaveAsPrefabAsset(new GameObject("mainFolderAsset"), mainPrefabPath);
-
-            Directory.CreateDirectory(testAssetSubFolder);
-            PrefabUtility.SaveAsPrefabAsset(new GameObject("subFolderAsset"), subPrefabPath);
-
-            string guid = AssetDatabase.AssetPathToGUID(testAssetFolder);
-            AddressableAssetEntry entry = Settings.CreateOrMoveEntry(guid, m_testGroup, false);
-            List<IReferenceEntryData> results = new List<IReferenceEntryData>();
-
-            //Test
-            entry.GatherAllAssetReferenceDrawableEntries(results, Settings);
-
-            //Assert
-            Assert.AreEqual(2, results.Count);
-            Assert.AreEqual(mainPrefabPath, results[0].AssetPath);
-            Assert.AreEqual(subPrefabPath, results[1].AssetPath);
-
-            //Cleanup
-            Directory.Delete(testAssetFolder, true);
-            Settings.RemoveAssetEntry(guid, false);
-        }
-
-        [Test]
-        public void GatherAllAssetReferenceDrawableEntries_DoesNotReturnScenesInFolder_IfSceneIsInBuiltInScenes()
-        {
-            //Setup
-            string testAssetFolder = GetAssetPath("TestFolder");
-            string testAssetSubFolder = Path.Combine(testAssetFolder, "SubFolder");
-            Directory.CreateDirectory(testAssetFolder);
-            Directory.CreateDirectory(testAssetSubFolder);
-
-            AssetDatabase.ImportAsset(testAssetFolder);
-            AssetDatabase.ImportAsset(testAssetSubFolder);
-
-            string mainPrefabPath = Path.Combine(testAssetFolder, "mainFolder.prefab").Replace('\\', '/');
-            string subPrefabPath = Path.Combine(testAssetSubFolder, "subFolder.prefab").Replace('\\', '/');
-            string scenePath = Path.Combine(testAssetFolder, "TestScenePath.unity").Replace('\\', '/');
-
-            var savedCache = BuiltinSceneCache.scenes;
-            BuiltinSceneCache.scenes = new EditorBuildSettingsScene[]
-            {
-                new EditorBuildSettingsScene(scenePath, true)
-            };
-
-            PrefabUtility.SaveAsPrefabAsset(new GameObject("mainFolderAsset"), mainPrefabPath);
-            PrefabUtility.SaveAsPrefabAsset(new GameObject("subFolderAsset"), subPrefabPath);
-            EditorSceneManager.SaveScene(EditorSceneManager.NewScene(NewSceneSetup.EmptyScene), scenePath);
-
-            string guid = AssetDatabase.AssetPathToGUID(testAssetFolder);
-            AddressableAssetEntry entry = Settings.CreateOrMoveEntry(guid, m_testGroup, false);
-            List<IReferenceEntryData> results = new List<IReferenceEntryData>();
-
-            //Test
-            entry.GatherAllAssetReferenceDrawableEntries(results, Settings);
-
-            //Assert
-            Assert.AreEqual(2, results.Count);
-            Assert.AreEqual(mainPrefabPath, results[0].AssetPath);
-            Assert.AreEqual(subPrefabPath, results[1].AssetPath);
-
-            //Cleanup
-            Directory.Delete(testAssetFolder, true);
-            BuiltinSceneCache.scenes = savedCache;
-            Settings.RemoveAssetEntry(guid, false);
-        }
-
-        [Test]
-        public void GatherAllAssetReferenceDrawableEntries_AddsSimpleAssetEntries()
-        {
-            //Setup
-            string guid = "12345698655";
-            AddressableAssetEntry entry = Settings.CreateOrMoveEntry(guid, m_testGroup, false);
-            entry.m_cachedAssetPath = "TestPath";
-            List<IReferenceEntryData> results = new List<IReferenceEntryData>();
-
-            //Test
-            entry.GatherAllAssetReferenceDrawableEntries(results, Settings);
-
-            //Assert
-            Assert.AreEqual(1, results.Count);
-            Assert.AreEqual(entry.AssetPath, results[0].AssetPath);
-
-            //Cleanup
-            Settings.RemoveAssetEntry(guid, false);
-        }
-
-        [Test]
-        public void GatherResourcesEntries_GathersAllResourceEntries_IncludingLowercase()
-        {
-            var resourcePath = GetAssetPath("Resources");
-            string testAssetFolder = GetAssetPath("TestFolder");
-            var subFolderPath = testAssetFolder + "/resources";
-            
-            string r1GUID = null;
-            string r2GUID = null;
-            
-            try
-            {
-                r1GUID = CreateAsset(resourcePath + "/testResourceupper.prefab", "testResourceupper");
-                r2GUID = CreateAsset(subFolderPath + "/testResourcelower.prefab", "testResourcelower");
-
-                var group = Settings.FindGroup(AddressableAssetSettings.PlayerDataGroupName);
-                var resourceEntry = Settings.CreateOrMoveEntry(AddressableAssetEntry.ResourcesName, group, false);
-
-                var entries = new List<AddressableAssetEntry>();
-                resourceEntry.GatherResourcesEntries(entries, true, null);
-
-                // Assert
-                Assert.IsTrue(entries.Any(e => e.guid == r1GUID));
-                Assert.IsTrue(entries.Any(e => e.guid == r2GUID));
-            }
-            finally
-            {
-                // Cleanup
-                if (!string.IsNullOrEmpty(r1GUID))
-                    Settings.RemoveAssetEntry(r1GUID);
-                if (!string.IsNullOrEmpty(r2GUID))
-                    Settings.RemoveAssetEntry(r2GUID);
-                if (!string.IsNullOrEmpty(AddressableAssetEntry.ResourcesName))
-                    Settings.RemoveAssetEntry(AddressableAssetEntry.ResourcesName);
-                AssetDatabase.DeleteAsset(resourcePath);
-                AssetDatabase.DeleteAsset(testAssetFolder);
-            }
-        }
-
-        [Test]
-        public void GetRuntimeProviderType_HandlesEmptyProviderString()
-        {
-            AddressableAssetEntry entry = new AddressableAssetEntry("12345698655", "Entry", null, false);
-            Type providerType = entry.GetRuntimeProviderType(null, typeof(GameObject));
-            Assert.IsNull(providerType);
-        }
-
-        [Test]
-        public void GetRuntimeProviderType_ReturnsAtlasProviderForSpriteAtlas()
-        {
-            AddressableAssetEntry entry = new AddressableAssetEntry("12345698655", "Entry", null, false);
-            Type providerType = entry.GetRuntimeProviderType(typeof(AssetDatabaseProvider).FullName, typeof(SpriteAtlas));
-            Assert.AreEqual(typeof(AtlasSpriteProvider), providerType);
-        }
-
-        [TestCase(typeof(AssetDatabaseProvider))]
-        [TestCase(typeof(JsonAssetProvider))]
-        [TestCase(typeof(BundledAssetProvider))]
-        [TestCase(typeof(AssetBundleProvider))]
-        [TestCase(typeof(TextDataProvider))]
-        public void GetRuntimeProviderType_ReturnsProviderTypeForNonAtlas(Type testProviderType)
-        {
-            AddressableAssetEntry entry = new AddressableAssetEntry("12345698655", "Entry", null, false);
-            Type providerType = entry.GetRuntimeProviderType(testProviderType.FullName, typeof(GameObject));
-            Assert.AreEqual(testProviderType, providerType);
-        }
-
-        [Test]
-        public void GetRuntimeProviderType_HandlesInvalidProviderString()
-        {
-            AddressableAssetEntry entry = new AddressableAssetEntry("12345698655", "Entry", null, false);
-            Type providerType = entry.GetRuntimeProviderType("NotARealProvider", typeof(GameObject));
-            Assert.IsNull(providerType);
-        }
-
-        [TestCase(typeof(AssetDatabaseProvider))]
-        [TestCase(typeof(JsonAssetProvider))]
-        [TestCase(typeof(BundledAssetProvider))]
-        [TestCase(typeof(AssetBundleProvider))]
-        [TestCase(typeof(TextDataProvider))]
-        public void GetRuntimeProviderType_HandlesNullAssetType(Type testProviderType)
-        {
-            AddressableAssetEntry entry = new AddressableAssetEntry("12345698655", "Entry", null, false);
-            Type providerType = entry.GetRuntimeProviderType(testProviderType.FullName, null);
-            Assert.AreEqual(testProviderType, providerType);
-        }
-
-        [Test]
-        public void WhenAddressHasSquareBracketsAndGuidIsNotEmptyString_CreatingNewEntry_ThrowsError()
-        {
-            AddressableAssetEntry entry = new AddressableAssetEntry("12345698655", "[Entry]", null, false);
-            LogAssert.Expect(LogType.Error, $"Address '{entry.address}' cannot contain '[ ]'.");
-        }
-
-        [Test]
-        public void WhenAddressHasSquareBracketsAndGuidIsEmptyString_CreatingNewEntry_ThrowsNothing()
-        {
-            Assert.DoesNotThrow(() => new AddressableAssetEntry("", "[Entry]", null, false));
-        }
-
-        [Test]
-        public void WhenAddressHasSquareBracketsAndGuidIsNotEmptyString_SettingTheAddressOnExistingEntry_ThrowsError()
-        {
-            AddressableAssetEntry entry = new AddressableAssetEntry("12345698655", "Entry", null, false);
-            entry.SetAddress("[Entry]");
-            LogAssert.Expect(LogType.Error, $"Address '{entry.address}' cannot contain '[ ]'.");
-        }
-
-        [Test]
-        public void WhenAddressHasSquareBracketsAndGuidIsEmptyString_SettingTheAddressOnExistingEntry_ThrowsNothing()
-        {
-            AddressableAssetEntry entry = new AddressableAssetEntry("", "Entry", null, false);
-            Assert.DoesNotThrow(() => entry.SetAddress("[Entry]"));
-        }
-
-        [Test]
-        public void WhenTargetAssetNotFoundInAssetDatabase_ReloadObject()
-        {
-            var obj = UnityEngine.AddressableAssets.Tests.TestObject.Create("test_targetAsset");
-            var obj2 = UnityEngine.AddressableAssets.Tests.TestObject.Create("test_targetAsset2");
-            string path = GetAssetPath("test_targetAsset.asset");
-
-            AssetDatabase.CreateAsset(obj, path);
-            AssetDatabase.SaveAssets();
-            var entry = new AddressableAssetEntry(AssetDatabase.AssetPathToGUID(path), "Entry", null, false);
-            UnityEngine.Object targetAsset = entry.TargetAsset;
-
-            AssetDatabase.CreateAsset(obj2, path);
-            AssetDatabase.SaveAssets();
-
-            Assert.IsFalse(AssetDatabase.TryGetGUIDAndLocalFileIdentifier(targetAsset, out string guid, out long localId));
-            UnityEngine.Object targetAsset2 = entry.TargetAsset;
-            Assert.IsTrue(AssetDatabase.TryGetGUIDAndLocalFileIdentifier(targetAsset2, out string guid2, out long localId2));
-
-            AssetDatabase.DeleteAsset(path);
-        }
-
-#pragma warning disable 0618
-        [Test]
-        public void CanConvertEntryCollectionToEntries()
-        {
-            Settings.DenyEntryCollectionPermission = true;
-            var collectionPath = Path.Combine(TestFolder, "collection.asset").Replace('\\', '/');
-            var collection = ScriptableObject.CreateInstance<AddressableAssetEntryCollection>();
-
-            var assetPath = GetAssetPath("test.prefab");
-            var assetGuid = AssetDatabase.AssetPathToGUID(assetPath);
-            var collectionEntry = new AddressableAssetEntry(assetGuid, "TestAssetEntry", null, false);
-            collectionEntry.m_cachedAssetPath = "TestPath";
-            collection.Entries.Add(collectionEntry);
-            AssetDatabase.CreateAsset(collection, collectionPath);
-            Settings.DenyEntryCollectionPermission = false;
-
-            bool converted = this.Settings.ConvertAssetEntryCollections(new List<string>() {collectionPath});
-            Assert.IsTrue(converted, "Failed to convert AssetEntryCollection to standard Group Entries");
-            var addedEntry = Settings.DefaultGroup.GetAssetEntry(assetGuid);
-            Assert.IsNotNull(addedEntry, "Could not find entry in default Group.");
-        }
-#pragma warning restore 0618
-
-        string CreateSpriteAtlasWithSprite()
-        {
-            // create a Sprite atlas, + sprite
-            var spriteAtlasPath = GetAssetPath("testAtlas.spriteatlas");
-            SpriteAtlas spriteAtlas = new SpriteAtlas();
-            AssetDatabase.CreateAsset(spriteAtlas, spriteAtlasPath);
-
-            Texture2D texture = Texture2D.whiteTexture;
-            byte[] data = texture.EncodeToPNG();
-            var texturePath = GetAssetPath("testTexture.png");
-            File.WriteAllBytes(texturePath, data);
-            AssetDatabase.ImportAsset(texturePath, ImportAssetOptions.ForceSynchronousImport | ImportAssetOptions.ForceUpdate);
-
-            TextureImporter importer = TextureImporter.GetAtPath(texturePath) as TextureImporter;
-            importer.textureType = TextureImporterType.Sprite;
-            importer.spriteImportMode = SpriteImportMode.Single;
-            importer.SaveAndReimport();
-
-            SpriteAtlasExtensions.Add(spriteAtlas, new[] { AssetDatabase.LoadAssetAtPath<Texture>(texturePath) });
-            SpriteAtlasUtility.PackAtlases(new SpriteAtlas[] { spriteAtlas }, EditorUserBuildSettings.activeBuildTarget, false);
-
-            return spriteAtlasPath;
-        }
-    }
-}
->>>>>>> f473b29b
+using System;
+using System.Collections.Generic;
+using System.IO;
+using System.Linq;
+using NUnit.Framework;
+using UnityEditor.AddressableAssets.Settings;
+using UnityEditor.AddressableAssets.Settings.GroupSchemas;
+using UnityEditor.Build.Content;
+using UnityEditor.SceneManagement;
+using UnityEditor.U2D;
+using UnityEngine;
+using UnityEngine.AddressableAssets.ResourceLocators;
+using UnityEngine.ResourceManagement.ResourceProviders;
+using UnityEngine.SceneManagement;
+using UnityEngine.TestTools;
+using UnityEngine.U2D;
+
+namespace UnityEditor.AddressableAssets.Tests
+{
+    public class AddressableAssetEntryTests : AddressableAssetTestBase
+    {
+        string m_guid;
+        AddressableAssetGroup m_testGroup;
+        protected override void OnInit()
+        {
+            var path = GetAssetPath("subObjectTest.asset");
+            AssetDatabase.CreateAsset(UnityEngine.AddressableAssets.Tests.TestObject.Create("test"), path);
+
+            AssetDatabase.AddObjectToAsset(UnityEngine.AddressableAssets.Tests.TestObject2.Create("test2"), path);
+            AssetDatabase.AddObjectToAsset(UnityEngine.AddressableAssets.Tests.TestObject2.Create("test3"), path);
+            AssetDatabase.AddObjectToAsset(UnityEngine.AddressableAssets.Tests.TestObject2.Create("test4"), path);
+            AssetDatabase.AddObjectToAsset(UnityEngine.AddressableAssets.Tests.TestObject2.Create("test5"), path);
+            AssetDatabase.SaveAssets();
+
+            m_guid = AssetDatabase.AssetPathToGUID(path);
+            Settings.CreateOrMoveEntry(m_guid, Settings.DefaultGroup);
+            AssetDatabase.ImportAsset(path, ImportAssetOptions.ForceSynchronousImport | ImportAssetOptions.ForceUpdate);
+            AssetDatabase.Refresh(ImportAssetOptions.ForceUpdate);
+
+            m_testGroup = Settings.CreateGroup("testGroup", false, false, false, null, typeof(BundledAssetGroupSchema));
+        }
+
+        protected override void OnCleanup()
+        {
+            Settings.RemoveGroup(m_testGroup);
+        }
+
+        [Test]
+        public void CreateKeyList_Returns_ExpectedKeys()
+        {
+            var e = Settings.DefaultGroup.GetAssetEntry(m_guid);
+            e.SetAddress("address");
+            e.SetLabel("label", true, true, true);
+            CollectionAssert.AreEqual(new string[] { "address", m_guid, "label" }, e.CreateKeyList(true, true, true));
+            CollectionAssert.AreEqual(new string[] { m_guid, "label" }, e.CreateKeyList(false, true, true));
+            CollectionAssert.AreEqual(new string[] { "address", "label" }, e.CreateKeyList(true, false, true));
+            CollectionAssert.AreEqual(new string[] { "address", "label" }, e.CreateKeyList(true, false, true));
+            CollectionAssert.AreEqual(new string[] {"label" }, e.CreateKeyList(false, false, true));
+            CollectionAssert.AreEqual(new string[] { "address" }, e.CreateKeyList(true, false, false));
+            CollectionAssert.AreEqual(new string[] { m_guid }, e.CreateKeyList(false, true, false));
+        }
+
+        [Test]
+        public void EditorInitialization_RemovesAssetEntriesThatDoesNotExistOnDisk()
+        {
+            //setup
+            var group = Settings.DefaultGroup;
+            AddressableAssetEntry assetEntry = new AddressableAssetEntry("fakeguid", "fakeaddress", group, false);
+            assetEntry.m_cachedAssetPath = "Assets/NotARealAssetPath/test.prefab";
+            group.AddAssetEntry(assetEntry, false);
+
+            //test
+            AddressableEditorInitialization.PurgeInvalidAssetEntries(Settings);
+
+            //Assert
+            Assert.IsFalse(group.entries.Contains(assetEntry));
+        }
+
+        [Test]
+        public void EditorInitialization_DoesNotDeleteFoldersThatAreStillOnDisk()
+        {
+            //Setup
+            string folderPath = "Assets/Temp/FakeAddressablesFolder/";
+            Directory.CreateDirectory(folderPath);
+            AssetDatabase.ImportAsset(folderPath);
+            AddressableAssetEntry entry = new AddressableAssetEntry(AssetDatabase.AssetPathToGUID(folderPath),
+                folderPath, m_testGroup, false);
+            m_testGroup.AddAssetEntry(entry);
+            entry.m_cachedAssetPath = folderPath;
+
+            Assert.IsTrue(m_testGroup.entries.Contains(entry), "Folder entry is no longer in Addressable group before purge.");
+
+            //Test
+            AddressableEditorInitialization.PurgeInvalidAssetEntries(Settings);
+
+            //Assert
+            Assert.IsTrue(m_testGroup.entries.Contains(entry), "Folder entry is no longer in Addressable group after purge.");
+
+            //Cleanup
+            m_testGroup.RemoveAssetEntry(entry);
+            AssetDatabase.DeleteAsset(folderPath);
+        }
+
+        [Test]
+        public void EditorInitialization_DoesDeleteFoldersThatAreNotOnDisk()
+        {
+            //Setup
+            string folderPath = "Assets/Temp/FakeAddressablesFolder/";
+            AddressableAssetEntry entry = new AddressableAssetEntry(AssetDatabase.AssetPathToGUID(folderPath),
+                folderPath, m_testGroup, false);
+            entry.m_cachedAssetPath = folderPath;
+            m_testGroup.AddAssetEntry(entry);
+
+            //Test
+            AddressableEditorInitialization.PurgeInvalidAssetEntries(Settings);
+
+            //Assert
+            Assert.IsFalse(m_testGroup.entries.Contains(entry), "Invalid asset entry folder is still in Asset Group after purge.");
+        }
+
+        [Test]
+        public void GetAssetLoadPath_Returns_ExpectedPath()
+        {
+            var schema = Settings.DefaultGroup.GetSchema<BundledAssetGroupSchema>();
+            var e = Settings.DefaultGroup.GetAssetEntry(m_guid);
+            schema.InternalIdNamingMode = BundledAssetGroupSchema.AssetNamingMode.FullPath;
+            Assert.AreEqual(e.AssetPath, e.GetAssetLoadPath(true, null));
+            schema.InternalIdNamingMode = BundledAssetGroupSchema.AssetNamingMode.Filename;
+            Assert.AreEqual(Path.GetFileName(e.AssetPath), e.GetAssetLoadPath(true, null));
+            schema.InternalIdNamingMode = BundledAssetGroupSchema.AssetNamingMode.GUID;
+            Assert.AreEqual(m_guid, e.GetAssetLoadPath(true, null));
+            schema.InternalIdNamingMode = BundledAssetGroupSchema.AssetNamingMode.Dynamic;
+            Assert.AreEqual(m_guid, e.GetAssetLoadPath(true, null));
+            Assert.AreEqual(m_guid.Substring(0, 1), e.GetAssetLoadPath(true, new HashSet<string>()));
+            var hs = new HashSet<string>();
+            hs.Add(m_guid.Substring(0, 1));
+            Assert.AreEqual(m_guid.Substring(0, 2), e.GetAssetLoadPath(true, hs));
+        }
+
+        [Test]
+        public void CreateCatalogEntries_WhenObjectHasMultipleSubObjectWithSameType_OnlyOneSubEntryIsCreated()
+        {
+            var e = Settings.DefaultGroup.GetAssetEntry(m_guid);
+            var entries = new List<ContentCatalogDataEntry>();
+            var providerTypes = new HashSet<Type>();
+            e.CreateCatalogEntries(entries, false, "doesntMatter", null, null, providerTypes);
+            Assert.AreEqual(2, entries.Count);
+        }
+
+        [Test]
+        public void DefaultTypeAssetEntry_ResetsCachedTypeData()
+        {
+            //Setup
+            var path = GetAssetPath("entry.prefab");
+            PrefabUtility.SaveAsPrefabAsset(new GameObject(), path);
+            string guid = AssetDatabase.AssetPathToGUID(path);
+
+            AddressableAssetEntry entry = new AddressableAssetEntry(guid, "testaddress", Settings.DefaultGroup, false);
+            entry.m_cachedMainAssetType = typeof(DefaultAsset);
+
+            //Test
+            entry.CreateCatalogEntries(new List<ContentCatalogDataEntry>(), false, "fakeProvider", new List<object>(), null, new Dictionary<GUID, AssetLoadInfo>()
+            {
+                { new GUID(guid), new AssetLoadInfo() {includedObjects = new List<ObjectIdentifier>()} }
+            },
+                new HashSet<Type>(), true, false, false, new HashSet<string>());
+
+            //Assert
+            Assert.AreEqual(typeof(GameObject), entry.m_cachedMainAssetType);
+
+            //Cleanup
+            AssetDatabase.DeleteAsset(path);
+        }
+
+        [Test]
+        public void CreateCatalogEntries_OverridesMainTypeIfWrong()
+        {
+            var e = Settings.DefaultGroup.GetAssetEntry(m_guid);
+            var entries = new List<ContentCatalogDataEntry>();
+            var providerTypes = new HashSet<Type>();
+            var savedType = e.m_cachedMainAssetType;
+            e.m_cachedMainAssetType = typeof(Texture2D);//something arbitrarily wrong.
+            e.CreateCatalogEntries(entries, false, "doesntMatter", null, null, providerTypes);
+            e.m_cachedMainAssetType = savedType;
+            Assert.AreEqual(2, entries.Count);
+            bool foundOnlyTestObjects = true;
+            foreach (var entry in entries)
+            {
+                if (entry.ResourceType != typeof(UnityEngine.AddressableAssets.Tests.TestObject) &&
+                    (entry.ResourceType != typeof(UnityEngine.AddressableAssets.Tests.TestObject2)))
+                {
+                    foundOnlyTestObjects = false;
+                }
+            }
+            Assert.IsTrue(foundOnlyTestObjects);
+        }
+
+        [Test]
+        public void CreateCatalogEntries_EditorTypesShouldBeStripped()
+        {
+            var e = Settings.DefaultGroup.GetAssetEntry(m_guid);
+            var entries = new List<ContentCatalogDataEntry>();
+            var providerTypes = new HashSet<Type>();
+            var savedType = e.m_cachedMainAssetType;
+            e.m_cachedMainAssetType = typeof(UnityEditor.AssetImporter);
+            e.CreateCatalogEntries(entries, false, "doesntMatter", null, null, providerTypes);
+            e.m_cachedMainAssetType = savedType;
+            Assert.AreEqual(0, entries.Count);
+        }
+
+        [Test]
+        public void MainAsset_WhenEntryIsForSubAsset_ShouldReturnMainAsset()
+        {
+            var mainAssetEntry = Settings.DefaultGroup.GetAssetEntry(m_guid);
+            var entries = new List<AddressableAssetEntry>();
+            Settings.DefaultGroup.GatherAllAssets(entries, true, true, true);
+
+            var subAssetEntry = entries.FirstOrDefault(e => e.IsSubAsset);
+            Assert.NotNull(subAssetEntry);
+            Assert.AreEqual(mainAssetEntry.MainAsset, subAssetEntry.MainAsset);
+        }
+
+        [Test]
+        public void TargetAsset_WhenEntryIsForMainAsset_ShouldReturnMainAsset()
+        {
+            var entry = Settings.DefaultGroup.GetAssetEntry(m_guid);
+            Assert.AreEqual(entry.MainAsset, entry.TargetAsset);
+        }
+
+        [Test]
+        public void TargetAsset_WhenMainAssetIsSpriteAtlas_ShouldReturnSprite()
+        {
+            var atlasPath = CreateSpriteAtlasWithSprite();
+            var guid = AssetDatabase.AssetPathToGUID(atlasPath);
+            Settings.CreateOrMoveEntry(guid, Settings.DefaultGroup);
+            AssetDatabase.ImportAsset(atlasPath, ImportAssetOptions.ForceSynchronousImport | ImportAssetOptions.ForceUpdate);
+            AssetDatabase.Refresh(ImportAssetOptions.ForceUpdate);
+
+            var atlas = AssetDatabase.LoadAssetAtPath<SpriteAtlas>(atlasPath);
+            var sprites = new Sprite[atlas.spriteCount];
+            atlas.GetSprites(sprites);
+
+            var mainAssetEntry = Settings.DefaultGroup.GetAssetEntry(guid);
+            var entries = new List<AddressableAssetEntry>();
+            mainAssetEntry.GatherAllAssets(entries, false, true, true);
+
+            // Assert
+            Assert.AreEqual(sprites.Length, entries.Count);
+            foreach (var entry in entries)
+            {
+                Assert.IsTrue(sprites.Any(s => s.name == entry.TargetAsset.name));
+                Assert.IsTrue(entry.TargetAsset is Sprite);
+            }
+
+            // Cleanup
+            Settings.RemoveAssetEntry(guid);
+            File.Delete(atlasPath);
+        }
+
+        [Test]
+        public void TargetAsset_WhenEntryIsForSubAsset_ShouldReturnSubObject()
+        {
+            var mainAssetEntry = Settings.DefaultGroup.GetAssetEntry(m_guid);
+            var entries = new List<AddressableAssetEntry>();
+            Settings.DefaultGroup.GatherAllAssets(entries, false, true, true);
+            var subObjects = AssetDatabase.LoadAllAssetRepresentationsAtPath(mainAssetEntry.AssetPath);
+            Assert.AreEqual(subObjects.Length, entries.Count);
+            foreach (var entry in entries)
+            {
+                Assert.IsTrue(subObjects.Contains(entry.TargetAsset));
+            }
+        }
+        
+        [Test]
+        public void WhenGettingFolderSubEntry_OnlyReturnsIfValidSubEntry()
+        {
+            AddressableAssetEntry mainFolderEntry = null;
+            AddressableAssetEntry subFolderEntry = null;
+            string testAssetFolder = GetAssetPath("TestFolder");
+            
+            try
+            {
+                //Setup
+                string testAssetSubFolder = Path.Combine(testAssetFolder, "SubFolder");
+
+                string mainPrefabPath = Path.Combine(testAssetFolder, "mainFolder.prefab").Replace('\\', '/');
+                string subPrefabPath = Path.Combine(testAssetSubFolder, "subFolder.prefab").Replace('\\', '/');
+
+                Directory.CreateDirectory(testAssetFolder);
+                PrefabUtility.SaveAsPrefabAsset(new GameObject("mainFolderAsset"), mainPrefabPath);
+
+                Directory.CreateDirectory(testAssetSubFolder);
+                PrefabUtility.SaveAsPrefabAsset(new GameObject("subFolderAsset"), subPrefabPath);
+
+                string mainFolderGuid = AssetDatabase.AssetPathToGUID(testAssetFolder);
+                string subFolderGuid = AssetDatabase.AssetPathToGUID(testAssetSubFolder);
+                mainFolderEntry = Settings.CreateOrMoveEntry(mainFolderGuid, m_testGroup, false);
+                subFolderEntry = Settings.CreateOrMoveEntry(subFolderGuid, m_testGroup, false);
+
+                //Test
+                var entry = mainFolderEntry.GetFolderSubEntry(AssetDatabase.AssetPathToGUID(mainPrefabPath), mainPrefabPath);
+                Assert.IsNotNull(entry, "Prefab in main folder is expected to be valid subAsset of main folder.");
+                entry = mainFolderEntry.GetFolderSubEntry(AssetDatabase.AssetPathToGUID(subPrefabPath), subPrefabPath);
+                Assert.IsNull(entry, "Prefab in addressable sub folder is not expected to be valid subAsset of main folder.");
+
+                entry = subFolderEntry.GetFolderSubEntry(AssetDatabase.AssetPathToGUID(mainPrefabPath), mainPrefabPath);
+                Assert.IsNull(entry, "Prefab in main folder is not expected to be valid subAsset of sub folder.");
+                entry = subFolderEntry.GetFolderSubEntry(AssetDatabase.AssetPathToGUID(subPrefabPath), subPrefabPath);
+                Assert.IsNotNull(entry, "Prefab in addressable sub folder is expected to be valid subAsset of sub folder.");
+            }
+            finally
+            {
+                //Cleanup
+                Settings.RemoveAssetEntry(mainFolderEntry, false);
+                Settings.RemoveAssetEntry(subFolderEntry, false);
+                Directory.Delete(testAssetFolder, true);
+            }
+        }
+        
+        [TestCase(true)]
+        [TestCase(false)]
+        public void WhenGatherFolderEntries_ReturnsCorrectAssetObjects(bool includeSubObjects)
+        {
+            AddressableAssetEntry addrFolderEntry = null;
+            string addressableFolderPath = GetAssetPath("TestFolder");
+            
+            try
+            {
+                //Setup
+                string folderGuid = CreateFolderDeep(addressableFolderPath);
+                addrFolderEntry = Settings.CreateOrMoveEntry(folderGuid, m_testGroup, false);
+                
+                string testAssetPath = Path.Combine(addressableFolderPath, "testObject.asset").Replace('\\', '/');
+                var testAsset = TestObject.Create("testObject", testAssetPath);
+                testAsset.AddTestSubObject();
+
+                //Test
+                List<AddressableAssetEntry> entries = new List<AddressableAssetEntry>();
+                addrFolderEntry.GatherFolderEntries(entries, true, includeSubObjects, null);
+                if (includeSubObjects)
+                    Assert.AreEqual(entries.Count, 2, "GatherFolder entries was expected to return the Asset added and its subObject");
+                else
+                    Assert.AreEqual(entries.Count, 1, "GatherFolder entries was expected to only return the Asset added and not its subObject");
+            }
+            finally
+            {
+                //Cleanup
+                Settings.RemoveAssetEntry(addrFolderEntry, false);
+                AssetDatabase.DeleteAsset(addressableFolderPath);
+            }
+        }
+
+        [Test]
+        public void WhenClassReferencedByAddressableAssetEntryIsReloaded_CachedMainAssetTypeIsReset()
+        {
+            // Setup
+            var path = GetAssetPath("resetCachedMainAssetTypeTestGroup.asset");
+            AddressableAssetGroup group = ScriptableObject.CreateInstance<AddressableAssetGroup>();
+            AddressableAssetEntry entry = new AddressableAssetEntry(m_guid, "address", null, false);
+            group.AddAssetEntry(entry);
+
+            Assert.IsNull(entry.m_cachedMainAssetType);
+            Assert.AreEqual(typeof(UnityEngine.AddressableAssets.Tests.TestObject), entry.MainAssetType);
+
+            // Test
+            AssetDatabase.CreateAsset(group, path);
+            Resources.UnloadAsset(group);
+
+            var reloadedGroup = AssetDatabase.LoadAssetAtPath<AddressableAssetGroup>(path);
+            var reloadedEntry = reloadedGroup.GetAssetEntry(m_guid);
+            Assert.IsNull(reloadedEntry.m_cachedMainAssetType);
+
+            // Cleanup
+            AssetDatabase.DeleteAsset(path);
+        }
+
+        [Test]
+        public void GatherAllAssets_WhenResourcesExist_RecurseAllIsFalse_ReturnsEntriesForValidFilesAndTopFoldersOnly()
+        {
+            using (new HideResourceFoldersScope())
+            {
+                var resourcePath = GetAssetPath("Resources");
+                var subFolderPath = resourcePath + "/Subfolder";
+                Directory.CreateDirectory(subFolderPath);
+
+                var group = Settings.FindGroup(AddressableAssetSettings.PlayerDataGroupName);
+                var resourceEntry = Settings.CreateOrMoveEntry(AddressableAssetEntry.ResourcesName, group, false);
+                int builtInResourcesCount = ResourcesTestUtility.GetResourcesEntryCount(Settings, false);
+
+                var r1GUID = CreateAsset(resourcePath + "/testResource1.prefab", "testResource1");
+                var r2GUID = CreateAsset(subFolderPath + "/testResource2.prefab", "testResource2");
+
+                var entries = new List<AddressableAssetEntry>();
+                resourceEntry.GatherAllAssets(entries, false, false, true);
+
+                // Assert
+                var subFolderGUID = AssetDatabase.AssetPathToGUID(subFolderPath);
+                Assert.AreEqual(2 + builtInResourcesCount, entries.Count);
+                Assert.IsTrue(entries.Any(e => e.guid == r1GUID));
+                Assert.IsFalse(entries.Any(e => e.guid == r2GUID));
+                Assert.IsTrue(entries.Any(e => e.guid == subFolderGUID));
+
+                // Cleanup
+                Directory.Delete(resourcePath, true);
+            }
+        }
+
+        [Test]
+        public void GatherAllAssets_WhenResourcesExist_RecurseAllIsTrue_ReturnsEntriesRecursivelyForValidFilesOnly()
+        {
+            using (new HideResourceFoldersScope())
+            {
+                var resourcePath = GetAssetPath("Resources");
+                var subFolderPath = resourcePath + "/Subfolder";
+                Directory.CreateDirectory(subFolderPath);
+
+                var group = Settings.FindGroup(AddressableAssetSettings.PlayerDataGroupName);
+                var resourceEntry = Settings.CreateOrMoveEntry(AddressableAssetEntry.ResourcesName, group, false);
+                int builtInResourcesCount = ResourcesTestUtility.GetResourcesEntryCount(Settings, true);
+
+                var r1GUID = CreateAsset(resourcePath + "/testResource1.prefab", "testResource1");
+                var r2GUID = CreateAsset(subFolderPath + "/testResource2.prefab", "testResource2");
+
+                var entries = new List<AddressableAssetEntry>();
+                resourceEntry.GatherAllAssets(entries, false, true, true);
+
+                // Assert
+                var subFolderGUID = AssetDatabase.AssetPathToGUID(subFolderPath);
+                Assert.AreEqual(2 + builtInResourcesCount, entries.Count);
+                Assert.IsTrue(entries.Any(e => e.guid == r1GUID));
+                Assert.IsTrue(entries.Any(e => e.guid == r2GUID));
+                Assert.IsFalse(entries.Any(e => e.guid == subFolderGUID));
+
+                // Cleanup
+                Directory.Delete(resourcePath, true);
+            }
+        }
+
+        [Test]
+        public void GatherAllAssets_WhenNonEmptyAddressableFolderExist_RecurseAllIsFalse_ReturnsEntriesForValidFilesAndTopFoldersOnly()
+        {
+            var folderAssetPath = GetAssetPath("folderAsset");
+            var prefabPath1 = folderAssetPath + "/testAsset1_gatherAllAssets.prefab";
+            var subFolderPath = folderAssetPath + "/Subfolder";
+            var prefabPath2 = subFolderPath + "/testAsset2_gatherAllAssets.prefab";
+            Directory.CreateDirectory(subFolderPath);
+
+            var a1GUID = CreateAsset(prefabPath1, Path.GetFileNameWithoutExtension(prefabPath1));
+            var a2GUID = CreateAsset(prefabPath2, Path.GetFileNameWithoutExtension(prefabPath2));
+
+            AssetDatabase.ImportAsset(folderAssetPath, ImportAssetOptions.ForceSynchronousImport | ImportAssetOptions.ForceUpdate);
+            AssetDatabase.Refresh(ImportAssetOptions.ForceUpdate);
+
+            var folderAssetGUID = AssetDatabase.AssetPathToGUID(folderAssetPath);
+            var folderAssetEntry = Settings.CreateOrMoveEntry(folderAssetGUID, m_testGroup, false);
+
+            var entries = new List<AddressableAssetEntry>();
+            folderAssetEntry.GatherAllAssets(entries, false, false, true);
+
+            // Assert
+            var subFolderGUID = AssetDatabase.AssetPathToGUID(subFolderPath);
+            string csvEntries = "";
+            if (entries.Count != 2)
+            {
+                foreach (AddressableAssetEntry assetEntry in entries)
+                    csvEntries += assetEntry.AssetPath + ", ";
+            }
+            Assert.AreEqual(2, entries.Count, $"Expected 2 (testAsset1_gatherAllAssets and testAsset2_gatherAllAssets), but was {entries.Count}: ({csvEntries})");
+            Assert.IsTrue(entries.Any(e => e.guid == a1GUID));
+            Assert.IsFalse(entries.Any(e => e.guid == a2GUID));
+            Assert.IsTrue(entries.Any(e => e.guid == subFolderGUID));
+            Assert.IsFalse(entries.Any(e => e.guid == folderAssetGUID));
+
+            // Cleanup
+            Settings.RemoveAssetEntry(folderAssetPath);
+            Directory.Delete(folderAssetPath, true);
+        }
+
+        [Test]
+        public void GatherAllAssets_WhenNonEmptyAddressableFolderExist_RecurseAllIsTrue_ReturnsEntriesRecursivelyForValidFilesOnly()
+        {
+            var folderAssetPath = GetAssetPath("folderAsset");
+            var prefabPath1 = folderAssetPath + "/testAsset1_gatherAllAssets.prefab";
+            var subFolderPath = folderAssetPath + "/Subfolder";
+            var prefabPath2 = subFolderPath + "/testAsset2_gatherAllAssets.prefab";
+            Directory.CreateDirectory(subFolderPath);
+
+            var a1GUID = CreateAsset(prefabPath1, Path.GetFileNameWithoutExtension(prefabPath1));
+            var a2GUID = CreateAsset(prefabPath2, Path.GetFileNameWithoutExtension(prefabPath2));
+
+            AssetDatabase.ImportAsset(folderAssetPath, ImportAssetOptions.ForceSynchronousImport | ImportAssetOptions.ForceUpdate);
+            AssetDatabase.Refresh(ImportAssetOptions.ForceUpdate);
+
+            var folderAssetGUID = AssetDatabase.AssetPathToGUID(folderAssetPath);
+            var folderAssetEntry = Settings.CreateOrMoveEntry(folderAssetGUID, m_testGroup, false);
+
+            var entries = new List<AddressableAssetEntry>();
+            folderAssetEntry.GatherAllAssets(entries, false, true, true);
+
+            // Assert
+            var subFolderGUID = AssetDatabase.AssetPathToGUID(subFolderPath);
+            Assert.AreEqual(2, entries.Count);
+            Assert.IsTrue(entries.Any(e => e.guid == a1GUID));
+            Assert.IsTrue(entries.Any(e => e.guid == a2GUID));
+            Assert.IsFalse(entries.Any(e => e.guid == folderAssetGUID));
+            Assert.IsFalse(entries.Any(e => e.guid == subFolderGUID));
+
+            // Cleanup
+            Settings.RemoveAssetEntry(folderAssetPath);
+            Directory.Delete(folderAssetPath, true);
+        }
+
+        [Test]
+        public void GatherAllAssetReferenceDrawableEntries_ReturnsBuiltInScenes()
+        {
+            //Setup
+            string scenePath = "TestScenePath";
+            var savedCache = BuiltinSceneCache.scenes;
+            BuiltinSceneCache.scenes = new EditorBuildSettingsScene[]
+            {
+                new EditorBuildSettingsScene(scenePath, true)
+            };
+            AddressableAssetEntry entry = Settings.CreateOrMoveEntry(AddressableAssetEntry.EditorSceneListName, m_testGroup, false);
+
+            //Test
+            List<IReferenceEntryData> results = new List<IReferenceEntryData>();
+            entry.GatherAllAssetReferenceDrawableEntries(results, Settings);
+
+            //Assert
+            Assert.AreEqual(0, results.Count);
+
+            //Cleanup
+            BuiltinSceneCache.scenes = savedCache;
+            Settings.RemoveAssetEntry(AddressableAssetEntry.EditorSceneListName, false);
+        }
+
+        [Test]
+        public void GatherAllAssetReferenceDrawableEntries_DoesNotReturnResources()
+        {
+            //Setup
+            string scenePath = "TestScenePath";
+            var savedCache = BuiltinSceneCache.scenes;
+            BuiltinSceneCache.scenes = new EditorBuildSettingsScene[]
+            {
+                new EditorBuildSettingsScene(scenePath, true)
+            };
+
+            AddressableAssetEntry entry = Settings.CreateOrMoveEntry(AddressableAssetEntry.ResourcesName, m_testGroup, false);
+
+            //Test
+            List<IReferenceEntryData> results = new List<IReferenceEntryData>();
+            entry.GatherAllAssetReferenceDrawableEntries(results, Settings);
+
+            //Assert
+            Assert.AreEqual(0, results.Count);
+
+            //Cleanup
+            BuiltinSceneCache.scenes = savedCache;
+            Settings.RemoveAssetEntry(AddressableAssetEntry.ResourcesName, false);
+        }
+
+        [Test]
+        public void GatherAllAssetReferenceDrawableEntries_ReturnsFolderSubAssets()
+        {
+            //Setup
+            string testAssetFolder = GetAssetPath("TestFolder");
+            string testAssetSubFolder = Path.Combine(testAssetFolder, "SubFolder");
+
+            string mainPrefabPath = Path.Combine(testAssetFolder, "mainFolder.prefab").Replace('\\', '/');
+            string subPrefabPath = Path.Combine(testAssetSubFolder, "subFolder.prefab").Replace('\\', '/');
+
+            Directory.CreateDirectory(testAssetFolder);
+            PrefabUtility.SaveAsPrefabAsset(new GameObject("mainFolderAsset"), mainPrefabPath);
+
+            Directory.CreateDirectory(testAssetSubFolder);
+            PrefabUtility.SaveAsPrefabAsset(new GameObject("subFolderAsset"), subPrefabPath);
+
+            string guid = AssetDatabase.AssetPathToGUID(testAssetFolder);
+            AddressableAssetEntry entry = Settings.CreateOrMoveEntry(guid, m_testGroup, false);
+            List<IReferenceEntryData> results = new List<IReferenceEntryData>();
+
+            //Test
+            entry.GatherAllAssetReferenceDrawableEntries(results, Settings);
+
+            //Assert
+            Assert.AreEqual(2, results.Count);
+            Assert.AreEqual(mainPrefabPath, results[0].AssetPath);
+            Assert.AreEqual(subPrefabPath, results[1].AssetPath);
+
+            //Cleanup
+            Directory.Delete(testAssetFolder, true);
+            Settings.RemoveAssetEntry(guid, false);
+        }
+
+        [Test]
+        public void GatherAllAssetReferenceDrawableEntries_DoesNotReturnScenesInFolder_IfSceneIsInBuiltInScenes()
+        {
+            //Setup
+            string testAssetFolder = GetAssetPath("TestFolder");
+            string testAssetSubFolder = Path.Combine(testAssetFolder, "SubFolder");
+            Directory.CreateDirectory(testAssetFolder);
+            Directory.CreateDirectory(testAssetSubFolder);
+
+            AssetDatabase.ImportAsset(testAssetFolder);
+            AssetDatabase.ImportAsset(testAssetSubFolder);
+
+            string mainPrefabPath = Path.Combine(testAssetFolder, "mainFolder.prefab").Replace('\\', '/');
+            string subPrefabPath = Path.Combine(testAssetSubFolder, "subFolder.prefab").Replace('\\', '/');
+            string scenePath = Path.Combine(testAssetFolder, "TestScenePath.unity").Replace('\\', '/');
+
+            var savedCache = BuiltinSceneCache.scenes;
+            BuiltinSceneCache.scenes = new EditorBuildSettingsScene[]
+            {
+                new EditorBuildSettingsScene(scenePath, true)
+            };
+
+            PrefabUtility.SaveAsPrefabAsset(new GameObject("mainFolderAsset"), mainPrefabPath);
+            PrefabUtility.SaveAsPrefabAsset(new GameObject("subFolderAsset"), subPrefabPath);
+            EditorSceneManager.SaveScene(EditorSceneManager.NewScene(NewSceneSetup.EmptyScene), scenePath);
+
+            string guid = AssetDatabase.AssetPathToGUID(testAssetFolder);
+            AddressableAssetEntry entry = Settings.CreateOrMoveEntry(guid, m_testGroup, false);
+            List<IReferenceEntryData> results = new List<IReferenceEntryData>();
+
+            //Test
+            entry.GatherAllAssetReferenceDrawableEntries(results, Settings);
+
+            //Assert
+            Assert.AreEqual(2, results.Count);
+            Assert.AreEqual(mainPrefabPath, results[0].AssetPath);
+            Assert.AreEqual(subPrefabPath, results[1].AssetPath);
+
+            //Cleanup
+            Directory.Delete(testAssetFolder, true);
+            BuiltinSceneCache.scenes = savedCache;
+            Settings.RemoveAssetEntry(guid, false);
+        }
+
+        [Test]
+        public void GatherAllAssetReferenceDrawableEntries_AddsSimpleAssetEntries()
+        {
+            //Setup
+            string guid = "12345698655";
+            AddressableAssetEntry entry = Settings.CreateOrMoveEntry(guid, m_testGroup, false);
+            entry.m_cachedAssetPath = "TestPath";
+            List<IReferenceEntryData> results = new List<IReferenceEntryData>();
+
+            //Test
+            entry.GatherAllAssetReferenceDrawableEntries(results, Settings);
+
+            //Assert
+            Assert.AreEqual(1, results.Count);
+            Assert.AreEqual(entry.AssetPath, results[0].AssetPath);
+
+            //Cleanup
+            Settings.RemoveAssetEntry(guid, false);
+        }
+
+        [Test]
+        public void GatherResourcesEntries_GathersAllResourceEntries_IncludingLowercase()
+        {
+            var resourcePath = GetAssetPath("Resources");
+            string testAssetFolder = GetAssetPath("TestFolder");
+            var subFolderPath = testAssetFolder + "/resources";
+            
+            string r1GUID = null;
+            string r2GUID = null;
+            
+            try
+            {
+                r1GUID = CreateAsset(resourcePath + "/testResourceupper.prefab", "testResourceupper");
+                r2GUID = CreateAsset(subFolderPath + "/testResourcelower.prefab", "testResourcelower");
+
+                var group = Settings.FindGroup(AddressableAssetSettings.PlayerDataGroupName);
+                var resourceEntry = Settings.CreateOrMoveEntry(AddressableAssetEntry.ResourcesName, group, false);
+
+                var entries = new List<AddressableAssetEntry>();
+                resourceEntry.GatherResourcesEntries(entries, true, null);
+
+                // Assert
+                Assert.IsTrue(entries.Any(e => e.guid == r1GUID));
+                Assert.IsTrue(entries.Any(e => e.guid == r2GUID));
+            }
+            finally
+            {
+                // Cleanup
+                if (!string.IsNullOrEmpty(r1GUID))
+                    Settings.RemoveAssetEntry(r1GUID);
+                if (!string.IsNullOrEmpty(r2GUID))
+                    Settings.RemoveAssetEntry(r2GUID);
+                if (!string.IsNullOrEmpty(AddressableAssetEntry.ResourcesName))
+                    Settings.RemoveAssetEntry(AddressableAssetEntry.ResourcesName);
+                AssetDatabase.DeleteAsset(resourcePath);
+                AssetDatabase.DeleteAsset(testAssetFolder);
+            }
+        }
+
+        [Test]
+        public void GetRuntimeProviderType_HandlesEmptyProviderString()
+        {
+            AddressableAssetEntry entry = new AddressableAssetEntry("12345698655", "Entry", null, false);
+            Type providerType = entry.GetRuntimeProviderType(null, typeof(GameObject));
+            Assert.IsNull(providerType);
+        }
+
+        [Test]
+        public void GetRuntimeProviderType_ReturnsAtlasProviderForSpriteAtlas()
+        {
+            AddressableAssetEntry entry = new AddressableAssetEntry("12345698655", "Entry", null, false);
+            Type providerType = entry.GetRuntimeProviderType(typeof(AssetDatabaseProvider).FullName, typeof(SpriteAtlas));
+            Assert.AreEqual(typeof(AtlasSpriteProvider), providerType);
+        }
+
+        [TestCase(typeof(AssetDatabaseProvider))]
+        [TestCase(typeof(JsonAssetProvider))]
+        [TestCase(typeof(BundledAssetProvider))]
+        [TestCase(typeof(AssetBundleProvider))]
+        [TestCase(typeof(TextDataProvider))]
+        public void GetRuntimeProviderType_ReturnsProviderTypeForNonAtlas(Type testProviderType)
+        {
+            AddressableAssetEntry entry = new AddressableAssetEntry("12345698655", "Entry", null, false);
+            Type providerType = entry.GetRuntimeProviderType(testProviderType.FullName, typeof(GameObject));
+            Assert.AreEqual(testProviderType, providerType);
+        }
+
+        [Test]
+        public void GetRuntimeProviderType_HandlesInvalidProviderString()
+        {
+            AddressableAssetEntry entry = new AddressableAssetEntry("12345698655", "Entry", null, false);
+            Type providerType = entry.GetRuntimeProviderType("NotARealProvider", typeof(GameObject));
+            Assert.IsNull(providerType);
+        }
+
+        [TestCase(typeof(AssetDatabaseProvider))]
+        [TestCase(typeof(JsonAssetProvider))]
+        [TestCase(typeof(BundledAssetProvider))]
+        [TestCase(typeof(AssetBundleProvider))]
+        [TestCase(typeof(TextDataProvider))]
+        public void GetRuntimeProviderType_HandlesNullAssetType(Type testProviderType)
+        {
+            AddressableAssetEntry entry = new AddressableAssetEntry("12345698655", "Entry", null, false);
+            Type providerType = entry.GetRuntimeProviderType(testProviderType.FullName, null);
+            Assert.AreEqual(testProviderType, providerType);
+        }
+
+        [Test]
+        public void WhenAddressHasSquareBracketsAndGuidIsNotEmptyString_CreatingNewEntry_ThrowsError()
+        {
+            AddressableAssetEntry entry = new AddressableAssetEntry("12345698655", "[Entry]", null, false);
+            LogAssert.Expect(LogType.Error, $"Address '{entry.address}' cannot contain '[ ]'.");
+        }
+
+        [Test]
+        public void WhenAddressHasSquareBracketsAndGuidIsEmptyString_CreatingNewEntry_ThrowsNothing()
+        {
+            Assert.DoesNotThrow(() => new AddressableAssetEntry("", "[Entry]", null, false));
+        }
+
+        [Test]
+        public void WhenAddressHasSquareBracketsAndGuidIsNotEmptyString_SettingTheAddressOnExistingEntry_ThrowsError()
+        {
+            AddressableAssetEntry entry = new AddressableAssetEntry("12345698655", "Entry", null, false);
+            entry.SetAddress("[Entry]");
+            LogAssert.Expect(LogType.Error, $"Address '{entry.address}' cannot contain '[ ]'.");
+        }
+
+        [Test]
+        public void WhenAddressHasSquareBracketsAndGuidIsEmptyString_SettingTheAddressOnExistingEntry_ThrowsNothing()
+        {
+            AddressableAssetEntry entry = new AddressableAssetEntry("", "Entry", null, false);
+            Assert.DoesNotThrow(() => entry.SetAddress("[Entry]"));
+        }
+
+        [Test]
+        public void WhenTargetAssetNotFoundInAssetDatabase_ReloadObject()
+        {
+            var obj = UnityEngine.AddressableAssets.Tests.TestObject.Create("test_targetAsset");
+            var obj2 = UnityEngine.AddressableAssets.Tests.TestObject.Create("test_targetAsset2");
+            string path = GetAssetPath("test_targetAsset.asset");
+
+            AssetDatabase.CreateAsset(obj, path);
+            AssetDatabase.SaveAssets();
+            var entry = new AddressableAssetEntry(AssetDatabase.AssetPathToGUID(path), "Entry", null, false);
+            UnityEngine.Object targetAsset = entry.TargetAsset;
+
+            AssetDatabase.CreateAsset(obj2, path);
+            AssetDatabase.SaveAssets();
+
+            Assert.IsFalse(AssetDatabase.TryGetGUIDAndLocalFileIdentifier(targetAsset, out string guid, out long localId));
+            UnityEngine.Object targetAsset2 = entry.TargetAsset;
+            Assert.IsTrue(AssetDatabase.TryGetGUIDAndLocalFileIdentifier(targetAsset2, out string guid2, out long localId2));
+
+            AssetDatabase.DeleteAsset(path);
+        }
+
+#pragma warning disable 0618
+        [Test]
+        public void CanConvertEntryCollectionToEntries()
+        {
+            Settings.DenyEntryCollectionPermission = true;
+            var collectionPath = Path.Combine(TestFolder, "collection.asset").Replace('\\', '/');
+            var collection = ScriptableObject.CreateInstance<AddressableAssetEntryCollection>();
+
+            var assetPath = GetAssetPath("test.prefab");
+            var assetGuid = AssetDatabase.AssetPathToGUID(assetPath);
+            var collectionEntry = new AddressableAssetEntry(assetGuid, "TestAssetEntry", null, false);
+            collectionEntry.m_cachedAssetPath = "TestPath";
+            collection.Entries.Add(collectionEntry);
+            AssetDatabase.CreateAsset(collection, collectionPath);
+            Settings.DenyEntryCollectionPermission = false;
+
+            bool converted = this.Settings.ConvertAssetEntryCollections(new List<string>() {collectionPath});
+            Assert.IsTrue(converted, "Failed to convert AssetEntryCollection to standard Group Entries");
+            var addedEntry = Settings.DefaultGroup.GetAssetEntry(assetGuid);
+            Assert.IsNotNull(addedEntry, "Could not find entry in default Group.");
+        }
+#pragma warning restore 0618
+
+        string CreateSpriteAtlasWithSprite()
+        {
+            // create a Sprite atlas, + sprite
+            var spriteAtlasPath = GetAssetPath("testAtlas.spriteatlas");
+            SpriteAtlas spriteAtlas = new SpriteAtlas();
+            AssetDatabase.CreateAsset(spriteAtlas, spriteAtlasPath);
+
+            Texture2D texture = Texture2D.whiteTexture;
+            byte[] data = texture.EncodeToPNG();
+            var texturePath = GetAssetPath("testTexture.png");
+            File.WriteAllBytes(texturePath, data);
+            AssetDatabase.ImportAsset(texturePath, ImportAssetOptions.ForceSynchronousImport | ImportAssetOptions.ForceUpdate);
+
+            TextureImporter importer = TextureImporter.GetAtPath(texturePath) as TextureImporter;
+            importer.textureType = TextureImporterType.Sprite;
+            importer.spriteImportMode = SpriteImportMode.Single;
+            importer.SaveAndReimport();
+
+            SpriteAtlasExtensions.Add(spriteAtlas, new[] { AssetDatabase.LoadAssetAtPath<Texture>(texturePath) });
+            SpriteAtlasUtility.PackAtlases(new SpriteAtlas[] { spriteAtlas }, EditorUserBuildSettings.activeBuildTarget, false);
+
+            return spriteAtlasPath;
+        }
+    }
+}