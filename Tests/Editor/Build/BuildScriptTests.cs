<<<<<<< HEAD
using System;
using System.Collections.Generic;
using System.IO;
using System.Linq;
using System.Text.RegularExpressions;
using NUnit.Framework;
using UnityEditor.AddressableAssets.Build;
using UnityEditor.AddressableAssets.Build.DataBuilders;
using UnityEditor.AddressableAssets.Settings;
using UnityEditor.AddressableAssets.Settings.GroupSchemas;
using UnityEditor.Build.Pipeline.Utilities;
using UnityEngine;
using UnityEngine.AddressableAssets;
using UnityEngine.TestTools;

namespace UnityEditor.AddressableAssets.Tests
{
    public class BuildScriptTests : AddressableAssetTestBase
    {
        [TestFixture]
        class StreamingAssetTests : AddressableAssetTestBase
        {
            [SetUp]
            public void Setup()
            {
                DirectoryUtility.DeleteDirectory(Application.streamingAssetsPath, recursiveDelete: true);
            }

            [TearDown]
            public void TearDown()
            {
                DirectoryUtility.DeleteDirectory(Application.streamingAssetsPath, recursiveDelete: true);
            }

            [Test]
            public void ClearCachedData_CleansStreamingAssetFolder()
            {
                var context = new AddressablesDataBuilderInput(Settings);

                int builderCount = 0;
                for (int i = 0; i < Settings.DataBuilders.Count; i++)
                {
                    var builder = Settings.DataBuilders[i] as IDataBuilder;
                    if (builder.CanBuildData<AddressablesPlayerBuildResult>())
                    {
                        builderCount++;
                        var existingFiles = new HashSet<string>();
                        if (System.IO.Directory.Exists("Assets/StreamingAssets"))
                        {
                            foreach (var f in System.IO.Directory.GetFiles("Assets/StreamingAssets"))
                                existingFiles.Add(f);
                        }

                        builder.BuildData<AddressablesPlayerBuildResult>(context);
                        builder.ClearCachedData();
                        if (System.IO.Directory.Exists("Assets/StreamingAssets"))
                        {
                            foreach (var f in System.IO.Directory.GetFiles("Assets/StreamingAssets"))
                                Assert.IsTrue(existingFiles.Contains(f), string.Format("Data Builder {0} did not clean up file {1}", builder.Name, f));
                        }
                    }
                }

                Assert.IsTrue(builderCount > 0);
            }

            [Test]
            public void Folder_WithSubAssets_GetsBundleFileIdAssigned_DuringBuild()
            {
                var context = new AddressablesDataBuilderInput(Settings);
                string folderGuid = AssetDatabase.CreateFolder(TestFolder, "FolderAsset");
                string folderPath = $"{TestFolder}/FolderAsset";
                PrefabUtility.SaveAsPrefabAsset(new GameObject(), $"{folderPath}/subfolderprefab.prefab");

                AddressableAssetEntry folderEntry = Settings.CreateOrMoveEntry(folderGuid, Settings.DefaultGroup);

                Assert.IsTrue(string.IsNullOrEmpty(folderEntry.BundleFileId));

                Settings.ActivePlayerDataBuilder.BuildData<AddressablesPlayerBuildResult>(context);

                Assert.IsTrue(folderEntry.IsFolder);
                Assert.IsFalse(string.IsNullOrEmpty(folderEntry.BundleFileId));

                //Cleanup
                AssetDatabase.DeleteAsset(folderPath);
                Settings.RemoveAssetEntry(folderEntry);
            }

            [Test]
            public void Folder_WithNoSubAssets_DoesNotThrowErrorDuringBuild()
            {
                var context = new AddressablesDataBuilderInput(Settings);
                string folderGuid = AssetDatabase.CreateFolder(TestFolder, "FolderAsset");
                string folderPath = $"{TestFolder}/FolderAsset";

                AddressableAssetEntry folderEntry = Settings.CreateOrMoveEntry(folderGuid, Settings.DefaultGroup);

                Assert.IsTrue(string.IsNullOrEmpty(folderEntry.BundleFileId));

                Settings.ActivePlayerDataBuilder.BuildData<AddressablesPlayerBuildResult>(context);

                Assert.IsTrue(folderEntry.IsFolder);
                Assert.IsTrue(string.IsNullOrEmpty(folderEntry.BundleFileId));

                //Cleanup
                AssetDatabase.DeleteAsset(folderPath);
                Settings.RemoveAssetEntry(folderEntry);
            }

            [Test]
            public void Folder_DoesNotAssignBundleFileId_ForDynamicallyCreatedSubEntries()
            {
                var context = new AddressablesDataBuilderInput(Settings);
                string folderGuid = AssetDatabase.CreateFolder(TestFolder, "FolderAsset");
                string folderPath = $"{TestFolder}/FolderAsset";
                PrefabUtility.SaveAsPrefabAsset(new GameObject(), $"{folderPath}/subfolderprefab.prefab");

                AddressableAssetEntry folderEntry = Settings.CreateOrMoveEntry(folderGuid, Settings.DefaultGroup);

                Settings.ActivePlayerDataBuilder.BuildData<AddressablesPlayerBuildResult>(context);

                Assert.True(string.IsNullOrEmpty(folderEntry.SubAssets[0].BundleFileId));

                //Cleanup
                AssetDatabase.DeleteAsset(folderPath);
                Settings.RemoveAssetEntry(folderEntry);
            }

#if !UNITY_2021_2_OR_NEWER
            [Test]
            public void CopiedStreamingAssetAreCorrectlyDeleted_DirectoriesWithoutImport()
            {
                var context = new AddressablesDataBuilderInput(Settings);

                int builderCount = 0;
                for (int i = 0; i < Settings.DataBuilders.Count; i++)
                {
                    var builder = Settings.DataBuilders[i] as IDataBuilder;
                    if (builder.CanBuildData<AddressablesPlayerBuildResult>())
                    {
                        builderCount++;

                        // confirm that StreamingAssets does not exists before the test
                        Assert.IsFalse(Directory.Exists("Assets/StreamingAssets"));
                        builder.BuildData<AddressablesPlayerBuildResult>(context);

                        Assert.IsTrue(Directory.Exists(Addressables.BuildPath));
                        AddressablesPlayerBuildProcessor.CopyTemporaryPlayerBuildData();
                        builder.ClearCachedData();

                        Assert.IsTrue(Directory.Exists(Addressables.PlayerBuildDataPath));
                        AddressablesPlayerBuildProcessor.CleanTemporaryPlayerBuildData();
                        Assert.IsFalse(Directory.Exists(Addressables.PlayerBuildDataPath));
                        Assert.IsFalse(Directory.Exists("Assets/StreamingAssets"));
                    }
                }

                Assert.IsTrue(builderCount > 0);
            }

            [Test]
            public void CopiedStreamingAssetAreCorrectlyDeleted_MetaFilesWithImport()
            {
                var context = new AddressablesDataBuilderInput(Settings);

                int builderCount = 0;
                for (int i = 0; i < Settings.DataBuilders.Count; i++)
                {
                    var builder = Settings.DataBuilders[i] as IDataBuilder;
                    if (builder.CanBuildData<AddressablesPlayerBuildResult>())
                    {
                        builderCount++;

                        // confirm that StreamingAssets does not exists before the test
                        DirectoryUtility.DeleteDirectory(Application.streamingAssetsPath, recursiveDelete: true);
                        Assert.IsFalse(Directory.Exists("Assets/StreamingAssets"));
                        builder.BuildData<AddressablesPlayerBuildResult>(context);

                        Assert.IsTrue(Directory.Exists(Addressables.BuildPath));
                        AddressablesPlayerBuildProcessor.CopyTemporaryPlayerBuildData();
                        builder.ClearCachedData();

                        // confirm that PlayerBuildDataPath is imported to AssetDatabase
                        AssetDatabase.Refresh();
                        Assert.IsTrue(Directory.Exists(Addressables.PlayerBuildDataPath));
                        Assert.IsTrue(File.Exists(Addressables.PlayerBuildDataPath + ".meta"));
                        string relativePath = Addressables.PlayerBuildDataPath.Replace(Application.dataPath, "Assets");
                        Assert.IsTrue(AssetDatabase.IsValidFolder(relativePath), "Copied StreamingAssets folder was not importer as expected");

                        AddressablesPlayerBuildProcessor.CleanTemporaryPlayerBuildData();
                        Assert.IsFalse(Directory.Exists(Addressables.PlayerBuildDataPath));
                        Assert.IsFalse(Directory.Exists("Assets/StreamingAssets"));
                    }
                }

                Assert.IsTrue(builderCount > 0);
            }

            [Test]
            public void CopiedStreamingAssetAreCorrectlyDeleted_WithExistingFiles()
            {
                var context = new AddressablesDataBuilderInput(Settings);

                int builderCount = 0;
                for (int i = 0; i < Settings.DataBuilders.Count; i++)
                {
                    var builder = Settings.DataBuilders[i] as IDataBuilder;
                    if (builder.CanBuildData<AddressablesPlayerBuildResult>())
                    {
                        builderCount++;

                        // confirm that StreamingAssets does not exists before the test
                        DirectoryUtility.DeleteDirectory(Application.streamingAssetsPath, recursiveDelete: true);
                        Assert.IsFalse(Directory.Exists("Assets/StreamingAssets"));

                        // create StreamingAssets and an extra folder as existing content
                        AssetDatabase.CreateFolder("Assets", "StreamingAssets");
                        AssetDatabase.CreateFolder("Assets/StreamingAssets", "extraFolder");

                        builder.BuildData<AddressablesPlayerBuildResult>(context);

                        Assert.IsTrue(Directory.Exists(Addressables.BuildPath));
                        AddressablesPlayerBuildProcessor.CopyTemporaryPlayerBuildData();
                        builder.ClearCachedData();

                        Assert.IsTrue(Directory.Exists(Addressables.PlayerBuildDataPath));
                        AddressablesPlayerBuildProcessor.CleanTemporaryPlayerBuildData();
                        Assert.IsFalse(Directory.Exists(Addressables.PlayerBuildDataPath));
                        Assert.IsTrue(Directory.Exists("Assets/StreamingAssets"));
                        Assert.IsTrue(Directory.Exists("Assets/StreamingAssets/extraFolder"));

                        AssetDatabase.DeleteAsset("Assets/StreamingAssets");
                    }
                }

                Assert.IsTrue(builderCount > 0);
            }

#else
            [Test]
            public void AddressablesBuildPlayerProcessor_IncludeAdditionalStreamingAssetsWhenExist()
            {
                string path = Addressables.BuildPath;
                Directory.CreateDirectory(path);
                var paths = AddressablesPlayerBuildProcessor.GetStreamingAssetPaths();
                Assert.AreEqual(1, paths.Count, "StreamingAssets paths expected to include Addressables.BuildPath");

                // cleanup
                Directory.Delete(path);
            }

            [Test]
            public void AddressablesBuildPlayerProcessor_DoesntIncludeAdditionalStreamingAssetsWhenDontExist()
            {
                if (Directory.Exists(Addressables.BuildPath))
                    DirectoryUtility.DeleteDirectory(Addressables.BuildPath, false);
                var paths = AddressablesPlayerBuildProcessor.GetStreamingAssetPaths();
                Assert.AreEqual(0, paths.Count, "StreamingAssets paths are expected to be empty");

                // cleanup
            }

#endif
        }

        [Test]
        public void BuildScriptBase_FailsCanBuildData()
        {
            var buildScript = ScriptableObject.CreateInstance<BuildScriptBase>();
            Assert.IsFalse(buildScript.CanBuildData<IDataBuilderResult>());
            Assert.IsFalse(buildScript.CanBuildData<AddressableAssetBuildResult>());
            Assert.IsFalse(buildScript.CanBuildData<AddressablesPlayModeBuildResult>());
            Assert.IsFalse(buildScript.CanBuildData<AddressablesPlayerBuildResult>());
        }

        class BuildScriptTestClass : BuildScriptBase
        {
            public override string Name
            {
                get
                {
                    return "Test Script";
                }
            }

            public override bool CanBuildData<T>()
            {
                return typeof(T).IsAssignableFrom(typeof(AddressablesPlayModeBuildResult));
            }

            protected override TResult BuildDataImplementation<TResult>(AddressablesDataBuilderInput builderInput)
            {
                Debug.LogError("Inside BuildDataInternal for test script!");
                return base.BuildDataImplementation<TResult>(builderInput);
            }
        }

        [Test]
        public void BuildScript_DoesNotBuildWrongDataType()
        {
            var context = new AddressablesDataBuilderInput(Settings);

            var baseScript = ScriptableObject.CreateInstance<BuildScriptTestClass>();
            baseScript.BuildData<AddressablesPlayerBuildResult>(context);
            LogAssert.Expect(LogType.Error, new Regex("Data builder Test Script cannot build requested type.*"));

            baseScript.BuildData<AddressablesPlayModeBuildResult>(context);
            LogAssert.Expect(LogType.Error, "Inside BuildDataInternal for test script!");
        }

        [Test]
        public void GetNameWithHashNaming_ReturnsNoChangeIfNoHash()
        {
            string source = "x/y.bundle";
            string hash = "123abc";
            string expected = "x/y.bundle";

            var actual = BuildUtility.GetNameWithHashNaming(BundledAssetGroupSchema.BundleNamingStyle.NoHash, hash, source);

            Assert.AreEqual(expected, actual);
        }

        [Test]
        public void GetNameWithHashNaming_CanAppendHash()
        {
            string source = "x/y.bundle";
            string hash = "123abc";
            string expected = "x/y_123abc.bundle";

            var actual = BuildUtility.GetNameWithHashNaming(BundledAssetGroupSchema.BundleNamingStyle.AppendHash, hash, source);

            Assert.AreEqual(expected, actual);
        }

        [Test]
        public void GetNameWithHashNaming_CanReplaceFileNameWithHash()
        {
            string source = "x/y.bundle";
            string hash = "123abc";
            string expected = "123abc.bundle";

            var actual = BuildUtility.GetNameWithHashNaming(BundledAssetGroupSchema.BundleNamingStyle.OnlyHash, hash, source);

            Assert.AreEqual(expected, actual);
        }

        [Test]
        public void GetNameWithHashNaming_CanReplaceFileNameWithFileNameHash()
        {
            string source = "x/y.bundle";
            string hash = HashingMethods.Calculate(source).ToString();
            string expected = hash + ".bundle";

            var actual = BuildUtility.GetNameWithHashNaming(BundledAssetGroupSchema.BundleNamingStyle.FileNameHash, hash, source);

            Assert.AreEqual(expected, actual);
        }

        // regression test for https://jira.unity3d.com/browse/ADDR-1292
        [Test]
        public void BuildScriptBaseWriteBuildLog_WhenDirectoryDoesNotExist_DirectoryCreated()
        {
            string dirName = "SomeTestDir";
            string logFile = Path.Combine(dirName, "AddressablesBuildTEP.json");
            try
            {
                BuildLog log = new BuildLog();
                BuildScriptBase.WriteBuildLog(log, dirName);
                FileAssert.Exists(logFile);
            }
            finally
            {
                Directory.Delete(dirName, true);
            }
        }

        [Test]
        public void Building_CreatesPerformanceReportWithMetaData()
        {
            Settings.BuildPlayerContentImpl();
            string path = Addressables.LibraryPath + "AddressablesBuildTEP.json";
            FileAssert.Exists(path);
            string text = File.ReadAllText(path);
            StringAssert.Contains("com.unity.addressables", text);
        }

        [Test]
        public void Build_WithInvalidAssetInResourcesFolder_Succeeds()
        {
            var path = GetAssetPath("Resources/unknownAsset.plist");
            if (!System.IO.Directory.Exists(System.IO.Path.GetDirectoryName(path)))
                System.IO.Directory.CreateDirectory(System.IO.Path.GetDirectoryName(path));
            System.IO.File.WriteAllText(path, "nothing");
            AssetDatabase.ImportAsset(path);
            var context = new AddressablesDataBuilderInput(Settings);
            foreach (IDataBuilder db in Settings.DataBuilders)
                if (db.CanBuildData<AddressablesPlayerBuildResult>())
                    db.BuildData<AddressablesPlayerBuildResult>(context);
        }

        [Test]
        public void Build_GroupWithPlayerDataGroupSchemaAndBundledAssetGroupSchema_LogsError()
        {
            const string groupName = "NewGroup";
            var schemas = new List<AddressableAssetGroupSchema> { ScriptableObject.CreateInstance<PlayerDataGroupSchema>(), ScriptableObject.CreateInstance<BundledAssetGroupSchema>() };
            AddressableAssetGroup group = Settings.CreateGroup(groupName, false, false, false, schemas);

            var context = new AddressablesDataBuilderInput(Settings);
            foreach (IDataBuilder db in Settings.DataBuilders)
            {
                if (db.CanBuildData<AddressablesPlayerBuildResult>())
                {
                    AddressablesPlayerBuildResult result = db.BuildData<AddressablesPlayerBuildResult>(context);
                    Assert.AreEqual(result.Error, $"Addressable group {groupName} cannot have both a {typeof(PlayerDataGroupSchema).Name} and a {typeof(BundledAssetGroupSchema).Name}");
                }
            }

            Settings.RemoveGroup(group);
        }

        // ADDR-1755
        [Test]
        public void WhenBundleLocalCatalogEnabled_BuildScriptPacked_DoesNotCreatePerformanceLogReport()
        {
            string logPath = $"Library/com.unity.addressables/aa/{PlatformMappingService.GetPlatformPathSubFolder()}/buildlogtep.json";

            if (File.Exists(logPath))
                File.Delete(logPath);

            Settings.BundleLocalCatalog = true;

            var context = new AddressablesDataBuilderInput(Settings);
            BuildScriptBase db = (BuildScriptBase)Settings.DataBuilders.Find(x => x.GetType() == typeof(BuildScriptPackedMode));

            Assert.IsFalse(File.Exists(logPath)); // make sure file does not exist before build

            var res = db.BuildData<AddressablesPlayerBuildResult>(context);
            Assert.IsFalse(File.Exists(logPath));
        }

        [Test]
        public void Build_WithDeletedAsset_Succeeds()
        {
            var context = new AddressablesDataBuilderInput(Settings);

            //make an entry with no actual AssetPath
            Settings.CreateOrMoveEntry("abcde", Settings.DefaultGroup);
            Settings.CreateOrMoveEntry(m_AssetGUID, Settings.DefaultGroup);
            foreach (BuildScriptBase db in Settings.DataBuilders.OfType<BuildScriptBase>())
            {
                if (db is BuildScriptPackedPlayMode)
                    continue;

                if (db.CanBuildData<AddressablesPlayerBuildResult>())
                {
                    var res = db.BuildData<AddressablesPlayerBuildResult>(context);
                    Assert.IsTrue(db.IsDataBuilt());
                    Assert.IsTrue(string.IsNullOrEmpty(res.Error));
                }
                else if (db.CanBuildData<AddressablesPlayModeBuildResult>())
                {
                    var res = db.BuildData<AddressablesPlayModeBuildResult>(context);
                    Assert.IsTrue(db.IsDataBuilt());
                    Assert.IsTrue(string.IsNullOrEmpty(res.Error));
                }
            }

            Settings.RemoveAssetEntry("abcde", false);
            Settings.RemoveAssetEntry(m_AssetGUID, false);
        }

        [Test]
        public void WhenAddressHasSquareBrackets_AndContentCatalogsAreCreated_BuildFails()
        {
            var context = new AddressablesDataBuilderInput(Settings);

            AddressableAssetEntry entry = Settings.CreateOrMoveEntry(m_AssetGUID, Settings.DefaultGroup);
            entry.address = "[test]";
            LogAssert.Expect(LogType.Error, $"Address '{entry.address}' cannot contain '[ ]'.");
            foreach (IDataBuilder db in Settings.DataBuilders)
            {
                if (db.GetType() == typeof(BuildScriptFastMode) || db.GetType() == typeof(BuildScriptPackedPlayMode))
                    continue;

                if (db.CanBuildData<AddressablesPlayerBuildResult>())
                    db.BuildData<AddressablesPlayerBuildResult>(context);
                else if (db.CanBuildData<AddressablesPlayModeBuildResult>())
                    db.BuildData<AddressablesPlayModeBuildResult>(context);
                LogAssert.Expect(LogType.Error, "Address '[test]' cannot contain '[ ]'.");
            }

            Settings.RemoveAssetEntry(m_AssetGUID, false);
        }

        [Test]
        public void WhenFileTypeIsInvalid_AndContentCatalogsAreCreated_BuildFails()
        {
            var context = new AddressablesDataBuilderInput(Settings);

            string path = GetAssetPath("fake.file");
            FileStream fs = File.Create(path);
            fs.Close();
            AssetDatabase.ImportAsset(path);
            string guid = AssetDatabase.AssetPathToGUID(path);

            AddressableAssetEntry entry = Settings.CreateOrMoveEntry(guid, Settings.DefaultGroup);

            foreach (IDataBuilder db in Settings.DataBuilders)
            {
                if (db.GetType() == typeof(BuildScriptFastMode) ||
                    db.GetType() == typeof(BuildScriptPackedPlayMode))
                    continue;

                if (db.CanBuildData<AddressablesPlayerBuildResult>())
                    db.BuildData<AddressablesPlayerBuildResult>(context);
                else if (db.CanBuildData<AddressablesPlayModeBuildResult>())
                    db.BuildData<AddressablesPlayModeBuildResult>(context);
                LogAssert.Expect(LogType.Error, "Cannot recognize file type for entry located at 'Assets/UnityEditor.AddressableAssets.Tests.BuildScriptTests_Tests/fake.file'. Asset import failed for using an unsupported file type.");
            }
            Settings.RemoveAssetEntry(guid, false);
            AssetDatabase.DeleteAsset(path);
        }

        [Test]
        public void WhenFileTypeIsInvalid_AndContentCatalogsAreCreated_IgnoreUnsupportedFilesInBuildIsSet_BuildSucceedWithWarning()
        {
            bool oldValue = Settings.IgnoreUnsupportedFilesInBuild;
            Settings.IgnoreUnsupportedFilesInBuild = true;

            var context = new AddressablesDataBuilderInput(Settings);

            string path = GetAssetPath("fake.file");
            FileStream fs = File.Create(path);
            fs.Close();
            AssetDatabase.ImportAsset(path);
            string guid = AssetDatabase.AssetPathToGUID(path);

            AddressableAssetEntry entry = Settings.CreateOrMoveEntry(guid, Settings.DefaultGroup);

            foreach (BuildScriptBase db in Settings.DataBuilders.OfType<BuildScriptBase>())
            {
                if (db.GetType() == typeof(BuildScriptFastMode) || db.GetType() == typeof(BuildScriptPackedPlayMode))
                    continue;

                if (db.CanBuildData<AddressablesPlayerBuildResult>())
                {
                    var res = db.BuildData<AddressablesPlayerBuildResult>(context);
                    Assert.IsTrue(db.IsDataBuilt());
                    Assert.IsTrue(string.IsNullOrEmpty(res.Error));
                }
                else if (db.CanBuildData<AddressablesPlayModeBuildResult>())
                {
                    var res = db.BuildData<AddressablesPlayModeBuildResult>(context);
                    Assert.IsTrue(db.IsDataBuilt());
                    Assert.IsTrue(string.IsNullOrEmpty(res.Error));
                }

                LogAssert.Expect(LogType.Warning, new Regex($".*{path}.*ignored"));
                LogAssert.Expect(LogType.Warning, new Regex($".*{path}.*stripped"));
            }

            Settings.RemoveAssetEntry(guid, false);
            AssetDatabase.DeleteAsset(path);
            Settings.IgnoreUnsupportedFilesInBuild = oldValue;
        }

        [Test]
        public void WhenLoadPathUsesHttp_AndInsecureHttpNotAllowed_BuildLogsWarning()
        {
#if UNITY_2022_1_OR_NEWER
            InsecureHttpOption oldHttpOption = PlayerSettings.insecureHttpOption;
            PlayerSettings.insecureHttpOption = InsecureHttpOption.NotAllowed;

            string remoteLoadPathId = Settings.profileSettings.GetProfileDataByName(AddressableAssetSettings.kRemoteLoadPath).Id;
            string oldRemoteLoadPath = Settings.profileSettings.GetValueById(Settings.activeProfileId, remoteLoadPathId);
            Settings.profileSettings.SetValue(Settings.activeProfileId, AddressableAssetSettings.kRemoteLoadPath, "http://insecureconnection/");

            AddressableAssetGroup assetGroup = Settings.CreateGroup("InsecureConnections", false, false, false, null, typeof(BundledAssetGroupSchema));
            assetGroup.GetSchema<BundledAssetGroupSchema>().BuildPath.SetVariableById(Settings, Settings.profileSettings.GetProfileDataByName(AddressableAssetSettings.kRemoteBuildPath).Id);
            assetGroup.GetSchema<BundledAssetGroupSchema>().LoadPath.SetVariableById(Settings, Settings.profileSettings.GetProfileDataByName(AddressableAssetSettings.kRemoteLoadPath).Id);

            string assetPath = Path.Combine(TestFolder, "insecureConnectionsTest.prefab");
            PrefabUtility.SaveAsPrefabAsset(new GameObject(), assetPath);
            Settings.CreateOrMoveEntry(AssetDatabase.AssetPathToGUID(assetPath), assetGroup, false, false);

            var context = new AddressablesDataBuilderInput(Settings);
            BuildScriptBase db = (BuildScriptBase)Settings.DataBuilders.Find(x => x.GetType() == typeof(BuildScriptPackedMode));
            db.BuildData<AddressablesPlayerBuildResult>(context);
            LogAssert.Expect(LogType.Warning, $"Addressable group {assetGroup.Name} uses insecure http for its load path.  To allow http connections for UnityWebRequests, change your settings in Edit > Project Settings > Player > Other Settings > Configuration > Allow downloads over HTTP.");

            Settings.RemoveGroup(assetGroup);
            Settings.profileSettings.SetValue(Settings.activeProfileId, AddressableAssetSettings.kRemoteLoadPath, oldRemoteLoadPath);
            AssetDatabase.DeleteAsset(assetPath);
            PlayerSettings.insecureHttpOption = oldHttpOption;
#else
            Assert.Ignore($"Skipping test {nameof(WhenLoadPathUsesHttp_AndInsecureHttpNotAllowed_BuildLogsWarning)}.");
#endif
        }

        [Test]
        public void WhenLoadPathUsesHttp_AndInsecureHttpAllowed_BuildSucceeds()
        {
#if UNITY_2022_1_OR_NEWER
            InsecureHttpOption oldHttpOption = PlayerSettings.insecureHttpOption;
            PlayerSettings.insecureHttpOption = InsecureHttpOption.AlwaysAllowed;

            string remoteLoadPathId = Settings.profileSettings.GetProfileDataByName(AddressableAssetSettings.kRemoteLoadPath).Id;
            string oldRemoteLoadPath = Settings.profileSettings.GetValueById(Settings.activeProfileId, remoteLoadPathId);
            Settings.profileSettings.SetValue(Settings.activeProfileId, AddressableAssetSettings.kRemoteLoadPath, "http://insecureconnection/");

            AddressableAssetGroup assetGroup = Settings.CreateGroup("InsecureConnections", false, false, false, null, typeof(BundledAssetGroupSchema));
            assetGroup.GetSchema<BundledAssetGroupSchema>().BuildPath.SetVariableById(Settings, Settings.profileSettings.GetProfileDataByName(AddressableAssetSettings.kRemoteBuildPath).Id);
            assetGroup.GetSchema<BundledAssetGroupSchema>().LoadPath.SetVariableById(Settings, Settings.profileSettings.GetProfileDataByName(AddressableAssetSettings.kRemoteLoadPath).Id);

            string assetPath = Path.Combine(TestFolder, "insecureConnectionsTest.prefab");
            PrefabUtility.SaveAsPrefabAsset(new GameObject(), assetPath);
            Settings.CreateOrMoveEntry(AssetDatabase.AssetPathToGUID(assetPath), assetGroup, false, false);

            var context = new AddressablesDataBuilderInput(Settings);
            BuildScriptBase db = (BuildScriptBase)Settings.DataBuilders.Find(x => x.GetType() == typeof(BuildScriptPackedMode));
            db.BuildData<AddressablesPlayerBuildResult>(context);
            LogAssert.NoUnexpectedReceived();

            Settings.RemoveGroup(assetGroup);
            Settings.profileSettings.SetValue(Settings.activeProfileId, AddressableAssetSettings.kRemoteLoadPath, oldRemoteLoadPath);
            AssetDatabase.DeleteAsset(assetPath);
            PlayerSettings.insecureHttpOption = oldHttpOption;
#else
            Assert.Ignore($"Skipping test {nameof(WhenLoadPathUsesHttp_AndInsecureHttpAllowed_BuildSucceeds)}.");
#endif
        }
    }
}
=======
using System;
using System.Collections.Generic;
using System.IO;
using System.Linq;
using System.Text.RegularExpressions;
using NUnit.Framework;
using UnityEditor.AddressableAssets.Build;
using UnityEditor.AddressableAssets.Build.DataBuilders;
using UnityEditor.AddressableAssets.Settings;
using UnityEditor.AddressableAssets.Settings.GroupSchemas;
using UnityEditor.Build.Pipeline.Utilities;
using UnityEngine;
using UnityEngine.AddressableAssets;
using UnityEngine.TestTools;

namespace UnityEditor.AddressableAssets.Tests
{
    public class BuildScriptTests : AddressableAssetTestBase
    {
        [TestFixture]
        class StreamingAssetTests : AddressableAssetTestBase
        {
            [SetUp]
            public void Setup()
            {
                DirectoryUtility.DeleteDirectory(Application.streamingAssetsPath, recursiveDelete: true);
            }

            [TearDown]
            public void TearDown()
            {
                DirectoryUtility.DeleteDirectory(Application.streamingAssetsPath, recursiveDelete: true);
            }

            [Test]
            public void ClearCachedData_CleansStreamingAssetFolder()
            {
                var context = new AddressablesDataBuilderInput(Settings);

                int builderCount = 0;
                for (int i = 0; i < Settings.DataBuilders.Count; i++)
                {
                    var builder = Settings.DataBuilders[i] as IDataBuilder;
                    if (builder.CanBuildData<AddressablesPlayerBuildResult>())
                    {
                        builderCount++;
                        var existingFiles = new HashSet<string>();
                        if (System.IO.Directory.Exists("Assets/StreamingAssets"))
                        {
                            foreach (var f in System.IO.Directory.GetFiles("Assets/StreamingAssets"))
                                existingFiles.Add(f);
                        }

                        builder.BuildData<AddressablesPlayerBuildResult>(context);
                        builder.ClearCachedData();
                        if (System.IO.Directory.Exists("Assets/StreamingAssets"))
                        {
                            foreach (var f in System.IO.Directory.GetFiles("Assets/StreamingAssets"))
                                Assert.IsTrue(existingFiles.Contains(f), string.Format("Data Builder {0} did not clean up file {1}", builder.Name, f));
                        }
                    }
                }

                Assert.IsTrue(builderCount > 0);
            }

            [Test]
            public void Folder_WithSubAssets_GetsBundleFileIdAssigned_DuringBuild()
            {
                var context = new AddressablesDataBuilderInput(Settings);
                string folderGuid = AssetDatabase.CreateFolder(TestFolder, "FolderAsset");
                string folderPath = $"{TestFolder}/FolderAsset";
                PrefabUtility.SaveAsPrefabAsset(new GameObject(), $"{folderPath}/subfolderprefab.prefab");

                AddressableAssetEntry folderEntry = Settings.CreateOrMoveEntry(folderGuid, Settings.DefaultGroup);

                Assert.IsTrue(string.IsNullOrEmpty(folderEntry.BundleFileId));

                Settings.ActivePlayerDataBuilder.BuildData<AddressablesPlayerBuildResult>(context);

                Assert.IsTrue(folderEntry.IsFolder);
                Assert.IsFalse(string.IsNullOrEmpty(folderEntry.BundleFileId));

                //Cleanup
                AssetDatabase.DeleteAsset(folderPath);
                Settings.RemoveAssetEntry(folderEntry);
            }

            [Test]
            public void Folder_WithNoSubAssets_DoesNotThrowErrorDuringBuild()
            {
                var context = new AddressablesDataBuilderInput(Settings);
                string folderGuid = AssetDatabase.CreateFolder(TestFolder, "FolderAsset");
                string folderPath = $"{TestFolder}/FolderAsset";

                AddressableAssetEntry folderEntry = Settings.CreateOrMoveEntry(folderGuid, Settings.DefaultGroup);

                Assert.IsTrue(string.IsNullOrEmpty(folderEntry.BundleFileId));

                Settings.ActivePlayerDataBuilder.BuildData<AddressablesPlayerBuildResult>(context);

                Assert.IsTrue(folderEntry.IsFolder);
                Assert.IsTrue(string.IsNullOrEmpty(folderEntry.BundleFileId));

                //Cleanup
                AssetDatabase.DeleteAsset(folderPath);
                Settings.RemoveAssetEntry(folderEntry);
            }

            [Test]
            public void Folder_DoesNotAssignBundleFileId_ForDynamicallyCreatedSubEntries()
            {
                var context = new AddressablesDataBuilderInput(Settings);
                string folderGuid = AssetDatabase.CreateFolder(TestFolder, "FolderAsset");
                string folderPath = $"{TestFolder}/FolderAsset";
                PrefabUtility.SaveAsPrefabAsset(new GameObject(), $"{folderPath}/subfolderprefab.prefab");

                AddressableAssetEntry folderEntry = Settings.CreateOrMoveEntry(folderGuid, Settings.DefaultGroup);

                Settings.ActivePlayerDataBuilder.BuildData<AddressablesPlayerBuildResult>(context);

                Assert.True(string.IsNullOrEmpty(folderEntry.SubAssets[0].BundleFileId));

                //Cleanup
                AssetDatabase.DeleteAsset(folderPath);
                Settings.RemoveAssetEntry(folderEntry);
            }

#if !UNITY_2021_2_OR_NEWER
            [Test]
            public void CopiedStreamingAssetAreCorrectlyDeleted_DirectoriesWithoutImport()
            {
                var context = new AddressablesDataBuilderInput(Settings);

                int builderCount = 0;
                for (int i = 0; i < Settings.DataBuilders.Count; i++)
                {
                    var builder = Settings.DataBuilders[i] as IDataBuilder;
                    if (builder.CanBuildData<AddressablesPlayerBuildResult>())
                    {
                        builderCount++;

                        // confirm that StreamingAssets does not exists before the test
                        Assert.IsFalse(Directory.Exists("Assets/StreamingAssets"));
                        builder.BuildData<AddressablesPlayerBuildResult>(context);

                        Assert.IsTrue(Directory.Exists(Addressables.BuildPath));
                        AddressablesPlayerBuildProcessor.CopyTemporaryPlayerBuildData();
                        builder.ClearCachedData();

                        Assert.IsTrue(Directory.Exists(Addressables.PlayerBuildDataPath));
                        AddressablesPlayerBuildProcessor.CleanTemporaryPlayerBuildData();
                        Assert.IsFalse(Directory.Exists(Addressables.PlayerBuildDataPath));
                        Assert.IsFalse(Directory.Exists("Assets/StreamingAssets"));
                    }
                }

                Assert.IsTrue(builderCount > 0);
            }

            [Test]
            public void CopiedStreamingAssetAreCorrectlyDeleted_MetaFilesWithImport()
            {
                var context = new AddressablesDataBuilderInput(Settings);

                int builderCount = 0;
                for (int i = 0; i < Settings.DataBuilders.Count; i++)
                {
                    var builder = Settings.DataBuilders[i] as IDataBuilder;
                    if (builder.CanBuildData<AddressablesPlayerBuildResult>())
                    {
                        builderCount++;

                        // confirm that StreamingAssets does not exists before the test
                        DirectoryUtility.DeleteDirectory(Application.streamingAssetsPath, recursiveDelete: true);
                        Assert.IsFalse(Directory.Exists("Assets/StreamingAssets"));
                        builder.BuildData<AddressablesPlayerBuildResult>(context);

                        Assert.IsTrue(Directory.Exists(Addressables.BuildPath));
                        AddressablesPlayerBuildProcessor.CopyTemporaryPlayerBuildData();
                        builder.ClearCachedData();

                        // confirm that PlayerBuildDataPath is imported to AssetDatabase
                        AssetDatabase.Refresh();
                        Assert.IsTrue(Directory.Exists(Addressables.PlayerBuildDataPath));
                        Assert.IsTrue(File.Exists(Addressables.PlayerBuildDataPath + ".meta"));
                        string relativePath = Addressables.PlayerBuildDataPath.Replace(Application.dataPath, "Assets");
                        Assert.IsTrue(AssetDatabase.IsValidFolder(relativePath), "Copied StreamingAssets folder was not importer as expected");

                        AddressablesPlayerBuildProcessor.CleanTemporaryPlayerBuildData();
                        Assert.IsFalse(Directory.Exists(Addressables.PlayerBuildDataPath));
                        Assert.IsFalse(Directory.Exists("Assets/StreamingAssets"));
                    }
                }

                Assert.IsTrue(builderCount > 0);
            }

            [Test]
            public void CopiedStreamingAssetAreCorrectlyDeleted_WithExistingFiles()
            {
                var context = new AddressablesDataBuilderInput(Settings);

                int builderCount = 0;
                for (int i = 0; i < Settings.DataBuilders.Count; i++)
                {
                    var builder = Settings.DataBuilders[i] as IDataBuilder;
                    if (builder.CanBuildData<AddressablesPlayerBuildResult>())
                    {
                        builderCount++;

                        // confirm that StreamingAssets does not exists before the test
                        DirectoryUtility.DeleteDirectory(Application.streamingAssetsPath, recursiveDelete: true);
                        Assert.IsFalse(Directory.Exists("Assets/StreamingAssets"));

                        // create StreamingAssets and an extra folder as existing content
                        AssetDatabase.CreateFolder("Assets", "StreamingAssets");
                        AssetDatabase.CreateFolder("Assets/StreamingAssets", "extraFolder");

                        builder.BuildData<AddressablesPlayerBuildResult>(context);

                        Assert.IsTrue(Directory.Exists(Addressables.BuildPath));
                        AddressablesPlayerBuildProcessor.CopyTemporaryPlayerBuildData();
                        builder.ClearCachedData();

                        Assert.IsTrue(Directory.Exists(Addressables.PlayerBuildDataPath));
                        AddressablesPlayerBuildProcessor.CleanTemporaryPlayerBuildData();
                        Assert.IsFalse(Directory.Exists(Addressables.PlayerBuildDataPath));
                        Assert.IsTrue(Directory.Exists("Assets/StreamingAssets"));
                        Assert.IsTrue(Directory.Exists("Assets/StreamingAssets/extraFolder"));

                        AssetDatabase.DeleteAsset("Assets/StreamingAssets");
                    }
                }

                Assert.IsTrue(builderCount > 0);
            }

#else
            [Test]
            public void AddressablesBuildPlayerProcessor_IncludeAdditionalStreamingAssetsWhenExist()
            {
                string path = Addressables.BuildPath;
                Directory.CreateDirectory(path);
                var paths = AddressablesPlayerBuildProcessor.GetStreamingAssetPaths();
                Assert.AreEqual(1, paths.Count, "StreamingAssets paths expected to include Addressables.BuildPath");

                // cleanup
                Directory.Delete(path);
            }

            [Test]
            public void AddressablesBuildPlayerProcessor_DoesntIncludeAdditionalStreamingAssetsWhenDontExist()
            {
                if (Directory.Exists(Addressables.BuildPath))
                    DirectoryUtility.DeleteDirectory(Addressables.BuildPath, false);
                var paths = AddressablesPlayerBuildProcessor.GetStreamingAssetPaths();
                Assert.AreEqual(0, paths.Count, "StreamingAssets paths are expected to be empty");

                // cleanup
            }

#endif
        }

        [Test]
        public void BuildScriptBase_FailsCanBuildData()
        {
            var buildScript = ScriptableObject.CreateInstance<BuildScriptBase>();
            Assert.IsFalse(buildScript.CanBuildData<IDataBuilderResult>());
            Assert.IsFalse(buildScript.CanBuildData<AddressableAssetBuildResult>());
            Assert.IsFalse(buildScript.CanBuildData<AddressablesPlayModeBuildResult>());
            Assert.IsFalse(buildScript.CanBuildData<AddressablesPlayerBuildResult>());
        }
        
        internal class BuildScriptTestClass : BuildScriptBase
        {
            public override string Name
            {
                get
                {
                    return "Test Script";
                }
            }

            public override bool CanBuildData<T>()
            {
                return typeof(T).IsAssignableFrom(typeof(AddressablesPlayModeBuildResult));
            }

            protected override TResult BuildDataImplementation<TResult>(AddressablesDataBuilderInput builderInput)
            {
                Debug.LogError("Inside BuildDataInternal for test script!");
                return base.BuildDataImplementation<TResult>(builderInput);
            }
        }

        [Test]
        public void BuildScript_DoesNotBuildWrongDataType()
        {
            var context = new AddressablesDataBuilderInput(Settings);

            var baseScript = ScriptableObject.CreateInstance<BuildScriptTestClass>();
            baseScript.BuildData<AddressablesPlayerBuildResult>(context);
            LogAssert.Expect(LogType.Error, new Regex("Data builder Test Script cannot build requested type.*"));

            baseScript.BuildData<AddressablesPlayModeBuildResult>(context);
            LogAssert.Expect(LogType.Error, "Inside BuildDataInternal for test script!");
        }

        [Test]
        public void GetNameWithHashNaming_ReturnsNoChangeIfNoHash()
        {
            string source = "x/y.bundle";
            string hash = "123abc";
            string expected = "x/y.bundle";

            var actual = BuildUtility.GetNameWithHashNaming(BundledAssetGroupSchema.BundleNamingStyle.NoHash, hash, source);

            Assert.AreEqual(expected, actual);
        }

        [Test]
        public void GetNameWithHashNaming_CanAppendHash()
        {
            string source = "x/y.bundle";
            string hash = "123abc";
            string expected = "x/y_123abc.bundle";

            var actual = BuildUtility.GetNameWithHashNaming(BundledAssetGroupSchema.BundleNamingStyle.AppendHash, hash, source);

            Assert.AreEqual(expected, actual);
        }

        [Test]
        public void GetNameWithHashNaming_CanReplaceFileNameWithHash()
        {
            string source = "x/y.bundle";
            string hash = "123abc";
            string expected = "123abc.bundle";

            var actual = BuildUtility.GetNameWithHashNaming(BundledAssetGroupSchema.BundleNamingStyle.OnlyHash, hash, source);

            Assert.AreEqual(expected, actual);
        }

        [Test]
        public void GetNameWithHashNaming_CanReplaceFileNameWithFileNameHash()
        {
            string source = "x/y.bundle";
            string hash = HashingMethods.Calculate(source).ToString();
            string expected = hash + ".bundle";

            var actual = BuildUtility.GetNameWithHashNaming(BundledAssetGroupSchema.BundleNamingStyle.FileNameHash, hash, source);

            Assert.AreEqual(expected, actual);
        }

        // regression test for https://jira.unity3d.com/browse/ADDR-1292
        [Test]
        public void BuildScriptBaseWriteBuildLog_WhenDirectoryDoesNotExist_DirectoryCreated()
        {
            string dirName = "SomeTestDir";
            string logFile = Path.Combine(dirName, "AddressablesBuildTEP.json");
            try
            {
                BuildLog log = new BuildLog();
                BuildScriptBase.WriteBuildLog(log, dirName);
                FileAssert.Exists(logFile);
            }
            finally
            {
                Directory.Delete(dirName, true);
            }
        }

        [Test]
        public void Building_CreatesPerformanceReportWithMetaData()
        {
            Settings.BuildPlayerContentImpl();
            string path = Addressables.LibraryPath + "AddressablesBuildTEP.json";
            FileAssert.Exists(path);
            string text = File.ReadAllText(path);
            StringAssert.Contains("com.unity.addressables", text);
        }

        [Test]
        public void Build_WithInvalidAssetInResourcesFolder_Succeeds()
        {
            var path = GetAssetPath("Resources/unknownAsset.plist");
            if (!System.IO.Directory.Exists(System.IO.Path.GetDirectoryName(path)))
                System.IO.Directory.CreateDirectory(System.IO.Path.GetDirectoryName(path));
            System.IO.File.WriteAllText(path, "nothing");
            AssetDatabase.ImportAsset(path);
            var context = new AddressablesDataBuilderInput(Settings);
            foreach (IDataBuilder db in Settings.DataBuilders)
                if (db.CanBuildData<AddressablesPlayerBuildResult>())
                    db.BuildData<AddressablesPlayerBuildResult>(context);
        }

        [Test]
        public void Build_GroupWithPlayerDataGroupSchemaAndBundledAssetGroupSchema_LogsError()
        {
            const string groupName = "NewGroup";
            var schemas = new List<AddressableAssetGroupSchema> { ScriptableObject.CreateInstance<PlayerDataGroupSchema>(), ScriptableObject.CreateInstance<BundledAssetGroupSchema>() };
            AddressableAssetGroup group = Settings.CreateGroup(groupName, false, false, false, schemas);

            var context = new AddressablesDataBuilderInput(Settings);
            foreach (IDataBuilder db in Settings.DataBuilders)
            {
                if (db.CanBuildData<AddressablesPlayerBuildResult>())
                {
                    AddressablesPlayerBuildResult result = db.BuildData<AddressablesPlayerBuildResult>(context);
                    Assert.AreEqual(result.Error, $"Addressable group {groupName} cannot have both a {typeof(PlayerDataGroupSchema).Name} and a {typeof(BundledAssetGroupSchema).Name}");
                }
            }

            Settings.RemoveGroup(group);
        }

        // ADDR-1755
        [Test]
        public void WhenBundleLocalCatalogEnabled_BuildScriptPacked_DoesNotCreatePerformanceLogReport()
        {
            string logPath = $"Library/com.unity.addressables/aa/{PlatformMappingService.GetPlatformPathSubFolder()}/buildlogtep.json";

            if (File.Exists(logPath))
                File.Delete(logPath);

            Settings.BundleLocalCatalog = true;

            var context = new AddressablesDataBuilderInput(Settings);
            BuildScriptBase db = (BuildScriptBase)Settings.DataBuilders.Find(x => x.GetType() == typeof(BuildScriptPackedMode));

            Assert.IsFalse(File.Exists(logPath)); // make sure file does not exist before build

            var res = db.BuildData<AddressablesPlayerBuildResult>(context);
            Assert.IsFalse(File.Exists(logPath));
        }

        [Test]
        public void Build_WithDeletedAsset_Succeeds()
        {
            var context = new AddressablesDataBuilderInput(Settings);

            //make an entry with no actual AssetPath
            Settings.CreateOrMoveEntry("abcde", Settings.DefaultGroup);
            Settings.CreateOrMoveEntry(m_AssetGUID, Settings.DefaultGroup);
            foreach (BuildScriptBase db in Settings.DataBuilders.OfType<BuildScriptBase>())
            {
                if (db is BuildScriptPackedPlayMode)
                    continue;

                if (db.CanBuildData<AddressablesPlayerBuildResult>())
                {
                    var res = db.BuildData<AddressablesPlayerBuildResult>(context);
                    Assert.IsTrue(db.IsDataBuilt());
                    Assert.IsTrue(string.IsNullOrEmpty(res.Error));
                }
                else if (db.CanBuildData<AddressablesPlayModeBuildResult>())
                {
                    var res = db.BuildData<AddressablesPlayModeBuildResult>(context);
                    Assert.IsTrue(db.IsDataBuilt());
                    Assert.IsTrue(string.IsNullOrEmpty(res.Error));
                }
            }

            Settings.RemoveAssetEntry("abcde", false);
            Settings.RemoveAssetEntry(m_AssetGUID, false);
        }

        [Test]
        public void WhenAddressHasSquareBrackets_AndContentCatalogsAreCreated_BuildFails()
        {
            var context = new AddressablesDataBuilderInput(Settings);

            AddressableAssetEntry entry = Settings.CreateOrMoveEntry(m_AssetGUID, Settings.DefaultGroup);
            entry.address = "[test]";
            LogAssert.Expect(LogType.Error, $"Address '{entry.address}' cannot contain '[ ]'.");
            foreach (IDataBuilder db in Settings.DataBuilders)
            {
                if (db.GetType() == typeof(BuildScriptFastMode) || db.GetType() == typeof(BuildScriptPackedPlayMode))
                    continue;

                if (db.CanBuildData<AddressablesPlayerBuildResult>())
                    db.BuildData<AddressablesPlayerBuildResult>(context);
                else if (db.CanBuildData<AddressablesPlayModeBuildResult>())
                    db.BuildData<AddressablesPlayModeBuildResult>(context);
                LogAssert.Expect(LogType.Error, "Address '[test]' cannot contain '[ ]'.");
            }

            Settings.RemoveAssetEntry(m_AssetGUID, false);
        }

        [Test]
        public void WhenFileTypeIsInvalid_AndContentCatalogsAreCreated_BuildFails()
        {
            var context = new AddressablesDataBuilderInput(Settings);

            string path = GetAssetPath("fake.file");
            FileStream fs = File.Create(path);
            fs.Close();
            AssetDatabase.ImportAsset(path);
            string guid = AssetDatabase.AssetPathToGUID(path);

            AddressableAssetEntry entry = Settings.CreateOrMoveEntry(guid, Settings.DefaultGroup);

            foreach (IDataBuilder db in Settings.DataBuilders)
            {
                if (db.GetType() == typeof(BuildScriptFastMode) ||
                    db.GetType() == typeof(BuildScriptPackedPlayMode))
                    continue;

                if (db.CanBuildData<AddressablesPlayerBuildResult>())
                    db.BuildData<AddressablesPlayerBuildResult>(context);
                else if (db.CanBuildData<AddressablesPlayModeBuildResult>())
                    db.BuildData<AddressablesPlayModeBuildResult>(context);
                LogAssert.Expect(LogType.Error, "Cannot recognize file type for entry located at 'Assets/UnityEditor.AddressableAssets.Tests.BuildScriptTests_Tests/fake.file'. Asset import failed for using an unsupported file type.");
            }
            Settings.RemoveAssetEntry(guid, false);
            AssetDatabase.DeleteAsset(path);
        }

        [Test]
        public void WhenFileTypeIsInvalid_AndContentCatalogsAreCreated_IgnoreUnsupportedFilesInBuildIsSet_BuildSucceedWithWarning()
        {
            bool oldValue = Settings.IgnoreUnsupportedFilesInBuild;
            Settings.IgnoreUnsupportedFilesInBuild = true;

            var context = new AddressablesDataBuilderInput(Settings);

            string path = GetAssetPath("fake.file");
            FileStream fs = File.Create(path);
            fs.Close();
            AssetDatabase.ImportAsset(path);
            string guid = AssetDatabase.AssetPathToGUID(path);

            AddressableAssetEntry entry = Settings.CreateOrMoveEntry(guid, Settings.DefaultGroup);

            foreach (BuildScriptBase db in Settings.DataBuilders.OfType<BuildScriptBase>())
            {
                if (db.GetType() == typeof(BuildScriptFastMode) || db.GetType() == typeof(BuildScriptPackedPlayMode))
                    continue;

                if (db.CanBuildData<AddressablesPlayerBuildResult>())
                {
                    var res = db.BuildData<AddressablesPlayerBuildResult>(context);
                    Assert.IsTrue(db.IsDataBuilt());
                    Assert.IsTrue(string.IsNullOrEmpty(res.Error));
                }
                else if (db.CanBuildData<AddressablesPlayModeBuildResult>())
                {
                    var res = db.BuildData<AddressablesPlayModeBuildResult>(context);
                    Assert.IsTrue(db.IsDataBuilt());
                    Assert.IsTrue(string.IsNullOrEmpty(res.Error));
                }

                LogAssert.Expect(LogType.Warning, new Regex($".*{path}.*ignored"));
                LogAssert.Expect(LogType.Warning, new Regex($".*{path}.*stripped"));
            }

            Settings.RemoveAssetEntry(guid, false);
            AssetDatabase.DeleteAsset(path);
            Settings.IgnoreUnsupportedFilesInBuild = oldValue;
        }

        [Test]
        public void WhenLoadPathUsesHttp_AndInsecureHttpNotAllowed_BuildLogsWarning()
        {
#if UNITY_2022_1_OR_NEWER
            InsecureHttpOption oldHttpOption = PlayerSettings.insecureHttpOption;
            PlayerSettings.insecureHttpOption = InsecureHttpOption.NotAllowed;

            string remoteLoadPathId = Settings.profileSettings.GetProfileDataByName(AddressableAssetSettings.kRemoteLoadPath).Id;
            string oldRemoteLoadPath = Settings.profileSettings.GetValueById(Settings.activeProfileId, remoteLoadPathId);
            Settings.profileSettings.SetValue(Settings.activeProfileId, AddressableAssetSettings.kRemoteLoadPath, "http://insecureconnection/");

            AddressableAssetGroup assetGroup = Settings.CreateGroup("InsecureConnections", false, false, false, null, typeof(BundledAssetGroupSchema));
            assetGroup.GetSchema<BundledAssetGroupSchema>().BuildPath.SetVariableById(Settings, Settings.profileSettings.GetProfileDataByName(AddressableAssetSettings.kRemoteBuildPath).Id);
            assetGroup.GetSchema<BundledAssetGroupSchema>().LoadPath.SetVariableById(Settings, Settings.profileSettings.GetProfileDataByName(AddressableAssetSettings.kRemoteLoadPath).Id);

            string assetPath = Path.Combine(TestFolder, "insecureConnectionsTest.prefab");
            PrefabUtility.SaveAsPrefabAsset(new GameObject(), assetPath);
            Settings.CreateOrMoveEntry(AssetDatabase.AssetPathToGUID(assetPath), assetGroup, false, false);

            var context = new AddressablesDataBuilderInput(Settings);
            BuildScriptBase db = (BuildScriptBase)Settings.DataBuilders.Find(x => x.GetType() == typeof(BuildScriptPackedMode));
            db.BuildData<AddressablesPlayerBuildResult>(context);
            LogAssert.Expect(LogType.Warning, $"Addressable group {assetGroup.Name} uses insecure http for its load path.  To allow http connections for UnityWebRequests, change your settings in Edit > Project Settings > Player > Other Settings > Configuration > Allow downloads over HTTP.");

            Settings.RemoveGroup(assetGroup);
            Settings.profileSettings.SetValue(Settings.activeProfileId, AddressableAssetSettings.kRemoteLoadPath, oldRemoteLoadPath);
            AssetDatabase.DeleteAsset(assetPath);
            PlayerSettings.insecureHttpOption = oldHttpOption;
#else
            Assert.Ignore($"Skipping test {nameof(WhenLoadPathUsesHttp_AndInsecureHttpNotAllowed_BuildLogsWarning)}.");
#endif
        }

        [Test]
        public void WhenLoadPathUsesHttp_AndInsecureHttpAllowed_BuildSucceeds()
        {
#if UNITY_2022_1_OR_NEWER
            InsecureHttpOption oldHttpOption = PlayerSettings.insecureHttpOption;
            PlayerSettings.insecureHttpOption = InsecureHttpOption.AlwaysAllowed;

            string remoteLoadPathId = Settings.profileSettings.GetProfileDataByName(AddressableAssetSettings.kRemoteLoadPath).Id;
            string oldRemoteLoadPath = Settings.profileSettings.GetValueById(Settings.activeProfileId, remoteLoadPathId);
            Settings.profileSettings.SetValue(Settings.activeProfileId, AddressableAssetSettings.kRemoteLoadPath, "http://insecureconnection/");

            AddressableAssetGroup assetGroup = Settings.CreateGroup("InsecureConnections", false, false, false, null, typeof(BundledAssetGroupSchema));
            assetGroup.GetSchema<BundledAssetGroupSchema>().BuildPath.SetVariableById(Settings, Settings.profileSettings.GetProfileDataByName(AddressableAssetSettings.kRemoteBuildPath).Id);
            assetGroup.GetSchema<BundledAssetGroupSchema>().LoadPath.SetVariableById(Settings, Settings.profileSettings.GetProfileDataByName(AddressableAssetSettings.kRemoteLoadPath).Id);

            string assetPath = Path.Combine(TestFolder, "insecureConnectionsTest.prefab");
            PrefabUtility.SaveAsPrefabAsset(new GameObject(), assetPath);
            Settings.CreateOrMoveEntry(AssetDatabase.AssetPathToGUID(assetPath), assetGroup, false, false);

            var context = new AddressablesDataBuilderInput(Settings);
            BuildScriptBase db = (BuildScriptBase)Settings.DataBuilders.Find(x => x.GetType() == typeof(BuildScriptPackedMode));
            db.BuildData<AddressablesPlayerBuildResult>(context);
            LogAssert.NoUnexpectedReceived();

            Settings.RemoveGroup(assetGroup);
            Settings.profileSettings.SetValue(Settings.activeProfileId, AddressableAssetSettings.kRemoteLoadPath, oldRemoteLoadPath);
            AssetDatabase.DeleteAsset(assetPath);
            PlayerSettings.insecureHttpOption = oldHttpOption;
#else
            Assert.Ignore($"Skipping test {nameof(WhenLoadPathUsesHttp_AndInsecureHttpAllowed_BuildSucceeds)}.");
#endif
        }
    }
}
>>>>>>> 094f4338
<|MERGE_RESOLUTION|>--- conflicted
+++ resolved
@@ -1,1269 +1,633 @@
-<<<<<<< HEAD
-using System;
-using System.Collections.Generic;
-using System.IO;
-using System.Linq;
-using System.Text.RegularExpressions;
-using NUnit.Framework;
-using UnityEditor.AddressableAssets.Build;
-using UnityEditor.AddressableAssets.Build.DataBuilders;
-using UnityEditor.AddressableAssets.Settings;
-using UnityEditor.AddressableAssets.Settings.GroupSchemas;
-using UnityEditor.Build.Pipeline.Utilities;
-using UnityEngine;
-using UnityEngine.AddressableAssets;
-using UnityEngine.TestTools;
-
-namespace UnityEditor.AddressableAssets.Tests
-{
-    public class BuildScriptTests : AddressableAssetTestBase
-    {
-        [TestFixture]
-        class StreamingAssetTests : AddressableAssetTestBase
-        {
-            [SetUp]
-            public void Setup()
-            {
-                DirectoryUtility.DeleteDirectory(Application.streamingAssetsPath, recursiveDelete: true);
-            }
-
-            [TearDown]
-            public void TearDown()
-            {
-                DirectoryUtility.DeleteDirectory(Application.streamingAssetsPath, recursiveDelete: true);
-            }
-
-            [Test]
-            public void ClearCachedData_CleansStreamingAssetFolder()
-            {
-                var context = new AddressablesDataBuilderInput(Settings);
-
-                int builderCount = 0;
-                for (int i = 0; i < Settings.DataBuilders.Count; i++)
-                {
-                    var builder = Settings.DataBuilders[i] as IDataBuilder;
-                    if (builder.CanBuildData<AddressablesPlayerBuildResult>())
-                    {
-                        builderCount++;
-                        var existingFiles = new HashSet<string>();
-                        if (System.IO.Directory.Exists("Assets/StreamingAssets"))
-                        {
-                            foreach (var f in System.IO.Directory.GetFiles("Assets/StreamingAssets"))
-                                existingFiles.Add(f);
-                        }
-
-                        builder.BuildData<AddressablesPlayerBuildResult>(context);
-                        builder.ClearCachedData();
-                        if (System.IO.Directory.Exists("Assets/StreamingAssets"))
-                        {
-                            foreach (var f in System.IO.Directory.GetFiles("Assets/StreamingAssets"))
-                                Assert.IsTrue(existingFiles.Contains(f), string.Format("Data Builder {0} did not clean up file {1}", builder.Name, f));
-                        }
-                    }
-                }
-
-                Assert.IsTrue(builderCount > 0);
-            }
-
-            [Test]
-            public void Folder_WithSubAssets_GetsBundleFileIdAssigned_DuringBuild()
-            {
-                var context = new AddressablesDataBuilderInput(Settings);
-                string folderGuid = AssetDatabase.CreateFolder(TestFolder, "FolderAsset");
-                string folderPath = $"{TestFolder}/FolderAsset";
-                PrefabUtility.SaveAsPrefabAsset(new GameObject(), $"{folderPath}/subfolderprefab.prefab");
-
-                AddressableAssetEntry folderEntry = Settings.CreateOrMoveEntry(folderGuid, Settings.DefaultGroup);
-
-                Assert.IsTrue(string.IsNullOrEmpty(folderEntry.BundleFileId));
-
-                Settings.ActivePlayerDataBuilder.BuildData<AddressablesPlayerBuildResult>(context);
-
-                Assert.IsTrue(folderEntry.IsFolder);
-                Assert.IsFalse(string.IsNullOrEmpty(folderEntry.BundleFileId));
-
-                //Cleanup
-                AssetDatabase.DeleteAsset(folderPath);
-                Settings.RemoveAssetEntry(folderEntry);
-            }
-
-            [Test]
-            public void Folder_WithNoSubAssets_DoesNotThrowErrorDuringBuild()
-            {
-                var context = new AddressablesDataBuilderInput(Settings);
-                string folderGuid = AssetDatabase.CreateFolder(TestFolder, "FolderAsset");
-                string folderPath = $"{TestFolder}/FolderAsset";
-
-                AddressableAssetEntry folderEntry = Settings.CreateOrMoveEntry(folderGuid, Settings.DefaultGroup);
-
-                Assert.IsTrue(string.IsNullOrEmpty(folderEntry.BundleFileId));
-
-                Settings.ActivePlayerDataBuilder.BuildData<AddressablesPlayerBuildResult>(context);
-
-                Assert.IsTrue(folderEntry.IsFolder);
-                Assert.IsTrue(string.IsNullOrEmpty(folderEntry.BundleFileId));
-
-                //Cleanup
-                AssetDatabase.DeleteAsset(folderPath);
-                Settings.RemoveAssetEntry(folderEntry);
-            }
-
-            [Test]
-            public void Folder_DoesNotAssignBundleFileId_ForDynamicallyCreatedSubEntries()
-            {
-                var context = new AddressablesDataBuilderInput(Settings);
-                string folderGuid = AssetDatabase.CreateFolder(TestFolder, "FolderAsset");
-                string folderPath = $"{TestFolder}/FolderAsset";
-                PrefabUtility.SaveAsPrefabAsset(new GameObject(), $"{folderPath}/subfolderprefab.prefab");
-
-                AddressableAssetEntry folderEntry = Settings.CreateOrMoveEntry(folderGuid, Settings.DefaultGroup);
-
-                Settings.ActivePlayerDataBuilder.BuildData<AddressablesPlayerBuildResult>(context);
-
-                Assert.True(string.IsNullOrEmpty(folderEntry.SubAssets[0].BundleFileId));
-
-                //Cleanup
-                AssetDatabase.DeleteAsset(folderPath);
-                Settings.RemoveAssetEntry(folderEntry);
-            }
-
-#if !UNITY_2021_2_OR_NEWER
-            [Test]
-            public void CopiedStreamingAssetAreCorrectlyDeleted_DirectoriesWithoutImport()
-            {
-                var context = new AddressablesDataBuilderInput(Settings);
-
-                int builderCount = 0;
-                for (int i = 0; i < Settings.DataBuilders.Count; i++)
-                {
-                    var builder = Settings.DataBuilders[i] as IDataBuilder;
-                    if (builder.CanBuildData<AddressablesPlayerBuildResult>())
-                    {
-                        builderCount++;
-
-                        // confirm that StreamingAssets does not exists before the test
-                        Assert.IsFalse(Directory.Exists("Assets/StreamingAssets"));
-                        builder.BuildData<AddressablesPlayerBuildResult>(context);
-
-                        Assert.IsTrue(Directory.Exists(Addressables.BuildPath));
-                        AddressablesPlayerBuildProcessor.CopyTemporaryPlayerBuildData();
-                        builder.ClearCachedData();
-
-                        Assert.IsTrue(Directory.Exists(Addressables.PlayerBuildDataPath));
-                        AddressablesPlayerBuildProcessor.CleanTemporaryPlayerBuildData();
-                        Assert.IsFalse(Directory.Exists(Addressables.PlayerBuildDataPath));
-                        Assert.IsFalse(Directory.Exists("Assets/StreamingAssets"));
-                    }
-                }
-
-                Assert.IsTrue(builderCount > 0);
-            }
-
-            [Test]
-            public void CopiedStreamingAssetAreCorrectlyDeleted_MetaFilesWithImport()
-            {
-                var context = new AddressablesDataBuilderInput(Settings);
-
-                int builderCount = 0;
-                for (int i = 0; i < Settings.DataBuilders.Count; i++)
-                {
-                    var builder = Settings.DataBuilders[i] as IDataBuilder;
-                    if (builder.CanBuildData<AddressablesPlayerBuildResult>())
-                    {
-                        builderCount++;
-
-                        // confirm that StreamingAssets does not exists before the test
-                        DirectoryUtility.DeleteDirectory(Application.streamingAssetsPath, recursiveDelete: true);
-                        Assert.IsFalse(Directory.Exists("Assets/StreamingAssets"));
-                        builder.BuildData<AddressablesPlayerBuildResult>(context);
-
-                        Assert.IsTrue(Directory.Exists(Addressables.BuildPath));
-                        AddressablesPlayerBuildProcessor.CopyTemporaryPlayerBuildData();
-                        builder.ClearCachedData();
-
-                        // confirm that PlayerBuildDataPath is imported to AssetDatabase
-                        AssetDatabase.Refresh();
-                        Assert.IsTrue(Directory.Exists(Addressables.PlayerBuildDataPath));
-                        Assert.IsTrue(File.Exists(Addressables.PlayerBuildDataPath + ".meta"));
-                        string relativePath = Addressables.PlayerBuildDataPath.Replace(Application.dataPath, "Assets");
-                        Assert.IsTrue(AssetDatabase.IsValidFolder(relativePath), "Copied StreamingAssets folder was not importer as expected");
-
-                        AddressablesPlayerBuildProcessor.CleanTemporaryPlayerBuildData();
-                        Assert.IsFalse(Directory.Exists(Addressables.PlayerBuildDataPath));
-                        Assert.IsFalse(Directory.Exists("Assets/StreamingAssets"));
-                    }
-                }
-
-                Assert.IsTrue(builderCount > 0);
-            }
-
-            [Test]
-            public void CopiedStreamingAssetAreCorrectlyDeleted_WithExistingFiles()
-            {
-                var context = new AddressablesDataBuilderInput(Settings);
-
-                int builderCount = 0;
-                for (int i = 0; i < Settings.DataBuilders.Count; i++)
-                {
-                    var builder = Settings.DataBuilders[i] as IDataBuilder;
-                    if (builder.CanBuildData<AddressablesPlayerBuildResult>())
-                    {
-                        builderCount++;
-
-                        // confirm that StreamingAssets does not exists before the test
-                        DirectoryUtility.DeleteDirectory(Application.streamingAssetsPath, recursiveDelete: true);
-                        Assert.IsFalse(Directory.Exists("Assets/StreamingAssets"));
-
-                        // create StreamingAssets and an extra folder as existing content
-                        AssetDatabase.CreateFolder("Assets", "StreamingAssets");
-                        AssetDatabase.CreateFolder("Assets/StreamingAssets", "extraFolder");
-
-                        builder.BuildData<AddressablesPlayerBuildResult>(context);
-
-                        Assert.IsTrue(Directory.Exists(Addressables.BuildPath));
-                        AddressablesPlayerBuildProcessor.CopyTemporaryPlayerBuildData();
-                        builder.ClearCachedData();
-
-                        Assert.IsTrue(Directory.Exists(Addressables.PlayerBuildDataPath));
-                        AddressablesPlayerBuildProcessor.CleanTemporaryPlayerBuildData();
-                        Assert.IsFalse(Directory.Exists(Addressables.PlayerBuildDataPath));
-                        Assert.IsTrue(Directory.Exists("Assets/StreamingAssets"));
-                        Assert.IsTrue(Directory.Exists("Assets/StreamingAssets/extraFolder"));
-
-                        AssetDatabase.DeleteAsset("Assets/StreamingAssets");
-                    }
-                }
-
-                Assert.IsTrue(builderCount > 0);
-            }
-
-#else
-            [Test]
-            public void AddressablesBuildPlayerProcessor_IncludeAdditionalStreamingAssetsWhenExist()
-            {
-                string path = Addressables.BuildPath;
-                Directory.CreateDirectory(path);
-                var paths = AddressablesPlayerBuildProcessor.GetStreamingAssetPaths();
-                Assert.AreEqual(1, paths.Count, "StreamingAssets paths expected to include Addressables.BuildPath");
-
-                // cleanup
-                Directory.Delete(path);
-            }
-
-            [Test]
-            public void AddressablesBuildPlayerProcessor_DoesntIncludeAdditionalStreamingAssetsWhenDontExist()
-            {
-                if (Directory.Exists(Addressables.BuildPath))
-                    DirectoryUtility.DeleteDirectory(Addressables.BuildPath, false);
-                var paths = AddressablesPlayerBuildProcessor.GetStreamingAssetPaths();
-                Assert.AreEqual(0, paths.Count, "StreamingAssets paths are expected to be empty");
-
-                // cleanup
-            }
-
-#endif
-        }
-
-        [Test]
-        public void BuildScriptBase_FailsCanBuildData()
-        {
-            var buildScript = ScriptableObject.CreateInstance<BuildScriptBase>();
-            Assert.IsFalse(buildScript.CanBuildData<IDataBuilderResult>());
-            Assert.IsFalse(buildScript.CanBuildData<AddressableAssetBuildResult>());
-            Assert.IsFalse(buildScript.CanBuildData<AddressablesPlayModeBuildResult>());
-            Assert.IsFalse(buildScript.CanBuildData<AddressablesPlayerBuildResult>());
-        }
-
-        class BuildScriptTestClass : BuildScriptBase
-        {
-            public override string Name
-            {
-                get
-                {
-                    return "Test Script";
-                }
-            }
-
-            public override bool CanBuildData<T>()
-            {
-                return typeof(T).IsAssignableFrom(typeof(AddressablesPlayModeBuildResult));
-            }
-
-            protected override TResult BuildDataImplementation<TResult>(AddressablesDataBuilderInput builderInput)
-            {
-                Debug.LogError("Inside BuildDataInternal for test script!");
-                return base.BuildDataImplementation<TResult>(builderInput);
-            }
-        }
-
-        [Test]
-        public void BuildScript_DoesNotBuildWrongDataType()
-        {
-            var context = new AddressablesDataBuilderInput(Settings);
-
-            var baseScript = ScriptableObject.CreateInstance<BuildScriptTestClass>();
-            baseScript.BuildData<AddressablesPlayerBuildResult>(context);
-            LogAssert.Expect(LogType.Error, new Regex("Data builder Test Script cannot build requested type.*"));
-
-            baseScript.BuildData<AddressablesPlayModeBuildResult>(context);
-            LogAssert.Expect(LogType.Error, "Inside BuildDataInternal for test script!");
-        }
-
-        [Test]
-        public void GetNameWithHashNaming_ReturnsNoChangeIfNoHash()
-        {
-            string source = "x/y.bundle";
-            string hash = "123abc";
-            string expected = "x/y.bundle";
-
-            var actual = BuildUtility.GetNameWithHashNaming(BundledAssetGroupSchema.BundleNamingStyle.NoHash, hash, source);
-
-            Assert.AreEqual(expected, actual);
-        }
-
-        [Test]
-        public void GetNameWithHashNaming_CanAppendHash()
-        {
-            string source = "x/y.bundle";
-            string hash = "123abc";
-            string expected = "x/y_123abc.bundle";
-
-            var actual = BuildUtility.GetNameWithHashNaming(BundledAssetGroupSchema.BundleNamingStyle.AppendHash, hash, source);
-
-            Assert.AreEqual(expected, actual);
-        }
-
-        [Test]
-        public void GetNameWithHashNaming_CanReplaceFileNameWithHash()
-        {
-            string source = "x/y.bundle";
-            string hash = "123abc";
-            string expected = "123abc.bundle";
-
-            var actual = BuildUtility.GetNameWithHashNaming(BundledAssetGroupSchema.BundleNamingStyle.OnlyHash, hash, source);
-
-            Assert.AreEqual(expected, actual);
-        }
-
-        [Test]
-        public void GetNameWithHashNaming_CanReplaceFileNameWithFileNameHash()
-        {
-            string source = "x/y.bundle";
-            string hash = HashingMethods.Calculate(source).ToString();
-            string expected = hash + ".bundle";
-
-            var actual = BuildUtility.GetNameWithHashNaming(BundledAssetGroupSchema.BundleNamingStyle.FileNameHash, hash, source);
-
-            Assert.AreEqual(expected, actual);
-        }
-
-        // regression test for https://jira.unity3d.com/browse/ADDR-1292
-        [Test]
-        public void BuildScriptBaseWriteBuildLog_WhenDirectoryDoesNotExist_DirectoryCreated()
-        {
-            string dirName = "SomeTestDir";
-            string logFile = Path.Combine(dirName, "AddressablesBuildTEP.json");
-            try
-            {
-                BuildLog log = new BuildLog();
-                BuildScriptBase.WriteBuildLog(log, dirName);
-                FileAssert.Exists(logFile);
-            }
-            finally
-            {
-                Directory.Delete(dirName, true);
-            }
-        }
-
-        [Test]
-        public void Building_CreatesPerformanceReportWithMetaData()
-        {
-            Settings.BuildPlayerContentImpl();
-            string path = Addressables.LibraryPath + "AddressablesBuildTEP.json";
-            FileAssert.Exists(path);
-            string text = File.ReadAllText(path);
-            StringAssert.Contains("com.unity.addressables", text);
-        }
-
-        [Test]
-        public void Build_WithInvalidAssetInResourcesFolder_Succeeds()
-        {
-            var path = GetAssetPath("Resources/unknownAsset.plist");
-            if (!System.IO.Directory.Exists(System.IO.Path.GetDirectoryName(path)))
-                System.IO.Directory.CreateDirectory(System.IO.Path.GetDirectoryName(path));
-            System.IO.File.WriteAllText(path, "nothing");
-            AssetDatabase.ImportAsset(path);
-            var context = new AddressablesDataBuilderInput(Settings);
-            foreach (IDataBuilder db in Settings.DataBuilders)
-                if (db.CanBuildData<AddressablesPlayerBuildResult>())
-                    db.BuildData<AddressablesPlayerBuildResult>(context);
-        }
-
-        [Test]
-        public void Build_GroupWithPlayerDataGroupSchemaAndBundledAssetGroupSchema_LogsError()
-        {
-            const string groupName = "NewGroup";
-            var schemas = new List<AddressableAssetGroupSchema> { ScriptableObject.CreateInstance<PlayerDataGroupSchema>(), ScriptableObject.CreateInstance<BundledAssetGroupSchema>() };
-            AddressableAssetGroup group = Settings.CreateGroup(groupName, false, false, false, schemas);
-
-            var context = new AddressablesDataBuilderInput(Settings);
-            foreach (IDataBuilder db in Settings.DataBuilders)
-            {
-                if (db.CanBuildData<AddressablesPlayerBuildResult>())
-                {
-                    AddressablesPlayerBuildResult result = db.BuildData<AddressablesPlayerBuildResult>(context);
-                    Assert.AreEqual(result.Error, $"Addressable group {groupName} cannot have both a {typeof(PlayerDataGroupSchema).Name} and a {typeof(BundledAssetGroupSchema).Name}");
-                }
-            }
-
-            Settings.RemoveGroup(group);
-        }
-
-        // ADDR-1755
-        [Test]
-        public void WhenBundleLocalCatalogEnabled_BuildScriptPacked_DoesNotCreatePerformanceLogReport()
-        {
-            string logPath = $"Library/com.unity.addressables/aa/{PlatformMappingService.GetPlatformPathSubFolder()}/buildlogtep.json";
-
-            if (File.Exists(logPath))
-                File.Delete(logPath);
-
-            Settings.BundleLocalCatalog = true;
-
-            var context = new AddressablesDataBuilderInput(Settings);
-            BuildScriptBase db = (BuildScriptBase)Settings.DataBuilders.Find(x => x.GetType() == typeof(BuildScriptPackedMode));
-
-            Assert.IsFalse(File.Exists(logPath)); // make sure file does not exist before build
-
-            var res = db.BuildData<AddressablesPlayerBuildResult>(context);
-            Assert.IsFalse(File.Exists(logPath));
-        }
-
-        [Test]
-        public void Build_WithDeletedAsset_Succeeds()
-        {
-            var context = new AddressablesDataBuilderInput(Settings);
-
-            //make an entry with no actual AssetPath
-            Settings.CreateOrMoveEntry("abcde", Settings.DefaultGroup);
-            Settings.CreateOrMoveEntry(m_AssetGUID, Settings.DefaultGroup);
-            foreach (BuildScriptBase db in Settings.DataBuilders.OfType<BuildScriptBase>())
-            {
-                if (db is BuildScriptPackedPlayMode)
-                    continue;
-
-                if (db.CanBuildData<AddressablesPlayerBuildResult>())
-                {
-                    var res = db.BuildData<AddressablesPlayerBuildResult>(context);
-                    Assert.IsTrue(db.IsDataBuilt());
-                    Assert.IsTrue(string.IsNullOrEmpty(res.Error));
-                }
-                else if (db.CanBuildData<AddressablesPlayModeBuildResult>())
-                {
-                    var res = db.BuildData<AddressablesPlayModeBuildResult>(context);
-                    Assert.IsTrue(db.IsDataBuilt());
-                    Assert.IsTrue(string.IsNullOrEmpty(res.Error));
-                }
-            }
-
-            Settings.RemoveAssetEntry("abcde", false);
-            Settings.RemoveAssetEntry(m_AssetGUID, false);
-        }
-
-        [Test]
-        public void WhenAddressHasSquareBrackets_AndContentCatalogsAreCreated_BuildFails()
-        {
-            var context = new AddressablesDataBuilderInput(Settings);
-
-            AddressableAssetEntry entry = Settings.CreateOrMoveEntry(m_AssetGUID, Settings.DefaultGroup);
-            entry.address = "[test]";
-            LogAssert.Expect(LogType.Error, $"Address '{entry.address}' cannot contain '[ ]'.");
-            foreach (IDataBuilder db in Settings.DataBuilders)
-            {
-                if (db.GetType() == typeof(BuildScriptFastMode) || db.GetType() == typeof(BuildScriptPackedPlayMode))
-                    continue;
-
-                if (db.CanBuildData<AddressablesPlayerBuildResult>())
-                    db.BuildData<AddressablesPlayerBuildResult>(context);
-                else if (db.CanBuildData<AddressablesPlayModeBuildResult>())
-                    db.BuildData<AddressablesPlayModeBuildResult>(context);
-                LogAssert.Expect(LogType.Error, "Address '[test]' cannot contain '[ ]'.");
-            }
-
-            Settings.RemoveAssetEntry(m_AssetGUID, false);
-        }
-
-        [Test]
-        public void WhenFileTypeIsInvalid_AndContentCatalogsAreCreated_BuildFails()
-        {
-            var context = new AddressablesDataBuilderInput(Settings);
-
-            string path = GetAssetPath("fake.file");
-            FileStream fs = File.Create(path);
-            fs.Close();
-            AssetDatabase.ImportAsset(path);
-            string guid = AssetDatabase.AssetPathToGUID(path);
-
-            AddressableAssetEntry entry = Settings.CreateOrMoveEntry(guid, Settings.DefaultGroup);
-
-            foreach (IDataBuilder db in Settings.DataBuilders)
-            {
-                if (db.GetType() == typeof(BuildScriptFastMode) ||
-                    db.GetType() == typeof(BuildScriptPackedPlayMode))
-                    continue;
-
-                if (db.CanBuildData<AddressablesPlayerBuildResult>())
-                    db.BuildData<AddressablesPlayerBuildResult>(context);
-                else if (db.CanBuildData<AddressablesPlayModeBuildResult>())
-                    db.BuildData<AddressablesPlayModeBuildResult>(context);
-                LogAssert.Expect(LogType.Error, "Cannot recognize file type for entry located at 'Assets/UnityEditor.AddressableAssets.Tests.BuildScriptTests_Tests/fake.file'. Asset import failed for using an unsupported file type.");
-            }
-            Settings.RemoveAssetEntry(guid, false);
-            AssetDatabase.DeleteAsset(path);
-        }
-
-        [Test]
-        public void WhenFileTypeIsInvalid_AndContentCatalogsAreCreated_IgnoreUnsupportedFilesInBuildIsSet_BuildSucceedWithWarning()
-        {
-            bool oldValue = Settings.IgnoreUnsupportedFilesInBuild;
-            Settings.IgnoreUnsupportedFilesInBuild = true;
-
-            var context = new AddressablesDataBuilderInput(Settings);
-
-            string path = GetAssetPath("fake.file");
-            FileStream fs = File.Create(path);
-            fs.Close();
-            AssetDatabase.ImportAsset(path);
-            string guid = AssetDatabase.AssetPathToGUID(path);
-
-            AddressableAssetEntry entry = Settings.CreateOrMoveEntry(guid, Settings.DefaultGroup);
-
-            foreach (BuildScriptBase db in Settings.DataBuilders.OfType<BuildScriptBase>())
-            {
-                if (db.GetType() == typeof(BuildScriptFastMode) || db.GetType() == typeof(BuildScriptPackedPlayMode))
-                    continue;
-
-                if (db.CanBuildData<AddressablesPlayerBuildResult>())
-                {
-                    var res = db.BuildData<AddressablesPlayerBuildResult>(context);
-                    Assert.IsTrue(db.IsDataBuilt());
-                    Assert.IsTrue(string.IsNullOrEmpty(res.Error));
-                }
-                else if (db.CanBuildData<AddressablesPlayModeBuildResult>())
-                {
-                    var res = db.BuildData<AddressablesPlayModeBuildResult>(context);
-                    Assert.IsTrue(db.IsDataBuilt());
-                    Assert.IsTrue(string.IsNullOrEmpty(res.Error));
-                }
-
-                LogAssert.Expect(LogType.Warning, new Regex($".*{path}.*ignored"));
-                LogAssert.Expect(LogType.Warning, new Regex($".*{path}.*stripped"));
-            }
-
-            Settings.RemoveAssetEntry(guid, false);
-            AssetDatabase.DeleteAsset(path);
-            Settings.IgnoreUnsupportedFilesInBuild = oldValue;
-        }
-
-        [Test]
-        public void WhenLoadPathUsesHttp_AndInsecureHttpNotAllowed_BuildLogsWarning()
-        {
-#if UNITY_2022_1_OR_NEWER
-            InsecureHttpOption oldHttpOption = PlayerSettings.insecureHttpOption;
-            PlayerSettings.insecureHttpOption = InsecureHttpOption.NotAllowed;
-
-            string remoteLoadPathId = Settings.profileSettings.GetProfileDataByName(AddressableAssetSettings.kRemoteLoadPath).Id;
-            string oldRemoteLoadPath = Settings.profileSettings.GetValueById(Settings.activeProfileId, remoteLoadPathId);
-            Settings.profileSettings.SetValue(Settings.activeProfileId, AddressableAssetSettings.kRemoteLoadPath, "http://insecureconnection/");
-
-            AddressableAssetGroup assetGroup = Settings.CreateGroup("InsecureConnections", false, false, false, null, typeof(BundledAssetGroupSchema));
-            assetGroup.GetSchema<BundledAssetGroupSchema>().BuildPath.SetVariableById(Settings, Settings.profileSettings.GetProfileDataByName(AddressableAssetSettings.kRemoteBuildPath).Id);
-            assetGroup.GetSchema<BundledAssetGroupSchema>().LoadPath.SetVariableById(Settings, Settings.profileSettings.GetProfileDataByName(AddressableAssetSettings.kRemoteLoadPath).Id);
-
-            string assetPath = Path.Combine(TestFolder, "insecureConnectionsTest.prefab");
-            PrefabUtility.SaveAsPrefabAsset(new GameObject(), assetPath);
-            Settings.CreateOrMoveEntry(AssetDatabase.AssetPathToGUID(assetPath), assetGroup, false, false);
-
-            var context = new AddressablesDataBuilderInput(Settings);
-            BuildScriptBase db = (BuildScriptBase)Settings.DataBuilders.Find(x => x.GetType() == typeof(BuildScriptPackedMode));
-            db.BuildData<AddressablesPlayerBuildResult>(context);
-            LogAssert.Expect(LogType.Warning, $"Addressable group {assetGroup.Name} uses insecure http for its load path.  To allow http connections for UnityWebRequests, change your settings in Edit > Project Settings > Player > Other Settings > Configuration > Allow downloads over HTTP.");
-
-            Settings.RemoveGroup(assetGroup);
-            Settings.profileSettings.SetValue(Settings.activeProfileId, AddressableAssetSettings.kRemoteLoadPath, oldRemoteLoadPath);
-            AssetDatabase.DeleteAsset(assetPath);
-            PlayerSettings.insecureHttpOption = oldHttpOption;
-#else
-            Assert.Ignore($"Skipping test {nameof(WhenLoadPathUsesHttp_AndInsecureHttpNotAllowed_BuildLogsWarning)}.");
-#endif
-        }
-
-        [Test]
-        public void WhenLoadPathUsesHttp_AndInsecureHttpAllowed_BuildSucceeds()
-        {
-#if UNITY_2022_1_OR_NEWER
-            InsecureHttpOption oldHttpOption = PlayerSettings.insecureHttpOption;
-            PlayerSettings.insecureHttpOption = InsecureHttpOption.AlwaysAllowed;
-
-            string remoteLoadPathId = Settings.profileSettings.GetProfileDataByName(AddressableAssetSettings.kRemoteLoadPath).Id;
-            string oldRemoteLoadPath = Settings.profileSettings.GetValueById(Settings.activeProfileId, remoteLoadPathId);
-            Settings.profileSettings.SetValue(Settings.activeProfileId, AddressableAssetSettings.kRemoteLoadPath, "http://insecureconnection/");
-
-            AddressableAssetGroup assetGroup = Settings.CreateGroup("InsecureConnections", false, false, false, null, typeof(BundledAssetGroupSchema));
-            assetGroup.GetSchema<BundledAssetGroupSchema>().BuildPath.SetVariableById(Settings, Settings.profileSettings.GetProfileDataByName(AddressableAssetSettings.kRemoteBuildPath).Id);
-            assetGroup.GetSchema<BundledAssetGroupSchema>().LoadPath.SetVariableById(Settings, Settings.profileSettings.GetProfileDataByName(AddressableAssetSettings.kRemoteLoadPath).Id);
-
-            string assetPath = Path.Combine(TestFolder, "insecureConnectionsTest.prefab");
-            PrefabUtility.SaveAsPrefabAsset(new GameObject(), assetPath);
-            Settings.CreateOrMoveEntry(AssetDatabase.AssetPathToGUID(assetPath), assetGroup, false, false);
-
-            var context = new AddressablesDataBuilderInput(Settings);
-            BuildScriptBase db = (BuildScriptBase)Settings.DataBuilders.Find(x => x.GetType() == typeof(BuildScriptPackedMode));
-            db.BuildData<AddressablesPlayerBuildResult>(context);
-            LogAssert.NoUnexpectedReceived();
-
-            Settings.RemoveGroup(assetGroup);
-            Settings.profileSettings.SetValue(Settings.activeProfileId, AddressableAssetSettings.kRemoteLoadPath, oldRemoteLoadPath);
-            AssetDatabase.DeleteAsset(assetPath);
-            PlayerSettings.insecureHttpOption = oldHttpOption;
-#else
-            Assert.Ignore($"Skipping test {nameof(WhenLoadPathUsesHttp_AndInsecureHttpAllowed_BuildSucceeds)}.");
-#endif
-        }
-    }
-}
-=======
-using System;
-using System.Collections.Generic;
-using System.IO;
-using System.Linq;
-using System.Text.RegularExpressions;
-using NUnit.Framework;
-using UnityEditor.AddressableAssets.Build;
-using UnityEditor.AddressableAssets.Build.DataBuilders;
-using UnityEditor.AddressableAssets.Settings;
-using UnityEditor.AddressableAssets.Settings.GroupSchemas;
-using UnityEditor.Build.Pipeline.Utilities;
-using UnityEngine;
-using UnityEngine.AddressableAssets;
-using UnityEngine.TestTools;
-
-namespace UnityEditor.AddressableAssets.Tests
-{
-    public class BuildScriptTests : AddressableAssetTestBase
-    {
-        [TestFixture]
-        class StreamingAssetTests : AddressableAssetTestBase
-        {
-            [SetUp]
-            public void Setup()
-            {
-                DirectoryUtility.DeleteDirectory(Application.streamingAssetsPath, recursiveDelete: true);
-            }
-
-            [TearDown]
-            public void TearDown()
-            {
-                DirectoryUtility.DeleteDirectory(Application.streamingAssetsPath, recursiveDelete: true);
-            }
-
-            [Test]
-            public void ClearCachedData_CleansStreamingAssetFolder()
-            {
-                var context = new AddressablesDataBuilderInput(Settings);
-
-                int builderCount = 0;
-                for (int i = 0; i < Settings.DataBuilders.Count; i++)
-                {
-                    var builder = Settings.DataBuilders[i] as IDataBuilder;
-                    if (builder.CanBuildData<AddressablesPlayerBuildResult>())
-                    {
-                        builderCount++;
-                        var existingFiles = new HashSet<string>();
-                        if (System.IO.Directory.Exists("Assets/StreamingAssets"))
-                        {
-                            foreach (var f in System.IO.Directory.GetFiles("Assets/StreamingAssets"))
-                                existingFiles.Add(f);
-                        }
-
-                        builder.BuildData<AddressablesPlayerBuildResult>(context);
-                        builder.ClearCachedData();
-                        if (System.IO.Directory.Exists("Assets/StreamingAssets"))
-                        {
-                            foreach (var f in System.IO.Directory.GetFiles("Assets/StreamingAssets"))
-                                Assert.IsTrue(existingFiles.Contains(f), string.Format("Data Builder {0} did not clean up file {1}", builder.Name, f));
-                        }
-                    }
-                }
-
-                Assert.IsTrue(builderCount > 0);
-            }
-
-            [Test]
-            public void Folder_WithSubAssets_GetsBundleFileIdAssigned_DuringBuild()
-            {
-                var context = new AddressablesDataBuilderInput(Settings);
-                string folderGuid = AssetDatabase.CreateFolder(TestFolder, "FolderAsset");
-                string folderPath = $"{TestFolder}/FolderAsset";
-                PrefabUtility.SaveAsPrefabAsset(new GameObject(), $"{folderPath}/subfolderprefab.prefab");
-
-                AddressableAssetEntry folderEntry = Settings.CreateOrMoveEntry(folderGuid, Settings.DefaultGroup);
-
-                Assert.IsTrue(string.IsNullOrEmpty(folderEntry.BundleFileId));
-
-                Settings.ActivePlayerDataBuilder.BuildData<AddressablesPlayerBuildResult>(context);
-
-                Assert.IsTrue(folderEntry.IsFolder);
-                Assert.IsFalse(string.IsNullOrEmpty(folderEntry.BundleFileId));
-
-                //Cleanup
-                AssetDatabase.DeleteAsset(folderPath);
-                Settings.RemoveAssetEntry(folderEntry);
-            }
-
-            [Test]
-            public void Folder_WithNoSubAssets_DoesNotThrowErrorDuringBuild()
-            {
-                var context = new AddressablesDataBuilderInput(Settings);
-                string folderGuid = AssetDatabase.CreateFolder(TestFolder, "FolderAsset");
-                string folderPath = $"{TestFolder}/FolderAsset";
-
-                AddressableAssetEntry folderEntry = Settings.CreateOrMoveEntry(folderGuid, Settings.DefaultGroup);
-
-                Assert.IsTrue(string.IsNullOrEmpty(folderEntry.BundleFileId));
-
-                Settings.ActivePlayerDataBuilder.BuildData<AddressablesPlayerBuildResult>(context);
-
-                Assert.IsTrue(folderEntry.IsFolder);
-                Assert.IsTrue(string.IsNullOrEmpty(folderEntry.BundleFileId));
-
-                //Cleanup
-                AssetDatabase.DeleteAsset(folderPath);
-                Settings.RemoveAssetEntry(folderEntry);
-            }
-
-            [Test]
-            public void Folder_DoesNotAssignBundleFileId_ForDynamicallyCreatedSubEntries()
-            {
-                var context = new AddressablesDataBuilderInput(Settings);
-                string folderGuid = AssetDatabase.CreateFolder(TestFolder, "FolderAsset");
-                string folderPath = $"{TestFolder}/FolderAsset";
-                PrefabUtility.SaveAsPrefabAsset(new GameObject(), $"{folderPath}/subfolderprefab.prefab");
-
-                AddressableAssetEntry folderEntry = Settings.CreateOrMoveEntry(folderGuid, Settings.DefaultGroup);
-
-                Settings.ActivePlayerDataBuilder.BuildData<AddressablesPlayerBuildResult>(context);
-
-                Assert.True(string.IsNullOrEmpty(folderEntry.SubAssets[0].BundleFileId));
-
-                //Cleanup
-                AssetDatabase.DeleteAsset(folderPath);
-                Settings.RemoveAssetEntry(folderEntry);
-            }
-
-#if !UNITY_2021_2_OR_NEWER
-            [Test]
-            public void CopiedStreamingAssetAreCorrectlyDeleted_DirectoriesWithoutImport()
-            {
-                var context = new AddressablesDataBuilderInput(Settings);
-
-                int builderCount = 0;
-                for (int i = 0; i < Settings.DataBuilders.Count; i++)
-                {
-                    var builder = Settings.DataBuilders[i] as IDataBuilder;
-                    if (builder.CanBuildData<AddressablesPlayerBuildResult>())
-                    {
-                        builderCount++;
-
-                        // confirm that StreamingAssets does not exists before the test
-                        Assert.IsFalse(Directory.Exists("Assets/StreamingAssets"));
-                        builder.BuildData<AddressablesPlayerBuildResult>(context);
-
-                        Assert.IsTrue(Directory.Exists(Addressables.BuildPath));
-                        AddressablesPlayerBuildProcessor.CopyTemporaryPlayerBuildData();
-                        builder.ClearCachedData();
-
-                        Assert.IsTrue(Directory.Exists(Addressables.PlayerBuildDataPath));
-                        AddressablesPlayerBuildProcessor.CleanTemporaryPlayerBuildData();
-                        Assert.IsFalse(Directory.Exists(Addressables.PlayerBuildDataPath));
-                        Assert.IsFalse(Directory.Exists("Assets/StreamingAssets"));
-                    }
-                }
-
-                Assert.IsTrue(builderCount > 0);
-            }
-
-            [Test]
-            public void CopiedStreamingAssetAreCorrectlyDeleted_MetaFilesWithImport()
-            {
-                var context = new AddressablesDataBuilderInput(Settings);
-
-                int builderCount = 0;
-                for (int i = 0; i < Settings.DataBuilders.Count; i++)
-                {
-                    var builder = Settings.DataBuilders[i] as IDataBuilder;
-                    if (builder.CanBuildData<AddressablesPlayerBuildResult>())
-                    {
-                        builderCount++;
-
-                        // confirm that StreamingAssets does not exists before the test
-                        DirectoryUtility.DeleteDirectory(Application.streamingAssetsPath, recursiveDelete: true);
-                        Assert.IsFalse(Directory.Exists("Assets/StreamingAssets"));
-                        builder.BuildData<AddressablesPlayerBuildResult>(context);
-
-                        Assert.IsTrue(Directory.Exists(Addressables.BuildPath));
-                        AddressablesPlayerBuildProcessor.CopyTemporaryPlayerBuildData();
-                        builder.ClearCachedData();
-
-                        // confirm that PlayerBuildDataPath is imported to AssetDatabase
-                        AssetDatabase.Refresh();
-                        Assert.IsTrue(Directory.Exists(Addressables.PlayerBuildDataPath));
-                        Assert.IsTrue(File.Exists(Addressables.PlayerBuildDataPath + ".meta"));
-                        string relativePath = Addressables.PlayerBuildDataPath.Replace(Application.dataPath, "Assets");
-                        Assert.IsTrue(AssetDatabase.IsValidFolder(relativePath), "Copied StreamingAssets folder was not importer as expected");
-
-                        AddressablesPlayerBuildProcessor.CleanTemporaryPlayerBuildData();
-                        Assert.IsFalse(Directory.Exists(Addressables.PlayerBuildDataPath));
-                        Assert.IsFalse(Directory.Exists("Assets/StreamingAssets"));
-                    }
-                }
-
-                Assert.IsTrue(builderCount > 0);
-            }
-
-            [Test]
-            public void CopiedStreamingAssetAreCorrectlyDeleted_WithExistingFiles()
-            {
-                var context = new AddressablesDataBuilderInput(Settings);
-
-                int builderCount = 0;
-                for (int i = 0; i < Settings.DataBuilders.Count; i++)
-                {
-                    var builder = Settings.DataBuilders[i] as IDataBuilder;
-                    if (builder.CanBuildData<AddressablesPlayerBuildResult>())
-                    {
-                        builderCount++;
-
-                        // confirm that StreamingAssets does not exists before the test
-                        DirectoryUtility.DeleteDirectory(Application.streamingAssetsPath, recursiveDelete: true);
-                        Assert.IsFalse(Directory.Exists("Assets/StreamingAssets"));
-
-                        // create StreamingAssets and an extra folder as existing content
-                        AssetDatabase.CreateFolder("Assets", "StreamingAssets");
-                        AssetDatabase.CreateFolder("Assets/StreamingAssets", "extraFolder");
-
-                        builder.BuildData<AddressablesPlayerBuildResult>(context);
-
-                        Assert.IsTrue(Directory.Exists(Addressables.BuildPath));
-                        AddressablesPlayerBuildProcessor.CopyTemporaryPlayerBuildData();
-                        builder.ClearCachedData();
-
-                        Assert.IsTrue(Directory.Exists(Addressables.PlayerBuildDataPath));
-                        AddressablesPlayerBuildProcessor.CleanTemporaryPlayerBuildData();
-                        Assert.IsFalse(Directory.Exists(Addressables.PlayerBuildDataPath));
-                        Assert.IsTrue(Directory.Exists("Assets/StreamingAssets"));
-                        Assert.IsTrue(Directory.Exists("Assets/StreamingAssets/extraFolder"));
-
-                        AssetDatabase.DeleteAsset("Assets/StreamingAssets");
-                    }
-                }
-
-                Assert.IsTrue(builderCount > 0);
-            }
-
-#else
-            [Test]
-            public void AddressablesBuildPlayerProcessor_IncludeAdditionalStreamingAssetsWhenExist()
-            {
-                string path = Addressables.BuildPath;
-                Directory.CreateDirectory(path);
-                var paths = AddressablesPlayerBuildProcessor.GetStreamingAssetPaths();
-                Assert.AreEqual(1, paths.Count, "StreamingAssets paths expected to include Addressables.BuildPath");
-
-                // cleanup
-                Directory.Delete(path);
-            }
-
-            [Test]
-            public void AddressablesBuildPlayerProcessor_DoesntIncludeAdditionalStreamingAssetsWhenDontExist()
-            {
-                if (Directory.Exists(Addressables.BuildPath))
-                    DirectoryUtility.DeleteDirectory(Addressables.BuildPath, false);
-                var paths = AddressablesPlayerBuildProcessor.GetStreamingAssetPaths();
-                Assert.AreEqual(0, paths.Count, "StreamingAssets paths are expected to be empty");
-
-                // cleanup
-            }
-
-#endif
-        }
-
-        [Test]
-        public void BuildScriptBase_FailsCanBuildData()
-        {
-            var buildScript = ScriptableObject.CreateInstance<BuildScriptBase>();
-            Assert.IsFalse(buildScript.CanBuildData<IDataBuilderResult>());
-            Assert.IsFalse(buildScript.CanBuildData<AddressableAssetBuildResult>());
-            Assert.IsFalse(buildScript.CanBuildData<AddressablesPlayModeBuildResult>());
-            Assert.IsFalse(buildScript.CanBuildData<AddressablesPlayerBuildResult>());
-        }
-        
-        internal class BuildScriptTestClass : BuildScriptBase
-        {
-            public override string Name
-            {
-                get
-                {
-                    return "Test Script";
-                }
-            }
-
-            public override bool CanBuildData<T>()
-            {
-                return typeof(T).IsAssignableFrom(typeof(AddressablesPlayModeBuildResult));
-            }
-
-            protected override TResult BuildDataImplementation<TResult>(AddressablesDataBuilderInput builderInput)
-            {
-                Debug.LogError("Inside BuildDataInternal for test script!");
-                return base.BuildDataImplementation<TResult>(builderInput);
-            }
-        }
-
-        [Test]
-        public void BuildScript_DoesNotBuildWrongDataType()
-        {
-            var context = new AddressablesDataBuilderInput(Settings);
-
-            var baseScript = ScriptableObject.CreateInstance<BuildScriptTestClass>();
-            baseScript.BuildData<AddressablesPlayerBuildResult>(context);
-            LogAssert.Expect(LogType.Error, new Regex("Data builder Test Script cannot build requested type.*"));
-
-            baseScript.BuildData<AddressablesPlayModeBuildResult>(context);
-            LogAssert.Expect(LogType.Error, "Inside BuildDataInternal for test script!");
-        }
-
-        [Test]
-        public void GetNameWithHashNaming_ReturnsNoChangeIfNoHash()
-        {
-            string source = "x/y.bundle";
-            string hash = "123abc";
-            string expected = "x/y.bundle";
-
-            var actual = BuildUtility.GetNameWithHashNaming(BundledAssetGroupSchema.BundleNamingStyle.NoHash, hash, source);
-
-            Assert.AreEqual(expected, actual);
-        }
-
-        [Test]
-        public void GetNameWithHashNaming_CanAppendHash()
-        {
-            string source = "x/y.bundle";
-            string hash = "123abc";
-            string expected = "x/y_123abc.bundle";
-
-            var actual = BuildUtility.GetNameWithHashNaming(BundledAssetGroupSchema.BundleNamingStyle.AppendHash, hash, source);
-
-            Assert.AreEqual(expected, actual);
-        }
-
-        [Test]
-        public void GetNameWithHashNaming_CanReplaceFileNameWithHash()
-        {
-            string source = "x/y.bundle";
-            string hash = "123abc";
-            string expected = "123abc.bundle";
-
-            var actual = BuildUtility.GetNameWithHashNaming(BundledAssetGroupSchema.BundleNamingStyle.OnlyHash, hash, source);
-
-            Assert.AreEqual(expected, actual);
-        }
-
-        [Test]
-        public void GetNameWithHashNaming_CanReplaceFileNameWithFileNameHash()
-        {
-            string source = "x/y.bundle";
-            string hash = HashingMethods.Calculate(source).ToString();
-            string expected = hash + ".bundle";
-
-            var actual = BuildUtility.GetNameWithHashNaming(BundledAssetGroupSchema.BundleNamingStyle.FileNameHash, hash, source);
-
-            Assert.AreEqual(expected, actual);
-        }
-
-        // regression test for https://jira.unity3d.com/browse/ADDR-1292
-        [Test]
-        public void BuildScriptBaseWriteBuildLog_WhenDirectoryDoesNotExist_DirectoryCreated()
-        {
-            string dirName = "SomeTestDir";
-            string logFile = Path.Combine(dirName, "AddressablesBuildTEP.json");
-            try
-            {
-                BuildLog log = new BuildLog();
-                BuildScriptBase.WriteBuildLog(log, dirName);
-                FileAssert.Exists(logFile);
-            }
-            finally
-            {
-                Directory.Delete(dirName, true);
-            }
-        }
-
-        [Test]
-        public void Building_CreatesPerformanceReportWithMetaData()
-        {
-            Settings.BuildPlayerContentImpl();
-            string path = Addressables.LibraryPath + "AddressablesBuildTEP.json";
-            FileAssert.Exists(path);
-            string text = File.ReadAllText(path);
-            StringAssert.Contains("com.unity.addressables", text);
-        }
-
-        [Test]
-        public void Build_WithInvalidAssetInResourcesFolder_Succeeds()
-        {
-            var path = GetAssetPath("Resources/unknownAsset.plist");
-            if (!System.IO.Directory.Exists(System.IO.Path.GetDirectoryName(path)))
-                System.IO.Directory.CreateDirectory(System.IO.Path.GetDirectoryName(path));
-            System.IO.File.WriteAllText(path, "nothing");
-            AssetDatabase.ImportAsset(path);
-            var context = new AddressablesDataBuilderInput(Settings);
-            foreach (IDataBuilder db in Settings.DataBuilders)
-                if (db.CanBuildData<AddressablesPlayerBuildResult>())
-                    db.BuildData<AddressablesPlayerBuildResult>(context);
-        }
-
-        [Test]
-        public void Build_GroupWithPlayerDataGroupSchemaAndBundledAssetGroupSchema_LogsError()
-        {
-            const string groupName = "NewGroup";
-            var schemas = new List<AddressableAssetGroupSchema> { ScriptableObject.CreateInstance<PlayerDataGroupSchema>(), ScriptableObject.CreateInstance<BundledAssetGroupSchema>() };
-            AddressableAssetGroup group = Settings.CreateGroup(groupName, false, false, false, schemas);
-
-            var context = new AddressablesDataBuilderInput(Settings);
-            foreach (IDataBuilder db in Settings.DataBuilders)
-            {
-                if (db.CanBuildData<AddressablesPlayerBuildResult>())
-                {
-                    AddressablesPlayerBuildResult result = db.BuildData<AddressablesPlayerBuildResult>(context);
-                    Assert.AreEqual(result.Error, $"Addressable group {groupName} cannot have both a {typeof(PlayerDataGroupSchema).Name} and a {typeof(BundledAssetGroupSchema).Name}");
-                }
-            }
-
-            Settings.RemoveGroup(group);
-        }
-
-        // ADDR-1755
-        [Test]
-        public void WhenBundleLocalCatalogEnabled_BuildScriptPacked_DoesNotCreatePerformanceLogReport()
-        {
-            string logPath = $"Library/com.unity.addressables/aa/{PlatformMappingService.GetPlatformPathSubFolder()}/buildlogtep.json";
-
-            if (File.Exists(logPath))
-                File.Delete(logPath);
-
-            Settings.BundleLocalCatalog = true;
-
-            var context = new AddressablesDataBuilderInput(Settings);
-            BuildScriptBase db = (BuildScriptBase)Settings.DataBuilders.Find(x => x.GetType() == typeof(BuildScriptPackedMode));
-
-            Assert.IsFalse(File.Exists(logPath)); // make sure file does not exist before build
-
-            var res = db.BuildData<AddressablesPlayerBuildResult>(context);
-            Assert.IsFalse(File.Exists(logPath));
-        }
-
-        [Test]
-        public void Build_WithDeletedAsset_Succeeds()
-        {
-            var context = new AddressablesDataBuilderInput(Settings);
-
-            //make an entry with no actual AssetPath
-            Settings.CreateOrMoveEntry("abcde", Settings.DefaultGroup);
-            Settings.CreateOrMoveEntry(m_AssetGUID, Settings.DefaultGroup);
-            foreach (BuildScriptBase db in Settings.DataBuilders.OfType<BuildScriptBase>())
-            {
-                if (db is BuildScriptPackedPlayMode)
-                    continue;
-
-                if (db.CanBuildData<AddressablesPlayerBuildResult>())
-                {
-                    var res = db.BuildData<AddressablesPlayerBuildResult>(context);
-                    Assert.IsTrue(db.IsDataBuilt());
-                    Assert.IsTrue(string.IsNullOrEmpty(res.Error));
-                }
-                else if (db.CanBuildData<AddressablesPlayModeBuildResult>())
-                {
-                    var res = db.BuildData<AddressablesPlayModeBuildResult>(context);
-                    Assert.IsTrue(db.IsDataBuilt());
-                    Assert.IsTrue(string.IsNullOrEmpty(res.Error));
-                }
-            }
-
-            Settings.RemoveAssetEntry("abcde", false);
-            Settings.RemoveAssetEntry(m_AssetGUID, false);
-        }
-
-        [Test]
-        public void WhenAddressHasSquareBrackets_AndContentCatalogsAreCreated_BuildFails()
-        {
-            var context = new AddressablesDataBuilderInput(Settings);
-
-            AddressableAssetEntry entry = Settings.CreateOrMoveEntry(m_AssetGUID, Settings.DefaultGroup);
-            entry.address = "[test]";
-            LogAssert.Expect(LogType.Error, $"Address '{entry.address}' cannot contain '[ ]'.");
-            foreach (IDataBuilder db in Settings.DataBuilders)
-            {
-                if (db.GetType() == typeof(BuildScriptFastMode) || db.GetType() == typeof(BuildScriptPackedPlayMode))
-                    continue;
-
-                if (db.CanBuildData<AddressablesPlayerBuildResult>())
-                    db.BuildData<AddressablesPlayerBuildResult>(context);
-                else if (db.CanBuildData<AddressablesPlayModeBuildResult>())
-                    db.BuildData<AddressablesPlayModeBuildResult>(context);
-                LogAssert.Expect(LogType.Error, "Address '[test]' cannot contain '[ ]'.");
-            }
-
-            Settings.RemoveAssetEntry(m_AssetGUID, false);
-        }
-
-        [Test]
-        public void WhenFileTypeIsInvalid_AndContentCatalogsAreCreated_BuildFails()
-        {
-            var context = new AddressablesDataBuilderInput(Settings);
-
-            string path = GetAssetPath("fake.file");
-            FileStream fs = File.Create(path);
-            fs.Close();
-            AssetDatabase.ImportAsset(path);
-            string guid = AssetDatabase.AssetPathToGUID(path);
-
-            AddressableAssetEntry entry = Settings.CreateOrMoveEntry(guid, Settings.DefaultGroup);
-
-            foreach (IDataBuilder db in Settings.DataBuilders)
-            {
-                if (db.GetType() == typeof(BuildScriptFastMode) ||
-                    db.GetType() == typeof(BuildScriptPackedPlayMode))
-                    continue;
-
-                if (db.CanBuildData<AddressablesPlayerBuildResult>())
-                    db.BuildData<AddressablesPlayerBuildResult>(context);
-                else if (db.CanBuildData<AddressablesPlayModeBuildResult>())
-                    db.BuildData<AddressablesPlayModeBuildResult>(context);
-                LogAssert.Expect(LogType.Error, "Cannot recognize file type for entry located at 'Assets/UnityEditor.AddressableAssets.Tests.BuildScriptTests_Tests/fake.file'. Asset import failed for using an unsupported file type.");
-            }
-            Settings.RemoveAssetEntry(guid, false);
-            AssetDatabase.DeleteAsset(path);
-        }
-
-        [Test]
-        public void WhenFileTypeIsInvalid_AndContentCatalogsAreCreated_IgnoreUnsupportedFilesInBuildIsSet_BuildSucceedWithWarning()
-        {
-            bool oldValue = Settings.IgnoreUnsupportedFilesInBuild;
-            Settings.IgnoreUnsupportedFilesInBuild = true;
-
-            var context = new AddressablesDataBuilderInput(Settings);
-
-            string path = GetAssetPath("fake.file");
-            FileStream fs = File.Create(path);
-            fs.Close();
-            AssetDatabase.ImportAsset(path);
-            string guid = AssetDatabase.AssetPathToGUID(path);
-
-            AddressableAssetEntry entry = Settings.CreateOrMoveEntry(guid, Settings.DefaultGroup);
-
-            foreach (BuildScriptBase db in Settings.DataBuilders.OfType<BuildScriptBase>())
-            {
-                if (db.GetType() == typeof(BuildScriptFastMode) || db.GetType() == typeof(BuildScriptPackedPlayMode))
-                    continue;
-
-                if (db.CanBuildData<AddressablesPlayerBuildResult>())
-                {
-                    var res = db.BuildData<AddressablesPlayerBuildResult>(context);
-                    Assert.IsTrue(db.IsDataBuilt());
-                    Assert.IsTrue(string.IsNullOrEmpty(res.Error));
-                }
-                else if (db.CanBuildData<AddressablesPlayModeBuildResult>())
-                {
-                    var res = db.BuildData<AddressablesPlayModeBuildResult>(context);
-                    Assert.IsTrue(db.IsDataBuilt());
-                    Assert.IsTrue(string.IsNullOrEmpty(res.Error));
-                }
-
-                LogAssert.Expect(LogType.Warning, new Regex($".*{path}.*ignored"));
-                LogAssert.Expect(LogType.Warning, new Regex($".*{path}.*stripped"));
-            }
-
-            Settings.RemoveAssetEntry(guid, false);
-            AssetDatabase.DeleteAsset(path);
-            Settings.IgnoreUnsupportedFilesInBuild = oldValue;
-        }
-
-        [Test]
-        public void WhenLoadPathUsesHttp_AndInsecureHttpNotAllowed_BuildLogsWarning()
-        {
-#if UNITY_2022_1_OR_NEWER
-            InsecureHttpOption oldHttpOption = PlayerSettings.insecureHttpOption;
-            PlayerSettings.insecureHttpOption = InsecureHttpOption.NotAllowed;
-
-            string remoteLoadPathId = Settings.profileSettings.GetProfileDataByName(AddressableAssetSettings.kRemoteLoadPath).Id;
-            string oldRemoteLoadPath = Settings.profileSettings.GetValueById(Settings.activeProfileId, remoteLoadPathId);
-            Settings.profileSettings.SetValue(Settings.activeProfileId, AddressableAssetSettings.kRemoteLoadPath, "http://insecureconnection/");
-
-            AddressableAssetGroup assetGroup = Settings.CreateGroup("InsecureConnections", false, false, false, null, typeof(BundledAssetGroupSchema));
-            assetGroup.GetSchema<BundledAssetGroupSchema>().BuildPath.SetVariableById(Settings, Settings.profileSettings.GetProfileDataByName(AddressableAssetSettings.kRemoteBuildPath).Id);
-            assetGroup.GetSchema<BundledAssetGroupSchema>().LoadPath.SetVariableById(Settings, Settings.profileSettings.GetProfileDataByName(AddressableAssetSettings.kRemoteLoadPath).Id);
-
-            string assetPath = Path.Combine(TestFolder, "insecureConnectionsTest.prefab");
-            PrefabUtility.SaveAsPrefabAsset(new GameObject(), assetPath);
-            Settings.CreateOrMoveEntry(AssetDatabase.AssetPathToGUID(assetPath), assetGroup, false, false);
-
-            var context = new AddressablesDataBuilderInput(Settings);
-            BuildScriptBase db = (BuildScriptBase)Settings.DataBuilders.Find(x => x.GetType() == typeof(BuildScriptPackedMode));
-            db.BuildData<AddressablesPlayerBuildResult>(context);
-            LogAssert.Expect(LogType.Warning, $"Addressable group {assetGroup.Name} uses insecure http for its load path.  To allow http connections for UnityWebRequests, change your settings in Edit > Project Settings > Player > Other Settings > Configuration > Allow downloads over HTTP.");
-
-            Settings.RemoveGroup(assetGroup);
-            Settings.profileSettings.SetValue(Settings.activeProfileId, AddressableAssetSettings.kRemoteLoadPath, oldRemoteLoadPath);
-            AssetDatabase.DeleteAsset(assetPath);
-            PlayerSettings.insecureHttpOption = oldHttpOption;
-#else
-            Assert.Ignore($"Skipping test {nameof(WhenLoadPathUsesHttp_AndInsecureHttpNotAllowed_BuildLogsWarning)}.");
-#endif
-        }
-
-        [Test]
-        public void WhenLoadPathUsesHttp_AndInsecureHttpAllowed_BuildSucceeds()
-        {
-#if UNITY_2022_1_OR_NEWER
-            InsecureHttpOption oldHttpOption = PlayerSettings.insecureHttpOption;
-            PlayerSettings.insecureHttpOption = InsecureHttpOption.AlwaysAllowed;
-
-            string remoteLoadPathId = Settings.profileSettings.GetProfileDataByName(AddressableAssetSettings.kRemoteLoadPath).Id;
-            string oldRemoteLoadPath = Settings.profileSettings.GetValueById(Settings.activeProfileId, remoteLoadPathId);
-            Settings.profileSettings.SetValue(Settings.activeProfileId, AddressableAssetSettings.kRemoteLoadPath, "http://insecureconnection/");
-
-            AddressableAssetGroup assetGroup = Settings.CreateGroup("InsecureConnections", false, false, false, null, typeof(BundledAssetGroupSchema));
-            assetGroup.GetSchema<BundledAssetGroupSchema>().BuildPath.SetVariableById(Settings, Settings.profileSettings.GetProfileDataByName(AddressableAssetSettings.kRemoteBuildPath).Id);
-            assetGroup.GetSchema<BundledAssetGroupSchema>().LoadPath.SetVariableById(Settings, Settings.profileSettings.GetProfileDataByName(AddressableAssetSettings.kRemoteLoadPath).Id);
-
-            string assetPath = Path.Combine(TestFolder, "insecureConnectionsTest.prefab");
-            PrefabUtility.SaveAsPrefabAsset(new GameObject(), assetPath);
-            Settings.CreateOrMoveEntry(AssetDatabase.AssetPathToGUID(assetPath), assetGroup, false, false);
-
-            var context = new AddressablesDataBuilderInput(Settings);
-            BuildScriptBase db = (BuildScriptBase)Settings.DataBuilders.Find(x => x.GetType() == typeof(BuildScriptPackedMode));
-            db.BuildData<AddressablesPlayerBuildResult>(context);
-            LogAssert.NoUnexpectedReceived();
-
-            Settings.RemoveGroup(assetGroup);
-            Settings.profileSettings.SetValue(Settings.activeProfileId, AddressableAssetSettings.kRemoteLoadPath, oldRemoteLoadPath);
-            AssetDatabase.DeleteAsset(assetPath);
-            PlayerSettings.insecureHttpOption = oldHttpOption;
-#else
-            Assert.Ignore($"Skipping test {nameof(WhenLoadPathUsesHttp_AndInsecureHttpAllowed_BuildSucceeds)}.");
-#endif
-        }
-    }
-}
->>>>>>> 094f4338
+using System;
+using System.Collections.Generic;
+using System.IO;
+using System.Linq;
+using System.Text.RegularExpressions;
+using NUnit.Framework;
+using UnityEditor.AddressableAssets.Build;
+using UnityEditor.AddressableAssets.Build.DataBuilders;
+using UnityEditor.AddressableAssets.Settings;
+using UnityEditor.AddressableAssets.Settings.GroupSchemas;
+using UnityEditor.Build.Pipeline.Utilities;
+using UnityEngine;
+using UnityEngine.AddressableAssets;
+using UnityEngine.TestTools;
+
+namespace UnityEditor.AddressableAssets.Tests
+{
+    public class BuildScriptTests : AddressableAssetTestBase
+    {
+        [TestFixture]
+        class StreamingAssetTests : AddressableAssetTestBase
+        {
+            [SetUp]
+            public void Setup()
+            {
+                DirectoryUtility.DeleteDirectory(Application.streamingAssetsPath, recursiveDelete: true);
+            }
+
+            [TearDown]
+            public void TearDown()
+            {
+                DirectoryUtility.DeleteDirectory(Application.streamingAssetsPath, recursiveDelete: true);
+            }
+
+            [Test]
+            public void ClearCachedData_CleansStreamingAssetFolder()
+            {
+                var context = new AddressablesDataBuilderInput(Settings);
+
+                int builderCount = 0;
+                for (int i = 0; i < Settings.DataBuilders.Count; i++)
+                {
+                    var builder = Settings.DataBuilders[i] as IDataBuilder;
+                    if (builder.CanBuildData<AddressablesPlayerBuildResult>())
+                    {
+                        builderCount++;
+                        var existingFiles = new HashSet<string>();
+                        if (System.IO.Directory.Exists("Assets/StreamingAssets"))
+                        {
+                            foreach (var f in System.IO.Directory.GetFiles("Assets/StreamingAssets"))
+                                existingFiles.Add(f);
+                        }
+
+                        builder.BuildData<AddressablesPlayerBuildResult>(context);
+                        builder.ClearCachedData();
+                        if (System.IO.Directory.Exists("Assets/StreamingAssets"))
+                        {
+                            foreach (var f in System.IO.Directory.GetFiles("Assets/StreamingAssets"))
+                                Assert.IsTrue(existingFiles.Contains(f), string.Format("Data Builder {0} did not clean up file {1}", builder.Name, f));
+                        }
+                    }
+                }
+
+                Assert.IsTrue(builderCount > 0);
+            }
+
+            [Test]
+            public void Folder_WithSubAssets_GetsBundleFileIdAssigned_DuringBuild()
+            {
+                var context = new AddressablesDataBuilderInput(Settings);
+                string folderGuid = AssetDatabase.CreateFolder(TestFolder, "FolderAsset");
+                string folderPath = $"{TestFolder}/FolderAsset";
+                PrefabUtility.SaveAsPrefabAsset(new GameObject(), $"{folderPath}/subfolderprefab.prefab");
+
+                AddressableAssetEntry folderEntry = Settings.CreateOrMoveEntry(folderGuid, Settings.DefaultGroup);
+
+                Assert.IsTrue(string.IsNullOrEmpty(folderEntry.BundleFileId));
+
+                Settings.ActivePlayerDataBuilder.BuildData<AddressablesPlayerBuildResult>(context);
+
+                Assert.IsTrue(folderEntry.IsFolder);
+                Assert.IsFalse(string.IsNullOrEmpty(folderEntry.BundleFileId));
+
+                //Cleanup
+                AssetDatabase.DeleteAsset(folderPath);
+                Settings.RemoveAssetEntry(folderEntry);
+            }
+
+            [Test]
+            public void Folder_WithNoSubAssets_DoesNotThrowErrorDuringBuild()
+            {
+                var context = new AddressablesDataBuilderInput(Settings);
+                string folderGuid = AssetDatabase.CreateFolder(TestFolder, "FolderAsset");
+                string folderPath = $"{TestFolder}/FolderAsset";
+
+                AddressableAssetEntry folderEntry = Settings.CreateOrMoveEntry(folderGuid, Settings.DefaultGroup);
+
+                Assert.IsTrue(string.IsNullOrEmpty(folderEntry.BundleFileId));
+
+                Settings.ActivePlayerDataBuilder.BuildData<AddressablesPlayerBuildResult>(context);
+
+                Assert.IsTrue(folderEntry.IsFolder);
+                Assert.IsTrue(string.IsNullOrEmpty(folderEntry.BundleFileId));
+
+                //Cleanup
+                AssetDatabase.DeleteAsset(folderPath);
+                Settings.RemoveAssetEntry(folderEntry);
+            }
+
+            [Test]
+            public void Folder_DoesNotAssignBundleFileId_ForDynamicallyCreatedSubEntries()
+            {
+                var context = new AddressablesDataBuilderInput(Settings);
+                string folderGuid = AssetDatabase.CreateFolder(TestFolder, "FolderAsset");
+                string folderPath = $"{TestFolder}/FolderAsset";
+                PrefabUtility.SaveAsPrefabAsset(new GameObject(), $"{folderPath}/subfolderprefab.prefab");
+
+                AddressableAssetEntry folderEntry = Settings.CreateOrMoveEntry(folderGuid, Settings.DefaultGroup);
+
+                Settings.ActivePlayerDataBuilder.BuildData<AddressablesPlayerBuildResult>(context);
+
+                Assert.True(string.IsNullOrEmpty(folderEntry.SubAssets[0].BundleFileId));
+
+                //Cleanup
+                AssetDatabase.DeleteAsset(folderPath);
+                Settings.RemoveAssetEntry(folderEntry);
+            }
+
+#if !UNITY_2021_2_OR_NEWER
+            [Test]
+            public void CopiedStreamingAssetAreCorrectlyDeleted_DirectoriesWithoutImport()
+            {
+                var context = new AddressablesDataBuilderInput(Settings);
+
+                int builderCount = 0;
+                for (int i = 0; i < Settings.DataBuilders.Count; i++)
+                {
+                    var builder = Settings.DataBuilders[i] as IDataBuilder;
+                    if (builder.CanBuildData<AddressablesPlayerBuildResult>())
+                    {
+                        builderCount++;
+
+                        // confirm that StreamingAssets does not exists before the test
+                        Assert.IsFalse(Directory.Exists("Assets/StreamingAssets"));
+                        builder.BuildData<AddressablesPlayerBuildResult>(context);
+
+                        Assert.IsTrue(Directory.Exists(Addressables.BuildPath));
+                        AddressablesPlayerBuildProcessor.CopyTemporaryPlayerBuildData();
+                        builder.ClearCachedData();
+
+                        Assert.IsTrue(Directory.Exists(Addressables.PlayerBuildDataPath));
+                        AddressablesPlayerBuildProcessor.CleanTemporaryPlayerBuildData();
+                        Assert.IsFalse(Directory.Exists(Addressables.PlayerBuildDataPath));
+                        Assert.IsFalse(Directory.Exists("Assets/StreamingAssets"));
+                    }
+                }
+
+                Assert.IsTrue(builderCount > 0);
+            }
+
+            [Test]
+            public void CopiedStreamingAssetAreCorrectlyDeleted_MetaFilesWithImport()
+            {
+                var context = new AddressablesDataBuilderInput(Settings);
+
+                int builderCount = 0;
+                for (int i = 0; i < Settings.DataBuilders.Count; i++)
+                {
+                    var builder = Settings.DataBuilders[i] as IDataBuilder;
+                    if (builder.CanBuildData<AddressablesPlayerBuildResult>())
+                    {
+                        builderCount++;
+
+                        // confirm that StreamingAssets does not exists before the test
+                        DirectoryUtility.DeleteDirectory(Application.streamingAssetsPath, recursiveDelete: true);
+                        Assert.IsFalse(Directory.Exists("Assets/StreamingAssets"));
+                        builder.BuildData<AddressablesPlayerBuildResult>(context);
+
+                        Assert.IsTrue(Directory.Exists(Addressables.BuildPath));
+                        AddressablesPlayerBuildProcessor.CopyTemporaryPlayerBuildData();
+                        builder.ClearCachedData();
+
+                        // confirm that PlayerBuildDataPath is imported to AssetDatabase
+                        AssetDatabase.Refresh();
+                        Assert.IsTrue(Directory.Exists(Addressables.PlayerBuildDataPath));
+                        Assert.IsTrue(File.Exists(Addressables.PlayerBuildDataPath + ".meta"));
+                        string relativePath = Addressables.PlayerBuildDataPath.Replace(Application.dataPath, "Assets");
+                        Assert.IsTrue(AssetDatabase.IsValidFolder(relativePath), "Copied StreamingAssets folder was not importer as expected");
+
+                        AddressablesPlayerBuildProcessor.CleanTemporaryPlayerBuildData();
+                        Assert.IsFalse(Directory.Exists(Addressables.PlayerBuildDataPath));
+                        Assert.IsFalse(Directory.Exists("Assets/StreamingAssets"));
+                    }
+                }
+
+                Assert.IsTrue(builderCount > 0);
+            }
+
+            [Test]
+            public void CopiedStreamingAssetAreCorrectlyDeleted_WithExistingFiles()
+            {
+                var context = new AddressablesDataBuilderInput(Settings);
+
+                int builderCount = 0;
+                for (int i = 0; i < Settings.DataBuilders.Count; i++)
+                {
+                    var builder = Settings.DataBuilders[i] as IDataBuilder;
+                    if (builder.CanBuildData<AddressablesPlayerBuildResult>())
+                    {
+                        builderCount++;
+
+                        // confirm that StreamingAssets does not exists before the test
+                        DirectoryUtility.DeleteDirectory(Application.streamingAssetsPath, recursiveDelete: true);
+                        Assert.IsFalse(Directory.Exists("Assets/StreamingAssets"));
+
+                        // create StreamingAssets and an extra folder as existing content
+                        AssetDatabase.CreateFolder("Assets", "StreamingAssets");
+                        AssetDatabase.CreateFolder("Assets/StreamingAssets", "extraFolder");
+
+                        builder.BuildData<AddressablesPlayerBuildResult>(context);
+
+                        Assert.IsTrue(Directory.Exists(Addressables.BuildPath));
+                        AddressablesPlayerBuildProcessor.CopyTemporaryPlayerBuildData();
+                        builder.ClearCachedData();
+
+                        Assert.IsTrue(Directory.Exists(Addressables.PlayerBuildDataPath));
+                        AddressablesPlayerBuildProcessor.CleanTemporaryPlayerBuildData();
+                        Assert.IsFalse(Directory.Exists(Addressables.PlayerBuildDataPath));
+                        Assert.IsTrue(Directory.Exists("Assets/StreamingAssets"));
+                        Assert.IsTrue(Directory.Exists("Assets/StreamingAssets/extraFolder"));
+
+                        AssetDatabase.DeleteAsset("Assets/StreamingAssets");
+                    }
+                }
+
+                Assert.IsTrue(builderCount > 0);
+            }
+
+#else
+            [Test]
+            public void AddressablesBuildPlayerProcessor_IncludeAdditionalStreamingAssetsWhenExist()
+            {
+                string path = Addressables.BuildPath;
+                Directory.CreateDirectory(path);
+                var paths = AddressablesPlayerBuildProcessor.GetStreamingAssetPaths();
+                Assert.AreEqual(1, paths.Count, "StreamingAssets paths expected to include Addressables.BuildPath");
+
+                // cleanup
+                Directory.Delete(path);
+            }
+
+            [Test]
+            public void AddressablesBuildPlayerProcessor_DoesntIncludeAdditionalStreamingAssetsWhenDontExist()
+            {
+                if (Directory.Exists(Addressables.BuildPath))
+                    DirectoryUtility.DeleteDirectory(Addressables.BuildPath, false);
+                var paths = AddressablesPlayerBuildProcessor.GetStreamingAssetPaths();
+                Assert.AreEqual(0, paths.Count, "StreamingAssets paths are expected to be empty");
+
+                // cleanup
+            }
+
+#endif
+        }
+
+        [Test]
+        public void BuildScriptBase_FailsCanBuildData()
+        {
+            var buildScript = ScriptableObject.CreateInstance<BuildScriptBase>();
+            Assert.IsFalse(buildScript.CanBuildData<IDataBuilderResult>());
+            Assert.IsFalse(buildScript.CanBuildData<AddressableAssetBuildResult>());
+            Assert.IsFalse(buildScript.CanBuildData<AddressablesPlayModeBuildResult>());
+            Assert.IsFalse(buildScript.CanBuildData<AddressablesPlayerBuildResult>());
+        }
+        
+        internal class BuildScriptTestClass : BuildScriptBase
+        {
+            public override string Name
+            {
+                get
+                {
+                    return "Test Script";
+                }
+            }
+
+            public override bool CanBuildData<T>()
+            {
+                return typeof(T).IsAssignableFrom(typeof(AddressablesPlayModeBuildResult));
+            }
+
+            protected override TResult BuildDataImplementation<TResult>(AddressablesDataBuilderInput builderInput)
+            {
+                Debug.LogError("Inside BuildDataInternal for test script!");
+                return base.BuildDataImplementation<TResult>(builderInput);
+            }
+        }
+
+        [Test]
+        public void BuildScript_DoesNotBuildWrongDataType()
+        {
+            var context = new AddressablesDataBuilderInput(Settings);
+
+            var baseScript = ScriptableObject.CreateInstance<BuildScriptTestClass>();
+            baseScript.BuildData<AddressablesPlayerBuildResult>(context);
+            LogAssert.Expect(LogType.Error, new Regex("Data builder Test Script cannot build requested type.*"));
+
+            baseScript.BuildData<AddressablesPlayModeBuildResult>(context);
+            LogAssert.Expect(LogType.Error, "Inside BuildDataInternal for test script!");
+        }
+
+        [Test]
+        public void GetNameWithHashNaming_ReturnsNoChangeIfNoHash()
+        {
+            string source = "x/y.bundle";
+            string hash = "123abc";
+            string expected = "x/y.bundle";
+
+            var actual = BuildUtility.GetNameWithHashNaming(BundledAssetGroupSchema.BundleNamingStyle.NoHash, hash, source);
+
+            Assert.AreEqual(expected, actual);
+        }
+
+        [Test]
+        public void GetNameWithHashNaming_CanAppendHash()
+        {
+            string source = "x/y.bundle";
+            string hash = "123abc";
+            string expected = "x/y_123abc.bundle";
+
+            var actual = BuildUtility.GetNameWithHashNaming(BundledAssetGroupSchema.BundleNamingStyle.AppendHash, hash, source);
+
+            Assert.AreEqual(expected, actual);
+        }
+
+        [Test]
+        public void GetNameWithHashNaming_CanReplaceFileNameWithHash()
+        {
+            string source = "x/y.bundle";
+            string hash = "123abc";
+            string expected = "123abc.bundle";
+
+            var actual = BuildUtility.GetNameWithHashNaming(BundledAssetGroupSchema.BundleNamingStyle.OnlyHash, hash, source);
+
+            Assert.AreEqual(expected, actual);
+        }
+
+        [Test]
+        public void GetNameWithHashNaming_CanReplaceFileNameWithFileNameHash()
+        {
+            string source = "x/y.bundle";
+            string hash = HashingMethods.Calculate(source).ToString();
+            string expected = hash + ".bundle";
+
+            var actual = BuildUtility.GetNameWithHashNaming(BundledAssetGroupSchema.BundleNamingStyle.FileNameHash, hash, source);
+
+            Assert.AreEqual(expected, actual);
+        }
+
+        // regression test for https://jira.unity3d.com/browse/ADDR-1292
+        [Test]
+        public void BuildScriptBaseWriteBuildLog_WhenDirectoryDoesNotExist_DirectoryCreated()
+        {
+            string dirName = "SomeTestDir";
+            string logFile = Path.Combine(dirName, "AddressablesBuildTEP.json");
+            try
+            {
+                BuildLog log = new BuildLog();
+                BuildScriptBase.WriteBuildLog(log, dirName);
+                FileAssert.Exists(logFile);
+            }
+            finally
+            {
+                Directory.Delete(dirName, true);
+            }
+        }
+
+        [Test]
+        public void Building_CreatesPerformanceReportWithMetaData()
+        {
+            Settings.BuildPlayerContentImpl();
+            string path = Addressables.LibraryPath + "AddressablesBuildTEP.json";
+            FileAssert.Exists(path);
+            string text = File.ReadAllText(path);
+            StringAssert.Contains("com.unity.addressables", text);
+        }
+
+        [Test]
+        public void Build_WithInvalidAssetInResourcesFolder_Succeeds()
+        {
+            var path = GetAssetPath("Resources/unknownAsset.plist");
+            if (!System.IO.Directory.Exists(System.IO.Path.GetDirectoryName(path)))
+                System.IO.Directory.CreateDirectory(System.IO.Path.GetDirectoryName(path));
+            System.IO.File.WriteAllText(path, "nothing");
+            AssetDatabase.ImportAsset(path);
+            var context = new AddressablesDataBuilderInput(Settings);
+            foreach (IDataBuilder db in Settings.DataBuilders)
+                if (db.CanBuildData<AddressablesPlayerBuildResult>())
+                    db.BuildData<AddressablesPlayerBuildResult>(context);
+        }
+
+        [Test]
+        public void Build_GroupWithPlayerDataGroupSchemaAndBundledAssetGroupSchema_LogsError()
+        {
+            const string groupName = "NewGroup";
+            var schemas = new List<AddressableAssetGroupSchema> { ScriptableObject.CreateInstance<PlayerDataGroupSchema>(), ScriptableObject.CreateInstance<BundledAssetGroupSchema>() };
+            AddressableAssetGroup group = Settings.CreateGroup(groupName, false, false, false, schemas);
+
+            var context = new AddressablesDataBuilderInput(Settings);
+            foreach (IDataBuilder db in Settings.DataBuilders)
+            {
+                if (db.CanBuildData<AddressablesPlayerBuildResult>())
+                {
+                    AddressablesPlayerBuildResult result = db.BuildData<AddressablesPlayerBuildResult>(context);
+                    Assert.AreEqual(result.Error, $"Addressable group {groupName} cannot have both a {typeof(PlayerDataGroupSchema).Name} and a {typeof(BundledAssetGroupSchema).Name}");
+                }
+            }
+
+            Settings.RemoveGroup(group);
+        }
+
+        // ADDR-1755
+        [Test]
+        public void WhenBundleLocalCatalogEnabled_BuildScriptPacked_DoesNotCreatePerformanceLogReport()
+        {
+            string logPath = $"Library/com.unity.addressables/aa/{PlatformMappingService.GetPlatformPathSubFolder()}/buildlogtep.json";
+
+            if (File.Exists(logPath))
+                File.Delete(logPath);
+
+            Settings.BundleLocalCatalog = true;
+
+            var context = new AddressablesDataBuilderInput(Settings);
+            BuildScriptBase db = (BuildScriptBase)Settings.DataBuilders.Find(x => x.GetType() == typeof(BuildScriptPackedMode));
+
+            Assert.IsFalse(File.Exists(logPath)); // make sure file does not exist before build
+
+            var res = db.BuildData<AddressablesPlayerBuildResult>(context);
+            Assert.IsFalse(File.Exists(logPath));
+        }
+
+        [Test]
+        public void Build_WithDeletedAsset_Succeeds()
+        {
+            var context = new AddressablesDataBuilderInput(Settings);
+
+            //make an entry with no actual AssetPath
+            Settings.CreateOrMoveEntry("abcde", Settings.DefaultGroup);
+            Settings.CreateOrMoveEntry(m_AssetGUID, Settings.DefaultGroup);
+            foreach (BuildScriptBase db in Settings.DataBuilders.OfType<BuildScriptBase>())
+            {
+                if (db is BuildScriptPackedPlayMode)
+                    continue;
+
+                if (db.CanBuildData<AddressablesPlayerBuildResult>())
+                {
+                    var res = db.BuildData<AddressablesPlayerBuildResult>(context);
+                    Assert.IsTrue(db.IsDataBuilt());
+                    Assert.IsTrue(string.IsNullOrEmpty(res.Error));
+                }
+                else if (db.CanBuildData<AddressablesPlayModeBuildResult>())
+                {
+                    var res = db.BuildData<AddressablesPlayModeBuildResult>(context);
+                    Assert.IsTrue(db.IsDataBuilt());
+                    Assert.IsTrue(string.IsNullOrEmpty(res.Error));
+                }
+            }
+
+            Settings.RemoveAssetEntry("abcde", false);
+            Settings.RemoveAssetEntry(m_AssetGUID, false);
+        }
+
+        [Test]
+        public void WhenAddressHasSquareBrackets_AndContentCatalogsAreCreated_BuildFails()
+        {
+            var context = new AddressablesDataBuilderInput(Settings);
+
+            AddressableAssetEntry entry = Settings.CreateOrMoveEntry(m_AssetGUID, Settings.DefaultGroup);
+            entry.address = "[test]";
+            LogAssert.Expect(LogType.Error, $"Address '{entry.address}' cannot contain '[ ]'.");
+            foreach (IDataBuilder db in Settings.DataBuilders)
+            {
+                if (db.GetType() == typeof(BuildScriptFastMode) || db.GetType() == typeof(BuildScriptPackedPlayMode))
+                    continue;
+
+                if (db.CanBuildData<AddressablesPlayerBuildResult>())
+                    db.BuildData<AddressablesPlayerBuildResult>(context);
+                else if (db.CanBuildData<AddressablesPlayModeBuildResult>())
+                    db.BuildData<AddressablesPlayModeBuildResult>(context);
+                LogAssert.Expect(LogType.Error, "Address '[test]' cannot contain '[ ]'.");
+            }
+
+            Settings.RemoveAssetEntry(m_AssetGUID, false);
+        }
+
+        [Test]
+        public void WhenFileTypeIsInvalid_AndContentCatalogsAreCreated_BuildFails()
+        {
+            var context = new AddressablesDataBuilderInput(Settings);
+
+            string path = GetAssetPath("fake.file");
+            FileStream fs = File.Create(path);
+            fs.Close();
+            AssetDatabase.ImportAsset(path);
+            string guid = AssetDatabase.AssetPathToGUID(path);
+
+            AddressableAssetEntry entry = Settings.CreateOrMoveEntry(guid, Settings.DefaultGroup);
+
+            foreach (IDataBuilder db in Settings.DataBuilders)
+            {
+                if (db.GetType() == typeof(BuildScriptFastMode) ||
+                    db.GetType() == typeof(BuildScriptPackedPlayMode))
+                    continue;
+
+                if (db.CanBuildData<AddressablesPlayerBuildResult>())
+                    db.BuildData<AddressablesPlayerBuildResult>(context);
+                else if (db.CanBuildData<AddressablesPlayModeBuildResult>())
+                    db.BuildData<AddressablesPlayModeBuildResult>(context);
+                LogAssert.Expect(LogType.Error, "Cannot recognize file type for entry located at 'Assets/UnityEditor.AddressableAssets.Tests.BuildScriptTests_Tests/fake.file'. Asset import failed for using an unsupported file type.");
+            }
+            Settings.RemoveAssetEntry(guid, false);
+            AssetDatabase.DeleteAsset(path);
+        }
+
+        [Test]
+        public void WhenFileTypeIsInvalid_AndContentCatalogsAreCreated_IgnoreUnsupportedFilesInBuildIsSet_BuildSucceedWithWarning()
+        {
+            bool oldValue = Settings.IgnoreUnsupportedFilesInBuild;
+            Settings.IgnoreUnsupportedFilesInBuild = true;
+
+            var context = new AddressablesDataBuilderInput(Settings);
+
+            string path = GetAssetPath("fake.file");
+            FileStream fs = File.Create(path);
+            fs.Close();
+            AssetDatabase.ImportAsset(path);
+            string guid = AssetDatabase.AssetPathToGUID(path);
+
+            AddressableAssetEntry entry = Settings.CreateOrMoveEntry(guid, Settings.DefaultGroup);
+
+            foreach (BuildScriptBase db in Settings.DataBuilders.OfType<BuildScriptBase>())
+            {
+                if (db.GetType() == typeof(BuildScriptFastMode) || db.GetType() == typeof(BuildScriptPackedPlayMode))
+                    continue;
+
+                if (db.CanBuildData<AddressablesPlayerBuildResult>())
+                {
+                    var res = db.BuildData<AddressablesPlayerBuildResult>(context);
+                    Assert.IsTrue(db.IsDataBuilt());
+                    Assert.IsTrue(string.IsNullOrEmpty(res.Error));
+                }
+                else if (db.CanBuildData<AddressablesPlayModeBuildResult>())
+                {
+                    var res = db.BuildData<AddressablesPlayModeBuildResult>(context);
+                    Assert.IsTrue(db.IsDataBuilt());
+                    Assert.IsTrue(string.IsNullOrEmpty(res.Error));
+                }
+
+                LogAssert.Expect(LogType.Warning, new Regex($".*{path}.*ignored"));
+                LogAssert.Expect(LogType.Warning, new Regex($".*{path}.*stripped"));
+            }
+
+            Settings.RemoveAssetEntry(guid, false);
+            AssetDatabase.DeleteAsset(path);
+            Settings.IgnoreUnsupportedFilesInBuild = oldValue;
+        }
+
+        [Test]
+        public void WhenLoadPathUsesHttp_AndInsecureHttpNotAllowed_BuildLogsWarning()
+        {
+#if UNITY_2022_1_OR_NEWER
+            InsecureHttpOption oldHttpOption = PlayerSettings.insecureHttpOption;
+            PlayerSettings.insecureHttpOption = InsecureHttpOption.NotAllowed;
+
+            string remoteLoadPathId = Settings.profileSettings.GetProfileDataByName(AddressableAssetSettings.kRemoteLoadPath).Id;
+            string oldRemoteLoadPath = Settings.profileSettings.GetValueById(Settings.activeProfileId, remoteLoadPathId);
+            Settings.profileSettings.SetValue(Settings.activeProfileId, AddressableAssetSettings.kRemoteLoadPath, "http://insecureconnection/");
+
+            AddressableAssetGroup assetGroup = Settings.CreateGroup("InsecureConnections", false, false, false, null, typeof(BundledAssetGroupSchema));
+            assetGroup.GetSchema<BundledAssetGroupSchema>().BuildPath.SetVariableById(Settings, Settings.profileSettings.GetProfileDataByName(AddressableAssetSettings.kRemoteBuildPath).Id);
+            assetGroup.GetSchema<BundledAssetGroupSchema>().LoadPath.SetVariableById(Settings, Settings.profileSettings.GetProfileDataByName(AddressableAssetSettings.kRemoteLoadPath).Id);
+
+            string assetPath = Path.Combine(TestFolder, "insecureConnectionsTest.prefab");
+            PrefabUtility.SaveAsPrefabAsset(new GameObject(), assetPath);
+            Settings.CreateOrMoveEntry(AssetDatabase.AssetPathToGUID(assetPath), assetGroup, false, false);
+
+            var context = new AddressablesDataBuilderInput(Settings);
+            BuildScriptBase db = (BuildScriptBase)Settings.DataBuilders.Find(x => x.GetType() == typeof(BuildScriptPackedMode));
+            db.BuildData<AddressablesPlayerBuildResult>(context);
+            LogAssert.Expect(LogType.Warning, $"Addressable group {assetGroup.Name} uses insecure http for its load path.  To allow http connections for UnityWebRequests, change your settings in Edit > Project Settings > Player > Other Settings > Configuration > Allow downloads over HTTP.");
+
+            Settings.RemoveGroup(assetGroup);
+            Settings.profileSettings.SetValue(Settings.activeProfileId, AddressableAssetSettings.kRemoteLoadPath, oldRemoteLoadPath);
+            AssetDatabase.DeleteAsset(assetPath);
+            PlayerSettings.insecureHttpOption = oldHttpOption;
+#else
+            Assert.Ignore($"Skipping test {nameof(WhenLoadPathUsesHttp_AndInsecureHttpNotAllowed_BuildLogsWarning)}.");
+#endif
+        }
+
+        [Test]
+        public void WhenLoadPathUsesHttp_AndInsecureHttpAllowed_BuildSucceeds()
+        {
+#if UNITY_2022_1_OR_NEWER
+            InsecureHttpOption oldHttpOption = PlayerSettings.insecureHttpOption;
+            PlayerSettings.insecureHttpOption = InsecureHttpOption.AlwaysAllowed;
+
+            string remoteLoadPathId = Settings.profileSettings.GetProfileDataByName(AddressableAssetSettings.kRemoteLoadPath).Id;
+            string oldRemoteLoadPath = Settings.profileSettings.GetValueById(Settings.activeProfileId, remoteLoadPathId);
+            Settings.profileSettings.SetValue(Settings.activeProfileId, AddressableAssetSettings.kRemoteLoadPath, "http://insecureconnection/");
+
+            AddressableAssetGroup assetGroup = Settings.CreateGroup("InsecureConnections", false, false, false, null, typeof(BundledAssetGroupSchema));
+            assetGroup.GetSchema<BundledAssetGroupSchema>().BuildPath.SetVariableById(Settings, Settings.profileSettings.GetProfileDataByName(AddressableAssetSettings.kRemoteBuildPath).Id);
+            assetGroup.GetSchema<BundledAssetGroupSchema>().LoadPath.SetVariableById(Settings, Settings.profileSettings.GetProfileDataByName(AddressableAssetSettings.kRemoteLoadPath).Id);
+
+            string assetPath = Path.Combine(TestFolder, "insecureConnectionsTest.prefab");
+            PrefabUtility.SaveAsPrefabAsset(new GameObject(), assetPath);
+            Settings.CreateOrMoveEntry(AssetDatabase.AssetPathToGUID(assetPath), assetGroup, false, false);
+
+            var context = new AddressablesDataBuilderInput(Settings);
+            BuildScriptBase db = (BuildScriptBase)Settings.DataBuilders.Find(x => x.GetType() == typeof(BuildScriptPackedMode));
+            db.BuildData<AddressablesPlayerBuildResult>(context);
+            LogAssert.NoUnexpectedReceived();
+
+            Settings.RemoveGroup(assetGroup);
+            Settings.profileSettings.SetValue(Settings.activeProfileId, AddressableAssetSettings.kRemoteLoadPath, oldRemoteLoadPath);
+            AssetDatabase.DeleteAsset(assetPath);
+            PlayerSettings.insecureHttpOption = oldHttpOption;
+#else
+            Assert.Ignore($"Skipping test {nameof(WhenLoadPathUsesHttp_AndInsecureHttpAllowed_BuildSucceeds)}.");
+#endif
+        }
+    }
+}