<<<<<<< HEAD
using System;
using System.Collections;
using System.Collections.Generic;
using System.IO;
using System.Linq;
using System.Text.RegularExpressions;
using NUnit.Framework;
using NUnit.Framework.Interfaces;
using UnityEngine.AddressableAssets;
using UnityEditor.AddressableAssets.Build;
using UnityEditor.AddressableAssets.Build.DataBuilders;
using UnityEditor.AddressableAssets.Settings;
using UnityEditor.AddressableAssets.Settings.GroupSchemas;
using UnityEditor.Build.Pipeline;
using UnityEditor.Build.Pipeline.Interfaces;
using UnityEditor.Build.Pipeline.Utilities;
using UnityEditor.SceneManagement;
using UnityEngine;
using UnityEngine.AddressableAssets.Initialization;
using UnityEngine.AddressableAssets.ResourceLocators;
using UnityEngine.ResourceManagement.ResourceLocations;
using UnityEngine.ResourceManagement.ResourceProviders;
using UnityEngine.SceneManagement;
using UnityEngine.TestTools;
using Object = UnityEngine.Object;

namespace UnityEditor.AddressableAssets.Tests
{
    public class BuildScriptPackedTests : AddressableAssetTestBase
    {
        private AddressablesDataBuilderInput m_BuilderInput;
        private ResourceManagerRuntimeData m_RuntimeData;
        private AddressableAssetsBuildContext m_BuildContext;
        private BuildScriptPackedMode m_BuildScript;
        private AssetBundle m_AssetBundle;

        protected override bool PersistSettings => false;

        private AddressableAssetSettings m_PersistedSettings = null;
        protected new AddressableAssetSettings Settings => m_PersistedSettings != null ? m_PersistedSettings : base.Settings;

        [SetUp]
        protected void Setup()
        {
            using (new IgnoreFailingLogMessage())
            {
                m_BuilderInput = new AddressablesDataBuilderInput(Settings);
                m_BuildScript = ScriptableObject.CreateInstance<BuildScriptPackedMode>();
                m_BuildScript.InitializeBuildContext(m_BuilderInput, out m_BuildContext);
                m_RuntimeData = m_BuildContext.runtimeData;
            }
        }

        [TearDown]
        protected void TearDown()
        {
            m_BuilderInput = null;
            Object.DestroyImmediate(m_BuildScript);
            m_BuildScript = null;
            m_AssetBundle?.Unload(true);
            m_AssetBundle = null;
            Object.DestroyImmediate(m_PersistedSettings, true);
            m_PersistedSettings = null;
        }

        [Test]
        [TestCase(ShaderBundleNaming.ProjectName, "")]
        [TestCase(ShaderBundleNaming.DefaultGroupGuid, "")]
        [TestCase(ShaderBundleNaming.Custom, "custom name")]
        public void ShaderBundleNaming_GeneratesCorrectShaderBundlePrefix(ShaderBundleNaming shaderBundleNaming, string customName)
        {
            //Setup
            string savedCustomName = m_BuildContext.Settings.ShaderBundleCustomNaming;
            ShaderBundleNaming savedBundleNaming = m_BuildContext.Settings.ShaderBundleNaming;
            m_BuildContext.Settings.ShaderBundleCustomNaming = customName;
            m_BuildContext.Settings.ShaderBundleNaming = shaderBundleNaming;
            string expectedValue = "";
            switch (shaderBundleNaming)
            {
                case ShaderBundleNaming.ProjectName:
                    expectedValue = Hash128.Compute(BuildScriptPackedMode.GetProjectName()).ToString();
                    break;
                case ShaderBundleNaming.DefaultGroupGuid:
                    expectedValue = m_BuildContext.Settings.DefaultGroup.Guid;
                    break;
                case ShaderBundleNaming.Custom:
                    expectedValue = customName;
                    break;
            }

            //Test
            string bundleName = BuildScriptPackedMode.GetBuiltInShaderBundleNamePrefix(m_BuildContext);

            //Assert
            Assert.AreEqual(expectedValue, bundleName);

            //Cleanup
            m_BuildContext.Settings.ShaderBundleCustomNaming = savedCustomName;
            m_BuildContext.Settings.ShaderBundleNaming = savedBundleNaming;

        }
        
        [Test]
        [TestCase(MonoScriptBundleNaming.Disabled, "")]
        [TestCase(MonoScriptBundleNaming.ProjectName, "")]
        [TestCase(MonoScriptBundleNaming.DefaultGroupGuid, "")]
        [TestCase(MonoScriptBundleNaming.Custom, "custom name")]
        public void MonoScriptBundleNaming_GeneratesCorrectMonoScriptBundlePrefix(MonoScriptBundleNaming monoScriptBundleNaming, string customName)
        {
            //Setup
            string savedCustomName = m_BuildContext.Settings.MonoScriptBundleCustomNaming;
            MonoScriptBundleNaming savedBundleNaming = m_BuildContext.Settings.MonoScriptBundleNaming;
            m_BuildContext.Settings.MonoScriptBundleCustomNaming = customName;
            m_BuildContext.Settings.MonoScriptBundleNaming = monoScriptBundleNaming;
            string expectedValue = "";
            switch (monoScriptBundleNaming)
            {
                case MonoScriptBundleNaming.ProjectName:
                    expectedValue = Hash128.Compute(BuildScriptPackedMode.GetProjectName()).ToString();
                    break;
                case MonoScriptBundleNaming.DefaultGroupGuid:
                    expectedValue = m_BuildContext.Settings.DefaultGroup.Guid;
                    break;
                case MonoScriptBundleNaming.Custom:
                    expectedValue = customName;
                    break;
                case MonoScriptBundleNaming.Disabled:
                    expectedValue = null;
                    break;
            }

            //Test
            string bundleName = BuildScriptPackedMode.GetMonoScriptBundleNamePrefix(m_BuildContext);

            //Assert
            Assert.AreEqual(expectedValue, bundleName);

            //Cleanup
            m_BuildContext.Settings.MonoScriptBundleCustomNaming = savedCustomName;
            m_BuildContext.Settings.MonoScriptBundleNaming = savedBundleNaming;

        }

        [Test]
        public void SettingsWithMaxConcurrentWebRequests_InitializeBuildContext_SetsMaxConcurrentWebRequestsInRuntimeData()
        {
            Settings.MaxConcurrentWebRequests = 23;
            var builderInput = new AddressablesDataBuilderInput(Settings);
            var buildScript = ScriptableObject.CreateInstance<BuildScriptPackedMode>();
            buildScript.InitializeBuildContext(builderInput, out var buildContext);
            Assert.AreEqual(Settings.MaxConcurrentWebRequests, buildContext.runtimeData.MaxConcurrentWebRequests);
        }
        
        [Test]
        public void SettingsWithCatalogTimeout_InitializeBuildContext_SetsCatalogTimeoutInRuntimeData()
        {
            Settings.CatalogRequestsTimeout = 23;
            var builderInput = new AddressablesDataBuilderInput(Settings);
            var buildScript = ScriptableObject.CreateInstance<BuildScriptPackedMode>();
            buildScript.InitializeBuildContext(builderInput, out var buildContext);
            Assert.AreEqual(Settings.CatalogRequestsTimeout, buildContext.runtimeData.CatalogRequestsTimeout);
        }

        [Test]
        public void PackedModeScript_CannotBuildPlayContent()
        {
            var buildScript = ScriptableObject.CreateInstance<BuildScriptPackedMode>();

            Assert.IsFalse(buildScript.CanBuildData<AddressablesPlayModeBuildResult>());

            Assert.IsTrue(buildScript.CanBuildData<AddressableAssetBuildResult>());
            Assert.IsTrue(buildScript.CanBuildData<AddressablesPlayerBuildResult>());
        }

        [Test]
        public void WarningIsLogged_WhenAddressableGroupDoesNotContainSchema()
        {
            var buildScript = ScriptableObject.CreateInstance<BuildScriptPackedMode>();
            AddressablesDataBuilderInput input = m_BuilderInput;
            var group = input.AddressableSettings.CreateGroup("Invalid Group", false, false, false,
                new List<AddressableAssetGroupSchema>());

            buildScript.BuildData<AddressableAssetBuildResult>(input);

            LogAssert.Expect(LogType.Warning, $"{group.Name} does not have any associated AddressableAssetGroupSchemas. " +
                                              $"Data from this group will not be included in the build. " +
                                              $"If this is unexpected the AddressableGroup may have become corrupted.");

            input.AddressableSettings.RemoveGroup(group);
        }
        
        [Test]
        [TestCase(MonoScriptBundleNaming.Disabled, ShaderBundleNaming.ProjectName, "")]
        [TestCase(MonoScriptBundleNaming.ProjectName, ShaderBundleNaming.ProjectName, "")]
        [TestCase(MonoScriptBundleNaming.DefaultGroupGuid, ShaderBundleNaming.DefaultGroupGuid, "")]
        [TestCase(MonoScriptBundleNaming.Custom, ShaderBundleNaming.Custom, "custom_name")]
        public void GlobalSharedBundles_BuiltWithCorrectName(MonoScriptBundleNaming monoScriptBundleNaming, ShaderBundleNaming shaderNaming, string customName)
        {
            m_PersistedSettings = AddressableAssetSettings.Create(ConfigFolder, k_TestConfigName, true, true);
            m_PersistedSettings.MonoScriptBundleNaming = monoScriptBundleNaming;
            m_PersistedSettings.MonoScriptBundleCustomNaming = customName;
            Setup();

            string assetNamePrefix = "bundlePrefixTest_";
            AddressableAssetGroup assetGroup = null;
            BuildScriptPackedMode buildScript = null;
            
            try
            {
                buildScript = ScriptableObject.CreateInstance<BuildScriptPackedMode>();

                assetGroup = Settings.CreateGroup("TestGroup", false, false, false,
                    new List<AddressableAssetGroupSchema>(), typeof(BundledAssetGroupSchema));
                var schema = assetGroup.GetSchema<BundledAssetGroupSchema>();
                schema.BundleNaming = BundledAssetGroupSchema.BundleNamingStyle.NoHash;
                Settings.DefaultGroup = assetGroup;

                var testObject = UnityEngine.AddressableAssets.Tests.TestObject.Create("TestScriptableObject", GetAssetPath(assetNamePrefix+"TestScriptableObject.asset"));
                if (!AssetDatabase.TryGetGUIDAndLocalFileIdentifier(testObject, out string guid, out long id))
                    return;
                Settings.CreateOrMoveEntry(guid, assetGroup, false, false);

                var a = base.CreateAsset(GetAssetPath(assetNamePrefix + "prefabWithMaterial.prefab"));
                Settings.CreateOrMoveEntry(a, assetGroup, false, false);
                
                buildScript.BuildData<AddressableAssetBuildResult>(m_BuilderInput);
                
                // test
                string monoBundle = BuildScriptPackedMode.GetMonoScriptBundleNamePrefix(Settings);
                if (monoScriptBundleNaming != MonoScriptBundleNaming.Disabled)
                {
                    Assert.IsFalse(string.IsNullOrEmpty(monoBundle), "MonoScript Bundle is enabled but no name recieved");
                    monoBundle = Path.Combine(schema.BuildPath.GetValue(assetGroup.Settings), monoBundle + "_monoscripts.bundle");
                    Assert.IsTrue(File.Exists(monoBundle), "MonoScript bundle not found at " + monoBundle);
                }
                else
                    Assert.IsTrue(string.IsNullOrEmpty(monoBundle), "MonoScript Bundle is disabled but name recieved");
                
                string shaderBundle = BuildScriptPackedMode. GetBuiltInShaderBundleNamePrefix(assetGroup.Settings) + "_unitybuiltinshaders.bundle";
                shaderBundle = Path.Combine(schema.BuildPath.GetValue(assetGroup.Settings), shaderBundle);
                Assert.IsTrue(File.Exists(shaderBundle), "Built in Shaders bundle not found at " + shaderBundle);
            }
            finally
            {
                // cleanup
                Settings.RemoveGroup(assetGroup);
                UnityEngine.Object.DestroyImmediate(buildScript);
            }
        }
        
        [Test]
        public void CatalogBuiltWithDifferentGroupOrder_AreEqualWhenOrderEnabled()
        {
            m_PersistedSettings = AddressableAssetSettings.Create(ConfigFolder, k_TestConfigName, true, true);
            Setup();
            var buildScript = ScriptableObject.CreateInstance<BuildScriptPackedMode>();
            
            AddressableAssetGroup group1 = Settings.CreateGroup("simpleGroup1", false, false, false,
                new List<AddressableAssetGroupSchema>(), typeof(BundledAssetGroupSchema));
            Settings.CreateOrMoveEntry(AssetDatabase.AssetPathToGUID(Path.Combine(TestFolder, "test 1.prefab")),
                group1, false, false);
            AddressableAssetGroup group2 = Settings.CreateGroup("simpleGroup2", false, false, false,
                new List<AddressableAssetGroupSchema>(), typeof(BundledAssetGroupSchema));
            Settings.CreateOrMoveEntry(AssetDatabase.AssetPathToGUID(Path.Combine(TestFolder, "test 2.prefab")),
                group2, false, false);
            
            var r1 = buildScript.BuildData<AddressableAssetBuildResult>(m_BuilderInput);
            string p = r1.FileRegistry.GetFilePathForBundle("catalog");
            Assert.IsFalse(string.IsNullOrEmpty(p));
            string catalogjson1 = File.ReadAllText(p);
            Assert.IsFalse(string.IsNullOrEmpty(catalogjson1));
            
            Settings.groups.Remove(group1);
            Settings.groups.Remove(group2);
            Settings.groups.Add(group2);
            Settings.groups.Add(group1);
            
            var r2 = buildScript.BuildData<AddressableAssetBuildResult>(m_BuilderInput);
            p = r2.FileRegistry.GetFilePathForBundle("catalog");
            Assert.IsFalse(string.IsNullOrEmpty(p));
            string catalogjson2 = File.ReadAllText(p);
            Assert.IsFalse(string.IsNullOrEmpty(catalogjson2));

            int h1 = catalogjson1.GetHashCode();
            int h2 = catalogjson2.GetHashCode();

            Settings.RemoveGroup(group1);
            Settings.RemoveGroup(group2);
            
            Assert.AreEqual(h1,h2);
        }

        [Test]
        public void SetAssetEntriesBundleFileIdToCatalogEntryBundleFileId_ModifiedOnlyAssetEntries_ThatAreIncludedInBuildWriteData()
        {
            GUID entry1Guid = GUID.Generate();
            GUID entry2Guid = GUID.Generate();
            string bundleFile = "bundle";
            string internalBundleName = "bundlepath";
            string finalBundleName = "finalBundlePath";
            string bundleCatalogEntryInternalId = "catalogentrybundlefileid";

            AddressableAssetEntry entry1 = new AddressableAssetEntry(entry1Guid.ToString(), "123", null, false);
            AddressableAssetEntry entry2 = new AddressableAssetEntry(entry2Guid.ToString(), "456", null, false);
            ICollection<AddressableAssetEntry> entries = new List<AddressableAssetEntry>()
            {
                entry1, entry2
            };

            Dictionary<string, string> bundleToIdMap = new Dictionary<string, string>()
            {
                {internalBundleName, finalBundleName}
            };

            IBundleWriteData writeData = new BundleWriteData();
            writeData.AssetToFiles.Add(entry1Guid, new List<string>() { bundleFile });
            writeData.FileToBundle.Add(bundleFile, internalBundleName);

            Dictionary<string, ContentCatalogDataEntry> catalogMap = new Dictionary<string, ContentCatalogDataEntry>()
            {
                {
                    finalBundleName,
                    new ContentCatalogDataEntry(typeof(IAssetBundleResource), bundleCatalogEntryInternalId,
                        typeof(AssetBundleProvider).FullName, new[] {"catalogentry"})
                }
            };

            BuildScriptPackedMode.SetAssetEntriesBundleFileIdToCatalogEntryBundleFileId(entries, bundleToIdMap, writeData, catalogMap);

            Assert.AreEqual(bundleCatalogEntryInternalId, entry1.BundleFileId);
            Assert.IsNull(entry2.BundleFileId);
        }

        [Test]
        public void SetAssetEntriesBundleFileIdToCatalogEntryBundleFileId_SetsBundleFileIdToBundleNameOnly_WhenGroupSchemaNamingIsSetToFilename()
        {
            //Setup
            GUID entry1Guid = GUID.Generate();
            string bundleFile = "bundle";
            string internalBundleName = "bundlepath";
            string finalBundleName = "finalBundlePath";
            string bundleCatalogEntryInternalIdHashed = "catalogentrybundlefileid_1234567890.bundle";
            string bundleCatalogEntryInternalIdUnHashed = "catalogentrybundlefileid.bundle";

            AddressableAssetEntry entry1 = new AddressableAssetEntry(entry1Guid.ToString(), "123", null, false);
            AddressableAssetGroup group = Settings.CreateGroup("testGroup", false, false, false,
                new List<AddressableAssetGroupSchema>(), typeof(BundledAssetGroupSchema));
            group.GetSchema<BundledAssetGroupSchema>().BundleNaming = BundledAssetGroupSchema.BundleNamingStyle.NoHash;
            group.AddAssetEntry(entry1, false);

            ICollection<AddressableAssetEntry> entries = new List<AddressableAssetEntry>()
            {
                entry1
            };

            Dictionary<string, string> bundleToIdMap = new Dictionary<string, string>()
            {
                {internalBundleName, finalBundleName}
            };

            IBundleWriteData writeData = new BundleWriteData();
            writeData.AssetToFiles.Add(entry1Guid, new List<string>() { bundleFile });
            writeData.FileToBundle.Add(bundleFile, internalBundleName);

            Dictionary<string, ContentCatalogDataEntry> catalogMap = new Dictionary<string, ContentCatalogDataEntry>()
            {
                {
                    finalBundleName,
                    new ContentCatalogDataEntry(typeof(IAssetBundleResource), bundleCatalogEntryInternalIdHashed,
                        typeof(AssetBundleProvider).FullName, new[] {"catalogentry"})
                }
            };

            //Test
            BuildScriptPackedMode.SetAssetEntriesBundleFileIdToCatalogEntryBundleFileId(entries, bundleToIdMap, writeData, catalogMap);

            //Assert
            Assert.AreEqual(bundleCatalogEntryInternalIdUnHashed, entry1.BundleFileId);

            //Cleanup
            Settings.RemoveGroup(group);
        }

        [Test]
        public void AddPostCatalogUpdates_AddsCallbackToUpdateBundleLocation_WhenNamingSchemaIsSetToFilenameOnly()
        {
            //Setup
            AddressableAssetGroup group = Settings.CreateGroup("TestAddPostCatalogUpdate", false, false, false,
                new List<AddressableAssetGroupSchema>(), typeof(BundledAssetGroupSchema));
            group.GetSchema<BundledAssetGroupSchema>().BundleNaming = BundledAssetGroupSchema.BundleNamingStyle.NoHash;
            List<Action> callbacks = new List<Action>();
            string targetBundlePathHashed = "LocalPathToFile/testbundle_123456.bundle";
            string targetBundlePathUnHashed = "LocalPathToFile/testbundle.bundle";
            string targetBundleInternalIdHashed = "{runtime_val}/testbundle_123456.bundle";
            string targetBundleInternalIdUnHashed = "{runtime_val}/testbundle.bundle";
            ContentCatalogDataEntry dataEntry = new ContentCatalogDataEntry(typeof(ContentCatalogData), targetBundleInternalIdHashed, typeof(BundledAssetProvider).FullName, new List<object>());
            FileRegistry registry = new FileRegistry();
            registry.AddFile(targetBundlePathHashed);
            m_BuildScript.AddPostCatalogUpdatesInternal(group, callbacks, dataEntry, targetBundlePathHashed, registry);

            //Assert setup
            Assert.AreEqual(1, callbacks.Count);
            Assert.AreEqual(targetBundleInternalIdHashed, dataEntry.InternalId);

            //Test
            callbacks[0].Invoke();

            //Assert
            Assert.AreEqual(targetBundleInternalIdUnHashed, dataEntry.InternalId);
            Assert.AreEqual(registry.GetFilePathForBundle("testbundle"), targetBundlePathUnHashed);

            //Cleanup
            Settings.RemoveGroup(group);
        }

        [Test]
        public void AddPostCatalogUpdatesInternal_DoesNotAttemptToRemoveHashUnnecessarily()
        {
            AddressableAssetGroup group = Settings.CreateGroup("TestAddPostCatalogUpdate", false, false, false,
                new List<AddressableAssetGroupSchema>(), typeof(BundledAssetGroupSchema));
            group.GetSchema<BundledAssetGroupSchema>().BundleNaming = BundledAssetGroupSchema.BundleNamingStyle.NoHash;
            List<Action> callbacks = new List<Action>();
            string targetBundlePathHashed = "LocalPathToFile/testbundle_test_123456.bundle";
            string targetBundlePathUnHashed = "LocalPathToFile/testbundle_test.bundle";
            string targetBundleInternalId= "{runtime_val}/testbundle_test.bundle";
            ContentCatalogDataEntry dataEntry = new ContentCatalogDataEntry(typeof(ContentCatalogData), targetBundleInternalId, typeof(BundledAssetProvider).FullName, new List<object>());
            FileRegistry registry = new FileRegistry();
            registry.AddFile(targetBundlePathHashed);
            m_BuildScript.AddPostCatalogUpdatesInternal(group, callbacks, dataEntry, targetBundlePathHashed, registry);
            
            //Assert Setup
            Assert.AreEqual(1, callbacks.Count);
            Assert.AreEqual(targetBundleInternalId, dataEntry.InternalId);
            
            //Test
            callbacks[0].Invoke();

            //Assert
            //InternalId should not have changed since it was already unhashed.
            Assert.AreEqual(targetBundleInternalId, dataEntry.InternalId);
            Assert.AreEqual(registry.GetFilePathForBundle("testbundle_test"), targetBundlePathUnHashed);
            
            //Cleanup
            Settings.RemoveGroup(group);
        }

        [Test]
        public void ErrorCheckBundleSettings_FindsNoProblemsInDefaultScema()
        {
            var group = Settings.CreateGroup("PackedTest", false, false, false, null, typeof(BundledAssetGroupSchema));
            var schema = group.GetSchema<BundledAssetGroupSchema>();

            var errorStr = BuildScriptPackedMode.ErrorCheckBundleSettings(schema, group, Settings);
            LogAssert.NoUnexpectedReceived();
            Assert.IsTrue(string.IsNullOrEmpty(errorStr));
        }

        [Test]
        public void ErrorCheckBundleSettings_WarnsOfMismatchedBuildPath()
        {
            var group = Settings.CreateGroup("PackedTest", false, false, false, null, typeof(BundledAssetGroupSchema));
            var schema = group.GetSchema<BundledAssetGroupSchema>();
            schema.BuildPath.Id = "BadPath";

            var errorStr = BuildScriptPackedMode.ErrorCheckBundleSettings(schema, group, Settings);
            LogAssert.NoUnexpectedReceived();
            Assert.IsTrue(errorStr.Contains("is set to the dynamic-lookup version of StreamingAssets, but BuildPath is not."));
        }

        [Test]
        public void ErrorCheckBundleSettings_WarnsOfMismatchedLoadPath()
        {
            var group = Settings.CreateGroup("PackedTest", false, false, false, null, typeof(BundledAssetGroupSchema));
            var schema = group.GetSchema<BundledAssetGroupSchema>();
            schema.LoadPath.Id = "BadPath";

            var errorStr = BuildScriptPackedMode.ErrorCheckBundleSettings(schema, group, Settings);
            LogAssert.NoUnexpectedReceived();
            Assert.IsTrue(errorStr.Contains("is set to the dynamic-lookup version of StreamingAssets, but LoadPath is not."));
        }

        [Test]
        public void WhenUsingLocalContentAndCompressionIsLZMA_ErrorCheckBundleSettings_LogsWarning()
        {
            var group = Settings.CreateGroup("PackedTest", false, false, false, null, typeof(BundledAssetGroupSchema));
            var schema = group.GetSchema<BundledAssetGroupSchema>();
            schema.Compression = BundledAssetGroupSchema.BundleCompressionMode.LZMA;

            BuildScriptPackedMode.ErrorCheckBundleSettings(schema, group, Settings);
            LogAssert.Expect(LogType.Warning, $"Bundle compression is set to LZMA, but group {group.Name} uses local content.");
        }

        private static IEnumerable<List<AssetBundleBuild>> DuplicateBundleNamesCases()
        {
            var abb1 = new AssetBundleBuild() { assetBundleName = "name1.bundle" };
            var abb2 = new AssetBundleBuild() { assetBundleName = "name2.bundle" };
            yield return new List<AssetBundleBuild>();
            yield return new List<AssetBundleBuild>() { abb1 };
            yield return new List<AssetBundleBuild>() { abb1, abb1 };
            yield return new List<AssetBundleBuild>() { abb1, abb2 };
            yield return new List<AssetBundleBuild>() { abb1, abb1, abb1 };
        }

        [Test, TestCaseSource(nameof(DuplicateBundleNamesCases))]
        public void HandleBundlesNaming_NamesShouldAlwaysBeUnique(List<AssetBundleBuild> bundleBuilds)
        {
            var group = Settings.CreateGroup("PackedTest", false, false, false, null, typeof(BundledAssetGroupSchema));
            var bundleToAssetGroup = new Dictionary<string, string>();

            List<string> uniqueNames = BuildScriptPackedMode.HandleDuplicateBundleNames(bundleBuilds, bundleToAssetGroup, group.Guid);

            var uniqueNamesInBundleBuilds = bundleBuilds.Select(b => b.assetBundleName).Distinct();
            Assert.AreEqual(bundleBuilds.Count, uniqueNames.Count());
            Assert.AreEqual(bundleBuilds.Count, uniqueNamesInBundleBuilds.Count());
            Assert.AreEqual(bundleBuilds.Count, bundleToAssetGroup.Count);
        }

        [Test]
        public void CreateCatalogFiles_NullArgs_ShouldFail()
        {
            var jsonText = "Some text in catalog file";
            var result = m_BuildScript.CreateCatalogFiles(jsonText, m_BuilderInput, null);
            Assert.IsFalse(result);
            LogAssert.Expect(LogType.Error, new Regex("catalog", RegexOptions.IgnoreCase));

            result = m_BuildScript.CreateCatalogFiles(jsonText, null, m_BuildContext);
            Assert.IsFalse(result);
            LogAssert.Expect(LogType.Error, new Regex("catalog", RegexOptions.IgnoreCase));

            result = m_BuildScript.CreateCatalogFiles(null, m_BuilderInput, m_BuildContext);
            Assert.IsFalse(result);
            LogAssert.Expect(LogType.Error, new Regex("catalog", RegexOptions.IgnoreCase));
        }

        [Test]
        public void CreateCatalogFiles_DefaultOptions_ShouldCreateLocalJsonCatalogFile()
        {
            var fileName = m_BuilderInput.RuntimeCatalogFilename;
            var jsonText = "Some text in catalog file";

            var result = m_BuildScript.CreateCatalogFiles(jsonText, m_BuilderInput, m_BuildContext);

            Assert.IsTrue(result);

            // Assert locations
            Assert.IsTrue(m_RuntimeData.CatalogLocations.Count == 1);
            Assert.IsTrue(m_RuntimeData.CatalogLocations.Any(l => l.InternalId.EndsWith(fileName)));

            // Assert file paths
            var registryPaths = m_BuilderInput.Registry.GetFilePaths().ToList();
            Assert.IsTrue(registryPaths.Any(p => p.EndsWith(fileName)));
            Assert.IsTrue(File.Exists(registryPaths.First(p => p.EndsWith(fileName))));
        }

        [Test]
        public void CreateCatalogFiles_BundleLocalCatalog_ShouldCreateLocalCatalogFileInAssetBundle()
        {
            Settings.BundleLocalCatalog = true;

            var defaultFileName = m_BuilderInput.RuntimeCatalogFilename;
            var bundleFileName = defaultFileName.Replace(".json", ".bundle");
            var jsonText = "Some text in catalog file";

            var result = m_BuildScript.CreateCatalogFiles(jsonText, m_BuilderInput, m_BuildContext);

            Assert.IsTrue(result);

            // Assert locations
            Assert.AreEqual(1, m_RuntimeData.CatalogLocations.Count);
            Assert.AreEqual(1, m_RuntimeData.CatalogLocations.Count(l => l.InternalId.EndsWith(bundleFileName)));

            // Assert file paths
            var registryPaths = m_BuilderInput.Registry.GetFilePaths().ToList();
            var registryBundlePath = registryPaths.First(p => p.EndsWith(bundleFileName));
            Assert.AreEqual(1, registryPaths.Count(p => p.EndsWith(bundleFileName)));
            Assert.AreEqual(0, registryPaths.Count(p => p.EndsWith(defaultFileName)));
            Assert.IsTrue(File.Exists(registryBundlePath));

            // Assert catalogs
            m_AssetBundle = AssetBundle.LoadFromFile(registryBundlePath);
            Assert.IsNotNull(m_AssetBundle);

            var assets = m_AssetBundle.LoadAllAssets<TextAsset>();
            Assert.AreEqual(1, assets.Length);
            Assert.AreEqual(jsonText, assets.First().text);
        }

        [Test]
        public void CreateCatalogFiles_BundleLocalCatalog_BuildRemoteCatalog_ShouldCreateCatalogBundleAndRemoteJsonCatalog()
        {
            // Creating a bundle causes a domain reload and settings need to be persisted to be able to access profile variables.
            m_PersistedSettings = AddressableAssetSettings.Create(ConfigFolder, k_TestConfigName, true, true);
            Setup();

            Settings.BundleLocalCatalog = true;
            Settings.BuildRemoteCatalog = true;
            Settings.RemoteCatalogBuildPath = new ProfileValueReference();
            Settings.RemoteCatalogBuildPath.SetVariableByName(Settings, AddressableAssetSettings.kRemoteBuildPath);
            Settings.RemoteCatalogLoadPath = new ProfileValueReference();
            Settings.RemoteCatalogLoadPath.SetVariableByName(Settings, AddressableAssetSettings.kRemoteLoadPath);

            var defaultFileName = m_BuilderInput.RuntimeCatalogFilename;
            var bundleFileName = defaultFileName.Replace(".json", ".bundle");
            var jsonText = "Some text in catalog file";

            var result = m_BuildScript.CreateCatalogFiles(jsonText, m_BuilderInput, m_BuildContext);

            Assert.IsTrue(result);

            // Assert locations
            Assert.AreEqual(3, m_RuntimeData.CatalogLocations.Count);
            Assert.AreEqual(1, m_RuntimeData.CatalogLocations.Count(l => l.InternalId.EndsWith(bundleFileName)));
            Assert.AreEqual(2, m_RuntimeData.CatalogLocations.Count(l => l.InternalId.EndsWith(".hash")));

            // Assert file paths
            var remoteBuildFolder = Settings.RemoteCatalogBuildPath.GetValue(Settings);
            var registryPaths = m_BuilderInput.Registry.GetFilePaths().ToList();
            Assert.AreEqual(3, registryPaths.Count);
            Assert.AreEqual(1, registryPaths.Count(p => p.EndsWith(bundleFileName)));
            Assert.AreEqual(1, registryPaths.Count(p => p.Contains(remoteBuildFolder) && p.EndsWith(".json")));
            Assert.AreEqual(1, registryPaths.Count(p => p.Contains(remoteBuildFolder) && p.EndsWith(".hash")));

            var registryBundlePath = registryPaths.First(p => p.EndsWith(bundleFileName));
            var registryRemoteCatalogPath = registryPaths.First(p => p.Contains(remoteBuildFolder) && p.EndsWith(".json"));
            var registryRemoteHashPath = registryPaths.First(p => p.Contains(remoteBuildFolder) && p.EndsWith(".hash"));
            Assert.IsTrue(File.Exists(registryBundlePath));
            Assert.IsTrue(File.Exists(registryRemoteCatalogPath));
            Assert.IsTrue(File.Exists(registryRemoteHashPath));

            // Assert catalogs
            m_AssetBundle = AssetBundle.LoadFromFile(registryBundlePath);
            Assert.IsNotNull(m_AssetBundle);

            var assets = m_AssetBundle.LoadAllAssets<TextAsset>();
            Assert.AreEqual(1, assets.Length);
            Assert.AreEqual(jsonText, assets.First().text);

            var remoteCatalogText = File.ReadAllText(registryRemoteCatalogPath);
            Assert.AreEqual(jsonText, remoteCatalogText);

            File.Delete(registryRemoteCatalogPath);
            File.Delete(registryRemoteHashPath);
        }
    }

    class ProcessPlayerDataSchemaTests : EditorAddressableAssetsTestFixture
    {
        AddressablesDataBuilderInput m_BuilderInput;
        BuildScriptPackedMode m_BuildScript;
        AddressableAssetsBuildContext m_BuildContext;
        EditorBuildSettingsScene[] m_ScenesBkp;

        const string k_SchemaTestFolderPath = TempPath + "/SchemaTests";

        [SetUp]
        protected void PlayerDataSchemaTestsSetup()
        {
            m_BuilderInput = new AddressablesDataBuilderInput(m_Settings);
            m_BuildScript = ScriptableObject.CreateInstance<BuildScriptPackedMode>();
            m_BuildScript.InitializeBuildContext(m_BuilderInput, out m_BuildContext);

            m_ScenesBkp = EditorBuildSettings.scenes;
            EditorBuildSettings.scenes = new EditorBuildSettingsScene[0];
        }

        [TearDown]
        protected void PlayerDataSchemaTestsTearDown()
        {
            Object.DestroyImmediate(m_BuildScript);
            EditorBuildSettings.scenes = m_ScenesBkp;
        }

        [Test]
        public void ProcessPlayerDataSchema_WhenIncludeBuildSettingsScenesIsFalse_ShouldNotGenerateAnySceneLocations()
        {
            var scenePath = k_SchemaTestFolderPath + "/testScene.unity";
            Directory.CreateDirectory(Path.GetDirectoryName(scenePath));
            CreateScene(scenePath, Path.GetFileNameWithoutExtension(scenePath));

            var scenes = EditorBuildSettings.scenes;
            Assert.AreEqual(1, scenes.Length);

            var group = m_Settings.FindGroup(AddressableAssetSettings.PlayerDataGroupName);
            var schema = group.GetSchema(typeof(PlayerDataGroupSchema)) as PlayerDataGroupSchema;
            bool includeBuildSettingsScenes = schema.IncludeBuildSettingsScenes;
            schema.IncludeBuildSettingsScenes = false;

            var errorStr = m_BuildScript.ProcessPlayerDataSchema(schema, group, m_BuildContext);
            Assert.True(string.IsNullOrEmpty(errorStr));

            var actualLocations = m_BuildContext.locations.Where(l => l.ResourceType == typeof(SceneInstance)).ToList();
            Assert.AreEqual(0, actualLocations.Count);

            // TODO : Assert for existence of SceneProvider (not exposed)

            schema.IncludeBuildSettingsScenes = includeBuildSettingsScenes;
        }

        [Test]
        public void ProcessPlayerDataSchema_WhenNoBuildSettingsScenesAreIncluded_ShouldNotGenerateAnySceneLocations()
        {
            var group = m_Settings.FindGroup(AddressableAssetSettings.PlayerDataGroupName);
            var schema = group.GetSchema(typeof(PlayerDataGroupSchema)) as PlayerDataGroupSchema;
            bool includeBuildSettingsScenes = schema.IncludeBuildSettingsScenes;
            schema.IncludeBuildSettingsScenes = true;

            var scenes = EditorBuildSettings.scenes;
            Assert.AreEqual(0, scenes.Length);

            var errorStr = m_BuildScript.ProcessPlayerDataSchema(schema, group, m_BuildContext);
            Assert.True(string.IsNullOrEmpty(errorStr));

            var actualLocations = m_BuildContext.locations.Where(l => l.ResourceType == typeof(SceneInstance)).ToList();
            Assert.AreEqual(0 , actualLocations.Count);

            // TODO : Assert for existence of SceneProvider (not exposed)

            schema.IncludeBuildSettingsScenes = includeBuildSettingsScenes;
        }

        [Test]
        public void ProcessPlayerDataSchema_WhenMultipleBuildSettingsScenesAreIncluded_ShouldGenerateCorrectLocations()
        {
            var scenePaths = new[]
            {
                k_SchemaTestFolderPath + "/testScene.unity",
                k_SchemaTestFolderPath + "/OtherFolder/testScene2.unity"
            };
            foreach (string scenePath in scenePaths)
            {
                Directory.CreateDirectory(Path.GetDirectoryName(scenePath));
                CreateScene(scenePath, Path.GetFileNameWithoutExtension(scenePath));
            }

            var group = m_Settings.FindGroup(AddressableAssetSettings.PlayerDataGroupName);
            var schema = group.GetSchema(typeof(PlayerDataGroupSchema)) as PlayerDataGroupSchema;
            bool includeBuildSettingsScenes = schema.IncludeBuildSettingsScenes;
            schema.IncludeBuildSettingsScenes = true;

            var scenes = EditorBuildSettings.scenes;
            Assert.AreEqual(2, scenes.Length);

            var errorStr = m_BuildScript.ProcessPlayerDataSchema(schema, group, m_BuildContext);
            Assert.True(string.IsNullOrEmpty(errorStr));

            var actualLocations = m_BuildContext.locations.Where(l => l.ResourceType == typeof(SceneInstance)).ToList();

            var expectedLocationIds = scenePaths.Select(s => s.Replace(".unity", "").Replace("Assets/", ""));
            Assert.AreEqual(expectedLocationIds.Count(), actualLocations.Count);
            Assert.AreEqual(expectedLocationIds, actualLocations.Select(l => l.InternalId));

            // TODO : Assert for existence of SceneProvider (not exposed)

            schema.IncludeBuildSettingsScenes = includeBuildSettingsScenes;
        }

        [Test]
        public void ProcessPlayerDataSchema_WhenIncludeResourcesFoldersIsFalse_ShouldNotGenerateAnyResourceLocationsOrProviders()
        {
            var assetPath = k_SchemaTestFolderPath + "/Resources/testResource1.prefab";
            Directory.CreateDirectory(Path.GetDirectoryName(assetPath));
            CreateAsset(assetPath, Path.GetFileNameWithoutExtension(assetPath));
            Assert.IsTrue(File.Exists(assetPath));

            var group = m_Settings.FindGroup(AddressableAssetSettings.PlayerDataGroupName);
            var schema = group.GetSchema(typeof(PlayerDataGroupSchema)) as PlayerDataGroupSchema;
            schema.IncludeResourcesFolders = false;

            var errorStr = m_BuildScript.ProcessPlayerDataSchema(schema, group, m_BuildContext);
            Assert.True(string.IsNullOrEmpty(errorStr));

            var actualLocations = m_BuildContext.locations.Where(
                l => l.ResourceType == typeof(GameObject) && l.Provider == typeof(LegacyResourcesProvider).FullName).ToList();
            Assert.AreEqual(0, actualLocations.Count);

            var actualProviders = m_BuildScript.ResourceProviderData.Where(rpd => rpd.ObjectType.ClassName == typeof(LegacyResourcesProvider).FullName).ToList();
            Assert.AreEqual(0, actualProviders.Count);
        }

        [Test]
        public void ProcessPlayerDataSchema_WhenNoResourcesAreIncluded_ShouldNotGenerateAnyResourceLocationsOrProviders()
        {
            using (new HideResourceFoldersScope())
            {
                var resourceFolder = k_SchemaTestFolderPath + "/Resources";
                int builtInPackagesResourceCount = ResourcesTestUtility.GetResourcesEntryCount(m_Settings, true);
                Directory.CreateDirectory(resourceFolder);

                var group = m_Settings.FindGroup(AddressableAssetSettings.PlayerDataGroupName);
                var schema = group.GetSchema(typeof(PlayerDataGroupSchema)) as PlayerDataGroupSchema;
                schema.IncludeResourcesFolders = true;

                var errorStr = m_BuildScript.ProcessPlayerDataSchema(schema, group, m_BuildContext);
                Assert.True(string.IsNullOrEmpty(errorStr));

                var actualLocations = m_BuildContext.locations.Where(
                        l => l.ResourceType == typeof(GameObject) &&
                             l.Provider == typeof(LegacyResourcesProvider).FullName)
                    .ToList();
                Assert.AreEqual(0, actualLocations.Count);

                var actualProviders = m_BuildScript.ResourceProviderData
                    .Where(rpd => rpd.ObjectType.ClassName == typeof(LegacyResourcesProvider).FullName).ToList();
                Assert.AreEqual(builtInPackagesResourceCount > 0 ? 1 : 0, actualProviders.Count);
            }
        }

        [Test]
        public void ProcessPlayerDataSchema_WhenMultipleResourcesAreIncluded_ShouldGenerateCorrectResourceLocationsAndProviders()
        {
            using (new HideResourceFoldersScope())
            {
                var resourcesPaths = new[]
                {
                    k_SchemaTestFolderPath + "/OtherFolder/Resources/testResource2.prefab",
                    k_SchemaTestFolderPath + "/Resources/testResource1.prefab"
                };
                foreach (string resourcePath in resourcesPaths)
                {
                    Directory.CreateDirectory(Path.GetDirectoryName(resourcePath));
                    CreateAsset(resourcePath, Path.GetFileNameWithoutExtension(resourcePath));
                    Assert.IsTrue(File.Exists(resourcePath));
                }

                var group = m_Settings.FindGroup(AddressableAssetSettings.PlayerDataGroupName);
                var schema = group.GetSchema(typeof(PlayerDataGroupSchema)) as PlayerDataGroupSchema;
                bool includeResourceFolders = schema.IncludeResourcesFolders;
                schema.IncludeResourcesFolders = true;

                var errorStr = m_BuildScript.ProcessPlayerDataSchema(schema, group, m_BuildContext);
                Assert.True(string.IsNullOrEmpty(errorStr));

                var actualLocations = m_BuildContext.locations.Where(
                        l => l.ResourceType == typeof(GameObject) &&
                             l.Provider == typeof(LegacyResourcesProvider).FullName)
                    .ToList();
                var expectedLocationIds = resourcesPaths.Distinct()
                    .Select(s => Path.GetFileName(s).Replace(".prefab", "")).ToList();
                Assert.AreEqual(expectedLocationIds.Count, actualLocations.Count);
                Assert.AreEqual(expectedLocationIds, actualLocations.Select(l => l.InternalId));

                var actualProviders = m_BuildScript.ResourceProviderData
                    .Where(rpd => rpd.ObjectType.ClassName == typeof(LegacyResourcesProvider).FullName).ToList();
                Assert.AreEqual(1, actualProviders.Count);

                schema.IncludeResourcesFolders = includeResourceFolders;
            }
        }
    }

    class PrepGroupBundlePackingTests : EditorAddressableAssetsTestFixture
    {
        void CreateGroupWithAssets(string groupName, int assetEntryCount, out AddressableAssetGroup group, out List<AddressableAssetEntry> entries)
        {
            group = m_Settings.CreateGroup(groupName, false, false, false, null, typeof(BundledAssetGroupSchema));
            entries = new List<AddressableAssetEntry>();
            for (int i = 0; i < assetEntryCount; i++)
            {
                AddressableAssetEntry e = new AddressableAssetEntry($"111{i}", $"addr{i}", group, false);
                e.m_cachedAssetPath = $"DummyPath{i}";
                group.AddAssetEntry(e);
                entries.Add(e);
            }
        }

        [Test]
        public void CalculateGroupHash_WithGroupGuidMode_GeneratesStableBundleNameWhenEntriesChange()
        {
            var group = m_Settings.CreateGroup(nameof(CalculateGroupHash_WithGroupGuidMode_GeneratesStableBundleNameWhenEntriesChange), false, false, false, null, typeof(BundledAssetGroupSchema));
            var schema = group.GetSchema<BundledAssetGroupSchema>();
            var expected = group.Guid;
            Assert.AreEqual(expected, BuildScriptPackedMode.CalculateGroupHash(BundledAssetGroupSchema.BundleInternalIdMode.GroupGuid, group, group.entries));
            group.AddAssetEntry(new AddressableAssetEntry("test", "test", group, true));
            Assert.AreEqual(expected, BuildScriptPackedMode.CalculateGroupHash(BundledAssetGroupSchema.BundleInternalIdMode.GroupGuid, group, group.entries));
            m_Settings.RemoveGroupInternal(group, true, false);
        }

        [Test]
        public void CalculateGroupHash_WithGroupGuidProjectIdMode_GeneratesStableBundleNameWhenEntriesChange()
        {
            var group = m_Settings.CreateGroup(nameof(CalculateGroupHash_WithGroupGuidProjectIdMode_GeneratesStableBundleNameWhenEntriesChange), false, false, false, null, typeof(BundledAssetGroupSchema));
            var schema = group.GetSchema<BundledAssetGroupSchema>();
            var expected = HashingMethods.Calculate(group.Guid, Application.cloudProjectId).ToString();
            Assert.AreEqual(expected, BuildScriptPackedMode.CalculateGroupHash(BundledAssetGroupSchema.BundleInternalIdMode.GroupGuidProjectIdHash, group, group.entries));
            group.AddAssetEntry(new AddressableAssetEntry("test", "test", group, true));
            Assert.AreEqual(expected, BuildScriptPackedMode.CalculateGroupHash(BundledAssetGroupSchema.BundleInternalIdMode.GroupGuidProjectIdHash, group, group.entries));
            m_Settings.RemoveGroupInternal(group, true, false);
        }

        [Test]
        public void CalculateGroupHash_WithGroupGuidProjectIdEntryHashMode_GeneratesNewBundleNameWhenEntriesChange()
        {
            var group = m_Settings.CreateGroup(nameof(CalculateGroupHash_WithGroupGuidProjectIdEntryHashMode_GeneratesNewBundleNameWhenEntriesChange), false, false, false, null, typeof(BundledAssetGroupSchema));
            var schema = group.GetSchema<BundledAssetGroupSchema>();
            var expected = HashingMethods.Calculate(group.Guid, Application.cloudProjectId, new HashSet<string>(group.entries.Select(e => e.guid))).ToString();
            Assert.AreEqual(expected, BuildScriptPackedMode.CalculateGroupHash(BundledAssetGroupSchema.BundleInternalIdMode.GroupGuidProjectIdEntriesHash, group, group.entries));
            group.AddAssetEntry(new AddressableAssetEntry("test", "test", group, true));
            Assert.AreNotEqual(expected, BuildScriptPackedMode.CalculateGroupHash(BundledAssetGroupSchema.BundleInternalIdMode.GroupGuidProjectIdEntriesHash, group, group.entries));
            m_Settings.RemoveGroupInternal(group, true, false);
        }

        [Test]
        public void GenerateBuildInputDefinition_WithInternalIdModes_GeneratesExpectedAddresses()
        {
            var group = m_Settings.CreateGroup("DynamicInternalIdGroup", false, false, false, null, typeof(BundledAssetGroupSchema));
            var entries = new List<AddressableAssetEntry>();
            AddressableAssetEntry e = new AddressableAssetEntry($"abcde", $"addr0", group, false);
            e.m_cachedAssetPath = "Assets/DummyPath0.asset";
            entries.Add(e);

            e = new AddressableAssetEntry($"abcdf", $"addr0", group, false);
            e.m_cachedAssetPath = "Assets/DummyPath0.asset";
            entries.Add(e);

            e = new AddressableAssetEntry($"abcdg", $"addr0", group, false);
            e.m_cachedAssetPath = "Assets/DummyPath0.asset";
            entries.Add(e);

            e = new AddressableAssetEntry($"axcde", $"addr0", group, false);
            e.m_cachedAssetPath = "Assets/DummyPath0.asset";
            entries.Add(e);

            var schema = group.GetSchema<BundledAssetGroupSchema>();
            schema.InternalIdNamingMode = BundledAssetGroupSchema.AssetNamingMode.FullPath;
            var bundleBuild = BuildScriptPackedMode.GenerateBuildInputDefinition(entries, "bundle");
            Assert.AreEqual("Assets/DummyPath0.asset", bundleBuild.addressableNames[0]);

            schema.InternalIdNamingMode = BundledAssetGroupSchema.AssetNamingMode.Filename;
            bundleBuild = BuildScriptPackedMode.GenerateBuildInputDefinition(entries, "bundle");
            Assert.AreEqual("DummyPath0.asset", bundleBuild.addressableNames[0]);

            schema.InternalIdNamingMode = BundledAssetGroupSchema.AssetNamingMode.GUID;
            bundleBuild = BuildScriptPackedMode.GenerateBuildInputDefinition(entries, "bundle");
            Assert.AreEqual("abcde", bundleBuild.addressableNames[0]);

            schema.InternalIdNamingMode = BundledAssetGroupSchema.AssetNamingMode.Dynamic;
            bundleBuild = BuildScriptPackedMode.GenerateBuildInputDefinition(entries, "bundle");
            Assert.AreEqual("a", bundleBuild.addressableNames[0]);
            Assert.AreEqual("ab", bundleBuild.addressableNames[1]);
            Assert.AreEqual("abc", bundleBuild.addressableNames[2]);
            Assert.AreEqual("ax", bundleBuild.addressableNames[3]);
        }

        [Test]
        public void PrepGroupBundlePacking_WhenEntriesDontExpand_AllAssetEntriesAreReturned([Values] BundledAssetGroupSchema.BundlePackingMode mode)
        {
            int entryCount = 2;
            CreateGroupWithAssets("PrepGroup1", entryCount, out AddressableAssetGroup group, out List<AddressableAssetEntry> entries);
            for (int i = 0; i < entryCount; i++)
                entries[i].SetLabel($"label", true, true, false);
            List<AssetBundleBuild> buildInputDefs = new List<AssetBundleBuild>();
            var schema = ScriptableObject.CreateInstance<BundledAssetGroupSchema>();
            schema.BundleMode = mode;
            List <AddressableAssetEntry> retEntries = BuildScriptPackedMode.PrepGroupBundlePacking(group, buildInputDefs, schema);
            CollectionAssert.AreEquivalent(retEntries, entries);
        }

        [Test]
        public void PrepGroupBundlePacking_PackSeperate_GroupChangeDoesntAffectOtherAssetsBuildInput()
        {
            CreateGroupWithAssets("PrepGroup", 2, out AddressableAssetGroup group, out List<AddressableAssetEntry> entries);
            var schema = ScriptableObject.CreateInstance<BundledAssetGroupSchema>();
            schema.BundleMode = BundledAssetGroupSchema.BundlePackingMode.PackSeparately;
            List<AssetBundleBuild> buildInputDefs = new List<AssetBundleBuild>();
            BuildScriptPackedMode.PrepGroupBundlePacking(group, buildInputDefs, schema);

            group.RemoveAssetEntry(entries[1]);

            List<AssetBundleBuild> buildInputDefs2 = new List<AssetBundleBuild>();
            BuildScriptPackedMode.PrepGroupBundlePacking(group, buildInputDefs2, schema);

            Assert.AreEqual(buildInputDefs[0].assetBundleName, buildInputDefs2[0].assetBundleName);
        }

        [Test]
        public void PrepGroupBundlePacking_PackTogether_GroupChangeDoesAffectBuildInput()
        {
            CreateGroupWithAssets("PrepGroup", 2, out AddressableAssetGroup group, out List<AddressableAssetEntry> entries);
            var schema = ScriptableObject.CreateInstance<BundledAssetGroupSchema>();
            schema.BundleMode = BundledAssetGroupSchema.BundlePackingMode.PackTogether;
            schema.InternalBundleIdMode = BundledAssetGroupSchema.BundleInternalIdMode.GroupGuidProjectIdEntriesHash;

            List<AssetBundleBuild> buildInputDefs = new List<AssetBundleBuild>();
            BuildScriptPackedMode.PrepGroupBundlePacking(group, buildInputDefs, schema);

            group.RemoveAssetEntry(entries[1]);

            List<AssetBundleBuild> buildInputDefs2 = new List<AssetBundleBuild>();
            BuildScriptPackedMode.PrepGroupBundlePacking(group, buildInputDefs2, schema);

            Assert.AreNotEqual(buildInputDefs[0].assetBundleName, buildInputDefs2[0].assetBundleName);
        }

        [Test]
        public void PrepGroupBundlePacking_PackTogetherByLabel_GroupChangeDoesAffectBuildInput()
        {
            //Setup
            CreateGroupWithAssets("PrepGroup", 2, out AddressableAssetGroup group, out List<AddressableAssetEntry> entries);
            string label = "testlabel";
            entries[0].SetLabel(label, true, true, false);
            entries[1].SetLabel(label, true, true, false);
            var schema = ScriptableObject.CreateInstance<BundledAssetGroupSchema>();
            schema.BundleMode = BundledAssetGroupSchema.BundlePackingMode.PackTogetherByLabel;
            schema.InternalBundleIdMode = BundledAssetGroupSchema.BundleInternalIdMode.GroupGuidProjectIdEntriesHash;

            List<AssetBundleBuild> buildInputDefs = new List<AssetBundleBuild>();
            BuildScriptPackedMode.PrepGroupBundlePacking(group, buildInputDefs, schema);

            entries[1].SetLabel(label, false, true, false);

            List<AssetBundleBuild> buildInputDefs2 = new List<AssetBundleBuild>();
            BuildScriptPackedMode.PrepGroupBundlePacking(group, buildInputDefs2, schema);

            Assert.AreNotEqual(buildInputDefs[0].assetBundleName, buildInputDefs2[0].assetBundleName);
        }
    }
}
=======
using System;
using System.Collections;
using System.Collections.Generic;
using System.IO;
using System.Linq;
using System.Text.RegularExpressions;
using NUnit.Framework;
using NUnit.Framework.Interfaces;
using UnityEngine.AddressableAssets;
using UnityEditor.AddressableAssets.Build;
using UnityEditor.AddressableAssets.Build.DataBuilders;
using UnityEditor.AddressableAssets.Settings;
using UnityEditor.AddressableAssets.Settings.GroupSchemas;
using UnityEditor.Build.Pipeline;
using UnityEditor.Build.Pipeline.Interfaces;
using UnityEditor.Build.Pipeline.Utilities;
using UnityEditor.SceneManagement;
using UnityEngine;
using UnityEngine.AddressableAssets.Initialization;
using UnityEngine.AddressableAssets.ResourceLocators;
using UnityEngine.ResourceManagement.ResourceLocations;
using UnityEngine.ResourceManagement.ResourceProviders;
using UnityEngine.SceneManagement;
using UnityEngine.TestTools;
using Object = UnityEngine.Object;

namespace UnityEditor.AddressableAssets.Tests
{
    public class BuildScriptPackedTests : AddressableAssetTestBase
    {
        private AddressablesDataBuilderInput m_BuilderInput;
        private ResourceManagerRuntimeData m_RuntimeData;
        private AddressableAssetsBuildContext m_BuildContext;
        private BuildScriptPackedMode m_BuildScript;
        private AssetBundle m_AssetBundle;

        protected override bool PersistSettings => false;

        private AddressableAssetSettings m_PersistedSettings = null;
        protected new AddressableAssetSettings Settings => m_PersistedSettings != null ? m_PersistedSettings : base.Settings;

        [SetUp]
        protected void Setup()
        {
            using (new IgnoreFailingLogMessage())
            {
                m_BuilderInput = new AddressablesDataBuilderInput(Settings);
                m_BuildScript = ScriptableObject.CreateInstance<BuildScriptPackedMode>();
                m_BuildScript.InitializeBuildContext(m_BuilderInput, out m_BuildContext);
                m_RuntimeData = m_BuildContext.runtimeData;
            }
        }

        [TearDown]
        protected void TearDown()
        {
            m_BuilderInput = null;
            Object.DestroyImmediate(m_BuildScript);
            m_BuildScript = null;
            m_AssetBundle?.Unload(true);
            m_AssetBundle = null;
            Object.DestroyImmediate(m_PersistedSettings, true);
            m_PersistedSettings = null;
        }

        [Test]
        [TestCase(ShaderBundleNaming.ProjectName, "")]
        [TestCase(ShaderBundleNaming.DefaultGroupGuid, "")]
        [TestCase(ShaderBundleNaming.Custom, "custom name")]
        public void ShaderBundleNaming_GeneratesCorrectShaderBundlePrefix(ShaderBundleNaming shaderBundleNaming, string customName)
        {
            //Setup
            string savedCustomName = m_BuildContext.Settings.ShaderBundleCustomNaming;
            ShaderBundleNaming savedBundleNaming = m_BuildContext.Settings.ShaderBundleNaming;
            m_BuildContext.Settings.ShaderBundleCustomNaming = customName;
            m_BuildContext.Settings.ShaderBundleNaming = shaderBundleNaming;
            string expectedValue = "";
            switch (shaderBundleNaming)
            {
                case ShaderBundleNaming.ProjectName:
                    expectedValue = Hash128.Compute(BuildScriptPackedMode.GetProjectName()).ToString();
                    break;
                case ShaderBundleNaming.DefaultGroupGuid:
                    expectedValue = m_BuildContext.Settings.DefaultGroup.Guid;
                    break;
                case ShaderBundleNaming.Custom:
                    expectedValue = customName;
                    break;
            }

            //Test
            string bundleName = BuildScriptPackedMode.GetBuiltInShaderBundleNamePrefix(m_BuildContext);

            //Assert
            Assert.AreEqual(expectedValue, bundleName);

            //Cleanup
            m_BuildContext.Settings.ShaderBundleCustomNaming = savedCustomName;
            m_BuildContext.Settings.ShaderBundleNaming = savedBundleNaming;

        }
        
        [Test]
        [TestCase(MonoScriptBundleNaming.Disabled, "")]
        [TestCase(MonoScriptBundleNaming.ProjectName, "")]
        [TestCase(MonoScriptBundleNaming.DefaultGroupGuid, "")]
        [TestCase(MonoScriptBundleNaming.Custom, "custom name")]
        public void MonoScriptBundleNaming_GeneratesCorrectMonoScriptBundlePrefix(MonoScriptBundleNaming monoScriptBundleNaming, string customName)
        {
            //Setup
            string savedCustomName = m_BuildContext.Settings.MonoScriptBundleCustomNaming;
            MonoScriptBundleNaming savedBundleNaming = m_BuildContext.Settings.MonoScriptBundleNaming;
            m_BuildContext.Settings.MonoScriptBundleCustomNaming = customName;
            m_BuildContext.Settings.MonoScriptBundleNaming = monoScriptBundleNaming;
            string expectedValue = "";
            switch (monoScriptBundleNaming)
            {
                case MonoScriptBundleNaming.ProjectName:
                    expectedValue = Hash128.Compute(BuildScriptPackedMode.GetProjectName()).ToString();
                    break;
                case MonoScriptBundleNaming.DefaultGroupGuid:
                    expectedValue = m_BuildContext.Settings.DefaultGroup.Guid;
                    break;
                case MonoScriptBundleNaming.Custom:
                    expectedValue = customName;
                    break;
                case MonoScriptBundleNaming.Disabled:
                    expectedValue = null;
                    break;
            }

            //Test
            string bundleName = BuildScriptPackedMode.GetMonoScriptBundleNamePrefix(m_BuildContext);

            //Assert
            Assert.AreEqual(expectedValue, bundleName);

            //Cleanup
            m_BuildContext.Settings.MonoScriptBundleCustomNaming = savedCustomName;
            m_BuildContext.Settings.MonoScriptBundleNaming = savedBundleNaming;

        }

        [Test]
        public void SettingsWithMaxConcurrentWebRequests_InitializeBuildContext_SetsMaxConcurrentWebRequestsInRuntimeData()
        {
            Settings.MaxConcurrentWebRequests = 23;
            var builderInput = new AddressablesDataBuilderInput(Settings);
            var buildScript = ScriptableObject.CreateInstance<BuildScriptPackedMode>();
            buildScript.InitializeBuildContext(builderInput, out var buildContext);
            Assert.AreEqual(Settings.MaxConcurrentWebRequests, buildContext.runtimeData.MaxConcurrentWebRequests);
        }
        
        [Test]
        public void SettingsWithCatalogTimeout_InitializeBuildContext_SetsCatalogTimeoutInRuntimeData()
        {
            Settings.CatalogRequestsTimeout = 23;
            var builderInput = new AddressablesDataBuilderInput(Settings);
            var buildScript = ScriptableObject.CreateInstance<BuildScriptPackedMode>();
            buildScript.InitializeBuildContext(builderInput, out var buildContext);
            Assert.AreEqual(Settings.CatalogRequestsTimeout, buildContext.runtimeData.CatalogRequestsTimeout);
        }

        [Test]
        public void PackedModeScript_CannotBuildPlayContent()
        {
            var buildScript = ScriptableObject.CreateInstance<BuildScriptPackedMode>();

            Assert.IsFalse(buildScript.CanBuildData<AddressablesPlayModeBuildResult>());

            Assert.IsTrue(buildScript.CanBuildData<AddressableAssetBuildResult>());
            Assert.IsTrue(buildScript.CanBuildData<AddressablesPlayerBuildResult>());
        }

        [Test]
        public void WarningIsLogged_WhenAddressableGroupDoesNotContainSchema()
        {
            var buildScript = ScriptableObject.CreateInstance<BuildScriptPackedMode>();
            AddressablesDataBuilderInput input = m_BuilderInput;
            var group = input.AddressableSettings.CreateGroup("Invalid Group", false, false, false,
                new List<AddressableAssetGroupSchema>());

            buildScript.BuildData<AddressableAssetBuildResult>(input);

            LogAssert.Expect(LogType.Warning, $"{group.Name} does not have any associated AddressableAssetGroupSchemas. " +
                                              $"Data from this group will not be included in the build. " +
                                              $"If this is unexpected the AddressableGroup may have become corrupted.");

            input.AddressableSettings.RemoveGroup(group);
        }
        
        [Test]
        [TestCase(MonoScriptBundleNaming.Disabled, ShaderBundleNaming.ProjectName, "")]
        [TestCase(MonoScriptBundleNaming.ProjectName, ShaderBundleNaming.ProjectName, "")]
        [TestCase(MonoScriptBundleNaming.DefaultGroupGuid, ShaderBundleNaming.DefaultGroupGuid, "")]
        [TestCase(MonoScriptBundleNaming.Custom, ShaderBundleNaming.Custom, "custom_name")]
        public void GlobalSharedBundles_BuiltWithCorrectName(MonoScriptBundleNaming monoScriptBundleNaming, ShaderBundleNaming shaderNaming, string customName)
        {
            m_PersistedSettings = AddressableAssetSettings.Create(ConfigFolder, k_TestConfigName, true, true);
            m_PersistedSettings.MonoScriptBundleNaming = monoScriptBundleNaming;
            m_PersistedSettings.MonoScriptBundleCustomNaming = customName;
            Setup();

            string assetNamePrefix = "bundlePrefixTest_";
            AddressableAssetGroup assetGroup = null;
            BuildScriptPackedMode buildScript = null;
            
            try
            {
                buildScript = ScriptableObject.CreateInstance<BuildScriptPackedMode>();

                assetGroup = Settings.CreateGroup("TestGroup", false, false, false,
                    new List<AddressableAssetGroupSchema>(), typeof(BundledAssetGroupSchema));
                var schema = assetGroup.GetSchema<BundledAssetGroupSchema>();
                schema.BundleNaming = BundledAssetGroupSchema.BundleNamingStyle.NoHash;
                Settings.DefaultGroup = assetGroup;

                var testObject = UnityEngine.AddressableAssets.Tests.TestObject.Create("TestScriptableObject", GetAssetPath(assetNamePrefix+"TestScriptableObject.asset"));
                if (!AssetDatabase.TryGetGUIDAndLocalFileIdentifier(testObject, out string guid, out long id))
                    return;
                Settings.CreateOrMoveEntry(guid, assetGroup, false, false);

                var a = base.CreateAsset(GetAssetPath(assetNamePrefix + "prefabWithMaterial.prefab"));
                Settings.CreateOrMoveEntry(a, assetGroup, false, false);
                
                buildScript.BuildData<AddressableAssetBuildResult>(m_BuilderInput);
                
                // test
                string monoBundle = BuildScriptPackedMode.GetMonoScriptBundleNamePrefix(Settings);
                if (monoScriptBundleNaming != MonoScriptBundleNaming.Disabled)
                {
                    Assert.IsFalse(string.IsNullOrEmpty(monoBundle), "MonoScript Bundle is enabled but no name recieved");
                    monoBundle = Path.Combine(schema.BuildPath.GetValue(assetGroup.Settings), monoBundle + "_monoscripts.bundle");
                    Assert.IsTrue(File.Exists(monoBundle), "MonoScript bundle not found at " + monoBundle);
                }
                else
                    Assert.IsTrue(string.IsNullOrEmpty(monoBundle), "MonoScript Bundle is disabled but name recieved");
                
                string shaderBundle = BuildScriptPackedMode. GetBuiltInShaderBundleNamePrefix(assetGroup.Settings) + "_unitybuiltinshaders.bundle";
                shaderBundle = Path.Combine(schema.BuildPath.GetValue(assetGroup.Settings), shaderBundle);
                Assert.IsTrue(File.Exists(shaderBundle), "Built in Shaders bundle not found at " + shaderBundle);
            }
            finally
            {
                // cleanup
                Settings.RemoveGroup(assetGroup);
                UnityEngine.Object.DestroyImmediate(buildScript);
            }
        }
        
        [Test]
        public void CatalogBuiltWithDifferentGroupOrder_AreEqualWhenOrderEnabled()
        {
            m_PersistedSettings = AddressableAssetSettings.Create(ConfigFolder, k_TestConfigName, true, true);
            Setup();
            var buildScript = ScriptableObject.CreateInstance<BuildScriptPackedMode>();
            
            AddressableAssetGroup group1 = Settings.CreateGroup("simpleGroup1", false, false, false,
                new List<AddressableAssetGroupSchema>(), typeof(BundledAssetGroupSchema));
            Settings.CreateOrMoveEntry(AssetDatabase.AssetPathToGUID(Path.Combine(TestFolder, "test 1.prefab")),
                group1, false, false);
            AddressableAssetGroup group2 = Settings.CreateGroup("simpleGroup2", false, false, false,
                new List<AddressableAssetGroupSchema>(), typeof(BundledAssetGroupSchema));
            Settings.CreateOrMoveEntry(AssetDatabase.AssetPathToGUID(Path.Combine(TestFolder, "test 2.prefab")),
                group2, false, false);
            
            var r1 = buildScript.BuildData<AddressableAssetBuildResult>(m_BuilderInput);
            string p = r1.FileRegistry.GetFilePathForBundle("catalog");
            Assert.IsFalse(string.IsNullOrEmpty(p));
            string catalogjson1 = File.ReadAllText(p);
            Assert.IsFalse(string.IsNullOrEmpty(catalogjson1));
            
            Settings.groups.Remove(group1);
            Settings.groups.Remove(group2);
            Settings.groups.Add(group2);
            Settings.groups.Add(group1);
            
            var r2 = buildScript.BuildData<AddressableAssetBuildResult>(m_BuilderInput);
            p = r2.FileRegistry.GetFilePathForBundle("catalog");
            Assert.IsFalse(string.IsNullOrEmpty(p));
            string catalogjson2 = File.ReadAllText(p);
            Assert.IsFalse(string.IsNullOrEmpty(catalogjson2));

            int h1 = catalogjson1.GetHashCode();
            int h2 = catalogjson2.GetHashCode();

            Settings.RemoveGroup(group1);
            Settings.RemoveGroup(group2);
            
            Assert.AreEqual(h1,h2);
        }

        [Test]
        public void SetAssetEntriesBundleFileIdToCatalogEntryBundleFileId_ModifiedOnlyAssetEntries_ThatAreIncludedInBuildWriteData()
        {
            GUID entry1Guid = GUID.Generate();
            GUID entry2Guid = GUID.Generate();
            string bundleFile = "bundle";
            string internalBundleName = "bundlepath";
            string finalBundleName = "finalBundlePath";
            string bundleCatalogEntryInternalId = "catalogentrybundlefileid";

            AddressableAssetEntry entry1 = new AddressableAssetEntry(entry1Guid.ToString(), "123", null, false);
            AddressableAssetEntry entry2 = new AddressableAssetEntry(entry2Guid.ToString(), "456", null, false);
            ICollection<AddressableAssetEntry> entries = new List<AddressableAssetEntry>()
            {
                entry1, entry2
            };

            Dictionary<string, string> bundleToIdMap = new Dictionary<string, string>()
            {
                {internalBundleName, finalBundleName}
            };

            IBundleWriteData writeData = new BundleWriteData();
            writeData.AssetToFiles.Add(entry1Guid, new List<string>() { bundleFile });
            writeData.FileToBundle.Add(bundleFile, internalBundleName);

            Dictionary<string, ContentCatalogDataEntry> catalogMap = new Dictionary<string, ContentCatalogDataEntry>()
            {
                {
                    finalBundleName,
                    new ContentCatalogDataEntry(typeof(IAssetBundleResource), bundleCatalogEntryInternalId,
                        typeof(AssetBundleProvider).FullName, new[] {"catalogentry"})
                }
            };

            BuildScriptPackedMode.SetAssetEntriesBundleFileIdToCatalogEntryBundleFileId(entries, bundleToIdMap, writeData, catalogMap);

            Assert.AreEqual(bundleCatalogEntryInternalId, entry1.BundleFileId);
            Assert.IsNull(entry2.BundleFileId);
        }

        [Test]
        public void SetAssetEntriesBundleFileIdToCatalogEntryBundleFileId_SetsBundleFileIdToBundleNameOnly_WhenGroupSchemaNamingIsSetToFilename()
        {
            //Setup
            GUID entry1Guid = GUID.Generate();
            string bundleFile = "bundle";
            string internalBundleName = "bundlepath";
            string finalBundleName = "finalBundlePath";
            string bundleCatalogEntryInternalIdHashed = "catalogentrybundlefileid_1234567890.bundle";
            string bundleCatalogEntryInternalIdUnHashed = "catalogentrybundlefileid.bundle";

            AddressableAssetEntry entry1 = new AddressableAssetEntry(entry1Guid.ToString(), "123", null, false);
            AddressableAssetGroup group = Settings.CreateGroup("testGroup", false, false, false,
                new List<AddressableAssetGroupSchema>(), typeof(BundledAssetGroupSchema));
            group.GetSchema<BundledAssetGroupSchema>().BundleNaming = BundledAssetGroupSchema.BundleNamingStyle.NoHash;
            group.AddAssetEntry(entry1, false);

            ICollection<AddressableAssetEntry> entries = new List<AddressableAssetEntry>()
            {
                entry1
            };

            Dictionary<string, string> bundleToIdMap = new Dictionary<string, string>()
            {
                {internalBundleName, finalBundleName}
            };

            IBundleWriteData writeData = new BundleWriteData();
            writeData.AssetToFiles.Add(entry1Guid, new List<string>() { bundleFile });
            writeData.FileToBundle.Add(bundleFile, internalBundleName);

            Dictionary<string, ContentCatalogDataEntry> catalogMap = new Dictionary<string, ContentCatalogDataEntry>()
            {
                {
                    finalBundleName,
                    new ContentCatalogDataEntry(typeof(IAssetBundleResource), bundleCatalogEntryInternalIdHashed,
                        typeof(AssetBundleProvider).FullName, new[] {"catalogentry"})
                }
            };

            //Test
            BuildScriptPackedMode.SetAssetEntriesBundleFileIdToCatalogEntryBundleFileId(entries, bundleToIdMap, writeData, catalogMap);

            //Assert
            Assert.AreEqual(bundleCatalogEntryInternalIdUnHashed, entry1.BundleFileId);

            //Cleanup
            Settings.RemoveGroup(group);
        }

        [Test]
        public void AddPostCatalogUpdates_AddsCallbackToUpdateBundleLocation_WhenNamingSchemaIsSetToFilenameOnly()
        {
            //Setup
            AddressableAssetGroup group = Settings.CreateGroup("TestAddPostCatalogUpdate", false, false, false,
                new List<AddressableAssetGroupSchema>(), typeof(BundledAssetGroupSchema));
            group.GetSchema<BundledAssetGroupSchema>().BundleNaming = BundledAssetGroupSchema.BundleNamingStyle.NoHash;
            List<Action> callbacks = new List<Action>();
            string targetBundlePathHashed = "LocalPathToFile/testbundle_123456.bundle";
            string targetBundlePathUnHashed = "LocalPathToFile/testbundle.bundle";
            string targetBundleInternalIdHashed = "{runtime_val}/testbundle_123456.bundle";
            string targetBundleInternalIdUnHashed = "{runtime_val}/testbundle.bundle";
            ContentCatalogDataEntry dataEntry = new ContentCatalogDataEntry(typeof(ContentCatalogData), targetBundleInternalIdHashed, typeof(BundledAssetProvider).FullName, new List<object>());
            FileRegistry registry = new FileRegistry();
            registry.AddFile(targetBundlePathHashed);
            m_BuildScript.AddPostCatalogUpdatesInternal(group, callbacks, dataEntry, targetBundlePathHashed, registry);

            //Assert setup
            Assert.AreEqual(1, callbacks.Count);
            Assert.AreEqual(targetBundleInternalIdHashed, dataEntry.InternalId);

            //Test
            callbacks[0].Invoke();

            //Assert
            Assert.AreEqual(targetBundleInternalIdUnHashed, dataEntry.InternalId);
            Assert.AreEqual(registry.GetFilePathForBundle("testbundle"), targetBundlePathUnHashed);

            //Cleanup
            Settings.RemoveGroup(group);
        }

        [Test]
        public void AddPostCatalogUpdatesInternal_DoesNotAttemptToRemoveHashUnnecessarily()
        {
            AddressableAssetGroup group = Settings.CreateGroup("TestAddPostCatalogUpdate", false, false, false,
                new List<AddressableAssetGroupSchema>(), typeof(BundledAssetGroupSchema));
            group.GetSchema<BundledAssetGroupSchema>().BundleNaming = BundledAssetGroupSchema.BundleNamingStyle.NoHash;
            List<Action> callbacks = new List<Action>();
            string targetBundlePathHashed = "LocalPathToFile/testbundle_test_123456.bundle";
            string targetBundlePathUnHashed = "LocalPathToFile/testbundle_test.bundle";
            string targetBundleInternalId= "{runtime_val}/testbundle_test.bundle";
            ContentCatalogDataEntry dataEntry = new ContentCatalogDataEntry(typeof(ContentCatalogData), targetBundleInternalId, typeof(BundledAssetProvider).FullName, new List<object>());
            FileRegistry registry = new FileRegistry();
            registry.AddFile(targetBundlePathHashed);
            m_BuildScript.AddPostCatalogUpdatesInternal(group, callbacks, dataEntry, targetBundlePathHashed, registry);
            
            //Assert Setup
            Assert.AreEqual(1, callbacks.Count);
            Assert.AreEqual(targetBundleInternalId, dataEntry.InternalId);
            
            //Test
            callbacks[0].Invoke();

            //Assert
            //InternalId should not have changed since it was already unhashed.
            Assert.AreEqual(targetBundleInternalId, dataEntry.InternalId);
            Assert.AreEqual(registry.GetFilePathForBundle("testbundle_test"), targetBundlePathUnHashed);
            
            //Cleanup
            Settings.RemoveGroup(group);
        }

        [Test]
        public void ErrorCheckBundleSettings_FindsNoProblemsInDefaultScema()
        {
            var group = Settings.CreateGroup("PackedTest", false, false, false, null, typeof(BundledAssetGroupSchema));
            var schema = group.GetSchema<BundledAssetGroupSchema>();

            var errorStr = BuildScriptPackedMode.ErrorCheckBundleSettings(schema, group, Settings);
            LogAssert.NoUnexpectedReceived();
            Assert.IsTrue(string.IsNullOrEmpty(errorStr));
        }

        [Test]
        public void ErrorCheckBundleSettings_WarnsOfMismatchedBuildPath()
        {
            var group = Settings.CreateGroup("PackedTest", false, false, false, null, typeof(BundledAssetGroupSchema));
            var schema = group.GetSchema<BundledAssetGroupSchema>();
            schema.BuildPath.Id = "BadPath";

            var errorStr = BuildScriptPackedMode.ErrorCheckBundleSettings(schema, group, Settings);
            LogAssert.NoUnexpectedReceived();
            Assert.IsTrue(errorStr.Contains("is set to the dynamic-lookup version of StreamingAssets, but BuildPath is not."));
        }

        [Test]
        public void ErrorCheckBundleSettings_WarnsOfMismatchedLoadPath()
        {
            var group = Settings.CreateGroup("PackedTest", false, false, false, null, typeof(BundledAssetGroupSchema));
            var schema = group.GetSchema<BundledAssetGroupSchema>();
            schema.LoadPath.Id = "BadPath";

            var errorStr = BuildScriptPackedMode.ErrorCheckBundleSettings(schema, group, Settings);
            LogAssert.NoUnexpectedReceived();
            Assert.IsTrue(errorStr.Contains("is set to the dynamic-lookup version of StreamingAssets, but LoadPath is not."));
        }

        [Test]
        public void WhenUsingLocalContentAndCompressionIsLZMA_ErrorCheckBundleSettings_LogsWarning()
        {
            var group = Settings.CreateGroup("PackedTest", false, false, false, null, typeof(BundledAssetGroupSchema));
            var schema = group.GetSchema<BundledAssetGroupSchema>();
            schema.Compression = BundledAssetGroupSchema.BundleCompressionMode.LZMA;

            BuildScriptPackedMode.ErrorCheckBundleSettings(schema, group, Settings);
            LogAssert.Expect(LogType.Warning, $"Bundle compression is set to LZMA, but group {group.Name} uses local content.");
        }

        private static IEnumerable<List<AssetBundleBuild>> DuplicateBundleNamesCases()
        {
            var abb1 = new AssetBundleBuild() { assetBundleName = "name1.bundle" };
            var abb2 = new AssetBundleBuild() { assetBundleName = "name2.bundle" };
            yield return new List<AssetBundleBuild>();
            yield return new List<AssetBundleBuild>() { abb1 };
            yield return new List<AssetBundleBuild>() { abb1, abb1 };
            yield return new List<AssetBundleBuild>() { abb1, abb2 };
            yield return new List<AssetBundleBuild>() { abb1, abb1, abb1 };
        }

        [Test, TestCaseSource(nameof(DuplicateBundleNamesCases))]
        public void HandleBundlesNaming_NamesShouldAlwaysBeUnique(List<AssetBundleBuild> bundleBuilds)
        {
            var group = Settings.CreateGroup("PackedTest", false, false, false, null, typeof(BundledAssetGroupSchema));
            var bundleToAssetGroup = new Dictionary<string, string>();

            List<string> uniqueNames = BuildScriptPackedMode.HandleDuplicateBundleNames(bundleBuilds, bundleToAssetGroup, group.Guid);

            var uniqueNamesInBundleBuilds = bundleBuilds.Select(b => b.assetBundleName).Distinct();
            Assert.AreEqual(bundleBuilds.Count, uniqueNames.Count());
            Assert.AreEqual(bundleBuilds.Count, uniqueNamesInBundleBuilds.Count());
            Assert.AreEqual(bundleBuilds.Count, bundleToAssetGroup.Count);
        }

        [Test]
        public void CreateCatalogFiles_NullArgs_ShouldFail()
        {
            var jsonText = "Some text in catalog file";
            var result = m_BuildScript.CreateCatalogFiles(jsonText, m_BuilderInput, null);
            Assert.IsFalse(result);
            LogAssert.Expect(LogType.Error, new Regex("catalog", RegexOptions.IgnoreCase));

            result = m_BuildScript.CreateCatalogFiles(jsonText, null, m_BuildContext);
            Assert.IsFalse(result);
            LogAssert.Expect(LogType.Error, new Regex("catalog", RegexOptions.IgnoreCase));

            result = m_BuildScript.CreateCatalogFiles(null, m_BuilderInput, m_BuildContext);
            Assert.IsFalse(result);
            LogAssert.Expect(LogType.Error, new Regex("catalog", RegexOptions.IgnoreCase));
        }

        [Test]
        public void CreateCatalogFiles_DefaultOptions_ShouldCreateLocalJsonCatalogFile()
        {
            var fileName = m_BuilderInput.RuntimeCatalogFilename;
            var jsonText = "Some text in catalog file";

            var result = m_BuildScript.CreateCatalogFiles(jsonText, m_BuilderInput, m_BuildContext);

            Assert.IsTrue(result);

            // Assert locations
            Assert.IsTrue(m_RuntimeData.CatalogLocations.Count == 1);
            Assert.IsTrue(m_RuntimeData.CatalogLocations.Any(l => l.InternalId.EndsWith(fileName)));

            // Assert file paths
            var registryPaths = m_BuilderInput.Registry.GetFilePaths().ToList();
            Assert.IsTrue(registryPaths.Any(p => p.EndsWith(fileName)));
            Assert.IsTrue(File.Exists(registryPaths.First(p => p.EndsWith(fileName))));
        }

        [Test]
        public void CreateCatalogFiles_BundleLocalCatalog_ShouldCreateLocalCatalogFileInAssetBundle()
        {
            Settings.BundleLocalCatalog = true;

            var defaultFileName = m_BuilderInput.RuntimeCatalogFilename;
            var bundleFileName = defaultFileName.Replace(".json", ".bundle");
            var jsonText = "Some text in catalog file";

            var result = m_BuildScript.CreateCatalogFiles(jsonText, m_BuilderInput, m_BuildContext);

            Assert.IsTrue(result);

            // Assert locations
            Assert.AreEqual(1, m_RuntimeData.CatalogLocations.Count);
            Assert.AreEqual(1, m_RuntimeData.CatalogLocations.Count(l => l.InternalId.EndsWith(bundleFileName)));

            // Assert file paths
            var registryPaths = m_BuilderInput.Registry.GetFilePaths().ToList();
            var registryBundlePath = registryPaths.First(p => p.EndsWith(bundleFileName));
            Assert.AreEqual(1, registryPaths.Count(p => p.EndsWith(bundleFileName)));
            Assert.AreEqual(0, registryPaths.Count(p => p.EndsWith(defaultFileName)));
            Assert.IsTrue(File.Exists(registryBundlePath));

            // Assert catalogs
            m_AssetBundle = AssetBundle.LoadFromFile(registryBundlePath);
            Assert.IsNotNull(m_AssetBundle);

            var assets = m_AssetBundle.LoadAllAssets<TextAsset>();
            Assert.AreEqual(1, assets.Length);
            Assert.AreEqual(jsonText, assets.First().text);
        }

        [Test]
        public void CreateCatalogFiles_BundleLocalCatalog_BuildRemoteCatalog_ShouldCreateCatalogBundleAndRemoteJsonCatalog()
        {
            // Creating a bundle causes a domain reload and settings need to be persisted to be able to access profile variables.
            m_PersistedSettings = AddressableAssetSettings.Create(ConfigFolder, k_TestConfigName, true, true);
            Setup();

            Settings.BundleLocalCatalog = true;
            Settings.BuildRemoteCatalog = true;
            Settings.RemoteCatalogBuildPath = new ProfileValueReference();
            Settings.RemoteCatalogBuildPath.SetVariableByName(Settings, AddressableAssetSettings.kRemoteBuildPath);
            Settings.RemoteCatalogLoadPath = new ProfileValueReference();
            Settings.RemoteCatalogLoadPath.SetVariableByName(Settings, AddressableAssetSettings.kRemoteLoadPath);

            var defaultFileName = m_BuilderInput.RuntimeCatalogFilename;
            var bundleFileName = defaultFileName.Replace(".json", ".bundle");
            var jsonText = "Some text in catalog file";

            var result = m_BuildScript.CreateCatalogFiles(jsonText, m_BuilderInput, m_BuildContext);

            Assert.IsTrue(result);

            // Assert locations
            Assert.AreEqual(3, m_RuntimeData.CatalogLocations.Count);
            Assert.AreEqual(1, m_RuntimeData.CatalogLocations.Count(l => l.InternalId.EndsWith(bundleFileName)));
            Assert.AreEqual(2, m_RuntimeData.CatalogLocations.Count(l => l.InternalId.EndsWith(".hash")));

            // Assert file paths
            var remoteBuildFolder = Settings.RemoteCatalogBuildPath.GetValue(Settings);
            var registryPaths = m_BuilderInput.Registry.GetFilePaths().ToList();
            Assert.AreEqual(3, registryPaths.Count);
            Assert.AreEqual(1, registryPaths.Count(p => p.EndsWith(bundleFileName)));
            Assert.AreEqual(1, registryPaths.Count(p => p.Contains(remoteBuildFolder) && p.EndsWith(".json")));
            Assert.AreEqual(1, registryPaths.Count(p => p.Contains(remoteBuildFolder) && p.EndsWith(".hash")));

            var registryBundlePath = registryPaths.First(p => p.EndsWith(bundleFileName));
            var registryRemoteCatalogPath = registryPaths.First(p => p.Contains(remoteBuildFolder) && p.EndsWith(".json"));
            var registryRemoteHashPath = registryPaths.First(p => p.Contains(remoteBuildFolder) && p.EndsWith(".hash"));
            Assert.IsTrue(File.Exists(registryBundlePath));
            Assert.IsTrue(File.Exists(registryRemoteCatalogPath));
            Assert.IsTrue(File.Exists(registryRemoteHashPath));

            // Assert catalogs
            m_AssetBundle = AssetBundle.LoadFromFile(registryBundlePath);
            Assert.IsNotNull(m_AssetBundle);

            var assets = m_AssetBundle.LoadAllAssets<TextAsset>();
            Assert.AreEqual(1, assets.Length);
            Assert.AreEqual(jsonText, assets.First().text);

            var remoteCatalogText = File.ReadAllText(registryRemoteCatalogPath);
            Assert.AreEqual(jsonText, remoteCatalogText);

            File.Delete(registryRemoteCatalogPath);
            File.Delete(registryRemoteHashPath);
        }
    }

    class ProcessPlayerDataSchemaTests : EditorAddressableAssetsTestFixture
    {
        AddressablesDataBuilderInput m_BuilderInput;
        BuildScriptPackedMode m_BuildScript;
        AddressableAssetsBuildContext m_BuildContext;
        EditorBuildSettingsScene[] m_ScenesBkp;

        const string k_SchemaTestFolderPath = TempPath + "/SchemaTests";

        [SetUp]
        protected void PlayerDataSchemaTestsSetup()
        {
            m_BuilderInput = new AddressablesDataBuilderInput(m_Settings);
            m_BuildScript = ScriptableObject.CreateInstance<BuildScriptPackedMode>();
            m_BuildScript.InitializeBuildContext(m_BuilderInput, out m_BuildContext);

            m_ScenesBkp = EditorBuildSettings.scenes;
            EditorBuildSettings.scenes = new EditorBuildSettingsScene[0];
        }

        [TearDown]
        protected void PlayerDataSchemaTestsTearDown()
        {
            Object.DestroyImmediate(m_BuildScript);
            EditorBuildSettings.scenes = m_ScenesBkp;
        }

        [Test]
        public void ProcessPlayerDataSchema_WhenIncludeBuildSettingsScenesIsFalse_ShouldNotGenerateAnySceneLocations()
        {
            var scenePath = k_SchemaTestFolderPath + "/testScene.unity";
            Directory.CreateDirectory(Path.GetDirectoryName(scenePath));
            CreateScene(scenePath, Path.GetFileNameWithoutExtension(scenePath));

            var scenes = EditorBuildSettings.scenes;
            Assert.AreEqual(1, scenes.Length);

            var group = m_Settings.FindGroup(AddressableAssetSettings.PlayerDataGroupName);
            var schema = group.GetSchema(typeof(PlayerDataGroupSchema)) as PlayerDataGroupSchema;
            bool includeBuildSettingsScenes = schema.IncludeBuildSettingsScenes;
            schema.IncludeBuildSettingsScenes = false;

            var errorStr = m_BuildScript.ProcessPlayerDataSchema(schema, group, m_BuildContext);
            Assert.True(string.IsNullOrEmpty(errorStr));

            var actualLocations = m_BuildContext.locations.Where(l => l.ResourceType == typeof(SceneInstance)).ToList();
            Assert.AreEqual(0, actualLocations.Count);

            // TODO : Assert for existence of SceneProvider (not exposed)

            schema.IncludeBuildSettingsScenes = includeBuildSettingsScenes;
        }

        [Test]
        public void ProcessPlayerDataSchema_WhenNoBuildSettingsScenesAreIncluded_ShouldNotGenerateAnySceneLocations()
        {
            var group = m_Settings.FindGroup(AddressableAssetSettings.PlayerDataGroupName);
            var schema = group.GetSchema(typeof(PlayerDataGroupSchema)) as PlayerDataGroupSchema;
            bool includeBuildSettingsScenes = schema.IncludeBuildSettingsScenes;
            schema.IncludeBuildSettingsScenes = true;

            var scenes = EditorBuildSettings.scenes;
            Assert.AreEqual(0, scenes.Length);

            var errorStr = m_BuildScript.ProcessPlayerDataSchema(schema, group, m_BuildContext);
            Assert.True(string.IsNullOrEmpty(errorStr));

            var actualLocations = m_BuildContext.locations.Where(l => l.ResourceType == typeof(SceneInstance)).ToList();
            Assert.AreEqual(0 , actualLocations.Count);

            // TODO : Assert for existence of SceneProvider (not exposed)

            schema.IncludeBuildSettingsScenes = includeBuildSettingsScenes;
        }

        [Test]
        public void ProcessPlayerDataSchema_WhenMultipleBuildSettingsScenesAreIncluded_ShouldGenerateCorrectLocations()
        {
            var scenePaths = new[]
            {
                k_SchemaTestFolderPath + "/testScene.unity",
                k_SchemaTestFolderPath + "/OtherFolder/testScene2.unity"
            };
            foreach (string scenePath in scenePaths)
            {
                Directory.CreateDirectory(Path.GetDirectoryName(scenePath));
                CreateScene(scenePath, Path.GetFileNameWithoutExtension(scenePath));
            }

            var group = m_Settings.FindGroup(AddressableAssetSettings.PlayerDataGroupName);
            var schema = group.GetSchema(typeof(PlayerDataGroupSchema)) as PlayerDataGroupSchema;
            bool includeBuildSettingsScenes = schema.IncludeBuildSettingsScenes;
            schema.IncludeBuildSettingsScenes = true;

            var scenes = EditorBuildSettings.scenes;
            Assert.AreEqual(2, scenes.Length);

            var errorStr = m_BuildScript.ProcessPlayerDataSchema(schema, group, m_BuildContext);
            Assert.True(string.IsNullOrEmpty(errorStr));

            var actualLocations = m_BuildContext.locations.Where(l => l.ResourceType == typeof(SceneInstance)).ToList();

            var expectedLocationIds = scenePaths.Select(s => s.Replace(".unity", "").Replace("Assets/", ""));
            Assert.AreEqual(expectedLocationIds.Count(), actualLocations.Count);
            Assert.AreEqual(expectedLocationIds, actualLocations.Select(l => l.InternalId));

            // TODO : Assert for existence of SceneProvider (not exposed)

            schema.IncludeBuildSettingsScenes = includeBuildSettingsScenes;
        }

        [Test]
        public void ProcessPlayerDataSchema_WhenIncludeResourcesFoldersIsFalse_ShouldNotGenerateAnyResourceLocationsOrProviders()
        {
            var assetPath = k_SchemaTestFolderPath + "/Resources/testResource1.prefab";
            Directory.CreateDirectory(Path.GetDirectoryName(assetPath));
            CreateAsset(assetPath, Path.GetFileNameWithoutExtension(assetPath));
            Assert.IsTrue(File.Exists(assetPath));

            var group = m_Settings.FindGroup(AddressableAssetSettings.PlayerDataGroupName);
            var schema = group.GetSchema(typeof(PlayerDataGroupSchema)) as PlayerDataGroupSchema;
            schema.IncludeResourcesFolders = false;

            var errorStr = m_BuildScript.ProcessPlayerDataSchema(schema, group, m_BuildContext);
            Assert.True(string.IsNullOrEmpty(errorStr));

            var actualLocations = m_BuildContext.locations.Where(
                l => l.ResourceType == typeof(GameObject) && l.Provider == typeof(LegacyResourcesProvider).FullName).ToList();
            Assert.AreEqual(0, actualLocations.Count);

            var actualProviders = m_BuildScript.ResourceProviderData.Where(rpd => rpd.ObjectType.ClassName == typeof(LegacyResourcesProvider).FullName).ToList();
            Assert.AreEqual(0, actualProviders.Count);
        }

        [Test]
        public void ProcessPlayerDataSchema_WhenNoResourcesAreIncluded_ShouldNotGenerateAnyResourceLocationsOrProviders()
        {
            using (new HideResourceFoldersScope())
            {
                var resourceFolder = k_SchemaTestFolderPath + "/Resources";
                int builtInPackagesResourceCount = ResourcesTestUtility.GetResourcesEntryCount(m_Settings, true);
                Directory.CreateDirectory(resourceFolder);

                var group = m_Settings.FindGroup(AddressableAssetSettings.PlayerDataGroupName);
                var schema = group.GetSchema(typeof(PlayerDataGroupSchema)) as PlayerDataGroupSchema;
                schema.IncludeResourcesFolders = true;

                var errorStr = m_BuildScript.ProcessPlayerDataSchema(schema, group, m_BuildContext);
                Assert.True(string.IsNullOrEmpty(errorStr));
                BuiltinSceneCache.ClearState(true);

                var actualLocations = m_BuildContext.locations.Where(
                        l => l.ResourceType == typeof(GameObject) &&
                             l.Provider == typeof(LegacyResourcesProvider).FullName)
                    .ToList();
                Assert.AreEqual(0, actualLocations.Count);

                var actualProviders = m_BuildScript.ResourceProviderData
                    .Where(rpd => rpd.ObjectType.ClassName == typeof(LegacyResourcesProvider).FullName).ToList();
                Assert.AreEqual(builtInPackagesResourceCount > 0 ? 1 : 0, actualProviders.Count);
            }
        }

        [Test]
        public void ProcessPlayerDataSchema_WhenMultipleResourcesAreIncluded_ShouldGenerateCorrectResourceLocationsAndProviders()
        {
            
            using (new HideResourceFoldersScope())
            {
                var resourcesPaths = new[]
                {
                    k_SchemaTestFolderPath + "/OtherFolder/Resources/testResource2.prefab",
                    k_SchemaTestFolderPath + "/Resources/testResource1.prefab"
                };
                foreach (string resourcePath in resourcesPaths)
                {
                    Directory.CreateDirectory(Path.GetDirectoryName(resourcePath));
                    CreateAsset(resourcePath, Path.GetFileNameWithoutExtension(resourcePath));
                    Assert.IsTrue(File.Exists(resourcePath));
                }

                var group = m_Settings.FindGroup(AddressableAssetSettings.PlayerDataGroupName);
                var schema = group.GetSchema(typeof(PlayerDataGroupSchema)) as PlayerDataGroupSchema;
                bool includeResourceFolders = schema.IncludeResourcesFolders;
                schema.IncludeResourcesFolders = true;

                var errorStr = m_BuildScript.ProcessPlayerDataSchema(schema, group, m_BuildContext);
                Assert.True(string.IsNullOrEmpty(errorStr));
                BuiltinSceneCache.ClearState(true);
                
                var actualLocations = m_BuildContext.locations.Where(
                        l => l.ResourceType == typeof(GameObject) &&
                             l.Provider == typeof(LegacyResourcesProvider).FullName)
                    .ToList();
                var expectedLocationIds = resourcesPaths.Distinct()
                    .Select(s => Path.GetFileName(s).Replace(".prefab", "")).ToList();
                Assert.AreEqual(expectedLocationIds.Count, actualLocations.Count);
                Assert.AreEqual(expectedLocationIds, actualLocations.Select(l => l.InternalId));

                var actualProviders = m_BuildScript.ResourceProviderData
                    .Where(rpd => rpd.ObjectType.ClassName == typeof(LegacyResourcesProvider).FullName).ToList();
                Assert.AreEqual(1, actualProviders.Count);

                schema.IncludeResourcesFolders = includeResourceFolders;
            }
        }
    }

    class PrepGroupBundlePackingTests : EditorAddressableAssetsTestFixture
    {
        void CreateGroupWithAssets(string groupName, int assetEntryCount, out AddressableAssetGroup group, out List<AddressableAssetEntry> entries)
        {
            group = m_Settings.CreateGroup(groupName, false, false, false, null, typeof(BundledAssetGroupSchema));
            entries = new List<AddressableAssetEntry>();
            for (int i = 0; i < assetEntryCount; i++)
            {
                AddressableAssetEntry e = new AddressableAssetEntry($"111{i}", $"addr{i}", group, false);
                e.m_cachedAssetPath = $"DummyPath{i}";
                group.AddAssetEntry(e);
                entries.Add(e);
            }
        }

        [Test]
        public void CalculateGroupHash_WithGroupGuidMode_GeneratesStableBundleNameWhenEntriesChange()
        {
            var group = m_Settings.CreateGroup(nameof(CalculateGroupHash_WithGroupGuidMode_GeneratesStableBundleNameWhenEntriesChange), false, false, false, null, typeof(BundledAssetGroupSchema));
            var schema = group.GetSchema<BundledAssetGroupSchema>();
            var expected = group.Guid;
            Assert.AreEqual(expected, BuildScriptPackedMode.CalculateGroupHash(BundledAssetGroupSchema.BundleInternalIdMode.GroupGuid, group, group.entries));
            group.AddAssetEntry(new AddressableAssetEntry("test", "test", group, true));
            Assert.AreEqual(expected, BuildScriptPackedMode.CalculateGroupHash(BundledAssetGroupSchema.BundleInternalIdMode.GroupGuid, group, group.entries));
            m_Settings.RemoveGroupInternal(group, true, false);
        }

        [Test]
        public void CalculateGroupHash_WithGroupGuidProjectIdMode_GeneratesStableBundleNameWhenEntriesChange()
        {
            var group = m_Settings.CreateGroup(nameof(CalculateGroupHash_WithGroupGuidProjectIdMode_GeneratesStableBundleNameWhenEntriesChange), false, false, false, null, typeof(BundledAssetGroupSchema));
            var schema = group.GetSchema<BundledAssetGroupSchema>();
            var expected = HashingMethods.Calculate(group.Guid, Application.cloudProjectId).ToString();
            Assert.AreEqual(expected, BuildScriptPackedMode.CalculateGroupHash(BundledAssetGroupSchema.BundleInternalIdMode.GroupGuidProjectIdHash, group, group.entries));
            group.AddAssetEntry(new AddressableAssetEntry("test", "test", group, true));
            Assert.AreEqual(expected, BuildScriptPackedMode.CalculateGroupHash(BundledAssetGroupSchema.BundleInternalIdMode.GroupGuidProjectIdHash, group, group.entries));
            m_Settings.RemoveGroupInternal(group, true, false);
        }

        [Test]
        public void CalculateGroupHash_WithGroupGuidProjectIdEntryHashMode_GeneratesNewBundleNameWhenEntriesChange()
        {
            var group = m_Settings.CreateGroup(nameof(CalculateGroupHash_WithGroupGuidProjectIdEntryHashMode_GeneratesNewBundleNameWhenEntriesChange), false, false, false, null, typeof(BundledAssetGroupSchema));
            var schema = group.GetSchema<BundledAssetGroupSchema>();
            var expected = HashingMethods.Calculate(group.Guid, Application.cloudProjectId, new HashSet<string>(group.entries.Select(e => e.guid))).ToString();
            Assert.AreEqual(expected, BuildScriptPackedMode.CalculateGroupHash(BundledAssetGroupSchema.BundleInternalIdMode.GroupGuidProjectIdEntriesHash, group, group.entries));
            group.AddAssetEntry(new AddressableAssetEntry("test", "test", group, true));
            Assert.AreNotEqual(expected, BuildScriptPackedMode.CalculateGroupHash(BundledAssetGroupSchema.BundleInternalIdMode.GroupGuidProjectIdEntriesHash, group, group.entries));
            m_Settings.RemoveGroupInternal(group, true, false);
        }

        [Test]
        public void GenerateBuildInputDefinition_WithInternalIdModes_GeneratesExpectedAddresses()
        {
            var group = m_Settings.CreateGroup("DynamicInternalIdGroup", false, false, false, null, typeof(BundledAssetGroupSchema));
            var entries = new List<AddressableAssetEntry>();
            AddressableAssetEntry e = new AddressableAssetEntry($"abcde", $"addr0", group, false);
            e.m_cachedAssetPath = "Assets/DummyPath0.asset";
            entries.Add(e);

            e = new AddressableAssetEntry($"abcdf", $"addr0", group, false);
            e.m_cachedAssetPath = "Assets/DummyPath0.asset";
            entries.Add(e);

            e = new AddressableAssetEntry($"abcdg", $"addr0", group, false);
            e.m_cachedAssetPath = "Assets/DummyPath0.asset";
            entries.Add(e);

            e = new AddressableAssetEntry($"axcde", $"addr0", group, false);
            e.m_cachedAssetPath = "Assets/DummyPath0.asset";
            entries.Add(e);

            var schema = group.GetSchema<BundledAssetGroupSchema>();
            schema.InternalIdNamingMode = BundledAssetGroupSchema.AssetNamingMode.FullPath;
            var bundleBuild = BuildScriptPackedMode.GenerateBuildInputDefinition(entries, "bundle");
            Assert.AreEqual("Assets/DummyPath0.asset", bundleBuild.addressableNames[0]);

            schema.InternalIdNamingMode = BundledAssetGroupSchema.AssetNamingMode.Filename;
            bundleBuild = BuildScriptPackedMode.GenerateBuildInputDefinition(entries, "bundle");
            Assert.AreEqual("DummyPath0.asset", bundleBuild.addressableNames[0]);

            schema.InternalIdNamingMode = BundledAssetGroupSchema.AssetNamingMode.GUID;
            bundleBuild = BuildScriptPackedMode.GenerateBuildInputDefinition(entries, "bundle");
            Assert.AreEqual("abcde", bundleBuild.addressableNames[0]);

            schema.InternalIdNamingMode = BundledAssetGroupSchema.AssetNamingMode.Dynamic;
            bundleBuild = BuildScriptPackedMode.GenerateBuildInputDefinition(entries, "bundle");
            Assert.AreEqual("a", bundleBuild.addressableNames[0]);
            Assert.AreEqual("ab", bundleBuild.addressableNames[1]);
            Assert.AreEqual("abc", bundleBuild.addressableNames[2]);
            Assert.AreEqual("ax", bundleBuild.addressableNames[3]);
        }

        [Test]
        public void PrepGroupBundlePacking_WhenEntriesDontExpand_AllAssetEntriesAreReturned([Values] BundledAssetGroupSchema.BundlePackingMode mode)
        {
            int entryCount = 2;
            CreateGroupWithAssets("PrepGroup1", entryCount, out AddressableAssetGroup group, out List<AddressableAssetEntry> entries);
            for (int i = 0; i < entryCount; i++)
                entries[i].SetLabel($"label", true, true, false);
            List<AssetBundleBuild> buildInputDefs = new List<AssetBundleBuild>();
            var schema = ScriptableObject.CreateInstance<BundledAssetGroupSchema>();
            schema.BundleMode = mode;
            List <AddressableAssetEntry> retEntries = BuildScriptPackedMode.PrepGroupBundlePacking(group, buildInputDefs, schema);
            CollectionAssert.AreEquivalent(retEntries, entries);
        }

        [Test]
        public void PrepGroupBundlePacking_PackSeperate_GroupChangeDoesntAffectOtherAssetsBuildInput()
        {
            CreateGroupWithAssets("PrepGroup", 2, out AddressableAssetGroup group, out List<AddressableAssetEntry> entries);
            var schema = ScriptableObject.CreateInstance<BundledAssetGroupSchema>();
            schema.BundleMode = BundledAssetGroupSchema.BundlePackingMode.PackSeparately;
            List<AssetBundleBuild> buildInputDefs = new List<AssetBundleBuild>();
            BuildScriptPackedMode.PrepGroupBundlePacking(group, buildInputDefs, schema);

            group.RemoveAssetEntry(entries[1]);

            List<AssetBundleBuild> buildInputDefs2 = new List<AssetBundleBuild>();
            BuildScriptPackedMode.PrepGroupBundlePacking(group, buildInputDefs2, schema);

            Assert.AreEqual(buildInputDefs[0].assetBundleName, buildInputDefs2[0].assetBundleName);
        }

        [Test]
        public void PrepGroupBundlePacking_PackTogether_GroupChangeDoesAffectBuildInput()
        {
            CreateGroupWithAssets("PrepGroup", 2, out AddressableAssetGroup group, out List<AddressableAssetEntry> entries);
            var schema = ScriptableObject.CreateInstance<BundledAssetGroupSchema>();
            schema.BundleMode = BundledAssetGroupSchema.BundlePackingMode.PackTogether;
            schema.InternalBundleIdMode = BundledAssetGroupSchema.BundleInternalIdMode.GroupGuidProjectIdEntriesHash;

            List<AssetBundleBuild> buildInputDefs = new List<AssetBundleBuild>();
            BuildScriptPackedMode.PrepGroupBundlePacking(group, buildInputDefs, schema);

            group.RemoveAssetEntry(entries[1]);

            List<AssetBundleBuild> buildInputDefs2 = new List<AssetBundleBuild>();
            BuildScriptPackedMode.PrepGroupBundlePacking(group, buildInputDefs2, schema);

            Assert.AreNotEqual(buildInputDefs[0].assetBundleName, buildInputDefs2[0].assetBundleName);
        }

        [Test]
        public void PrepGroupBundlePacking_PackTogetherByLabel_GroupChangeDoesAffectBuildInput()
        {
            //Setup
            CreateGroupWithAssets("PrepGroup", 2, out AddressableAssetGroup group, out List<AddressableAssetEntry> entries);
            string label = "testlabel";
            entries[0].SetLabel(label, true, true, false);
            entries[1].SetLabel(label, true, true, false);
            var schema = ScriptableObject.CreateInstance<BundledAssetGroupSchema>();
            schema.BundleMode = BundledAssetGroupSchema.BundlePackingMode.PackTogetherByLabel;
            schema.InternalBundleIdMode = BundledAssetGroupSchema.BundleInternalIdMode.GroupGuidProjectIdEntriesHash;

            List<AssetBundleBuild> buildInputDefs = new List<AssetBundleBuild>();
            BuildScriptPackedMode.PrepGroupBundlePacking(group, buildInputDefs, schema);

            entries[1].SetLabel(label, false, true, false);

            List<AssetBundleBuild> buildInputDefs2 = new List<AssetBundleBuild>();
            BuildScriptPackedMode.PrepGroupBundlePacking(group, buildInputDefs2, schema);

            Assert.AreNotEqual(buildInputDefs[0].assetBundleName, buildInputDefs2[0].assetBundleName);
        }
    }
}
>>>>>>> 094f4338
<|MERGE_RESOLUTION|>--- conflicted
+++ resolved
@@ -1,2040 +1,1020 @@
-<<<<<<< HEAD
-using System;
-using System.Collections;
-using System.Collections.Generic;
-using System.IO;
-using System.Linq;
-using System.Text.RegularExpressions;
-using NUnit.Framework;
-using NUnit.Framework.Interfaces;
-using UnityEngine.AddressableAssets;
-using UnityEditor.AddressableAssets.Build;
-using UnityEditor.AddressableAssets.Build.DataBuilders;
-using UnityEditor.AddressableAssets.Settings;
-using UnityEditor.AddressableAssets.Settings.GroupSchemas;
-using UnityEditor.Build.Pipeline;
-using UnityEditor.Build.Pipeline.Interfaces;
-using UnityEditor.Build.Pipeline.Utilities;
-using UnityEditor.SceneManagement;
-using UnityEngine;
-using UnityEngine.AddressableAssets.Initialization;
-using UnityEngine.AddressableAssets.ResourceLocators;
-using UnityEngine.ResourceManagement.ResourceLocations;
-using UnityEngine.ResourceManagement.ResourceProviders;
-using UnityEngine.SceneManagement;
-using UnityEngine.TestTools;
-using Object = UnityEngine.Object;
-
-namespace UnityEditor.AddressableAssets.Tests
-{
-    public class BuildScriptPackedTests : AddressableAssetTestBase
-    {
-        private AddressablesDataBuilderInput m_BuilderInput;
-        private ResourceManagerRuntimeData m_RuntimeData;
-        private AddressableAssetsBuildContext m_BuildContext;
-        private BuildScriptPackedMode m_BuildScript;
-        private AssetBundle m_AssetBundle;
-
-        protected override bool PersistSettings => false;
-
-        private AddressableAssetSettings m_PersistedSettings = null;
-        protected new AddressableAssetSettings Settings => m_PersistedSettings != null ? m_PersistedSettings : base.Settings;
-
-        [SetUp]
-        protected void Setup()
-        {
-            using (new IgnoreFailingLogMessage())
-            {
-                m_BuilderInput = new AddressablesDataBuilderInput(Settings);
-                m_BuildScript = ScriptableObject.CreateInstance<BuildScriptPackedMode>();
-                m_BuildScript.InitializeBuildContext(m_BuilderInput, out m_BuildContext);
-                m_RuntimeData = m_BuildContext.runtimeData;
-            }
-        }
-
-        [TearDown]
-        protected void TearDown()
-        {
-            m_BuilderInput = null;
-            Object.DestroyImmediate(m_BuildScript);
-            m_BuildScript = null;
-            m_AssetBundle?.Unload(true);
-            m_AssetBundle = null;
-            Object.DestroyImmediate(m_PersistedSettings, true);
-            m_PersistedSettings = null;
-        }
-
-        [Test]
-        [TestCase(ShaderBundleNaming.ProjectName, "")]
-        [TestCase(ShaderBundleNaming.DefaultGroupGuid, "")]
-        [TestCase(ShaderBundleNaming.Custom, "custom name")]
-        public void ShaderBundleNaming_GeneratesCorrectShaderBundlePrefix(ShaderBundleNaming shaderBundleNaming, string customName)
-        {
-            //Setup
-            string savedCustomName = m_BuildContext.Settings.ShaderBundleCustomNaming;
-            ShaderBundleNaming savedBundleNaming = m_BuildContext.Settings.ShaderBundleNaming;
-            m_BuildContext.Settings.ShaderBundleCustomNaming = customName;
-            m_BuildContext.Settings.ShaderBundleNaming = shaderBundleNaming;
-            string expectedValue = "";
-            switch (shaderBundleNaming)
-            {
-                case ShaderBundleNaming.ProjectName:
-                    expectedValue = Hash128.Compute(BuildScriptPackedMode.GetProjectName()).ToString();
-                    break;
-                case ShaderBundleNaming.DefaultGroupGuid:
-                    expectedValue = m_BuildContext.Settings.DefaultGroup.Guid;
-                    break;
-                case ShaderBundleNaming.Custom:
-                    expectedValue = customName;
-                    break;
-            }
-
-            //Test
-            string bundleName = BuildScriptPackedMode.GetBuiltInShaderBundleNamePrefix(m_BuildContext);
-
-            //Assert
-            Assert.AreEqual(expectedValue, bundleName);
-
-            //Cleanup
-            m_BuildContext.Settings.ShaderBundleCustomNaming = savedCustomName;
-            m_BuildContext.Settings.ShaderBundleNaming = savedBundleNaming;
-
-        }
-        
-        [Test]
-        [TestCase(MonoScriptBundleNaming.Disabled, "")]
-        [TestCase(MonoScriptBundleNaming.ProjectName, "")]
-        [TestCase(MonoScriptBundleNaming.DefaultGroupGuid, "")]
-        [TestCase(MonoScriptBundleNaming.Custom, "custom name")]
-        public void MonoScriptBundleNaming_GeneratesCorrectMonoScriptBundlePrefix(MonoScriptBundleNaming monoScriptBundleNaming, string customName)
-        {
-            //Setup
-            string savedCustomName = m_BuildContext.Settings.MonoScriptBundleCustomNaming;
-            MonoScriptBundleNaming savedBundleNaming = m_BuildContext.Settings.MonoScriptBundleNaming;
-            m_BuildContext.Settings.MonoScriptBundleCustomNaming = customName;
-            m_BuildContext.Settings.MonoScriptBundleNaming = monoScriptBundleNaming;
-            string expectedValue = "";
-            switch (monoScriptBundleNaming)
-            {
-                case MonoScriptBundleNaming.ProjectName:
-                    expectedValue = Hash128.Compute(BuildScriptPackedMode.GetProjectName()).ToString();
-                    break;
-                case MonoScriptBundleNaming.DefaultGroupGuid:
-                    expectedValue = m_BuildContext.Settings.DefaultGroup.Guid;
-                    break;
-                case MonoScriptBundleNaming.Custom:
-                    expectedValue = customName;
-                    break;
-                case MonoScriptBundleNaming.Disabled:
-                    expectedValue = null;
-                    break;
-            }
-
-            //Test
-            string bundleName = BuildScriptPackedMode.GetMonoScriptBundleNamePrefix(m_BuildContext);
-
-            //Assert
-            Assert.AreEqual(expectedValue, bundleName);
-
-            //Cleanup
-            m_BuildContext.Settings.MonoScriptBundleCustomNaming = savedCustomName;
-            m_BuildContext.Settings.MonoScriptBundleNaming = savedBundleNaming;
-
-        }
-
-        [Test]
-        public void SettingsWithMaxConcurrentWebRequests_InitializeBuildContext_SetsMaxConcurrentWebRequestsInRuntimeData()
-        {
-            Settings.MaxConcurrentWebRequests = 23;
-            var builderInput = new AddressablesDataBuilderInput(Settings);
-            var buildScript = ScriptableObject.CreateInstance<BuildScriptPackedMode>();
-            buildScript.InitializeBuildContext(builderInput, out var buildContext);
-            Assert.AreEqual(Settings.MaxConcurrentWebRequests, buildContext.runtimeData.MaxConcurrentWebRequests);
-        }
-        
-        [Test]
-        public void SettingsWithCatalogTimeout_InitializeBuildContext_SetsCatalogTimeoutInRuntimeData()
-        {
-            Settings.CatalogRequestsTimeout = 23;
-            var builderInput = new AddressablesDataBuilderInput(Settings);
-            var buildScript = ScriptableObject.CreateInstance<BuildScriptPackedMode>();
-            buildScript.InitializeBuildContext(builderInput, out var buildContext);
-            Assert.AreEqual(Settings.CatalogRequestsTimeout, buildContext.runtimeData.CatalogRequestsTimeout);
-        }
-
-        [Test]
-        public void PackedModeScript_CannotBuildPlayContent()
-        {
-            var buildScript = ScriptableObject.CreateInstance<BuildScriptPackedMode>();
-
-            Assert.IsFalse(buildScript.CanBuildData<AddressablesPlayModeBuildResult>());
-
-            Assert.IsTrue(buildScript.CanBuildData<AddressableAssetBuildResult>());
-            Assert.IsTrue(buildScript.CanBuildData<AddressablesPlayerBuildResult>());
-        }
-
-        [Test]
-        public void WarningIsLogged_WhenAddressableGroupDoesNotContainSchema()
-        {
-            var buildScript = ScriptableObject.CreateInstance<BuildScriptPackedMode>();
-            AddressablesDataBuilderInput input = m_BuilderInput;
-            var group = input.AddressableSettings.CreateGroup("Invalid Group", false, false, false,
-                new List<AddressableAssetGroupSchema>());
-
-            buildScript.BuildData<AddressableAssetBuildResult>(input);
-
-            LogAssert.Expect(LogType.Warning, $"{group.Name} does not have any associated AddressableAssetGroupSchemas. " +
-                                              $"Data from this group will not be included in the build. " +
-                                              $"If this is unexpected the AddressableGroup may have become corrupted.");
-
-            input.AddressableSettings.RemoveGroup(group);
-        }
-        
-        [Test]
-        [TestCase(MonoScriptBundleNaming.Disabled, ShaderBundleNaming.ProjectName, "")]
-        [TestCase(MonoScriptBundleNaming.ProjectName, ShaderBundleNaming.ProjectName, "")]
-        [TestCase(MonoScriptBundleNaming.DefaultGroupGuid, ShaderBundleNaming.DefaultGroupGuid, "")]
-        [TestCase(MonoScriptBundleNaming.Custom, ShaderBundleNaming.Custom, "custom_name")]
-        public void GlobalSharedBundles_BuiltWithCorrectName(MonoScriptBundleNaming monoScriptBundleNaming, ShaderBundleNaming shaderNaming, string customName)
-        {
-            m_PersistedSettings = AddressableAssetSettings.Create(ConfigFolder, k_TestConfigName, true, true);
-            m_PersistedSettings.MonoScriptBundleNaming = monoScriptBundleNaming;
-            m_PersistedSettings.MonoScriptBundleCustomNaming = customName;
-            Setup();
-
-            string assetNamePrefix = "bundlePrefixTest_";
-            AddressableAssetGroup assetGroup = null;
-            BuildScriptPackedMode buildScript = null;
-            
-            try
-            {
-                buildScript = ScriptableObject.CreateInstance<BuildScriptPackedMode>();
-
-                assetGroup = Settings.CreateGroup("TestGroup", false, false, false,
-                    new List<AddressableAssetGroupSchema>(), typeof(BundledAssetGroupSchema));
-                var schema = assetGroup.GetSchema<BundledAssetGroupSchema>();
-                schema.BundleNaming = BundledAssetGroupSchema.BundleNamingStyle.NoHash;
-                Settings.DefaultGroup = assetGroup;
-
-                var testObject = UnityEngine.AddressableAssets.Tests.TestObject.Create("TestScriptableObject", GetAssetPath(assetNamePrefix+"TestScriptableObject.asset"));
-                if (!AssetDatabase.TryGetGUIDAndLocalFileIdentifier(testObject, out string guid, out long id))
-                    return;
-                Settings.CreateOrMoveEntry(guid, assetGroup, false, false);
-
-                var a = base.CreateAsset(GetAssetPath(assetNamePrefix + "prefabWithMaterial.prefab"));
-                Settings.CreateOrMoveEntry(a, assetGroup, false, false);
-                
-                buildScript.BuildData<AddressableAssetBuildResult>(m_BuilderInput);
-                
-                // test
-                string monoBundle = BuildScriptPackedMode.GetMonoScriptBundleNamePrefix(Settings);
-                if (monoScriptBundleNaming != MonoScriptBundleNaming.Disabled)
-                {
-                    Assert.IsFalse(string.IsNullOrEmpty(monoBundle), "MonoScript Bundle is enabled but no name recieved");
-                    monoBundle = Path.Combine(schema.BuildPath.GetValue(assetGroup.Settings), monoBundle + "_monoscripts.bundle");
-                    Assert.IsTrue(File.Exists(monoBundle), "MonoScript bundle not found at " + monoBundle);
-                }
-                else
-                    Assert.IsTrue(string.IsNullOrEmpty(monoBundle), "MonoScript Bundle is disabled but name recieved");
-                
-                string shaderBundle = BuildScriptPackedMode. GetBuiltInShaderBundleNamePrefix(assetGroup.Settings) + "_unitybuiltinshaders.bundle";
-                shaderBundle = Path.Combine(schema.BuildPath.GetValue(assetGroup.Settings), shaderBundle);
-                Assert.IsTrue(File.Exists(shaderBundle), "Built in Shaders bundle not found at " + shaderBundle);
-            }
-            finally
-            {
-                // cleanup
-                Settings.RemoveGroup(assetGroup);
-                UnityEngine.Object.DestroyImmediate(buildScript);
-            }
-        }
-        
-        [Test]
-        public void CatalogBuiltWithDifferentGroupOrder_AreEqualWhenOrderEnabled()
-        {
-            m_PersistedSettings = AddressableAssetSettings.Create(ConfigFolder, k_TestConfigName, true, true);
-            Setup();
-            var buildScript = ScriptableObject.CreateInstance<BuildScriptPackedMode>();
-            
-            AddressableAssetGroup group1 = Settings.CreateGroup("simpleGroup1", false, false, false,
-                new List<AddressableAssetGroupSchema>(), typeof(BundledAssetGroupSchema));
-            Settings.CreateOrMoveEntry(AssetDatabase.AssetPathToGUID(Path.Combine(TestFolder, "test 1.prefab")),
-                group1, false, false);
-            AddressableAssetGroup group2 = Settings.CreateGroup("simpleGroup2", false, false, false,
-                new List<AddressableAssetGroupSchema>(), typeof(BundledAssetGroupSchema));
-            Settings.CreateOrMoveEntry(AssetDatabase.AssetPathToGUID(Path.Combine(TestFolder, "test 2.prefab")),
-                group2, false, false);
-            
-            var r1 = buildScript.BuildData<AddressableAssetBuildResult>(m_BuilderInput);
-            string p = r1.FileRegistry.GetFilePathForBundle("catalog");
-            Assert.IsFalse(string.IsNullOrEmpty(p));
-            string catalogjson1 = File.ReadAllText(p);
-            Assert.IsFalse(string.IsNullOrEmpty(catalogjson1));
-            
-            Settings.groups.Remove(group1);
-            Settings.groups.Remove(group2);
-            Settings.groups.Add(group2);
-            Settings.groups.Add(group1);
-            
-            var r2 = buildScript.BuildData<AddressableAssetBuildResult>(m_BuilderInput);
-            p = r2.FileRegistry.GetFilePathForBundle("catalog");
-            Assert.IsFalse(string.IsNullOrEmpty(p));
-            string catalogjson2 = File.ReadAllText(p);
-            Assert.IsFalse(string.IsNullOrEmpty(catalogjson2));
-
-            int h1 = catalogjson1.GetHashCode();
-            int h2 = catalogjson2.GetHashCode();
-
-            Settings.RemoveGroup(group1);
-            Settings.RemoveGroup(group2);
-            
-            Assert.AreEqual(h1,h2);
-        }
-
-        [Test]
-        public void SetAssetEntriesBundleFileIdToCatalogEntryBundleFileId_ModifiedOnlyAssetEntries_ThatAreIncludedInBuildWriteData()
-        {
-            GUID entry1Guid = GUID.Generate();
-            GUID entry2Guid = GUID.Generate();
-            string bundleFile = "bundle";
-            string internalBundleName = "bundlepath";
-            string finalBundleName = "finalBundlePath";
-            string bundleCatalogEntryInternalId = "catalogentrybundlefileid";
-
-            AddressableAssetEntry entry1 = new AddressableAssetEntry(entry1Guid.ToString(), "123", null, false);
-            AddressableAssetEntry entry2 = new AddressableAssetEntry(entry2Guid.ToString(), "456", null, false);
-            ICollection<AddressableAssetEntry> entries = new List<AddressableAssetEntry>()
-            {
-                entry1, entry2
-            };
-
-            Dictionary<string, string> bundleToIdMap = new Dictionary<string, string>()
-            {
-                {internalBundleName, finalBundleName}
-            };
-
-            IBundleWriteData writeData = new BundleWriteData();
-            writeData.AssetToFiles.Add(entry1Guid, new List<string>() { bundleFile });
-            writeData.FileToBundle.Add(bundleFile, internalBundleName);
-
-            Dictionary<string, ContentCatalogDataEntry> catalogMap = new Dictionary<string, ContentCatalogDataEntry>()
-            {
-                {
-                    finalBundleName,
-                    new ContentCatalogDataEntry(typeof(IAssetBundleResource), bundleCatalogEntryInternalId,
-                        typeof(AssetBundleProvider).FullName, new[] {"catalogentry"})
-                }
-            };
-
-            BuildScriptPackedMode.SetAssetEntriesBundleFileIdToCatalogEntryBundleFileId(entries, bundleToIdMap, writeData, catalogMap);
-
-            Assert.AreEqual(bundleCatalogEntryInternalId, entry1.BundleFileId);
-            Assert.IsNull(entry2.BundleFileId);
-        }
-
-        [Test]
-        public void SetAssetEntriesBundleFileIdToCatalogEntryBundleFileId_SetsBundleFileIdToBundleNameOnly_WhenGroupSchemaNamingIsSetToFilename()
-        {
-            //Setup
-            GUID entry1Guid = GUID.Generate();
-            string bundleFile = "bundle";
-            string internalBundleName = "bundlepath";
-            string finalBundleName = "finalBundlePath";
-            string bundleCatalogEntryInternalIdHashed = "catalogentrybundlefileid_1234567890.bundle";
-            string bundleCatalogEntryInternalIdUnHashed = "catalogentrybundlefileid.bundle";
-
-            AddressableAssetEntry entry1 = new AddressableAssetEntry(entry1Guid.ToString(), "123", null, false);
-            AddressableAssetGroup group = Settings.CreateGroup("testGroup", false, false, false,
-                new List<AddressableAssetGroupSchema>(), typeof(BundledAssetGroupSchema));
-            group.GetSchema<BundledAssetGroupSchema>().BundleNaming = BundledAssetGroupSchema.BundleNamingStyle.NoHash;
-            group.AddAssetEntry(entry1, false);
-
-            ICollection<AddressableAssetEntry> entries = new List<AddressableAssetEntry>()
-            {
-                entry1
-            };
-
-            Dictionary<string, string> bundleToIdMap = new Dictionary<string, string>()
-            {
-                {internalBundleName, finalBundleName}
-            };
-
-            IBundleWriteData writeData = new BundleWriteData();
-            writeData.AssetToFiles.Add(entry1Guid, new List<string>() { bundleFile });
-            writeData.FileToBundle.Add(bundleFile, internalBundleName);
-
-            Dictionary<string, ContentCatalogDataEntry> catalogMap = new Dictionary<string, ContentCatalogDataEntry>()
-            {
-                {
-                    finalBundleName,
-                    new ContentCatalogDataEntry(typeof(IAssetBundleResource), bundleCatalogEntryInternalIdHashed,
-                        typeof(AssetBundleProvider).FullName, new[] {"catalogentry"})
-                }
-            };
-
-            //Test
-            BuildScriptPackedMode.SetAssetEntriesBundleFileIdToCatalogEntryBundleFileId(entries, bundleToIdMap, writeData, catalogMap);
-
-            //Assert
-            Assert.AreEqual(bundleCatalogEntryInternalIdUnHashed, entry1.BundleFileId);
-
-            //Cleanup
-            Settings.RemoveGroup(group);
-        }
-
-        [Test]
-        public void AddPostCatalogUpdates_AddsCallbackToUpdateBundleLocation_WhenNamingSchemaIsSetToFilenameOnly()
-        {
-            //Setup
-            AddressableAssetGroup group = Settings.CreateGroup("TestAddPostCatalogUpdate", false, false, false,
-                new List<AddressableAssetGroupSchema>(), typeof(BundledAssetGroupSchema));
-            group.GetSchema<BundledAssetGroupSchema>().BundleNaming = BundledAssetGroupSchema.BundleNamingStyle.NoHash;
-            List<Action> callbacks = new List<Action>();
-            string targetBundlePathHashed = "LocalPathToFile/testbundle_123456.bundle";
-            string targetBundlePathUnHashed = "LocalPathToFile/testbundle.bundle";
-            string targetBundleInternalIdHashed = "{runtime_val}/testbundle_123456.bundle";
-            string targetBundleInternalIdUnHashed = "{runtime_val}/testbundle.bundle";
-            ContentCatalogDataEntry dataEntry = new ContentCatalogDataEntry(typeof(ContentCatalogData), targetBundleInternalIdHashed, typeof(BundledAssetProvider).FullName, new List<object>());
-            FileRegistry registry = new FileRegistry();
-            registry.AddFile(targetBundlePathHashed);
-            m_BuildScript.AddPostCatalogUpdatesInternal(group, callbacks, dataEntry, targetBundlePathHashed, registry);
-
-            //Assert setup
-            Assert.AreEqual(1, callbacks.Count);
-            Assert.AreEqual(targetBundleInternalIdHashed, dataEntry.InternalId);
-
-            //Test
-            callbacks[0].Invoke();
-
-            //Assert
-            Assert.AreEqual(targetBundleInternalIdUnHashed, dataEntry.InternalId);
-            Assert.AreEqual(registry.GetFilePathForBundle("testbundle"), targetBundlePathUnHashed);
-
-            //Cleanup
-            Settings.RemoveGroup(group);
-        }
-
-        [Test]
-        public void AddPostCatalogUpdatesInternal_DoesNotAttemptToRemoveHashUnnecessarily()
-        {
-            AddressableAssetGroup group = Settings.CreateGroup("TestAddPostCatalogUpdate", false, false, false,
-                new List<AddressableAssetGroupSchema>(), typeof(BundledAssetGroupSchema));
-            group.GetSchema<BundledAssetGroupSchema>().BundleNaming = BundledAssetGroupSchema.BundleNamingStyle.NoHash;
-            List<Action> callbacks = new List<Action>();
-            string targetBundlePathHashed = "LocalPathToFile/testbundle_test_123456.bundle";
-            string targetBundlePathUnHashed = "LocalPathToFile/testbundle_test.bundle";
-            string targetBundleInternalId= "{runtime_val}/testbundle_test.bundle";
-            ContentCatalogDataEntry dataEntry = new ContentCatalogDataEntry(typeof(ContentCatalogData), targetBundleInternalId, typeof(BundledAssetProvider).FullName, new List<object>());
-            FileRegistry registry = new FileRegistry();
-            registry.AddFile(targetBundlePathHashed);
-            m_BuildScript.AddPostCatalogUpdatesInternal(group, callbacks, dataEntry, targetBundlePathHashed, registry);
-            
-            //Assert Setup
-            Assert.AreEqual(1, callbacks.Count);
-            Assert.AreEqual(targetBundleInternalId, dataEntry.InternalId);
-            
-            //Test
-            callbacks[0].Invoke();
-
-            //Assert
-            //InternalId should not have changed since it was already unhashed.
-            Assert.AreEqual(targetBundleInternalId, dataEntry.InternalId);
-            Assert.AreEqual(registry.GetFilePathForBundle("testbundle_test"), targetBundlePathUnHashed);
-            
-            //Cleanup
-            Settings.RemoveGroup(group);
-        }
-
-        [Test]
-        public void ErrorCheckBundleSettings_FindsNoProblemsInDefaultScema()
-        {
-            var group = Settings.CreateGroup("PackedTest", false, false, false, null, typeof(BundledAssetGroupSchema));
-            var schema = group.GetSchema<BundledAssetGroupSchema>();
-
-            var errorStr = BuildScriptPackedMode.ErrorCheckBundleSettings(schema, group, Settings);
-            LogAssert.NoUnexpectedReceived();
-            Assert.IsTrue(string.IsNullOrEmpty(errorStr));
-        }
-
-        [Test]
-        public void ErrorCheckBundleSettings_WarnsOfMismatchedBuildPath()
-        {
-            var group = Settings.CreateGroup("PackedTest", false, false, false, null, typeof(BundledAssetGroupSchema));
-            var schema = group.GetSchema<BundledAssetGroupSchema>();
-            schema.BuildPath.Id = "BadPath";
-
-            var errorStr = BuildScriptPackedMode.ErrorCheckBundleSettings(schema, group, Settings);
-            LogAssert.NoUnexpectedReceived();
-            Assert.IsTrue(errorStr.Contains("is set to the dynamic-lookup version of StreamingAssets, but BuildPath is not."));
-        }
-
-        [Test]
-        public void ErrorCheckBundleSettings_WarnsOfMismatchedLoadPath()
-        {
-            var group = Settings.CreateGroup("PackedTest", false, false, false, null, typeof(BundledAssetGroupSchema));
-            var schema = group.GetSchema<BundledAssetGroupSchema>();
-            schema.LoadPath.Id = "BadPath";
-
-            var errorStr = BuildScriptPackedMode.ErrorCheckBundleSettings(schema, group, Settings);
-            LogAssert.NoUnexpectedReceived();
-            Assert.IsTrue(errorStr.Contains("is set to the dynamic-lookup version of StreamingAssets, but LoadPath is not."));
-        }
-
-        [Test]
-        public void WhenUsingLocalContentAndCompressionIsLZMA_ErrorCheckBundleSettings_LogsWarning()
-        {
-            var group = Settings.CreateGroup("PackedTest", false, false, false, null, typeof(BundledAssetGroupSchema));
-            var schema = group.GetSchema<BundledAssetGroupSchema>();
-            schema.Compression = BundledAssetGroupSchema.BundleCompressionMode.LZMA;
-
-            BuildScriptPackedMode.ErrorCheckBundleSettings(schema, group, Settings);
-            LogAssert.Expect(LogType.Warning, $"Bundle compression is set to LZMA, but group {group.Name} uses local content.");
-        }
-
-        private static IEnumerable<List<AssetBundleBuild>> DuplicateBundleNamesCases()
-        {
-            var abb1 = new AssetBundleBuild() { assetBundleName = "name1.bundle" };
-            var abb2 = new AssetBundleBuild() { assetBundleName = "name2.bundle" };
-            yield return new List<AssetBundleBuild>();
-            yield return new List<AssetBundleBuild>() { abb1 };
-            yield return new List<AssetBundleBuild>() { abb1, abb1 };
-            yield return new List<AssetBundleBuild>() { abb1, abb2 };
-            yield return new List<AssetBundleBuild>() { abb1, abb1, abb1 };
-        }
-
-        [Test, TestCaseSource(nameof(DuplicateBundleNamesCases))]
-        public void HandleBundlesNaming_NamesShouldAlwaysBeUnique(List<AssetBundleBuild> bundleBuilds)
-        {
-            var group = Settings.CreateGroup("PackedTest", false, false, false, null, typeof(BundledAssetGroupSchema));
-            var bundleToAssetGroup = new Dictionary<string, string>();
-
-            List<string> uniqueNames = BuildScriptPackedMode.HandleDuplicateBundleNames(bundleBuilds, bundleToAssetGroup, group.Guid);
-
-            var uniqueNamesInBundleBuilds = bundleBuilds.Select(b => b.assetBundleName).Distinct();
-            Assert.AreEqual(bundleBuilds.Count, uniqueNames.Count());
-            Assert.AreEqual(bundleBuilds.Count, uniqueNamesInBundleBuilds.Count());
-            Assert.AreEqual(bundleBuilds.Count, bundleToAssetGroup.Count);
-        }
-
-        [Test]
-        public void CreateCatalogFiles_NullArgs_ShouldFail()
-        {
-            var jsonText = "Some text in catalog file";
-            var result = m_BuildScript.CreateCatalogFiles(jsonText, m_BuilderInput, null);
-            Assert.IsFalse(result);
-            LogAssert.Expect(LogType.Error, new Regex("catalog", RegexOptions.IgnoreCase));
-
-            result = m_BuildScript.CreateCatalogFiles(jsonText, null, m_BuildContext);
-            Assert.IsFalse(result);
-            LogAssert.Expect(LogType.Error, new Regex("catalog", RegexOptions.IgnoreCase));
-
-            result = m_BuildScript.CreateCatalogFiles(null, m_BuilderInput, m_BuildContext);
-            Assert.IsFalse(result);
-            LogAssert.Expect(LogType.Error, new Regex("catalog", RegexOptions.IgnoreCase));
-        }
-
-        [Test]
-        public void CreateCatalogFiles_DefaultOptions_ShouldCreateLocalJsonCatalogFile()
-        {
-            var fileName = m_BuilderInput.RuntimeCatalogFilename;
-            var jsonText = "Some text in catalog file";
-
-            var result = m_BuildScript.CreateCatalogFiles(jsonText, m_BuilderInput, m_BuildContext);
-
-            Assert.IsTrue(result);
-
-            // Assert locations
-            Assert.IsTrue(m_RuntimeData.CatalogLocations.Count == 1);
-            Assert.IsTrue(m_RuntimeData.CatalogLocations.Any(l => l.InternalId.EndsWith(fileName)));
-
-            // Assert file paths
-            var registryPaths = m_BuilderInput.Registry.GetFilePaths().ToList();
-            Assert.IsTrue(registryPaths.Any(p => p.EndsWith(fileName)));
-            Assert.IsTrue(File.Exists(registryPaths.First(p => p.EndsWith(fileName))));
-        }
-
-        [Test]
-        public void CreateCatalogFiles_BundleLocalCatalog_ShouldCreateLocalCatalogFileInAssetBundle()
-        {
-            Settings.BundleLocalCatalog = true;
-
-            var defaultFileName = m_BuilderInput.RuntimeCatalogFilename;
-            var bundleFileName = defaultFileName.Replace(".json", ".bundle");
-            var jsonText = "Some text in catalog file";
-
-            var result = m_BuildScript.CreateCatalogFiles(jsonText, m_BuilderInput, m_BuildContext);
-
-            Assert.IsTrue(result);
-
-            // Assert locations
-            Assert.AreEqual(1, m_RuntimeData.CatalogLocations.Count);
-            Assert.AreEqual(1, m_RuntimeData.CatalogLocations.Count(l => l.InternalId.EndsWith(bundleFileName)));
-
-            // Assert file paths
-            var registryPaths = m_BuilderInput.Registry.GetFilePaths().ToList();
-            var registryBundlePath = registryPaths.First(p => p.EndsWith(bundleFileName));
-            Assert.AreEqual(1, registryPaths.Count(p => p.EndsWith(bundleFileName)));
-            Assert.AreEqual(0, registryPaths.Count(p => p.EndsWith(defaultFileName)));
-            Assert.IsTrue(File.Exists(registryBundlePath));
-
-            // Assert catalogs
-            m_AssetBundle = AssetBundle.LoadFromFile(registryBundlePath);
-            Assert.IsNotNull(m_AssetBundle);
-
-            var assets = m_AssetBundle.LoadAllAssets<TextAsset>();
-            Assert.AreEqual(1, assets.Length);
-            Assert.AreEqual(jsonText, assets.First().text);
-        }
-
-        [Test]
-        public void CreateCatalogFiles_BundleLocalCatalog_BuildRemoteCatalog_ShouldCreateCatalogBundleAndRemoteJsonCatalog()
-        {
-            // Creating a bundle causes a domain reload and settings need to be persisted to be able to access profile variables.
-            m_PersistedSettings = AddressableAssetSettings.Create(ConfigFolder, k_TestConfigName, true, true);
-            Setup();
-
-            Settings.BundleLocalCatalog = true;
-            Settings.BuildRemoteCatalog = true;
-            Settings.RemoteCatalogBuildPath = new ProfileValueReference();
-            Settings.RemoteCatalogBuildPath.SetVariableByName(Settings, AddressableAssetSettings.kRemoteBuildPath);
-            Settings.RemoteCatalogLoadPath = new ProfileValueReference();
-            Settings.RemoteCatalogLoadPath.SetVariableByName(Settings, AddressableAssetSettings.kRemoteLoadPath);
-
-            var defaultFileName = m_BuilderInput.RuntimeCatalogFilename;
-            var bundleFileName = defaultFileName.Replace(".json", ".bundle");
-            var jsonText = "Some text in catalog file";
-
-            var result = m_BuildScript.CreateCatalogFiles(jsonText, m_BuilderInput, m_BuildContext);
-
-            Assert.IsTrue(result);
-
-            // Assert locations
-            Assert.AreEqual(3, m_RuntimeData.CatalogLocations.Count);
-            Assert.AreEqual(1, m_RuntimeData.CatalogLocations.Count(l => l.InternalId.EndsWith(bundleFileName)));
-            Assert.AreEqual(2, m_RuntimeData.CatalogLocations.Count(l => l.InternalId.EndsWith(".hash")));
-
-            // Assert file paths
-            var remoteBuildFolder = Settings.RemoteCatalogBuildPath.GetValue(Settings);
-            var registryPaths = m_BuilderInput.Registry.GetFilePaths().ToList();
-            Assert.AreEqual(3, registryPaths.Count);
-            Assert.AreEqual(1, registryPaths.Count(p => p.EndsWith(bundleFileName)));
-            Assert.AreEqual(1, registryPaths.Count(p => p.Contains(remoteBuildFolder) && p.EndsWith(".json")));
-            Assert.AreEqual(1, registryPaths.Count(p => p.Contains(remoteBuildFolder) && p.EndsWith(".hash")));
-
-            var registryBundlePath = registryPaths.First(p => p.EndsWith(bundleFileName));
-            var registryRemoteCatalogPath = registryPaths.First(p => p.Contains(remoteBuildFolder) && p.EndsWith(".json"));
-            var registryRemoteHashPath = registryPaths.First(p => p.Contains(remoteBuildFolder) && p.EndsWith(".hash"));
-            Assert.IsTrue(File.Exists(registryBundlePath));
-            Assert.IsTrue(File.Exists(registryRemoteCatalogPath));
-            Assert.IsTrue(File.Exists(registryRemoteHashPath));
-
-            // Assert catalogs
-            m_AssetBundle = AssetBundle.LoadFromFile(registryBundlePath);
-            Assert.IsNotNull(m_AssetBundle);
-
-            var assets = m_AssetBundle.LoadAllAssets<TextAsset>();
-            Assert.AreEqual(1, assets.Length);
-            Assert.AreEqual(jsonText, assets.First().text);
-
-            var remoteCatalogText = File.ReadAllText(registryRemoteCatalogPath);
-            Assert.AreEqual(jsonText, remoteCatalogText);
-
-            File.Delete(registryRemoteCatalogPath);
-            File.Delete(registryRemoteHashPath);
-        }
-    }
-
-    class ProcessPlayerDataSchemaTests : EditorAddressableAssetsTestFixture
-    {
-        AddressablesDataBuilderInput m_BuilderInput;
-        BuildScriptPackedMode m_BuildScript;
-        AddressableAssetsBuildContext m_BuildContext;
-        EditorBuildSettingsScene[] m_ScenesBkp;
-
-        const string k_SchemaTestFolderPath = TempPath + "/SchemaTests";
-
-        [SetUp]
-        protected void PlayerDataSchemaTestsSetup()
-        {
-            m_BuilderInput = new AddressablesDataBuilderInput(m_Settings);
-            m_BuildScript = ScriptableObject.CreateInstance<BuildScriptPackedMode>();
-            m_BuildScript.InitializeBuildContext(m_BuilderInput, out m_BuildContext);
-
-            m_ScenesBkp = EditorBuildSettings.scenes;
-            EditorBuildSettings.scenes = new EditorBuildSettingsScene[0];
-        }
-
-        [TearDown]
-        protected void PlayerDataSchemaTestsTearDown()
-        {
-            Object.DestroyImmediate(m_BuildScript);
-            EditorBuildSettings.scenes = m_ScenesBkp;
-        }
-
-        [Test]
-        public void ProcessPlayerDataSchema_WhenIncludeBuildSettingsScenesIsFalse_ShouldNotGenerateAnySceneLocations()
-        {
-            var scenePath = k_SchemaTestFolderPath + "/testScene.unity";
-            Directory.CreateDirectory(Path.GetDirectoryName(scenePath));
-            CreateScene(scenePath, Path.GetFileNameWithoutExtension(scenePath));
-
-            var scenes = EditorBuildSettings.scenes;
-            Assert.AreEqual(1, scenes.Length);
-
-            var group = m_Settings.FindGroup(AddressableAssetSettings.PlayerDataGroupName);
-            var schema = group.GetSchema(typeof(PlayerDataGroupSchema)) as PlayerDataGroupSchema;
-            bool includeBuildSettingsScenes = schema.IncludeBuildSettingsScenes;
-            schema.IncludeBuildSettingsScenes = false;
-
-            var errorStr = m_BuildScript.ProcessPlayerDataSchema(schema, group, m_BuildContext);
-            Assert.True(string.IsNullOrEmpty(errorStr));
-
-            var actualLocations = m_BuildContext.locations.Where(l => l.ResourceType == typeof(SceneInstance)).ToList();
-            Assert.AreEqual(0, actualLocations.Count);
-
-            // TODO : Assert for existence of SceneProvider (not exposed)
-
-            schema.IncludeBuildSettingsScenes = includeBuildSettingsScenes;
-        }
-
-        [Test]
-        public void ProcessPlayerDataSchema_WhenNoBuildSettingsScenesAreIncluded_ShouldNotGenerateAnySceneLocations()
-        {
-            var group = m_Settings.FindGroup(AddressableAssetSettings.PlayerDataGroupName);
-            var schema = group.GetSchema(typeof(PlayerDataGroupSchema)) as PlayerDataGroupSchema;
-            bool includeBuildSettingsScenes = schema.IncludeBuildSettingsScenes;
-            schema.IncludeBuildSettingsScenes = true;
-
-            var scenes = EditorBuildSettings.scenes;
-            Assert.AreEqual(0, scenes.Length);
-
-            var errorStr = m_BuildScript.ProcessPlayerDataSchema(schema, group, m_BuildContext);
-            Assert.True(string.IsNullOrEmpty(errorStr));
-
-            var actualLocations = m_BuildContext.locations.Where(l => l.ResourceType == typeof(SceneInstance)).ToList();
-            Assert.AreEqual(0 , actualLocations.Count);
-
-            // TODO : Assert for existence of SceneProvider (not exposed)
-
-            schema.IncludeBuildSettingsScenes = includeBuildSettingsScenes;
-        }
-
-        [Test]
-        public void ProcessPlayerDataSchema_WhenMultipleBuildSettingsScenesAreIncluded_ShouldGenerateCorrectLocations()
-        {
-            var scenePaths = new[]
-            {
-                k_SchemaTestFolderPath + "/testScene.unity",
-                k_SchemaTestFolderPath + "/OtherFolder/testScene2.unity"
-            };
-            foreach (string scenePath in scenePaths)
-            {
-                Directory.CreateDirectory(Path.GetDirectoryName(scenePath));
-                CreateScene(scenePath, Path.GetFileNameWithoutExtension(scenePath));
-            }
-
-            var group = m_Settings.FindGroup(AddressableAssetSettings.PlayerDataGroupName);
-            var schema = group.GetSchema(typeof(PlayerDataGroupSchema)) as PlayerDataGroupSchema;
-            bool includeBuildSettingsScenes = schema.IncludeBuildSettingsScenes;
-            schema.IncludeBuildSettingsScenes = true;
-
-            var scenes = EditorBuildSettings.scenes;
-            Assert.AreEqual(2, scenes.Length);
-
-            var errorStr = m_BuildScript.ProcessPlayerDataSchema(schema, group, m_BuildContext);
-            Assert.True(string.IsNullOrEmpty(errorStr));
-
-            var actualLocations = m_BuildContext.locations.Where(l => l.ResourceType == typeof(SceneInstance)).ToList();
-
-            var expectedLocationIds = scenePaths.Select(s => s.Replace(".unity", "").Replace("Assets/", ""));
-            Assert.AreEqual(expectedLocationIds.Count(), actualLocations.Count);
-            Assert.AreEqual(expectedLocationIds, actualLocations.Select(l => l.InternalId));
-
-            // TODO : Assert for existence of SceneProvider (not exposed)
-
-            schema.IncludeBuildSettingsScenes = includeBuildSettingsScenes;
-        }
-
-        [Test]
-        public void ProcessPlayerDataSchema_WhenIncludeResourcesFoldersIsFalse_ShouldNotGenerateAnyResourceLocationsOrProviders()
-        {
-            var assetPath = k_SchemaTestFolderPath + "/Resources/testResource1.prefab";
-            Directory.CreateDirectory(Path.GetDirectoryName(assetPath));
-            CreateAsset(assetPath, Path.GetFileNameWithoutExtension(assetPath));
-            Assert.IsTrue(File.Exists(assetPath));
-
-            var group = m_Settings.FindGroup(AddressableAssetSettings.PlayerDataGroupName);
-            var schema = group.GetSchema(typeof(PlayerDataGroupSchema)) as PlayerDataGroupSchema;
-            schema.IncludeResourcesFolders = false;
-
-            var errorStr = m_BuildScript.ProcessPlayerDataSchema(schema, group, m_BuildContext);
-            Assert.True(string.IsNullOrEmpty(errorStr));
-
-            var actualLocations = m_BuildContext.locations.Where(
-                l => l.ResourceType == typeof(GameObject) && l.Provider == typeof(LegacyResourcesProvider).FullName).ToList();
-            Assert.AreEqual(0, actualLocations.Count);
-
-            var actualProviders = m_BuildScript.ResourceProviderData.Where(rpd => rpd.ObjectType.ClassName == typeof(LegacyResourcesProvider).FullName).ToList();
-            Assert.AreEqual(0, actualProviders.Count);
-        }
-
-        [Test]
-        public void ProcessPlayerDataSchema_WhenNoResourcesAreIncluded_ShouldNotGenerateAnyResourceLocationsOrProviders()
-        {
-            using (new HideResourceFoldersScope())
-            {
-                var resourceFolder = k_SchemaTestFolderPath + "/Resources";
-                int builtInPackagesResourceCount = ResourcesTestUtility.GetResourcesEntryCount(m_Settings, true);
-                Directory.CreateDirectory(resourceFolder);
-
-                var group = m_Settings.FindGroup(AddressableAssetSettings.PlayerDataGroupName);
-                var schema = group.GetSchema(typeof(PlayerDataGroupSchema)) as PlayerDataGroupSchema;
-                schema.IncludeResourcesFolders = true;
-
-                var errorStr = m_BuildScript.ProcessPlayerDataSchema(schema, group, m_BuildContext);
-                Assert.True(string.IsNullOrEmpty(errorStr));
-
-                var actualLocations = m_BuildContext.locations.Where(
-                        l => l.ResourceType == typeof(GameObject) &&
-                             l.Provider == typeof(LegacyResourcesProvider).FullName)
-                    .ToList();
-                Assert.AreEqual(0, actualLocations.Count);
-
-                var actualProviders = m_BuildScript.ResourceProviderData
-                    .Where(rpd => rpd.ObjectType.ClassName == typeof(LegacyResourcesProvider).FullName).ToList();
-                Assert.AreEqual(builtInPackagesResourceCount > 0 ? 1 : 0, actualProviders.Count);
-            }
-        }
-
-        [Test]
-        public void ProcessPlayerDataSchema_WhenMultipleResourcesAreIncluded_ShouldGenerateCorrectResourceLocationsAndProviders()
-        {
-            using (new HideResourceFoldersScope())
-            {
-                var resourcesPaths = new[]
-                {
-                    k_SchemaTestFolderPath + "/OtherFolder/Resources/testResource2.prefab",
-                    k_SchemaTestFolderPath + "/Resources/testResource1.prefab"
-                };
-                foreach (string resourcePath in resourcesPaths)
-                {
-                    Directory.CreateDirectory(Path.GetDirectoryName(resourcePath));
-                    CreateAsset(resourcePath, Path.GetFileNameWithoutExtension(resourcePath));
-                    Assert.IsTrue(File.Exists(resourcePath));
-                }
-
-                var group = m_Settings.FindGroup(AddressableAssetSettings.PlayerDataGroupName);
-                var schema = group.GetSchema(typeof(PlayerDataGroupSchema)) as PlayerDataGroupSchema;
-                bool includeResourceFolders = schema.IncludeResourcesFolders;
-                schema.IncludeResourcesFolders = true;
-
-                var errorStr = m_BuildScript.ProcessPlayerDataSchema(schema, group, m_BuildContext);
-                Assert.True(string.IsNullOrEmpty(errorStr));
-
-                var actualLocations = m_BuildContext.locations.Where(
-                        l => l.ResourceType == typeof(GameObject) &&
-                             l.Provider == typeof(LegacyResourcesProvider).FullName)
-                    .ToList();
-                var expectedLocationIds = resourcesPaths.Distinct()
-                    .Select(s => Path.GetFileName(s).Replace(".prefab", "")).ToList();
-                Assert.AreEqual(expectedLocationIds.Count, actualLocations.Count);
-                Assert.AreEqual(expectedLocationIds, actualLocations.Select(l => l.InternalId));
-
-                var actualProviders = m_BuildScript.ResourceProviderData
-                    .Where(rpd => rpd.ObjectType.ClassName == typeof(LegacyResourcesProvider).FullName).ToList();
-                Assert.AreEqual(1, actualProviders.Count);
-
-                schema.IncludeResourcesFolders = includeResourceFolders;
-            }
-        }
-    }
-
-    class PrepGroupBundlePackingTests : EditorAddressableAssetsTestFixture
-    {
-        void CreateGroupWithAssets(string groupName, int assetEntryCount, out AddressableAssetGroup group, out List<AddressableAssetEntry> entries)
-        {
-            group = m_Settings.CreateGroup(groupName, false, false, false, null, typeof(BundledAssetGroupSchema));
-            entries = new List<AddressableAssetEntry>();
-            for (int i = 0; i < assetEntryCount; i++)
-            {
-                AddressableAssetEntry e = new AddressableAssetEntry($"111{i}", $"addr{i}", group, false);
-                e.m_cachedAssetPath = $"DummyPath{i}";
-                group.AddAssetEntry(e);
-                entries.Add(e);
-            }
-        }
-
-        [Test]
-        public void CalculateGroupHash_WithGroupGuidMode_GeneratesStableBundleNameWhenEntriesChange()
-        {
-            var group = m_Settings.CreateGroup(nameof(CalculateGroupHash_WithGroupGuidMode_GeneratesStableBundleNameWhenEntriesChange), false, false, false, null, typeof(BundledAssetGroupSchema));
-            var schema = group.GetSchema<BundledAssetGroupSchema>();
-            var expected = group.Guid;
-            Assert.AreEqual(expected, BuildScriptPackedMode.CalculateGroupHash(BundledAssetGroupSchema.BundleInternalIdMode.GroupGuid, group, group.entries));
-            group.AddAssetEntry(new AddressableAssetEntry("test", "test", group, true));
-            Assert.AreEqual(expected, BuildScriptPackedMode.CalculateGroupHash(BundledAssetGroupSchema.BundleInternalIdMode.GroupGuid, group, group.entries));
-            m_Settings.RemoveGroupInternal(group, true, false);
-        }
-
-        [Test]
-        public void CalculateGroupHash_WithGroupGuidProjectIdMode_GeneratesStableBundleNameWhenEntriesChange()
-        {
-            var group = m_Settings.CreateGroup(nameof(CalculateGroupHash_WithGroupGuidProjectIdMode_GeneratesStableBundleNameWhenEntriesChange), false, false, false, null, typeof(BundledAssetGroupSchema));
-            var schema = group.GetSchema<BundledAssetGroupSchema>();
-            var expected = HashingMethods.Calculate(group.Guid, Application.cloudProjectId).ToString();
-            Assert.AreEqual(expected, BuildScriptPackedMode.CalculateGroupHash(BundledAssetGroupSchema.BundleInternalIdMode.GroupGuidProjectIdHash, group, group.entries));
-            group.AddAssetEntry(new AddressableAssetEntry("test", "test", group, true));
-            Assert.AreEqual(expected, BuildScriptPackedMode.CalculateGroupHash(BundledAssetGroupSchema.BundleInternalIdMode.GroupGuidProjectIdHash, group, group.entries));
-            m_Settings.RemoveGroupInternal(group, true, false);
-        }
-
-        [Test]
-        public void CalculateGroupHash_WithGroupGuidProjectIdEntryHashMode_GeneratesNewBundleNameWhenEntriesChange()
-        {
-            var group = m_Settings.CreateGroup(nameof(CalculateGroupHash_WithGroupGuidProjectIdEntryHashMode_GeneratesNewBundleNameWhenEntriesChange), false, false, false, null, typeof(BundledAssetGroupSchema));
-            var schema = group.GetSchema<BundledAssetGroupSchema>();
-            var expected = HashingMethods.Calculate(group.Guid, Application.cloudProjectId, new HashSet<string>(group.entries.Select(e => e.guid))).ToString();
-            Assert.AreEqual(expected, BuildScriptPackedMode.CalculateGroupHash(BundledAssetGroupSchema.BundleInternalIdMode.GroupGuidProjectIdEntriesHash, group, group.entries));
-            group.AddAssetEntry(new AddressableAssetEntry("test", "test", group, true));
-            Assert.AreNotEqual(expected, BuildScriptPackedMode.CalculateGroupHash(BundledAssetGroupSchema.BundleInternalIdMode.GroupGuidProjectIdEntriesHash, group, group.entries));
-            m_Settings.RemoveGroupInternal(group, true, false);
-        }
-
-        [Test]
-        public void GenerateBuildInputDefinition_WithInternalIdModes_GeneratesExpectedAddresses()
-        {
-            var group = m_Settings.CreateGroup("DynamicInternalIdGroup", false, false, false, null, typeof(BundledAssetGroupSchema));
-            var entries = new List<AddressableAssetEntry>();
-            AddressableAssetEntry e = new AddressableAssetEntry($"abcde", $"addr0", group, false);
-            e.m_cachedAssetPath = "Assets/DummyPath0.asset";
-            entries.Add(e);
-
-            e = new AddressableAssetEntry($"abcdf", $"addr0", group, false);
-            e.m_cachedAssetPath = "Assets/DummyPath0.asset";
-            entries.Add(e);
-
-            e = new AddressableAssetEntry($"abcdg", $"addr0", group, false);
-            e.m_cachedAssetPath = "Assets/DummyPath0.asset";
-            entries.Add(e);
-
-            e = new AddressableAssetEntry($"axcde", $"addr0", group, false);
-            e.m_cachedAssetPath = "Assets/DummyPath0.asset";
-            entries.Add(e);
-
-            var schema = group.GetSchema<BundledAssetGroupSchema>();
-            schema.InternalIdNamingMode = BundledAssetGroupSchema.AssetNamingMode.FullPath;
-            var bundleBuild = BuildScriptPackedMode.GenerateBuildInputDefinition(entries, "bundle");
-            Assert.AreEqual("Assets/DummyPath0.asset", bundleBuild.addressableNames[0]);
-
-            schema.InternalIdNamingMode = BundledAssetGroupSchema.AssetNamingMode.Filename;
-            bundleBuild = BuildScriptPackedMode.GenerateBuildInputDefinition(entries, "bundle");
-            Assert.AreEqual("DummyPath0.asset", bundleBuild.addressableNames[0]);
-
-            schema.InternalIdNamingMode = BundledAssetGroupSchema.AssetNamingMode.GUID;
-            bundleBuild = BuildScriptPackedMode.GenerateBuildInputDefinition(entries, "bundle");
-            Assert.AreEqual("abcde", bundleBuild.addressableNames[0]);
-
-            schema.InternalIdNamingMode = BundledAssetGroupSchema.AssetNamingMode.Dynamic;
-            bundleBuild = BuildScriptPackedMode.GenerateBuildInputDefinition(entries, "bundle");
-            Assert.AreEqual("a", bundleBuild.addressableNames[0]);
-            Assert.AreEqual("ab", bundleBuild.addressableNames[1]);
-            Assert.AreEqual("abc", bundleBuild.addressableNames[2]);
-            Assert.AreEqual("ax", bundleBuild.addressableNames[3]);
-        }
-
-        [Test]
-        public void PrepGroupBundlePacking_WhenEntriesDontExpand_AllAssetEntriesAreReturned([Values] BundledAssetGroupSchema.BundlePackingMode mode)
-        {
-            int entryCount = 2;
-            CreateGroupWithAssets("PrepGroup1", entryCount, out AddressableAssetGroup group, out List<AddressableAssetEntry> entries);
-            for (int i = 0; i < entryCount; i++)
-                entries[i].SetLabel($"label", true, true, false);
-            List<AssetBundleBuild> buildInputDefs = new List<AssetBundleBuild>();
-            var schema = ScriptableObject.CreateInstance<BundledAssetGroupSchema>();
-            schema.BundleMode = mode;
-            List <AddressableAssetEntry> retEntries = BuildScriptPackedMode.PrepGroupBundlePacking(group, buildInputDefs, schema);
-            CollectionAssert.AreEquivalent(retEntries, entries);
-        }
-
-        [Test]
-        public void PrepGroupBundlePacking_PackSeperate_GroupChangeDoesntAffectOtherAssetsBuildInput()
-        {
-            CreateGroupWithAssets("PrepGroup", 2, out AddressableAssetGroup group, out List<AddressableAssetEntry> entries);
-            var schema = ScriptableObject.CreateInstance<BundledAssetGroupSchema>();
-            schema.BundleMode = BundledAssetGroupSchema.BundlePackingMode.PackSeparately;
-            List<AssetBundleBuild> buildInputDefs = new List<AssetBundleBuild>();
-            BuildScriptPackedMode.PrepGroupBundlePacking(group, buildInputDefs, schema);
-
-            group.RemoveAssetEntry(entries[1]);
-
-            List<AssetBundleBuild> buildInputDefs2 = new List<AssetBundleBuild>();
-            BuildScriptPackedMode.PrepGroupBundlePacking(group, buildInputDefs2, schema);
-
-            Assert.AreEqual(buildInputDefs[0].assetBundleName, buildInputDefs2[0].assetBundleName);
-        }
-
-        [Test]
-        public void PrepGroupBundlePacking_PackTogether_GroupChangeDoesAffectBuildInput()
-        {
-            CreateGroupWithAssets("PrepGroup", 2, out AddressableAssetGroup group, out List<AddressableAssetEntry> entries);
-            var schema = ScriptableObject.CreateInstance<BundledAssetGroupSchema>();
-            schema.BundleMode = BundledAssetGroupSchema.BundlePackingMode.PackTogether;
-            schema.InternalBundleIdMode = BundledAssetGroupSchema.BundleInternalIdMode.GroupGuidProjectIdEntriesHash;
-
-            List<AssetBundleBuild> buildInputDefs = new List<AssetBundleBuild>();
-            BuildScriptPackedMode.PrepGroupBundlePacking(group, buildInputDefs, schema);
-
-            group.RemoveAssetEntry(entries[1]);
-
-            List<AssetBundleBuild> buildInputDefs2 = new List<AssetBundleBuild>();
-            BuildScriptPackedMode.PrepGroupBundlePacking(group, buildInputDefs2, schema);
-
-            Assert.AreNotEqual(buildInputDefs[0].assetBundleName, buildInputDefs2[0].assetBundleName);
-        }
-
-        [Test]
-        public void PrepGroupBundlePacking_PackTogetherByLabel_GroupChangeDoesAffectBuildInput()
-        {
-            //Setup
-            CreateGroupWithAssets("PrepGroup", 2, out AddressableAssetGroup group, out List<AddressableAssetEntry> entries);
-            string label = "testlabel";
-            entries[0].SetLabel(label, true, true, false);
-            entries[1].SetLabel(label, true, true, false);
-            var schema = ScriptableObject.CreateInstance<BundledAssetGroupSchema>();
-            schema.BundleMode = BundledAssetGroupSchema.BundlePackingMode.PackTogetherByLabel;
-            schema.InternalBundleIdMode = BundledAssetGroupSchema.BundleInternalIdMode.GroupGuidProjectIdEntriesHash;
-
-            List<AssetBundleBuild> buildInputDefs = new List<AssetBundleBuild>();
-            BuildScriptPackedMode.PrepGroupBundlePacking(group, buildInputDefs, schema);
-
-            entries[1].SetLabel(label, false, true, false);
-
-            List<AssetBundleBuild> buildInputDefs2 = new List<AssetBundleBuild>();
-            BuildScriptPackedMode.PrepGroupBundlePacking(group, buildInputDefs2, schema);
-
-            Assert.AreNotEqual(buildInputDefs[0].assetBundleName, buildInputDefs2[0].assetBundleName);
-        }
-    }
-}
-=======
-using System;
-using System.Collections;
-using System.Collections.Generic;
-using System.IO;
-using System.Linq;
-using System.Text.RegularExpressions;
-using NUnit.Framework;
-using NUnit.Framework.Interfaces;
-using UnityEngine.AddressableAssets;
-using UnityEditor.AddressableAssets.Build;
-using UnityEditor.AddressableAssets.Build.DataBuilders;
-using UnityEditor.AddressableAssets.Settings;
-using UnityEditor.AddressableAssets.Settings.GroupSchemas;
-using UnityEditor.Build.Pipeline;
-using UnityEditor.Build.Pipeline.Interfaces;
-using UnityEditor.Build.Pipeline.Utilities;
-using UnityEditor.SceneManagement;
-using UnityEngine;
-using UnityEngine.AddressableAssets.Initialization;
-using UnityEngine.AddressableAssets.ResourceLocators;
-using UnityEngine.ResourceManagement.ResourceLocations;
-using UnityEngine.ResourceManagement.ResourceProviders;
-using UnityEngine.SceneManagement;
-using UnityEngine.TestTools;
-using Object = UnityEngine.Object;
-
-namespace UnityEditor.AddressableAssets.Tests
-{
-    public class BuildScriptPackedTests : AddressableAssetTestBase
-    {
-        private AddressablesDataBuilderInput m_BuilderInput;
-        private ResourceManagerRuntimeData m_RuntimeData;
-        private AddressableAssetsBuildContext m_BuildContext;
-        private BuildScriptPackedMode m_BuildScript;
-        private AssetBundle m_AssetBundle;
-
-        protected override bool PersistSettings => false;
-
-        private AddressableAssetSettings m_PersistedSettings = null;
-        protected new AddressableAssetSettings Settings => m_PersistedSettings != null ? m_PersistedSettings : base.Settings;
-
-        [SetUp]
-        protected void Setup()
-        {
-            using (new IgnoreFailingLogMessage())
-            {
-                m_BuilderInput = new AddressablesDataBuilderInput(Settings);
-                m_BuildScript = ScriptableObject.CreateInstance<BuildScriptPackedMode>();
-                m_BuildScript.InitializeBuildContext(m_BuilderInput, out m_BuildContext);
-                m_RuntimeData = m_BuildContext.runtimeData;
-            }
-        }
-
-        [TearDown]
-        protected void TearDown()
-        {
-            m_BuilderInput = null;
-            Object.DestroyImmediate(m_BuildScript);
-            m_BuildScript = null;
-            m_AssetBundle?.Unload(true);
-            m_AssetBundle = null;
-            Object.DestroyImmediate(m_PersistedSettings, true);
-            m_PersistedSettings = null;
-        }
-
-        [Test]
-        [TestCase(ShaderBundleNaming.ProjectName, "")]
-        [TestCase(ShaderBundleNaming.DefaultGroupGuid, "")]
-        [TestCase(ShaderBundleNaming.Custom, "custom name")]
-        public void ShaderBundleNaming_GeneratesCorrectShaderBundlePrefix(ShaderBundleNaming shaderBundleNaming, string customName)
-        {
-            //Setup
-            string savedCustomName = m_BuildContext.Settings.ShaderBundleCustomNaming;
-            ShaderBundleNaming savedBundleNaming = m_BuildContext.Settings.ShaderBundleNaming;
-            m_BuildContext.Settings.ShaderBundleCustomNaming = customName;
-            m_BuildContext.Settings.ShaderBundleNaming = shaderBundleNaming;
-            string expectedValue = "";
-            switch (shaderBundleNaming)
-            {
-                case ShaderBundleNaming.ProjectName:
-                    expectedValue = Hash128.Compute(BuildScriptPackedMode.GetProjectName()).ToString();
-                    break;
-                case ShaderBundleNaming.DefaultGroupGuid:
-                    expectedValue = m_BuildContext.Settings.DefaultGroup.Guid;
-                    break;
-                case ShaderBundleNaming.Custom:
-                    expectedValue = customName;
-                    break;
-            }
-
-            //Test
-            string bundleName = BuildScriptPackedMode.GetBuiltInShaderBundleNamePrefix(m_BuildContext);
-
-            //Assert
-            Assert.AreEqual(expectedValue, bundleName);
-
-            //Cleanup
-            m_BuildContext.Settings.ShaderBundleCustomNaming = savedCustomName;
-            m_BuildContext.Settings.ShaderBundleNaming = savedBundleNaming;
-
-        }
-        
-        [Test]
-        [TestCase(MonoScriptBundleNaming.Disabled, "")]
-        [TestCase(MonoScriptBundleNaming.ProjectName, "")]
-        [TestCase(MonoScriptBundleNaming.DefaultGroupGuid, "")]
-        [TestCase(MonoScriptBundleNaming.Custom, "custom name")]
-        public void MonoScriptBundleNaming_GeneratesCorrectMonoScriptBundlePrefix(MonoScriptBundleNaming monoScriptBundleNaming, string customName)
-        {
-            //Setup
-            string savedCustomName = m_BuildContext.Settings.MonoScriptBundleCustomNaming;
-            MonoScriptBundleNaming savedBundleNaming = m_BuildContext.Settings.MonoScriptBundleNaming;
-            m_BuildContext.Settings.MonoScriptBundleCustomNaming = customName;
-            m_BuildContext.Settings.MonoScriptBundleNaming = monoScriptBundleNaming;
-            string expectedValue = "";
-            switch (monoScriptBundleNaming)
-            {
-                case MonoScriptBundleNaming.ProjectName:
-                    expectedValue = Hash128.Compute(BuildScriptPackedMode.GetProjectName()).ToString();
-                    break;
-                case MonoScriptBundleNaming.DefaultGroupGuid:
-                    expectedValue = m_BuildContext.Settings.DefaultGroup.Guid;
-                    break;
-                case MonoScriptBundleNaming.Custom:
-                    expectedValue = customName;
-                    break;
-                case MonoScriptBundleNaming.Disabled:
-                    expectedValue = null;
-                    break;
-            }
-
-            //Test
-            string bundleName = BuildScriptPackedMode.GetMonoScriptBundleNamePrefix(m_BuildContext);
-
-            //Assert
-            Assert.AreEqual(expectedValue, bundleName);
-
-            //Cleanup
-            m_BuildContext.Settings.MonoScriptBundleCustomNaming = savedCustomName;
-            m_BuildContext.Settings.MonoScriptBundleNaming = savedBundleNaming;
-
-        }
-
-        [Test]
-        public void SettingsWithMaxConcurrentWebRequests_InitializeBuildContext_SetsMaxConcurrentWebRequestsInRuntimeData()
-        {
-            Settings.MaxConcurrentWebRequests = 23;
-            var builderInput = new AddressablesDataBuilderInput(Settings);
-            var buildScript = ScriptableObject.CreateInstance<BuildScriptPackedMode>();
-            buildScript.InitializeBuildContext(builderInput, out var buildContext);
-            Assert.AreEqual(Settings.MaxConcurrentWebRequests, buildContext.runtimeData.MaxConcurrentWebRequests);
-        }
-        
-        [Test]
-        public void SettingsWithCatalogTimeout_InitializeBuildContext_SetsCatalogTimeoutInRuntimeData()
-        {
-            Settings.CatalogRequestsTimeout = 23;
-            var builderInput = new AddressablesDataBuilderInput(Settings);
-            var buildScript = ScriptableObject.CreateInstance<BuildScriptPackedMode>();
-            buildScript.InitializeBuildContext(builderInput, out var buildContext);
-            Assert.AreEqual(Settings.CatalogRequestsTimeout, buildContext.runtimeData.CatalogRequestsTimeout);
-        }
-
-        [Test]
-        public void PackedModeScript_CannotBuildPlayContent()
-        {
-            var buildScript = ScriptableObject.CreateInstance<BuildScriptPackedMode>();
-
-            Assert.IsFalse(buildScript.CanBuildData<AddressablesPlayModeBuildResult>());
-
-            Assert.IsTrue(buildScript.CanBuildData<AddressableAssetBuildResult>());
-            Assert.IsTrue(buildScript.CanBuildData<AddressablesPlayerBuildResult>());
-        }
-
-        [Test]
-        public void WarningIsLogged_WhenAddressableGroupDoesNotContainSchema()
-        {
-            var buildScript = ScriptableObject.CreateInstance<BuildScriptPackedMode>();
-            AddressablesDataBuilderInput input = m_BuilderInput;
-            var group = input.AddressableSettings.CreateGroup("Invalid Group", false, false, false,
-                new List<AddressableAssetGroupSchema>());
-
-            buildScript.BuildData<AddressableAssetBuildResult>(input);
-
-            LogAssert.Expect(LogType.Warning, $"{group.Name} does not have any associated AddressableAssetGroupSchemas. " +
-                                              $"Data from this group will not be included in the build. " +
-                                              $"If this is unexpected the AddressableGroup may have become corrupted.");
-
-            input.AddressableSettings.RemoveGroup(group);
-        }
-        
-        [Test]
-        [TestCase(MonoScriptBundleNaming.Disabled, ShaderBundleNaming.ProjectName, "")]
-        [TestCase(MonoScriptBundleNaming.ProjectName, ShaderBundleNaming.ProjectName, "")]
-        [TestCase(MonoScriptBundleNaming.DefaultGroupGuid, ShaderBundleNaming.DefaultGroupGuid, "")]
-        [TestCase(MonoScriptBundleNaming.Custom, ShaderBundleNaming.Custom, "custom_name")]
-        public void GlobalSharedBundles_BuiltWithCorrectName(MonoScriptBundleNaming monoScriptBundleNaming, ShaderBundleNaming shaderNaming, string customName)
-        {
-            m_PersistedSettings = AddressableAssetSettings.Create(ConfigFolder, k_TestConfigName, true, true);
-            m_PersistedSettings.MonoScriptBundleNaming = monoScriptBundleNaming;
-            m_PersistedSettings.MonoScriptBundleCustomNaming = customName;
-            Setup();
-
-            string assetNamePrefix = "bundlePrefixTest_";
-            AddressableAssetGroup assetGroup = null;
-            BuildScriptPackedMode buildScript = null;
-            
-            try
-            {
-                buildScript = ScriptableObject.CreateInstance<BuildScriptPackedMode>();
-
-                assetGroup = Settings.CreateGroup("TestGroup", false, false, false,
-                    new List<AddressableAssetGroupSchema>(), typeof(BundledAssetGroupSchema));
-                var schema = assetGroup.GetSchema<BundledAssetGroupSchema>();
-                schema.BundleNaming = BundledAssetGroupSchema.BundleNamingStyle.NoHash;
-                Settings.DefaultGroup = assetGroup;
-
-                var testObject = UnityEngine.AddressableAssets.Tests.TestObject.Create("TestScriptableObject", GetAssetPath(assetNamePrefix+"TestScriptableObject.asset"));
-                if (!AssetDatabase.TryGetGUIDAndLocalFileIdentifier(testObject, out string guid, out long id))
-                    return;
-                Settings.CreateOrMoveEntry(guid, assetGroup, false, false);
-
-                var a = base.CreateAsset(GetAssetPath(assetNamePrefix + "prefabWithMaterial.prefab"));
-                Settings.CreateOrMoveEntry(a, assetGroup, false, false);
-                
-                buildScript.BuildData<AddressableAssetBuildResult>(m_BuilderInput);
-                
-                // test
-                string monoBundle = BuildScriptPackedMode.GetMonoScriptBundleNamePrefix(Settings);
-                if (monoScriptBundleNaming != MonoScriptBundleNaming.Disabled)
-                {
-                    Assert.IsFalse(string.IsNullOrEmpty(monoBundle), "MonoScript Bundle is enabled but no name recieved");
-                    monoBundle = Path.Combine(schema.BuildPath.GetValue(assetGroup.Settings), monoBundle + "_monoscripts.bundle");
-                    Assert.IsTrue(File.Exists(monoBundle), "MonoScript bundle not found at " + monoBundle);
-                }
-                else
-                    Assert.IsTrue(string.IsNullOrEmpty(monoBundle), "MonoScript Bundle is disabled but name recieved");
-                
-                string shaderBundle = BuildScriptPackedMode. GetBuiltInShaderBundleNamePrefix(assetGroup.Settings) + "_unitybuiltinshaders.bundle";
-                shaderBundle = Path.Combine(schema.BuildPath.GetValue(assetGroup.Settings), shaderBundle);
-                Assert.IsTrue(File.Exists(shaderBundle), "Built in Shaders bundle not found at " + shaderBundle);
-            }
-            finally
-            {
-                // cleanup
-                Settings.RemoveGroup(assetGroup);
-                UnityEngine.Object.DestroyImmediate(buildScript);
-            }
-        }
-        
-        [Test]
-        public void CatalogBuiltWithDifferentGroupOrder_AreEqualWhenOrderEnabled()
-        {
-            m_PersistedSettings = AddressableAssetSettings.Create(ConfigFolder, k_TestConfigName, true, true);
-            Setup();
-            var buildScript = ScriptableObject.CreateInstance<BuildScriptPackedMode>();
-            
-            AddressableAssetGroup group1 = Settings.CreateGroup("simpleGroup1", false, false, false,
-                new List<AddressableAssetGroupSchema>(), typeof(BundledAssetGroupSchema));
-            Settings.CreateOrMoveEntry(AssetDatabase.AssetPathToGUID(Path.Combine(TestFolder, "test 1.prefab")),
-                group1, false, false);
-            AddressableAssetGroup group2 = Settings.CreateGroup("simpleGroup2", false, false, false,
-                new List<AddressableAssetGroupSchema>(), typeof(BundledAssetGroupSchema));
-            Settings.CreateOrMoveEntry(AssetDatabase.AssetPathToGUID(Path.Combine(TestFolder, "test 2.prefab")),
-                group2, false, false);
-            
-            var r1 = buildScript.BuildData<AddressableAssetBuildResult>(m_BuilderInput);
-            string p = r1.FileRegistry.GetFilePathForBundle("catalog");
-            Assert.IsFalse(string.IsNullOrEmpty(p));
-            string catalogjson1 = File.ReadAllText(p);
-            Assert.IsFalse(string.IsNullOrEmpty(catalogjson1));
-            
-            Settings.groups.Remove(group1);
-            Settings.groups.Remove(group2);
-            Settings.groups.Add(group2);
-            Settings.groups.Add(group1);
-            
-            var r2 = buildScript.BuildData<AddressableAssetBuildResult>(m_BuilderInput);
-            p = r2.FileRegistry.GetFilePathForBundle("catalog");
-            Assert.IsFalse(string.IsNullOrEmpty(p));
-            string catalogjson2 = File.ReadAllText(p);
-            Assert.IsFalse(string.IsNullOrEmpty(catalogjson2));
-
-            int h1 = catalogjson1.GetHashCode();
-            int h2 = catalogjson2.GetHashCode();
-
-            Settings.RemoveGroup(group1);
-            Settings.RemoveGroup(group2);
-            
-            Assert.AreEqual(h1,h2);
-        }
-
-        [Test]
-        public void SetAssetEntriesBundleFileIdToCatalogEntryBundleFileId_ModifiedOnlyAssetEntries_ThatAreIncludedInBuildWriteData()
-        {
-            GUID entry1Guid = GUID.Generate();
-            GUID entry2Guid = GUID.Generate();
-            string bundleFile = "bundle";
-            string internalBundleName = "bundlepath";
-            string finalBundleName = "finalBundlePath";
-            string bundleCatalogEntryInternalId = "catalogentrybundlefileid";
-
-            AddressableAssetEntry entry1 = new AddressableAssetEntry(entry1Guid.ToString(), "123", null, false);
-            AddressableAssetEntry entry2 = new AddressableAssetEntry(entry2Guid.ToString(), "456", null, false);
-            ICollection<AddressableAssetEntry> entries = new List<AddressableAssetEntry>()
-            {
-                entry1, entry2
-            };
-
-            Dictionary<string, string> bundleToIdMap = new Dictionary<string, string>()
-            {
-                {internalBundleName, finalBundleName}
-            };
-
-            IBundleWriteData writeData = new BundleWriteData();
-            writeData.AssetToFiles.Add(entry1Guid, new List<string>() { bundleFile });
-            writeData.FileToBundle.Add(bundleFile, internalBundleName);
-
-            Dictionary<string, ContentCatalogDataEntry> catalogMap = new Dictionary<string, ContentCatalogDataEntry>()
-            {
-                {
-                    finalBundleName,
-                    new ContentCatalogDataEntry(typeof(IAssetBundleResource), bundleCatalogEntryInternalId,
-                        typeof(AssetBundleProvider).FullName, new[] {"catalogentry"})
-                }
-            };
-
-            BuildScriptPackedMode.SetAssetEntriesBundleFileIdToCatalogEntryBundleFileId(entries, bundleToIdMap, writeData, catalogMap);
-
-            Assert.AreEqual(bundleCatalogEntryInternalId, entry1.BundleFileId);
-            Assert.IsNull(entry2.BundleFileId);
-        }
-
-        [Test]
-        public void SetAssetEntriesBundleFileIdToCatalogEntryBundleFileId_SetsBundleFileIdToBundleNameOnly_WhenGroupSchemaNamingIsSetToFilename()
-        {
-            //Setup
-            GUID entry1Guid = GUID.Generate();
-            string bundleFile = "bundle";
-            string internalBundleName = "bundlepath";
-            string finalBundleName = "finalBundlePath";
-            string bundleCatalogEntryInternalIdHashed = "catalogentrybundlefileid_1234567890.bundle";
-            string bundleCatalogEntryInternalIdUnHashed = "catalogentrybundlefileid.bundle";
-
-            AddressableAssetEntry entry1 = new AddressableAssetEntry(entry1Guid.ToString(), "123", null, false);
-            AddressableAssetGroup group = Settings.CreateGroup("testGroup", false, false, false,
-                new List<AddressableAssetGroupSchema>(), typeof(BundledAssetGroupSchema));
-            group.GetSchema<BundledAssetGroupSchema>().BundleNaming = BundledAssetGroupSchema.BundleNamingStyle.NoHash;
-            group.AddAssetEntry(entry1, false);
-
-            ICollection<AddressableAssetEntry> entries = new List<AddressableAssetEntry>()
-            {
-                entry1
-            };
-
-            Dictionary<string, string> bundleToIdMap = new Dictionary<string, string>()
-            {
-                {internalBundleName, finalBundleName}
-            };
-
-            IBundleWriteData writeData = new BundleWriteData();
-            writeData.AssetToFiles.Add(entry1Guid, new List<string>() { bundleFile });
-            writeData.FileToBundle.Add(bundleFile, internalBundleName);
-
-            Dictionary<string, ContentCatalogDataEntry> catalogMap = new Dictionary<string, ContentCatalogDataEntry>()
-            {
-                {
-                    finalBundleName,
-                    new ContentCatalogDataEntry(typeof(IAssetBundleResource), bundleCatalogEntryInternalIdHashed,
-                        typeof(AssetBundleProvider).FullName, new[] {"catalogentry"})
-                }
-            };
-
-            //Test
-            BuildScriptPackedMode.SetAssetEntriesBundleFileIdToCatalogEntryBundleFileId(entries, bundleToIdMap, writeData, catalogMap);
-
-            //Assert
-            Assert.AreEqual(bundleCatalogEntryInternalIdUnHashed, entry1.BundleFileId);
-
-            //Cleanup
-            Settings.RemoveGroup(group);
-        }
-
-        [Test]
-        public void AddPostCatalogUpdates_AddsCallbackToUpdateBundleLocation_WhenNamingSchemaIsSetToFilenameOnly()
-        {
-            //Setup
-            AddressableAssetGroup group = Settings.CreateGroup("TestAddPostCatalogUpdate", false, false, false,
-                new List<AddressableAssetGroupSchema>(), typeof(BundledAssetGroupSchema));
-            group.GetSchema<BundledAssetGroupSchema>().BundleNaming = BundledAssetGroupSchema.BundleNamingStyle.NoHash;
-            List<Action> callbacks = new List<Action>();
-            string targetBundlePathHashed = "LocalPathToFile/testbundle_123456.bundle";
-            string targetBundlePathUnHashed = "LocalPathToFile/testbundle.bundle";
-            string targetBundleInternalIdHashed = "{runtime_val}/testbundle_123456.bundle";
-            string targetBundleInternalIdUnHashed = "{runtime_val}/testbundle.bundle";
-            ContentCatalogDataEntry dataEntry = new ContentCatalogDataEntry(typeof(ContentCatalogData), targetBundleInternalIdHashed, typeof(BundledAssetProvider).FullName, new List<object>());
-            FileRegistry registry = new FileRegistry();
-            registry.AddFile(targetBundlePathHashed);
-            m_BuildScript.AddPostCatalogUpdatesInternal(group, callbacks, dataEntry, targetBundlePathHashed, registry);
-
-            //Assert setup
-            Assert.AreEqual(1, callbacks.Count);
-            Assert.AreEqual(targetBundleInternalIdHashed, dataEntry.InternalId);
-
-            //Test
-            callbacks[0].Invoke();
-
-            //Assert
-            Assert.AreEqual(targetBundleInternalIdUnHashed, dataEntry.InternalId);
-            Assert.AreEqual(registry.GetFilePathForBundle("testbundle"), targetBundlePathUnHashed);
-
-            //Cleanup
-            Settings.RemoveGroup(group);
-        }
-
-        [Test]
-        public void AddPostCatalogUpdatesInternal_DoesNotAttemptToRemoveHashUnnecessarily()
-        {
-            AddressableAssetGroup group = Settings.CreateGroup("TestAddPostCatalogUpdate", false, false, false,
-                new List<AddressableAssetGroupSchema>(), typeof(BundledAssetGroupSchema));
-            group.GetSchema<BundledAssetGroupSchema>().BundleNaming = BundledAssetGroupSchema.BundleNamingStyle.NoHash;
-            List<Action> callbacks = new List<Action>();
-            string targetBundlePathHashed = "LocalPathToFile/testbundle_test_123456.bundle";
-            string targetBundlePathUnHashed = "LocalPathToFile/testbundle_test.bundle";
-            string targetBundleInternalId= "{runtime_val}/testbundle_test.bundle";
-            ContentCatalogDataEntry dataEntry = new ContentCatalogDataEntry(typeof(ContentCatalogData), targetBundleInternalId, typeof(BundledAssetProvider).FullName, new List<object>());
-            FileRegistry registry = new FileRegistry();
-            registry.AddFile(targetBundlePathHashed);
-            m_BuildScript.AddPostCatalogUpdatesInternal(group, callbacks, dataEntry, targetBundlePathHashed, registry);
-            
-            //Assert Setup
-            Assert.AreEqual(1, callbacks.Count);
-            Assert.AreEqual(targetBundleInternalId, dataEntry.InternalId);
-            
-            //Test
-            callbacks[0].Invoke();
-
-            //Assert
-            //InternalId should not have changed since it was already unhashed.
-            Assert.AreEqual(targetBundleInternalId, dataEntry.InternalId);
-            Assert.AreEqual(registry.GetFilePathForBundle("testbundle_test"), targetBundlePathUnHashed);
-            
-            //Cleanup
-            Settings.RemoveGroup(group);
-        }
-
-        [Test]
-        public void ErrorCheckBundleSettings_FindsNoProblemsInDefaultScema()
-        {
-            var group = Settings.CreateGroup("PackedTest", false, false, false, null, typeof(BundledAssetGroupSchema));
-            var schema = group.GetSchema<BundledAssetGroupSchema>();
-
-            var errorStr = BuildScriptPackedMode.ErrorCheckBundleSettings(schema, group, Settings);
-            LogAssert.NoUnexpectedReceived();
-            Assert.IsTrue(string.IsNullOrEmpty(errorStr));
-        }
-
-        [Test]
-        public void ErrorCheckBundleSettings_WarnsOfMismatchedBuildPath()
-        {
-            var group = Settings.CreateGroup("PackedTest", false, false, false, null, typeof(BundledAssetGroupSchema));
-            var schema = group.GetSchema<BundledAssetGroupSchema>();
-            schema.BuildPath.Id = "BadPath";
-
-            var errorStr = BuildScriptPackedMode.ErrorCheckBundleSettings(schema, group, Settings);
-            LogAssert.NoUnexpectedReceived();
-            Assert.IsTrue(errorStr.Contains("is set to the dynamic-lookup version of StreamingAssets, but BuildPath is not."));
-        }
-
-        [Test]
-        public void ErrorCheckBundleSettings_WarnsOfMismatchedLoadPath()
-        {
-            var group = Settings.CreateGroup("PackedTest", false, false, false, null, typeof(BundledAssetGroupSchema));
-            var schema = group.GetSchema<BundledAssetGroupSchema>();
-            schema.LoadPath.Id = "BadPath";
-
-            var errorStr = BuildScriptPackedMode.ErrorCheckBundleSettings(schema, group, Settings);
-            LogAssert.NoUnexpectedReceived();
-            Assert.IsTrue(errorStr.Contains("is set to the dynamic-lookup version of StreamingAssets, but LoadPath is not."));
-        }
-
-        [Test]
-        public void WhenUsingLocalContentAndCompressionIsLZMA_ErrorCheckBundleSettings_LogsWarning()
-        {
-            var group = Settings.CreateGroup("PackedTest", false, false, false, null, typeof(BundledAssetGroupSchema));
-            var schema = group.GetSchema<BundledAssetGroupSchema>();
-            schema.Compression = BundledAssetGroupSchema.BundleCompressionMode.LZMA;
-
-            BuildScriptPackedMode.ErrorCheckBundleSettings(schema, group, Settings);
-            LogAssert.Expect(LogType.Warning, $"Bundle compression is set to LZMA, but group {group.Name} uses local content.");
-        }
-
-        private static IEnumerable<List<AssetBundleBuild>> DuplicateBundleNamesCases()
-        {
-            var abb1 = new AssetBundleBuild() { assetBundleName = "name1.bundle" };
-            var abb2 = new AssetBundleBuild() { assetBundleName = "name2.bundle" };
-            yield return new List<AssetBundleBuild>();
-            yield return new List<AssetBundleBuild>() { abb1 };
-            yield return new List<AssetBundleBuild>() { abb1, abb1 };
-            yield return new List<AssetBundleBuild>() { abb1, abb2 };
-            yield return new List<AssetBundleBuild>() { abb1, abb1, abb1 };
-        }
-
-        [Test, TestCaseSource(nameof(DuplicateBundleNamesCases))]
-        public void HandleBundlesNaming_NamesShouldAlwaysBeUnique(List<AssetBundleBuild> bundleBuilds)
-        {
-            var group = Settings.CreateGroup("PackedTest", false, false, false, null, typeof(BundledAssetGroupSchema));
-            var bundleToAssetGroup = new Dictionary<string, string>();
-
-            List<string> uniqueNames = BuildScriptPackedMode.HandleDuplicateBundleNames(bundleBuilds, bundleToAssetGroup, group.Guid);
-
-            var uniqueNamesInBundleBuilds = bundleBuilds.Select(b => b.assetBundleName).Distinct();
-            Assert.AreEqual(bundleBuilds.Count, uniqueNames.Count());
-            Assert.AreEqual(bundleBuilds.Count, uniqueNamesInBundleBuilds.Count());
-            Assert.AreEqual(bundleBuilds.Count, bundleToAssetGroup.Count);
-        }
-
-        [Test]
-        public void CreateCatalogFiles_NullArgs_ShouldFail()
-        {
-            var jsonText = "Some text in catalog file";
-            var result = m_BuildScript.CreateCatalogFiles(jsonText, m_BuilderInput, null);
-            Assert.IsFalse(result);
-            LogAssert.Expect(LogType.Error, new Regex("catalog", RegexOptions.IgnoreCase));
-
-            result = m_BuildScript.CreateCatalogFiles(jsonText, null, m_BuildContext);
-            Assert.IsFalse(result);
-            LogAssert.Expect(LogType.Error, new Regex("catalog", RegexOptions.IgnoreCase));
-
-            result = m_BuildScript.CreateCatalogFiles(null, m_BuilderInput, m_BuildContext);
-            Assert.IsFalse(result);
-            LogAssert.Expect(LogType.Error, new Regex("catalog", RegexOptions.IgnoreCase));
-        }
-
-        [Test]
-        public void CreateCatalogFiles_DefaultOptions_ShouldCreateLocalJsonCatalogFile()
-        {
-            var fileName = m_BuilderInput.RuntimeCatalogFilename;
-            var jsonText = "Some text in catalog file";
-
-            var result = m_BuildScript.CreateCatalogFiles(jsonText, m_BuilderInput, m_BuildContext);
-
-            Assert.IsTrue(result);
-
-            // Assert locations
-            Assert.IsTrue(m_RuntimeData.CatalogLocations.Count == 1);
-            Assert.IsTrue(m_RuntimeData.CatalogLocations.Any(l => l.InternalId.EndsWith(fileName)));
-
-            // Assert file paths
-            var registryPaths = m_BuilderInput.Registry.GetFilePaths().ToList();
-            Assert.IsTrue(registryPaths.Any(p => p.EndsWith(fileName)));
-            Assert.IsTrue(File.Exists(registryPaths.First(p => p.EndsWith(fileName))));
-        }
-
-        [Test]
-        public void CreateCatalogFiles_BundleLocalCatalog_ShouldCreateLocalCatalogFileInAssetBundle()
-        {
-            Settings.BundleLocalCatalog = true;
-
-            var defaultFileName = m_BuilderInput.RuntimeCatalogFilename;
-            var bundleFileName = defaultFileName.Replace(".json", ".bundle");
-            var jsonText = "Some text in catalog file";
-
-            var result = m_BuildScript.CreateCatalogFiles(jsonText, m_BuilderInput, m_BuildContext);
-
-            Assert.IsTrue(result);
-
-            // Assert locations
-            Assert.AreEqual(1, m_RuntimeData.CatalogLocations.Count);
-            Assert.AreEqual(1, m_RuntimeData.CatalogLocations.Count(l => l.InternalId.EndsWith(bundleFileName)));
-
-            // Assert file paths
-            var registryPaths = m_BuilderInput.Registry.GetFilePaths().ToList();
-            var registryBundlePath = registryPaths.First(p => p.EndsWith(bundleFileName));
-            Assert.AreEqual(1, registryPaths.Count(p => p.EndsWith(bundleFileName)));
-            Assert.AreEqual(0, registryPaths.Count(p => p.EndsWith(defaultFileName)));
-            Assert.IsTrue(File.Exists(registryBundlePath));
-
-            // Assert catalogs
-            m_AssetBundle = AssetBundle.LoadFromFile(registryBundlePath);
-            Assert.IsNotNull(m_AssetBundle);
-
-            var assets = m_AssetBundle.LoadAllAssets<TextAsset>();
-            Assert.AreEqual(1, assets.Length);
-            Assert.AreEqual(jsonText, assets.First().text);
-        }
-
-        [Test]
-        public void CreateCatalogFiles_BundleLocalCatalog_BuildRemoteCatalog_ShouldCreateCatalogBundleAndRemoteJsonCatalog()
-        {
-            // Creating a bundle causes a domain reload and settings need to be persisted to be able to access profile variables.
-            m_PersistedSettings = AddressableAssetSettings.Create(ConfigFolder, k_TestConfigName, true, true);
-            Setup();
-
-            Settings.BundleLocalCatalog = true;
-            Settings.BuildRemoteCatalog = true;
-            Settings.RemoteCatalogBuildPath = new ProfileValueReference();
-            Settings.RemoteCatalogBuildPath.SetVariableByName(Settings, AddressableAssetSettings.kRemoteBuildPath);
-            Settings.RemoteCatalogLoadPath = new ProfileValueReference();
-            Settings.RemoteCatalogLoadPath.SetVariableByName(Settings, AddressableAssetSettings.kRemoteLoadPath);
-
-            var defaultFileName = m_BuilderInput.RuntimeCatalogFilename;
-            var bundleFileName = defaultFileName.Replace(".json", ".bundle");
-            var jsonText = "Some text in catalog file";
-
-            var result = m_BuildScript.CreateCatalogFiles(jsonText, m_BuilderInput, m_BuildContext);
-
-            Assert.IsTrue(result);
-
-            // Assert locations
-            Assert.AreEqual(3, m_RuntimeData.CatalogLocations.Count);
-            Assert.AreEqual(1, m_RuntimeData.CatalogLocations.Count(l => l.InternalId.EndsWith(bundleFileName)));
-            Assert.AreEqual(2, m_RuntimeData.CatalogLocations.Count(l => l.InternalId.EndsWith(".hash")));
-
-            // Assert file paths
-            var remoteBuildFolder = Settings.RemoteCatalogBuildPath.GetValue(Settings);
-            var registryPaths = m_BuilderInput.Registry.GetFilePaths().ToList();
-            Assert.AreEqual(3, registryPaths.Count);
-            Assert.AreEqual(1, registryPaths.Count(p => p.EndsWith(bundleFileName)));
-            Assert.AreEqual(1, registryPaths.Count(p => p.Contains(remoteBuildFolder) && p.EndsWith(".json")));
-            Assert.AreEqual(1, registryPaths.Count(p => p.Contains(remoteBuildFolder) && p.EndsWith(".hash")));
-
-            var registryBundlePath = registryPaths.First(p => p.EndsWith(bundleFileName));
-            var registryRemoteCatalogPath = registryPaths.First(p => p.Contains(remoteBuildFolder) && p.EndsWith(".json"));
-            var registryRemoteHashPath = registryPaths.First(p => p.Contains(remoteBuildFolder) && p.EndsWith(".hash"));
-            Assert.IsTrue(File.Exists(registryBundlePath));
-            Assert.IsTrue(File.Exists(registryRemoteCatalogPath));
-            Assert.IsTrue(File.Exists(registryRemoteHashPath));
-
-            // Assert catalogs
-            m_AssetBundle = AssetBundle.LoadFromFile(registryBundlePath);
-            Assert.IsNotNull(m_AssetBundle);
-
-            var assets = m_AssetBundle.LoadAllAssets<TextAsset>();
-            Assert.AreEqual(1, assets.Length);
-            Assert.AreEqual(jsonText, assets.First().text);
-
-            var remoteCatalogText = File.ReadAllText(registryRemoteCatalogPath);
-            Assert.AreEqual(jsonText, remoteCatalogText);
-
-            File.Delete(registryRemoteCatalogPath);
-            File.Delete(registryRemoteHashPath);
-        }
-    }
-
-    class ProcessPlayerDataSchemaTests : EditorAddressableAssetsTestFixture
-    {
-        AddressablesDataBuilderInput m_BuilderInput;
-        BuildScriptPackedMode m_BuildScript;
-        AddressableAssetsBuildContext m_BuildContext;
-        EditorBuildSettingsScene[] m_ScenesBkp;
-
-        const string k_SchemaTestFolderPath = TempPath + "/SchemaTests";
-
-        [SetUp]
-        protected void PlayerDataSchemaTestsSetup()
-        {
-            m_BuilderInput = new AddressablesDataBuilderInput(m_Settings);
-            m_BuildScript = ScriptableObject.CreateInstance<BuildScriptPackedMode>();
-            m_BuildScript.InitializeBuildContext(m_BuilderInput, out m_BuildContext);
-
-            m_ScenesBkp = EditorBuildSettings.scenes;
-            EditorBuildSettings.scenes = new EditorBuildSettingsScene[0];
-        }
-
-        [TearDown]
-        protected void PlayerDataSchemaTestsTearDown()
-        {
-            Object.DestroyImmediate(m_BuildScript);
-            EditorBuildSettings.scenes = m_ScenesBkp;
-        }
-
-        [Test]
-        public void ProcessPlayerDataSchema_WhenIncludeBuildSettingsScenesIsFalse_ShouldNotGenerateAnySceneLocations()
-        {
-            var scenePath = k_SchemaTestFolderPath + "/testScene.unity";
-            Directory.CreateDirectory(Path.GetDirectoryName(scenePath));
-            CreateScene(scenePath, Path.GetFileNameWithoutExtension(scenePath));
-
-            var scenes = EditorBuildSettings.scenes;
-            Assert.AreEqual(1, scenes.Length);
-
-            var group = m_Settings.FindGroup(AddressableAssetSettings.PlayerDataGroupName);
-            var schema = group.GetSchema(typeof(PlayerDataGroupSchema)) as PlayerDataGroupSchema;
-            bool includeBuildSettingsScenes = schema.IncludeBuildSettingsScenes;
-            schema.IncludeBuildSettingsScenes = false;
-
-            var errorStr = m_BuildScript.ProcessPlayerDataSchema(schema, group, m_BuildContext);
-            Assert.True(string.IsNullOrEmpty(errorStr));
-
-            var actualLocations = m_BuildContext.locations.Where(l => l.ResourceType == typeof(SceneInstance)).ToList();
-            Assert.AreEqual(0, actualLocations.Count);
-
-            // TODO : Assert for existence of SceneProvider (not exposed)
-
-            schema.IncludeBuildSettingsScenes = includeBuildSettingsScenes;
-        }
-
-        [Test]
-        public void ProcessPlayerDataSchema_WhenNoBuildSettingsScenesAreIncluded_ShouldNotGenerateAnySceneLocations()
-        {
-            var group = m_Settings.FindGroup(AddressableAssetSettings.PlayerDataGroupName);
-            var schema = group.GetSchema(typeof(PlayerDataGroupSchema)) as PlayerDataGroupSchema;
-            bool includeBuildSettingsScenes = schema.IncludeBuildSettingsScenes;
-            schema.IncludeBuildSettingsScenes = true;
-
-            var scenes = EditorBuildSettings.scenes;
-            Assert.AreEqual(0, scenes.Length);
-
-            var errorStr = m_BuildScript.ProcessPlayerDataSchema(schema, group, m_BuildContext);
-            Assert.True(string.IsNullOrEmpty(errorStr));
-
-            var actualLocations = m_BuildContext.locations.Where(l => l.ResourceType == typeof(SceneInstance)).ToList();
-            Assert.AreEqual(0 , actualLocations.Count);
-
-            // TODO : Assert for existence of SceneProvider (not exposed)
-
-            schema.IncludeBuildSettingsScenes = includeBuildSettingsScenes;
-        }
-
-        [Test]
-        public void ProcessPlayerDataSchema_WhenMultipleBuildSettingsScenesAreIncluded_ShouldGenerateCorrectLocations()
-        {
-            var scenePaths = new[]
-            {
-                k_SchemaTestFolderPath + "/testScene.unity",
-                k_SchemaTestFolderPath + "/OtherFolder/testScene2.unity"
-            };
-            foreach (string scenePath in scenePaths)
-            {
-                Directory.CreateDirectory(Path.GetDirectoryName(scenePath));
-                CreateScene(scenePath, Path.GetFileNameWithoutExtension(scenePath));
-            }
-
-            var group = m_Settings.FindGroup(AddressableAssetSettings.PlayerDataGroupName);
-            var schema = group.GetSchema(typeof(PlayerDataGroupSchema)) as PlayerDataGroupSchema;
-            bool includeBuildSettingsScenes = schema.IncludeBuildSettingsScenes;
-            schema.IncludeBuildSettingsScenes = true;
-
-            var scenes = EditorBuildSettings.scenes;
-            Assert.AreEqual(2, scenes.Length);
-
-            var errorStr = m_BuildScript.ProcessPlayerDataSchema(schema, group, m_BuildContext);
-            Assert.True(string.IsNullOrEmpty(errorStr));
-
-            var actualLocations = m_BuildContext.locations.Where(l => l.ResourceType == typeof(SceneInstance)).ToList();
-
-            var expectedLocationIds = scenePaths.Select(s => s.Replace(".unity", "").Replace("Assets/", ""));
-            Assert.AreEqual(expectedLocationIds.Count(), actualLocations.Count);
-            Assert.AreEqual(expectedLocationIds, actualLocations.Select(l => l.InternalId));
-
-            // TODO : Assert for existence of SceneProvider (not exposed)
-
-            schema.IncludeBuildSettingsScenes = includeBuildSettingsScenes;
-        }
-
-        [Test]
-        public void ProcessPlayerDataSchema_WhenIncludeResourcesFoldersIsFalse_ShouldNotGenerateAnyResourceLocationsOrProviders()
-        {
-            var assetPath = k_SchemaTestFolderPath + "/Resources/testResource1.prefab";
-            Directory.CreateDirectory(Path.GetDirectoryName(assetPath));
-            CreateAsset(assetPath, Path.GetFileNameWithoutExtension(assetPath));
-            Assert.IsTrue(File.Exists(assetPath));
-
-            var group = m_Settings.FindGroup(AddressableAssetSettings.PlayerDataGroupName);
-            var schema = group.GetSchema(typeof(PlayerDataGroupSchema)) as PlayerDataGroupSchema;
-            schema.IncludeResourcesFolders = false;
-
-            var errorStr = m_BuildScript.ProcessPlayerDataSchema(schema, group, m_BuildContext);
-            Assert.True(string.IsNullOrEmpty(errorStr));
-
-            var actualLocations = m_BuildContext.locations.Where(
-                l => l.ResourceType == typeof(GameObject) && l.Provider == typeof(LegacyResourcesProvider).FullName).ToList();
-            Assert.AreEqual(0, actualLocations.Count);
-
-            var actualProviders = m_BuildScript.ResourceProviderData.Where(rpd => rpd.ObjectType.ClassName == typeof(LegacyResourcesProvider).FullName).ToList();
-            Assert.AreEqual(0, actualProviders.Count);
-        }
-
-        [Test]
-        public void ProcessPlayerDataSchema_WhenNoResourcesAreIncluded_ShouldNotGenerateAnyResourceLocationsOrProviders()
-        {
-            using (new HideResourceFoldersScope())
-            {
-                var resourceFolder = k_SchemaTestFolderPath + "/Resources";
-                int builtInPackagesResourceCount = ResourcesTestUtility.GetResourcesEntryCount(m_Settings, true);
-                Directory.CreateDirectory(resourceFolder);
-
-                var group = m_Settings.FindGroup(AddressableAssetSettings.PlayerDataGroupName);
-                var schema = group.GetSchema(typeof(PlayerDataGroupSchema)) as PlayerDataGroupSchema;
-                schema.IncludeResourcesFolders = true;
-
-                var errorStr = m_BuildScript.ProcessPlayerDataSchema(schema, group, m_BuildContext);
-                Assert.True(string.IsNullOrEmpty(errorStr));
-                BuiltinSceneCache.ClearState(true);
-
-                var actualLocations = m_BuildContext.locations.Where(
-                        l => l.ResourceType == typeof(GameObject) &&
-                             l.Provider == typeof(LegacyResourcesProvider).FullName)
-                    .ToList();
-                Assert.AreEqual(0, actualLocations.Count);
-
-                var actualProviders = m_BuildScript.ResourceProviderData
-                    .Where(rpd => rpd.ObjectType.ClassName == typeof(LegacyResourcesProvider).FullName).ToList();
-                Assert.AreEqual(builtInPackagesResourceCount > 0 ? 1 : 0, actualProviders.Count);
-            }
-        }
-
-        [Test]
-        public void ProcessPlayerDataSchema_WhenMultipleResourcesAreIncluded_ShouldGenerateCorrectResourceLocationsAndProviders()
-        {
-            
-            using (new HideResourceFoldersScope())
-            {
-                var resourcesPaths = new[]
-                {
-                    k_SchemaTestFolderPath + "/OtherFolder/Resources/testResource2.prefab",
-                    k_SchemaTestFolderPath + "/Resources/testResource1.prefab"
-                };
-                foreach (string resourcePath in resourcesPaths)
-                {
-                    Directory.CreateDirectory(Path.GetDirectoryName(resourcePath));
-                    CreateAsset(resourcePath, Path.GetFileNameWithoutExtension(resourcePath));
-                    Assert.IsTrue(File.Exists(resourcePath));
-                }
-
-                var group = m_Settings.FindGroup(AddressableAssetSettings.PlayerDataGroupName);
-                var schema = group.GetSchema(typeof(PlayerDataGroupSchema)) as PlayerDataGroupSchema;
-                bool includeResourceFolders = schema.IncludeResourcesFolders;
-                schema.IncludeResourcesFolders = true;
-
-                var errorStr = m_BuildScript.ProcessPlayerDataSchema(schema, group, m_BuildContext);
-                Assert.True(string.IsNullOrEmpty(errorStr));
-                BuiltinSceneCache.ClearState(true);
-                
-                var actualLocations = m_BuildContext.locations.Where(
-                        l => l.ResourceType == typeof(GameObject) &&
-                             l.Provider == typeof(LegacyResourcesProvider).FullName)
-                    .ToList();
-                var expectedLocationIds = resourcesPaths.Distinct()
-                    .Select(s => Path.GetFileName(s).Replace(".prefab", "")).ToList();
-                Assert.AreEqual(expectedLocationIds.Count, actualLocations.Count);
-                Assert.AreEqual(expectedLocationIds, actualLocations.Select(l => l.InternalId));
-
-                var actualProviders = m_BuildScript.ResourceProviderData
-                    .Where(rpd => rpd.ObjectType.ClassName == typeof(LegacyResourcesProvider).FullName).ToList();
-                Assert.AreEqual(1, actualProviders.Count);
-
-                schema.IncludeResourcesFolders = includeResourceFolders;
-            }
-        }
-    }
-
-    class PrepGroupBundlePackingTests : EditorAddressableAssetsTestFixture
-    {
-        void CreateGroupWithAssets(string groupName, int assetEntryCount, out AddressableAssetGroup group, out List<AddressableAssetEntry> entries)
-        {
-            group = m_Settings.CreateGroup(groupName, false, false, false, null, typeof(BundledAssetGroupSchema));
-            entries = new List<AddressableAssetEntry>();
-            for (int i = 0; i < assetEntryCount; i++)
-            {
-                AddressableAssetEntry e = new AddressableAssetEntry($"111{i}", $"addr{i}", group, false);
-                e.m_cachedAssetPath = $"DummyPath{i}";
-                group.AddAssetEntry(e);
-                entries.Add(e);
-            }
-        }
-
-        [Test]
-        public void CalculateGroupHash_WithGroupGuidMode_GeneratesStableBundleNameWhenEntriesChange()
-        {
-            var group = m_Settings.CreateGroup(nameof(CalculateGroupHash_WithGroupGuidMode_GeneratesStableBundleNameWhenEntriesChange), false, false, false, null, typeof(BundledAssetGroupSchema));
-            var schema = group.GetSchema<BundledAssetGroupSchema>();
-            var expected = group.Guid;
-            Assert.AreEqual(expected, BuildScriptPackedMode.CalculateGroupHash(BundledAssetGroupSchema.BundleInternalIdMode.GroupGuid, group, group.entries));
-            group.AddAssetEntry(new AddressableAssetEntry("test", "test", group, true));
-            Assert.AreEqual(expected, BuildScriptPackedMode.CalculateGroupHash(BundledAssetGroupSchema.BundleInternalIdMode.GroupGuid, group, group.entries));
-            m_Settings.RemoveGroupInternal(group, true, false);
-        }
-
-        [Test]
-        public void CalculateGroupHash_WithGroupGuidProjectIdMode_GeneratesStableBundleNameWhenEntriesChange()
-        {
-            var group = m_Settings.CreateGroup(nameof(CalculateGroupHash_WithGroupGuidProjectIdMode_GeneratesStableBundleNameWhenEntriesChange), false, false, false, null, typeof(BundledAssetGroupSchema));
-            var schema = group.GetSchema<BundledAssetGroupSchema>();
-            var expected = HashingMethods.Calculate(group.Guid, Application.cloudProjectId).ToString();
-            Assert.AreEqual(expected, BuildScriptPackedMode.CalculateGroupHash(BundledAssetGroupSchema.BundleInternalIdMode.GroupGuidProjectIdHash, group, group.entries));
-            group.AddAssetEntry(new AddressableAssetEntry("test", "test", group, true));
-            Assert.AreEqual(expected, BuildScriptPackedMode.CalculateGroupHash(BundledAssetGroupSchema.BundleInternalIdMode.GroupGuidProjectIdHash, group, group.entries));
-            m_Settings.RemoveGroupInternal(group, true, false);
-        }
-
-        [Test]
-        public void CalculateGroupHash_WithGroupGuidProjectIdEntryHashMode_GeneratesNewBundleNameWhenEntriesChange()
-        {
-            var group = m_Settings.CreateGroup(nameof(CalculateGroupHash_WithGroupGuidProjectIdEntryHashMode_GeneratesNewBundleNameWhenEntriesChange), false, false, false, null, typeof(BundledAssetGroupSchema));
-            var schema = group.GetSchema<BundledAssetGroupSchema>();
-            var expected = HashingMethods.Calculate(group.Guid, Application.cloudProjectId, new HashSet<string>(group.entries.Select(e => e.guid))).ToString();
-            Assert.AreEqual(expected, BuildScriptPackedMode.CalculateGroupHash(BundledAssetGroupSchema.BundleInternalIdMode.GroupGuidProjectIdEntriesHash, group, group.entries));
-            group.AddAssetEntry(new AddressableAssetEntry("test", "test", group, true));
-            Assert.AreNotEqual(expected, BuildScriptPackedMode.CalculateGroupHash(BundledAssetGroupSchema.BundleInternalIdMode.GroupGuidProjectIdEntriesHash, group, group.entries));
-            m_Settings.RemoveGroupInternal(group, true, false);
-        }
-
-        [Test]
-        public void GenerateBuildInputDefinition_WithInternalIdModes_GeneratesExpectedAddresses()
-        {
-            var group = m_Settings.CreateGroup("DynamicInternalIdGroup", false, false, false, null, typeof(BundledAssetGroupSchema));
-            var entries = new List<AddressableAssetEntry>();
-            AddressableAssetEntry e = new AddressableAssetEntry($"abcde", $"addr0", group, false);
-            e.m_cachedAssetPath = "Assets/DummyPath0.asset";
-            entries.Add(e);
-
-            e = new AddressableAssetEntry($"abcdf", $"addr0", group, false);
-            e.m_cachedAssetPath = "Assets/DummyPath0.asset";
-            entries.Add(e);
-
-            e = new AddressableAssetEntry($"abcdg", $"addr0", group, false);
-            e.m_cachedAssetPath = "Assets/DummyPath0.asset";
-            entries.Add(e);
-
-            e = new AddressableAssetEntry($"axcde", $"addr0", group, false);
-            e.m_cachedAssetPath = "Assets/DummyPath0.asset";
-            entries.Add(e);
-
-            var schema = group.GetSchema<BundledAssetGroupSchema>();
-            schema.InternalIdNamingMode = BundledAssetGroupSchema.AssetNamingMode.FullPath;
-            var bundleBuild = BuildScriptPackedMode.GenerateBuildInputDefinition(entries, "bundle");
-            Assert.AreEqual("Assets/DummyPath0.asset", bundleBuild.addressableNames[0]);
-
-            schema.InternalIdNamingMode = BundledAssetGroupSchema.AssetNamingMode.Filename;
-            bundleBuild = BuildScriptPackedMode.GenerateBuildInputDefinition(entries, "bundle");
-            Assert.AreEqual("DummyPath0.asset", bundleBuild.addressableNames[0]);
-
-            schema.InternalIdNamingMode = BundledAssetGroupSchema.AssetNamingMode.GUID;
-            bundleBuild = BuildScriptPackedMode.GenerateBuildInputDefinition(entries, "bundle");
-            Assert.AreEqual("abcde", bundleBuild.addressableNames[0]);
-
-            schema.InternalIdNamingMode = BundledAssetGroupSchema.AssetNamingMode.Dynamic;
-            bundleBuild = BuildScriptPackedMode.GenerateBuildInputDefinition(entries, "bundle");
-            Assert.AreEqual("a", bundleBuild.addressableNames[0]);
-            Assert.AreEqual("ab", bundleBuild.addressableNames[1]);
-            Assert.AreEqual("abc", bundleBuild.addressableNames[2]);
-            Assert.AreEqual("ax", bundleBuild.addressableNames[3]);
-        }
-
-        [Test]
-        public void PrepGroupBundlePacking_WhenEntriesDontExpand_AllAssetEntriesAreReturned([Values] BundledAssetGroupSchema.BundlePackingMode mode)
-        {
-            int entryCount = 2;
-            CreateGroupWithAssets("PrepGroup1", entryCount, out AddressableAssetGroup group, out List<AddressableAssetEntry> entries);
-            for (int i = 0; i < entryCount; i++)
-                entries[i].SetLabel($"label", true, true, false);
-            List<AssetBundleBuild> buildInputDefs = new List<AssetBundleBuild>();
-            var schema = ScriptableObject.CreateInstance<BundledAssetGroupSchema>();
-            schema.BundleMode = mode;
-            List <AddressableAssetEntry> retEntries = BuildScriptPackedMode.PrepGroupBundlePacking(group, buildInputDefs, schema);
-            CollectionAssert.AreEquivalent(retEntries, entries);
-        }
-
-        [Test]
-        public void PrepGroupBundlePacking_PackSeperate_GroupChangeDoesntAffectOtherAssetsBuildInput()
-        {
-            CreateGroupWithAssets("PrepGroup", 2, out AddressableAssetGroup group, out List<AddressableAssetEntry> entries);
-            var schema = ScriptableObject.CreateInstance<BundledAssetGroupSchema>();
-            schema.BundleMode = BundledAssetGroupSchema.BundlePackingMode.PackSeparately;
-            List<AssetBundleBuild> buildInputDefs = new List<AssetBundleBuild>();
-            BuildScriptPackedMode.PrepGroupBundlePacking(group, buildInputDefs, schema);
-
-            group.RemoveAssetEntry(entries[1]);
-
-            List<AssetBundleBuild> buildInputDefs2 = new List<AssetBundleBuild>();
-            BuildScriptPackedMode.PrepGroupBundlePacking(group, buildInputDefs2, schema);
-
-            Assert.AreEqual(buildInputDefs[0].assetBundleName, buildInputDefs2[0].assetBundleName);
-        }
-
-        [Test]
-        public void PrepGroupBundlePacking_PackTogether_GroupChangeDoesAffectBuildInput()
-        {
-            CreateGroupWithAssets("PrepGroup", 2, out AddressableAssetGroup group, out List<AddressableAssetEntry> entries);
-            var schema = ScriptableObject.CreateInstance<BundledAssetGroupSchema>();
-            schema.BundleMode = BundledAssetGroupSchema.BundlePackingMode.PackTogether;
-            schema.InternalBundleIdMode = BundledAssetGroupSchema.BundleInternalIdMode.GroupGuidProjectIdEntriesHash;
-
-            List<AssetBundleBuild> buildInputDefs = new List<AssetBundleBuild>();
-            BuildScriptPackedMode.PrepGroupBundlePacking(group, buildInputDefs, schema);
-
-            group.RemoveAssetEntry(entries[1]);
-
-            List<AssetBundleBuild> buildInputDefs2 = new List<AssetBundleBuild>();
-            BuildScriptPackedMode.PrepGroupBundlePacking(group, buildInputDefs2, schema);
-
-            Assert.AreNotEqual(buildInputDefs[0].assetBundleName, buildInputDefs2[0].assetBundleName);
-        }
-
-        [Test]
-        public void PrepGroupBundlePacking_PackTogetherByLabel_GroupChangeDoesAffectBuildInput()
-        {
-            //Setup
-            CreateGroupWithAssets("PrepGroup", 2, out AddressableAssetGroup group, out List<AddressableAssetEntry> entries);
-            string label = "testlabel";
-            entries[0].SetLabel(label, true, true, false);
-            entries[1].SetLabel(label, true, true, false);
-            var schema = ScriptableObject.CreateInstance<BundledAssetGroupSchema>();
-            schema.BundleMode = BundledAssetGroupSchema.BundlePackingMode.PackTogetherByLabel;
-            schema.InternalBundleIdMode = BundledAssetGroupSchema.BundleInternalIdMode.GroupGuidProjectIdEntriesHash;
-
-            List<AssetBundleBuild> buildInputDefs = new List<AssetBundleBuild>();
-            BuildScriptPackedMode.PrepGroupBundlePacking(group, buildInputDefs, schema);
-
-            entries[1].SetLabel(label, false, true, false);
-
-            List<AssetBundleBuild> buildInputDefs2 = new List<AssetBundleBuild>();
-            BuildScriptPackedMode.PrepGroupBundlePacking(group, buildInputDefs2, schema);
-
-            Assert.AreNotEqual(buildInputDefs[0].assetBundleName, buildInputDefs2[0].assetBundleName);
-        }
-    }
-}
->>>>>>> 094f4338
+using System;
+using System.Collections;
+using System.Collections.Generic;
+using System.IO;
+using System.Linq;
+using System.Text.RegularExpressions;
+using NUnit.Framework;
+using NUnit.Framework.Interfaces;
+using UnityEngine.AddressableAssets;
+using UnityEditor.AddressableAssets.Build;
+using UnityEditor.AddressableAssets.Build.DataBuilders;
+using UnityEditor.AddressableAssets.Settings;
+using UnityEditor.AddressableAssets.Settings.GroupSchemas;
+using UnityEditor.Build.Pipeline;
+using UnityEditor.Build.Pipeline.Interfaces;
+using UnityEditor.Build.Pipeline.Utilities;
+using UnityEditor.SceneManagement;
+using UnityEngine;
+using UnityEngine.AddressableAssets.Initialization;
+using UnityEngine.AddressableAssets.ResourceLocators;
+using UnityEngine.ResourceManagement.ResourceLocations;
+using UnityEngine.ResourceManagement.ResourceProviders;
+using UnityEngine.SceneManagement;
+using UnityEngine.TestTools;
+using Object = UnityEngine.Object;
+
+namespace UnityEditor.AddressableAssets.Tests
+{
+    public class BuildScriptPackedTests : AddressableAssetTestBase
+    {
+        private AddressablesDataBuilderInput m_BuilderInput;
+        private ResourceManagerRuntimeData m_RuntimeData;
+        private AddressableAssetsBuildContext m_BuildContext;
+        private BuildScriptPackedMode m_BuildScript;
+        private AssetBundle m_AssetBundle;
+
+        protected override bool PersistSettings => false;
+
+        private AddressableAssetSettings m_PersistedSettings = null;
+        protected new AddressableAssetSettings Settings => m_PersistedSettings != null ? m_PersistedSettings : base.Settings;
+
+        [SetUp]
+        protected void Setup()
+        {
+            using (new IgnoreFailingLogMessage())
+            {
+                m_BuilderInput = new AddressablesDataBuilderInput(Settings);
+                m_BuildScript = ScriptableObject.CreateInstance<BuildScriptPackedMode>();
+                m_BuildScript.InitializeBuildContext(m_BuilderInput, out m_BuildContext);
+                m_RuntimeData = m_BuildContext.runtimeData;
+            }
+        }
+
+        [TearDown]
+        protected void TearDown()
+        {
+            m_BuilderInput = null;
+            Object.DestroyImmediate(m_BuildScript);
+            m_BuildScript = null;
+            m_AssetBundle?.Unload(true);
+            m_AssetBundle = null;
+            Object.DestroyImmediate(m_PersistedSettings, true);
+            m_PersistedSettings = null;
+        }
+
+        [Test]
+        [TestCase(ShaderBundleNaming.ProjectName, "")]
+        [TestCase(ShaderBundleNaming.DefaultGroupGuid, "")]
+        [TestCase(ShaderBundleNaming.Custom, "custom name")]
+        public void ShaderBundleNaming_GeneratesCorrectShaderBundlePrefix(ShaderBundleNaming shaderBundleNaming, string customName)
+        {
+            //Setup
+            string savedCustomName = m_BuildContext.Settings.ShaderBundleCustomNaming;
+            ShaderBundleNaming savedBundleNaming = m_BuildContext.Settings.ShaderBundleNaming;
+            m_BuildContext.Settings.ShaderBundleCustomNaming = customName;
+            m_BuildContext.Settings.ShaderBundleNaming = shaderBundleNaming;
+            string expectedValue = "";
+            switch (shaderBundleNaming)
+            {
+                case ShaderBundleNaming.ProjectName:
+                    expectedValue = Hash128.Compute(BuildScriptPackedMode.GetProjectName()).ToString();
+                    break;
+                case ShaderBundleNaming.DefaultGroupGuid:
+                    expectedValue = m_BuildContext.Settings.DefaultGroup.Guid;
+                    break;
+                case ShaderBundleNaming.Custom:
+                    expectedValue = customName;
+                    break;
+            }
+
+            //Test
+            string bundleName = BuildScriptPackedMode.GetBuiltInShaderBundleNamePrefix(m_BuildContext);
+
+            //Assert
+            Assert.AreEqual(expectedValue, bundleName);
+
+            //Cleanup
+            m_BuildContext.Settings.ShaderBundleCustomNaming = savedCustomName;
+            m_BuildContext.Settings.ShaderBundleNaming = savedBundleNaming;
+
+        }
+        
+        [Test]
+        [TestCase(MonoScriptBundleNaming.Disabled, "")]
+        [TestCase(MonoScriptBundleNaming.ProjectName, "")]
+        [TestCase(MonoScriptBundleNaming.DefaultGroupGuid, "")]
+        [TestCase(MonoScriptBundleNaming.Custom, "custom name")]
+        public void MonoScriptBundleNaming_GeneratesCorrectMonoScriptBundlePrefix(MonoScriptBundleNaming monoScriptBundleNaming, string customName)
+        {
+            //Setup
+            string savedCustomName = m_BuildContext.Settings.MonoScriptBundleCustomNaming;
+            MonoScriptBundleNaming savedBundleNaming = m_BuildContext.Settings.MonoScriptBundleNaming;
+            m_BuildContext.Settings.MonoScriptBundleCustomNaming = customName;
+            m_BuildContext.Settings.MonoScriptBundleNaming = monoScriptBundleNaming;
+            string expectedValue = "";
+            switch (monoScriptBundleNaming)
+            {
+                case MonoScriptBundleNaming.ProjectName:
+                    expectedValue = Hash128.Compute(BuildScriptPackedMode.GetProjectName()).ToString();
+                    break;
+                case MonoScriptBundleNaming.DefaultGroupGuid:
+                    expectedValue = m_BuildContext.Settings.DefaultGroup.Guid;
+                    break;
+                case MonoScriptBundleNaming.Custom:
+                    expectedValue = customName;
+                    break;
+                case MonoScriptBundleNaming.Disabled:
+                    expectedValue = null;
+                    break;
+            }
+
+            //Test
+            string bundleName = BuildScriptPackedMode.GetMonoScriptBundleNamePrefix(m_BuildContext);
+
+            //Assert
+            Assert.AreEqual(expectedValue, bundleName);
+
+            //Cleanup
+            m_BuildContext.Settings.MonoScriptBundleCustomNaming = savedCustomName;
+            m_BuildContext.Settings.MonoScriptBundleNaming = savedBundleNaming;
+
+        }
+
+        [Test]
+        public void SettingsWithMaxConcurrentWebRequests_InitializeBuildContext_SetsMaxConcurrentWebRequestsInRuntimeData()
+        {
+            Settings.MaxConcurrentWebRequests = 23;
+            var builderInput = new AddressablesDataBuilderInput(Settings);
+            var buildScript = ScriptableObject.CreateInstance<BuildScriptPackedMode>();
+            buildScript.InitializeBuildContext(builderInput, out var buildContext);
+            Assert.AreEqual(Settings.MaxConcurrentWebRequests, buildContext.runtimeData.MaxConcurrentWebRequests);
+        }
+        
+        [Test]
+        public void SettingsWithCatalogTimeout_InitializeBuildContext_SetsCatalogTimeoutInRuntimeData()
+        {
+            Settings.CatalogRequestsTimeout = 23;
+            var builderInput = new AddressablesDataBuilderInput(Settings);
+            var buildScript = ScriptableObject.CreateInstance<BuildScriptPackedMode>();
+            buildScript.InitializeBuildContext(builderInput, out var buildContext);
+            Assert.AreEqual(Settings.CatalogRequestsTimeout, buildContext.runtimeData.CatalogRequestsTimeout);
+        }
+
+        [Test]
+        public void PackedModeScript_CannotBuildPlayContent()
+        {
+            var buildScript = ScriptableObject.CreateInstance<BuildScriptPackedMode>();
+
+            Assert.IsFalse(buildScript.CanBuildData<AddressablesPlayModeBuildResult>());
+
+            Assert.IsTrue(buildScript.CanBuildData<AddressableAssetBuildResult>());
+            Assert.IsTrue(buildScript.CanBuildData<AddressablesPlayerBuildResult>());
+        }
+
+        [Test]
+        public void WarningIsLogged_WhenAddressableGroupDoesNotContainSchema()
+        {
+            var buildScript = ScriptableObject.CreateInstance<BuildScriptPackedMode>();
+            AddressablesDataBuilderInput input = m_BuilderInput;
+            var group = input.AddressableSettings.CreateGroup("Invalid Group", false, false, false,
+                new List<AddressableAssetGroupSchema>());
+
+            buildScript.BuildData<AddressableAssetBuildResult>(input);
+
+            LogAssert.Expect(LogType.Warning, $"{group.Name} does not have any associated AddressableAssetGroupSchemas. " +
+                                              $"Data from this group will not be included in the build. " +
+                                              $"If this is unexpected the AddressableGroup may have become corrupted.");
+
+            input.AddressableSettings.RemoveGroup(group);
+        }
+        
+        [Test]
+        [TestCase(MonoScriptBundleNaming.Disabled, ShaderBundleNaming.ProjectName, "")]
+        [TestCase(MonoScriptBundleNaming.ProjectName, ShaderBundleNaming.ProjectName, "")]
+        [TestCase(MonoScriptBundleNaming.DefaultGroupGuid, ShaderBundleNaming.DefaultGroupGuid, "")]
+        [TestCase(MonoScriptBundleNaming.Custom, ShaderBundleNaming.Custom, "custom_name")]
+        public void GlobalSharedBundles_BuiltWithCorrectName(MonoScriptBundleNaming monoScriptBundleNaming, ShaderBundleNaming shaderNaming, string customName)
+        {
+            m_PersistedSettings = AddressableAssetSettings.Create(ConfigFolder, k_TestConfigName, true, true);
+            m_PersistedSettings.MonoScriptBundleNaming = monoScriptBundleNaming;
+            m_PersistedSettings.MonoScriptBundleCustomNaming = customName;
+            Setup();
+
+            string assetNamePrefix = "bundlePrefixTest_";
+            AddressableAssetGroup assetGroup = null;
+            BuildScriptPackedMode buildScript = null;
+            
+            try
+            {
+                buildScript = ScriptableObject.CreateInstance<BuildScriptPackedMode>();
+
+                assetGroup = Settings.CreateGroup("TestGroup", false, false, false,
+                    new List<AddressableAssetGroupSchema>(), typeof(BundledAssetGroupSchema));
+                var schema = assetGroup.GetSchema<BundledAssetGroupSchema>();
+                schema.BundleNaming = BundledAssetGroupSchema.BundleNamingStyle.NoHash;
+                Settings.DefaultGroup = assetGroup;
+
+                var testObject = UnityEngine.AddressableAssets.Tests.TestObject.Create("TestScriptableObject", GetAssetPath(assetNamePrefix+"TestScriptableObject.asset"));
+                if (!AssetDatabase.TryGetGUIDAndLocalFileIdentifier(testObject, out string guid, out long id))
+                    return;
+                Settings.CreateOrMoveEntry(guid, assetGroup, false, false);
+
+                var a = base.CreateAsset(GetAssetPath(assetNamePrefix + "prefabWithMaterial.prefab"));
+                Settings.CreateOrMoveEntry(a, assetGroup, false, false);
+                
+                buildScript.BuildData<AddressableAssetBuildResult>(m_BuilderInput);
+                
+                // test
+                string monoBundle = BuildScriptPackedMode.GetMonoScriptBundleNamePrefix(Settings);
+                if (monoScriptBundleNaming != MonoScriptBundleNaming.Disabled)
+                {
+                    Assert.IsFalse(string.IsNullOrEmpty(monoBundle), "MonoScript Bundle is enabled but no name recieved");
+                    monoBundle = Path.Combine(schema.BuildPath.GetValue(assetGroup.Settings), monoBundle + "_monoscripts.bundle");
+                    Assert.IsTrue(File.Exists(monoBundle), "MonoScript bundle not found at " + monoBundle);
+                }
+                else
+                    Assert.IsTrue(string.IsNullOrEmpty(monoBundle), "MonoScript Bundle is disabled but name recieved");
+                
+                string shaderBundle = BuildScriptPackedMode. GetBuiltInShaderBundleNamePrefix(assetGroup.Settings) + "_unitybuiltinshaders.bundle";
+                shaderBundle = Path.Combine(schema.BuildPath.GetValue(assetGroup.Settings), shaderBundle);
+                Assert.IsTrue(File.Exists(shaderBundle), "Built in Shaders bundle not found at " + shaderBundle);
+            }
+            finally
+            {
+                // cleanup
+                Settings.RemoveGroup(assetGroup);
+                UnityEngine.Object.DestroyImmediate(buildScript);
+            }
+        }
+        
+        [Test]
+        public void CatalogBuiltWithDifferentGroupOrder_AreEqualWhenOrderEnabled()
+        {
+            m_PersistedSettings = AddressableAssetSettings.Create(ConfigFolder, k_TestConfigName, true, true);
+            Setup();
+            var buildScript = ScriptableObject.CreateInstance<BuildScriptPackedMode>();
+            
+            AddressableAssetGroup group1 = Settings.CreateGroup("simpleGroup1", false, false, false,
+                new List<AddressableAssetGroupSchema>(), typeof(BundledAssetGroupSchema));
+            Settings.CreateOrMoveEntry(AssetDatabase.AssetPathToGUID(Path.Combine(TestFolder, "test 1.prefab")),
+                group1, false, false);
+            AddressableAssetGroup group2 = Settings.CreateGroup("simpleGroup2", false, false, false,
+                new List<AddressableAssetGroupSchema>(), typeof(BundledAssetGroupSchema));
+            Settings.CreateOrMoveEntry(AssetDatabase.AssetPathToGUID(Path.Combine(TestFolder, "test 2.prefab")),
+                group2, false, false);
+            
+            var r1 = buildScript.BuildData<AddressableAssetBuildResult>(m_BuilderInput);
+            string p = r1.FileRegistry.GetFilePathForBundle("catalog");
+            Assert.IsFalse(string.IsNullOrEmpty(p));
+            string catalogjson1 = File.ReadAllText(p);
+            Assert.IsFalse(string.IsNullOrEmpty(catalogjson1));
+            
+            Settings.groups.Remove(group1);
+            Settings.groups.Remove(group2);
+            Settings.groups.Add(group2);
+            Settings.groups.Add(group1);
+            
+            var r2 = buildScript.BuildData<AddressableAssetBuildResult>(m_BuilderInput);
+            p = r2.FileRegistry.GetFilePathForBundle("catalog");
+            Assert.IsFalse(string.IsNullOrEmpty(p));
+            string catalogjson2 = File.ReadAllText(p);
+            Assert.IsFalse(string.IsNullOrEmpty(catalogjson2));
+
+            int h1 = catalogjson1.GetHashCode();
+            int h2 = catalogjson2.GetHashCode();
+
+            Settings.RemoveGroup(group1);
+            Settings.RemoveGroup(group2);
+            
+            Assert.AreEqual(h1,h2);
+        }
+
+        [Test]
+        public void SetAssetEntriesBundleFileIdToCatalogEntryBundleFileId_ModifiedOnlyAssetEntries_ThatAreIncludedInBuildWriteData()
+        {
+            GUID entry1Guid = GUID.Generate();
+            GUID entry2Guid = GUID.Generate();
+            string bundleFile = "bundle";
+            string internalBundleName = "bundlepath";
+            string finalBundleName = "finalBundlePath";
+            string bundleCatalogEntryInternalId = "catalogentrybundlefileid";
+
+            AddressableAssetEntry entry1 = new AddressableAssetEntry(entry1Guid.ToString(), "123", null, false);
+            AddressableAssetEntry entry2 = new AddressableAssetEntry(entry2Guid.ToString(), "456", null, false);
+            ICollection<AddressableAssetEntry> entries = new List<AddressableAssetEntry>()
+            {
+                entry1, entry2
+            };
+
+            Dictionary<string, string> bundleToIdMap = new Dictionary<string, string>()
+            {
+                {internalBundleName, finalBundleName}
+            };
+
+            IBundleWriteData writeData = new BundleWriteData();
+            writeData.AssetToFiles.Add(entry1Guid, new List<string>() { bundleFile });
+            writeData.FileToBundle.Add(bundleFile, internalBundleName);
+
+            Dictionary<string, ContentCatalogDataEntry> catalogMap = new Dictionary<string, ContentCatalogDataEntry>()
+            {
+                {
+                    finalBundleName,
+                    new ContentCatalogDataEntry(typeof(IAssetBundleResource), bundleCatalogEntryInternalId,
+                        typeof(AssetBundleProvider).FullName, new[] {"catalogentry"})
+                }
+            };
+
+            BuildScriptPackedMode.SetAssetEntriesBundleFileIdToCatalogEntryBundleFileId(entries, bundleToIdMap, writeData, catalogMap);
+
+            Assert.AreEqual(bundleCatalogEntryInternalId, entry1.BundleFileId);
+            Assert.IsNull(entry2.BundleFileId);
+        }
+
+        [Test]
+        public void SetAssetEntriesBundleFileIdToCatalogEntryBundleFileId_SetsBundleFileIdToBundleNameOnly_WhenGroupSchemaNamingIsSetToFilename()
+        {
+            //Setup
+            GUID entry1Guid = GUID.Generate();
+            string bundleFile = "bundle";
+            string internalBundleName = "bundlepath";
+            string finalBundleName = "finalBundlePath";
+            string bundleCatalogEntryInternalIdHashed = "catalogentrybundlefileid_1234567890.bundle";
+            string bundleCatalogEntryInternalIdUnHashed = "catalogentrybundlefileid.bundle";
+
+            AddressableAssetEntry entry1 = new AddressableAssetEntry(entry1Guid.ToString(), "123", null, false);
+            AddressableAssetGroup group = Settings.CreateGroup("testGroup", false, false, false,
+                new List<AddressableAssetGroupSchema>(), typeof(BundledAssetGroupSchema));
+            group.GetSchema<BundledAssetGroupSchema>().BundleNaming = BundledAssetGroupSchema.BundleNamingStyle.NoHash;
+            group.AddAssetEntry(entry1, false);
+
+            ICollection<AddressableAssetEntry> entries = new List<AddressableAssetEntry>()
+            {
+                entry1
+            };
+
+            Dictionary<string, string> bundleToIdMap = new Dictionary<string, string>()
+            {
+                {internalBundleName, finalBundleName}
+            };
+
+            IBundleWriteData writeData = new BundleWriteData();
+            writeData.AssetToFiles.Add(entry1Guid, new List<string>() { bundleFile });
+            writeData.FileToBundle.Add(bundleFile, internalBundleName);
+
+            Dictionary<string, ContentCatalogDataEntry> catalogMap = new Dictionary<string, ContentCatalogDataEntry>()
+            {
+                {
+                    finalBundleName,
+                    new ContentCatalogDataEntry(typeof(IAssetBundleResource), bundleCatalogEntryInternalIdHashed,
+                        typeof(AssetBundleProvider).FullName, new[] {"catalogentry"})
+                }
+            };
+
+            //Test
+            BuildScriptPackedMode.SetAssetEntriesBundleFileIdToCatalogEntryBundleFileId(entries, bundleToIdMap, writeData, catalogMap);
+
+            //Assert
+            Assert.AreEqual(bundleCatalogEntryInternalIdUnHashed, entry1.BundleFileId);
+
+            //Cleanup
+            Settings.RemoveGroup(group);
+        }
+
+        [Test]
+        public void AddPostCatalogUpdates_AddsCallbackToUpdateBundleLocation_WhenNamingSchemaIsSetToFilenameOnly()
+        {
+            //Setup
+            AddressableAssetGroup group = Settings.CreateGroup("TestAddPostCatalogUpdate", false, false, false,
+                new List<AddressableAssetGroupSchema>(), typeof(BundledAssetGroupSchema));
+            group.GetSchema<BundledAssetGroupSchema>().BundleNaming = BundledAssetGroupSchema.BundleNamingStyle.NoHash;
+            List<Action> callbacks = new List<Action>();
+            string targetBundlePathHashed = "LocalPathToFile/testbundle_123456.bundle";
+            string targetBundlePathUnHashed = "LocalPathToFile/testbundle.bundle";
+            string targetBundleInternalIdHashed = "{runtime_val}/testbundle_123456.bundle";
+            string targetBundleInternalIdUnHashed = "{runtime_val}/testbundle.bundle";
+            ContentCatalogDataEntry dataEntry = new ContentCatalogDataEntry(typeof(ContentCatalogData), targetBundleInternalIdHashed, typeof(BundledAssetProvider).FullName, new List<object>());
+            FileRegistry registry = new FileRegistry();
+            registry.AddFile(targetBundlePathHashed);
+            m_BuildScript.AddPostCatalogUpdatesInternal(group, callbacks, dataEntry, targetBundlePathHashed, registry);
+
+            //Assert setup
+            Assert.AreEqual(1, callbacks.Count);
+            Assert.AreEqual(targetBundleInternalIdHashed, dataEntry.InternalId);
+
+            //Test
+            callbacks[0].Invoke();
+
+            //Assert
+            Assert.AreEqual(targetBundleInternalIdUnHashed, dataEntry.InternalId);
+            Assert.AreEqual(registry.GetFilePathForBundle("testbundle"), targetBundlePathUnHashed);
+
+            //Cleanup
+            Settings.RemoveGroup(group);
+        }
+
+        [Test]
+        public void AddPostCatalogUpdatesInternal_DoesNotAttemptToRemoveHashUnnecessarily()
+        {
+            AddressableAssetGroup group = Settings.CreateGroup("TestAddPostCatalogUpdate", false, false, false,
+                new List<AddressableAssetGroupSchema>(), typeof(BundledAssetGroupSchema));
+            group.GetSchema<BundledAssetGroupSchema>().BundleNaming = BundledAssetGroupSchema.BundleNamingStyle.NoHash;
+            List<Action> callbacks = new List<Action>();
+            string targetBundlePathHashed = "LocalPathToFile/testbundle_test_123456.bundle";
+            string targetBundlePathUnHashed = "LocalPathToFile/testbundle_test.bundle";
+            string targetBundleInternalId= "{runtime_val}/testbundle_test.bundle";
+            ContentCatalogDataEntry dataEntry = new ContentCatalogDataEntry(typeof(ContentCatalogData), targetBundleInternalId, typeof(BundledAssetProvider).FullName, new List<object>());
+            FileRegistry registry = new FileRegistry();
+            registry.AddFile(targetBundlePathHashed);
+            m_BuildScript.AddPostCatalogUpdatesInternal(group, callbacks, dataEntry, targetBundlePathHashed, registry);
+            
+            //Assert Setup
+            Assert.AreEqual(1, callbacks.Count);
+            Assert.AreEqual(targetBundleInternalId, dataEntry.InternalId);
+            
+            //Test
+            callbacks[0].Invoke();
+
+            //Assert
+            //InternalId should not have changed since it was already unhashed.
+            Assert.AreEqual(targetBundleInternalId, dataEntry.InternalId);
+            Assert.AreEqual(registry.GetFilePathForBundle("testbundle_test"), targetBundlePathUnHashed);
+            
+            //Cleanup
+            Settings.RemoveGroup(group);
+        }
+
+        [Test]
+        public void ErrorCheckBundleSettings_FindsNoProblemsInDefaultScema()
+        {
+            var group = Settings.CreateGroup("PackedTest", false, false, false, null, typeof(BundledAssetGroupSchema));
+            var schema = group.GetSchema<BundledAssetGroupSchema>();
+
+            var errorStr = BuildScriptPackedMode.ErrorCheckBundleSettings(schema, group, Settings);
+            LogAssert.NoUnexpectedReceived();
+            Assert.IsTrue(string.IsNullOrEmpty(errorStr));
+        }
+
+        [Test]
+        public void ErrorCheckBundleSettings_WarnsOfMismatchedBuildPath()
+        {
+            var group = Settings.CreateGroup("PackedTest", false, false, false, null, typeof(BundledAssetGroupSchema));
+            var schema = group.GetSchema<BundledAssetGroupSchema>();
+            schema.BuildPath.Id = "BadPath";
+
+            var errorStr = BuildScriptPackedMode.ErrorCheckBundleSettings(schema, group, Settings);
+            LogAssert.NoUnexpectedReceived();
+            Assert.IsTrue(errorStr.Contains("is set to the dynamic-lookup version of StreamingAssets, but BuildPath is not."));
+        }
+
+        [Test]
+        public void ErrorCheckBundleSettings_WarnsOfMismatchedLoadPath()
+        {
+            var group = Settings.CreateGroup("PackedTest", false, false, false, null, typeof(BundledAssetGroupSchema));
+            var schema = group.GetSchema<BundledAssetGroupSchema>();
+            schema.LoadPath.Id = "BadPath";
+
+            var errorStr = BuildScriptPackedMode.ErrorCheckBundleSettings(schema, group, Settings);
+            LogAssert.NoUnexpectedReceived();
+            Assert.IsTrue(errorStr.Contains("is set to the dynamic-lookup version of StreamingAssets, but LoadPath is not."));
+        }
+
+        [Test]
+        public void WhenUsingLocalContentAndCompressionIsLZMA_ErrorCheckBundleSettings_LogsWarning()
+        {
+            var group = Settings.CreateGroup("PackedTest", false, false, false, null, typeof(BundledAssetGroupSchema));
+            var schema = group.GetSchema<BundledAssetGroupSchema>();
+            schema.Compression = BundledAssetGroupSchema.BundleCompressionMode.LZMA;
+
+            BuildScriptPackedMode.ErrorCheckBundleSettings(schema, group, Settings);
+            LogAssert.Expect(LogType.Warning, $"Bundle compression is set to LZMA, but group {group.Name} uses local content.");
+        }
+
+        private static IEnumerable<List<AssetBundleBuild>> DuplicateBundleNamesCases()
+        {
+            var abb1 = new AssetBundleBuild() { assetBundleName = "name1.bundle" };
+            var abb2 = new AssetBundleBuild() { assetBundleName = "name2.bundle" };
+            yield return new List<AssetBundleBuild>();
+            yield return new List<AssetBundleBuild>() { abb1 };
+            yield return new List<AssetBundleBuild>() { abb1, abb1 };
+            yield return new List<AssetBundleBuild>() { abb1, abb2 };
+            yield return new List<AssetBundleBuild>() { abb1, abb1, abb1 };
+        }
+
+        [Test, TestCaseSource(nameof(DuplicateBundleNamesCases))]
+        public void HandleBundlesNaming_NamesShouldAlwaysBeUnique(List<AssetBundleBuild> bundleBuilds)
+        {
+            var group = Settings.CreateGroup("PackedTest", false, false, false, null, typeof(BundledAssetGroupSchema));
+            var bundleToAssetGroup = new Dictionary<string, string>();
+
+            List<string> uniqueNames = BuildScriptPackedMode.HandleDuplicateBundleNames(bundleBuilds, bundleToAssetGroup, group.Guid);
+
+            var uniqueNamesInBundleBuilds = bundleBuilds.Select(b => b.assetBundleName).Distinct();
+            Assert.AreEqual(bundleBuilds.Count, uniqueNames.Count());
+            Assert.AreEqual(bundleBuilds.Count, uniqueNamesInBundleBuilds.Count());
+            Assert.AreEqual(bundleBuilds.Count, bundleToAssetGroup.Count);
+        }
+
+        [Test]
+        public void CreateCatalogFiles_NullArgs_ShouldFail()
+        {
+            var jsonText = "Some text in catalog file";
+            var result = m_BuildScript.CreateCatalogFiles(jsonText, m_BuilderInput, null);
+            Assert.IsFalse(result);
+            LogAssert.Expect(LogType.Error, new Regex("catalog", RegexOptions.IgnoreCase));
+
+            result = m_BuildScript.CreateCatalogFiles(jsonText, null, m_BuildContext);
+            Assert.IsFalse(result);
+            LogAssert.Expect(LogType.Error, new Regex("catalog", RegexOptions.IgnoreCase));
+
+            result = m_BuildScript.CreateCatalogFiles(null, m_BuilderInput, m_BuildContext);
+            Assert.IsFalse(result);
+            LogAssert.Expect(LogType.Error, new Regex("catalog", RegexOptions.IgnoreCase));
+        }
+
+        [Test]
+        public void CreateCatalogFiles_DefaultOptions_ShouldCreateLocalJsonCatalogFile()
+        {
+            var fileName = m_BuilderInput.RuntimeCatalogFilename;
+            var jsonText = "Some text in catalog file";
+
+            var result = m_BuildScript.CreateCatalogFiles(jsonText, m_BuilderInput, m_BuildContext);
+
+            Assert.IsTrue(result);
+
+            // Assert locations
+            Assert.IsTrue(m_RuntimeData.CatalogLocations.Count == 1);
+            Assert.IsTrue(m_RuntimeData.CatalogLocations.Any(l => l.InternalId.EndsWith(fileName)));
+
+            // Assert file paths
+            var registryPaths = m_BuilderInput.Registry.GetFilePaths().ToList();
+            Assert.IsTrue(registryPaths.Any(p => p.EndsWith(fileName)));
+            Assert.IsTrue(File.Exists(registryPaths.First(p => p.EndsWith(fileName))));
+        }
+
+        [Test]
+        public void CreateCatalogFiles_BundleLocalCatalog_ShouldCreateLocalCatalogFileInAssetBundle()
+        {
+            Settings.BundleLocalCatalog = true;
+
+            var defaultFileName = m_BuilderInput.RuntimeCatalogFilename;
+            var bundleFileName = defaultFileName.Replace(".json", ".bundle");
+            var jsonText = "Some text in catalog file";
+
+            var result = m_BuildScript.CreateCatalogFiles(jsonText, m_BuilderInput, m_BuildContext);
+
+            Assert.IsTrue(result);
+
+            // Assert locations
+            Assert.AreEqual(1, m_RuntimeData.CatalogLocations.Count);
+            Assert.AreEqual(1, m_RuntimeData.CatalogLocations.Count(l => l.InternalId.EndsWith(bundleFileName)));
+
+            // Assert file paths
+            var registryPaths = m_BuilderInput.Registry.GetFilePaths().ToList();
+            var registryBundlePath = registryPaths.First(p => p.EndsWith(bundleFileName));
+            Assert.AreEqual(1, registryPaths.Count(p => p.EndsWith(bundleFileName)));
+            Assert.AreEqual(0, registryPaths.Count(p => p.EndsWith(defaultFileName)));
+            Assert.IsTrue(File.Exists(registryBundlePath));
+
+            // Assert catalogs
+            m_AssetBundle = AssetBundle.LoadFromFile(registryBundlePath);
+            Assert.IsNotNull(m_AssetBundle);
+
+            var assets = m_AssetBundle.LoadAllAssets<TextAsset>();
+            Assert.AreEqual(1, assets.Length);
+            Assert.AreEqual(jsonText, assets.First().text);
+        }
+
+        [Test]
+        public void CreateCatalogFiles_BundleLocalCatalog_BuildRemoteCatalog_ShouldCreateCatalogBundleAndRemoteJsonCatalog()
+        {
+            // Creating a bundle causes a domain reload and settings need to be persisted to be able to access profile variables.
+            m_PersistedSettings = AddressableAssetSettings.Create(ConfigFolder, k_TestConfigName, true, true);
+            Setup();
+
+            Settings.BundleLocalCatalog = true;
+            Settings.BuildRemoteCatalog = true;
+            Settings.RemoteCatalogBuildPath = new ProfileValueReference();
+            Settings.RemoteCatalogBuildPath.SetVariableByName(Settings, AddressableAssetSettings.kRemoteBuildPath);
+            Settings.RemoteCatalogLoadPath = new ProfileValueReference();
+            Settings.RemoteCatalogLoadPath.SetVariableByName(Settings, AddressableAssetSettings.kRemoteLoadPath);
+
+            var defaultFileName = m_BuilderInput.RuntimeCatalogFilename;
+            var bundleFileName = defaultFileName.Replace(".json", ".bundle");
+            var jsonText = "Some text in catalog file";
+
+            var result = m_BuildScript.CreateCatalogFiles(jsonText, m_BuilderInput, m_BuildContext);
+
+            Assert.IsTrue(result);
+
+            // Assert locations
+            Assert.AreEqual(3, m_RuntimeData.CatalogLocations.Count);
+            Assert.AreEqual(1, m_RuntimeData.CatalogLocations.Count(l => l.InternalId.EndsWith(bundleFileName)));
+            Assert.AreEqual(2, m_RuntimeData.CatalogLocations.Count(l => l.InternalId.EndsWith(".hash")));
+
+            // Assert file paths
+            var remoteBuildFolder = Settings.RemoteCatalogBuildPath.GetValue(Settings);
+            var registryPaths = m_BuilderInput.Registry.GetFilePaths().ToList();
+            Assert.AreEqual(3, registryPaths.Count);
+            Assert.AreEqual(1, registryPaths.Count(p => p.EndsWith(bundleFileName)));
+            Assert.AreEqual(1, registryPaths.Count(p => p.Contains(remoteBuildFolder) && p.EndsWith(".json")));
+            Assert.AreEqual(1, registryPaths.Count(p => p.Contains(remoteBuildFolder) && p.EndsWith(".hash")));
+
+            var registryBundlePath = registryPaths.First(p => p.EndsWith(bundleFileName));
+            var registryRemoteCatalogPath = registryPaths.First(p => p.Contains(remoteBuildFolder) && p.EndsWith(".json"));
+            var registryRemoteHashPath = registryPaths.First(p => p.Contains(remoteBuildFolder) && p.EndsWith(".hash"));
+            Assert.IsTrue(File.Exists(registryBundlePath));
+            Assert.IsTrue(File.Exists(registryRemoteCatalogPath));
+            Assert.IsTrue(File.Exists(registryRemoteHashPath));
+
+            // Assert catalogs
+            m_AssetBundle = AssetBundle.LoadFromFile(registryBundlePath);
+            Assert.IsNotNull(m_AssetBundle);
+
+            var assets = m_AssetBundle.LoadAllAssets<TextAsset>();
+            Assert.AreEqual(1, assets.Length);
+            Assert.AreEqual(jsonText, assets.First().text);
+
+            var remoteCatalogText = File.ReadAllText(registryRemoteCatalogPath);
+            Assert.AreEqual(jsonText, remoteCatalogText);
+
+            File.Delete(registryRemoteCatalogPath);
+            File.Delete(registryRemoteHashPath);
+        }
+    }
+
+    class ProcessPlayerDataSchemaTests : EditorAddressableAssetsTestFixture
+    {
+        AddressablesDataBuilderInput m_BuilderInput;
+        BuildScriptPackedMode m_BuildScript;
+        AddressableAssetsBuildContext m_BuildContext;
+        EditorBuildSettingsScene[] m_ScenesBkp;
+
+        const string k_SchemaTestFolderPath = TempPath + "/SchemaTests";
+
+        [SetUp]
+        protected void PlayerDataSchemaTestsSetup()
+        {
+            m_BuilderInput = new AddressablesDataBuilderInput(m_Settings);
+            m_BuildScript = ScriptableObject.CreateInstance<BuildScriptPackedMode>();
+            m_BuildScript.InitializeBuildContext(m_BuilderInput, out m_BuildContext);
+
+            m_ScenesBkp = EditorBuildSettings.scenes;
+            EditorBuildSettings.scenes = new EditorBuildSettingsScene[0];
+        }
+
+        [TearDown]
+        protected void PlayerDataSchemaTestsTearDown()
+        {
+            Object.DestroyImmediate(m_BuildScript);
+            EditorBuildSettings.scenes = m_ScenesBkp;
+        }
+
+        [Test]
+        public void ProcessPlayerDataSchema_WhenIncludeBuildSettingsScenesIsFalse_ShouldNotGenerateAnySceneLocations()
+        {
+            var scenePath = k_SchemaTestFolderPath + "/testScene.unity";
+            Directory.CreateDirectory(Path.GetDirectoryName(scenePath));
+            CreateScene(scenePath, Path.GetFileNameWithoutExtension(scenePath));
+
+            var scenes = EditorBuildSettings.scenes;
+            Assert.AreEqual(1, scenes.Length);
+
+            var group = m_Settings.FindGroup(AddressableAssetSettings.PlayerDataGroupName);
+            var schema = group.GetSchema(typeof(PlayerDataGroupSchema)) as PlayerDataGroupSchema;
+            bool includeBuildSettingsScenes = schema.IncludeBuildSettingsScenes;
+            schema.IncludeBuildSettingsScenes = false;
+
+            var errorStr = m_BuildScript.ProcessPlayerDataSchema(schema, group, m_BuildContext);
+            Assert.True(string.IsNullOrEmpty(errorStr));
+
+            var actualLocations = m_BuildContext.locations.Where(l => l.ResourceType == typeof(SceneInstance)).ToList();
+            Assert.AreEqual(0, actualLocations.Count);
+
+            // TODO : Assert for existence of SceneProvider (not exposed)
+
+            schema.IncludeBuildSettingsScenes = includeBuildSettingsScenes;
+        }
+
+        [Test]
+        public void ProcessPlayerDataSchema_WhenNoBuildSettingsScenesAreIncluded_ShouldNotGenerateAnySceneLocations()
+        {
+            var group = m_Settings.FindGroup(AddressableAssetSettings.PlayerDataGroupName);
+            var schema = group.GetSchema(typeof(PlayerDataGroupSchema)) as PlayerDataGroupSchema;
+            bool includeBuildSettingsScenes = schema.IncludeBuildSettingsScenes;
+            schema.IncludeBuildSettingsScenes = true;
+
+            var scenes = EditorBuildSettings.scenes;
+            Assert.AreEqual(0, scenes.Length);
+
+            var errorStr = m_BuildScript.ProcessPlayerDataSchema(schema, group, m_BuildContext);
+            Assert.True(string.IsNullOrEmpty(errorStr));
+
+            var actualLocations = m_BuildContext.locations.Where(l => l.ResourceType == typeof(SceneInstance)).ToList();
+            Assert.AreEqual(0 , actualLocations.Count);
+
+            // TODO : Assert for existence of SceneProvider (not exposed)
+
+            schema.IncludeBuildSettingsScenes = includeBuildSettingsScenes;
+        }
+
+        [Test]
+        public void ProcessPlayerDataSchema_WhenMultipleBuildSettingsScenesAreIncluded_ShouldGenerateCorrectLocations()
+        {
+            var scenePaths = new[]
+            {
+                k_SchemaTestFolderPath + "/testScene.unity",
+                k_SchemaTestFolderPath + "/OtherFolder/testScene2.unity"
+            };
+            foreach (string scenePath in scenePaths)
+            {
+                Directory.CreateDirectory(Path.GetDirectoryName(scenePath));
+                CreateScene(scenePath, Path.GetFileNameWithoutExtension(scenePath));
+            }
+
+            var group = m_Settings.FindGroup(AddressableAssetSettings.PlayerDataGroupName);
+            var schema = group.GetSchema(typeof(PlayerDataGroupSchema)) as PlayerDataGroupSchema;
+            bool includeBuildSettingsScenes = schema.IncludeBuildSettingsScenes;
+            schema.IncludeBuildSettingsScenes = true;
+
+            var scenes = EditorBuildSettings.scenes;
+            Assert.AreEqual(2, scenes.Length);
+
+            var errorStr = m_BuildScript.ProcessPlayerDataSchema(schema, group, m_BuildContext);
+            Assert.True(string.IsNullOrEmpty(errorStr));
+
+            var actualLocations = m_BuildContext.locations.Where(l => l.ResourceType == typeof(SceneInstance)).ToList();
+
+            var expectedLocationIds = scenePaths.Select(s => s.Replace(".unity", "").Replace("Assets/", ""));
+            Assert.AreEqual(expectedLocationIds.Count(), actualLocations.Count);
+            Assert.AreEqual(expectedLocationIds, actualLocations.Select(l => l.InternalId));
+
+            // TODO : Assert for existence of SceneProvider (not exposed)
+
+            schema.IncludeBuildSettingsScenes = includeBuildSettingsScenes;
+        }
+
+        [Test]
+        public void ProcessPlayerDataSchema_WhenIncludeResourcesFoldersIsFalse_ShouldNotGenerateAnyResourceLocationsOrProviders()
+        {
+            var assetPath = k_SchemaTestFolderPath + "/Resources/testResource1.prefab";
+            Directory.CreateDirectory(Path.GetDirectoryName(assetPath));
+            CreateAsset(assetPath, Path.GetFileNameWithoutExtension(assetPath));
+            Assert.IsTrue(File.Exists(assetPath));
+
+            var group = m_Settings.FindGroup(AddressableAssetSettings.PlayerDataGroupName);
+            var schema = group.GetSchema(typeof(PlayerDataGroupSchema)) as PlayerDataGroupSchema;
+            schema.IncludeResourcesFolders = false;
+
+            var errorStr = m_BuildScript.ProcessPlayerDataSchema(schema, group, m_BuildContext);
+            Assert.True(string.IsNullOrEmpty(errorStr));
+
+            var actualLocations = m_BuildContext.locations.Where(
+                l => l.ResourceType == typeof(GameObject) && l.Provider == typeof(LegacyResourcesProvider).FullName).ToList();
+            Assert.AreEqual(0, actualLocations.Count);
+
+            var actualProviders = m_BuildScript.ResourceProviderData.Where(rpd => rpd.ObjectType.ClassName == typeof(LegacyResourcesProvider).FullName).ToList();
+            Assert.AreEqual(0, actualProviders.Count);
+        }
+
+        [Test]
+        public void ProcessPlayerDataSchema_WhenNoResourcesAreIncluded_ShouldNotGenerateAnyResourceLocationsOrProviders()
+        {
+            using (new HideResourceFoldersScope())
+            {
+                var resourceFolder = k_SchemaTestFolderPath + "/Resources";
+                int builtInPackagesResourceCount = ResourcesTestUtility.GetResourcesEntryCount(m_Settings, true);
+                Directory.CreateDirectory(resourceFolder);
+
+                var group = m_Settings.FindGroup(AddressableAssetSettings.PlayerDataGroupName);
+                var schema = group.GetSchema(typeof(PlayerDataGroupSchema)) as PlayerDataGroupSchema;
+                schema.IncludeResourcesFolders = true;
+
+                var errorStr = m_BuildScript.ProcessPlayerDataSchema(schema, group, m_BuildContext);
+                Assert.True(string.IsNullOrEmpty(errorStr));
+                BuiltinSceneCache.ClearState(true);
+
+                var actualLocations = m_BuildContext.locations.Where(
+                        l => l.ResourceType == typeof(GameObject) &&
+                             l.Provider == typeof(LegacyResourcesProvider).FullName)
+                    .ToList();
+                Assert.AreEqual(0, actualLocations.Count);
+
+                var actualProviders = m_BuildScript.ResourceProviderData
+                    .Where(rpd => rpd.ObjectType.ClassName == typeof(LegacyResourcesProvider).FullName).ToList();
+                Assert.AreEqual(builtInPackagesResourceCount > 0 ? 1 : 0, actualProviders.Count);
+            }
+        }
+
+        [Test]
+        public void ProcessPlayerDataSchema_WhenMultipleResourcesAreIncluded_ShouldGenerateCorrectResourceLocationsAndProviders()
+        {
+            
+            using (new HideResourceFoldersScope())
+            {
+                var resourcesPaths = new[]
+                {
+                    k_SchemaTestFolderPath + "/OtherFolder/Resources/testResource2.prefab",
+                    k_SchemaTestFolderPath + "/Resources/testResource1.prefab"
+                };
+                foreach (string resourcePath in resourcesPaths)
+                {
+                    Directory.CreateDirectory(Path.GetDirectoryName(resourcePath));
+                    CreateAsset(resourcePath, Path.GetFileNameWithoutExtension(resourcePath));
+                    Assert.IsTrue(File.Exists(resourcePath));
+                }
+
+                var group = m_Settings.FindGroup(AddressableAssetSettings.PlayerDataGroupName);
+                var schema = group.GetSchema(typeof(PlayerDataGroupSchema)) as PlayerDataGroupSchema;
+                bool includeResourceFolders = schema.IncludeResourcesFolders;
+                schema.IncludeResourcesFolders = true;
+
+                var errorStr = m_BuildScript.ProcessPlayerDataSchema(schema, group, m_BuildContext);
+                Assert.True(string.IsNullOrEmpty(errorStr));
+                BuiltinSceneCache.ClearState(true);
+                
+                var actualLocations = m_BuildContext.locations.Where(
+                        l => l.ResourceType == typeof(GameObject) &&
+                             l.Provider == typeof(LegacyResourcesProvider).FullName)
+                    .ToList();
+                var expectedLocationIds = resourcesPaths.Distinct()
+                    .Select(s => Path.GetFileName(s).Replace(".prefab", "")).ToList();
+                Assert.AreEqual(expectedLocationIds.Count, actualLocations.Count);
+                Assert.AreEqual(expectedLocationIds, actualLocations.Select(l => l.InternalId));
+
+                var actualProviders = m_BuildScript.ResourceProviderData
+                    .Where(rpd => rpd.ObjectType.ClassName == typeof(LegacyResourcesProvider).FullName).ToList();
+                Assert.AreEqual(1, actualProviders.Count);
+
+                schema.IncludeResourcesFolders = includeResourceFolders;
+            }
+        }
+    }
+
+    class PrepGroupBundlePackingTests : EditorAddressableAssetsTestFixture
+    {
+        void CreateGroupWithAssets(string groupName, int assetEntryCount, out AddressableAssetGroup group, out List<AddressableAssetEntry> entries)
+        {
+            group = m_Settings.CreateGroup(groupName, false, false, false, null, typeof(BundledAssetGroupSchema));
+            entries = new List<AddressableAssetEntry>();
+            for (int i = 0; i < assetEntryCount; i++)
+            {
+                AddressableAssetEntry e = new AddressableAssetEntry($"111{i}", $"addr{i}", group, false);
+                e.m_cachedAssetPath = $"DummyPath{i}";
+                group.AddAssetEntry(e);
+                entries.Add(e);
+            }
+        }
+
+        [Test]
+        public void CalculateGroupHash_WithGroupGuidMode_GeneratesStableBundleNameWhenEntriesChange()
+        {
+            var group = m_Settings.CreateGroup(nameof(CalculateGroupHash_WithGroupGuidMode_GeneratesStableBundleNameWhenEntriesChange), false, false, false, null, typeof(BundledAssetGroupSchema));
+            var schema = group.GetSchema<BundledAssetGroupSchema>();
+            var expected = group.Guid;
+            Assert.AreEqual(expected, BuildScriptPackedMode.CalculateGroupHash(BundledAssetGroupSchema.BundleInternalIdMode.GroupGuid, group, group.entries));
+            group.AddAssetEntry(new AddressableAssetEntry("test", "test", group, true));
+            Assert.AreEqual(expected, BuildScriptPackedMode.CalculateGroupHash(BundledAssetGroupSchema.BundleInternalIdMode.GroupGuid, group, group.entries));
+            m_Settings.RemoveGroupInternal(group, true, false);
+        }
+
+        [Test]
+        public void CalculateGroupHash_WithGroupGuidProjectIdMode_GeneratesStableBundleNameWhenEntriesChange()
+        {
+            var group = m_Settings.CreateGroup(nameof(CalculateGroupHash_WithGroupGuidProjectIdMode_GeneratesStableBundleNameWhenEntriesChange), false, false, false, null, typeof(BundledAssetGroupSchema));
+            var schema = group.GetSchema<BundledAssetGroupSchema>();
+            var expected = HashingMethods.Calculate(group.Guid, Application.cloudProjectId).ToString();
+            Assert.AreEqual(expected, BuildScriptPackedMode.CalculateGroupHash(BundledAssetGroupSchema.BundleInternalIdMode.GroupGuidProjectIdHash, group, group.entries));
+            group.AddAssetEntry(new AddressableAssetEntry("test", "test", group, true));
+            Assert.AreEqual(expected, BuildScriptPackedMode.CalculateGroupHash(BundledAssetGroupSchema.BundleInternalIdMode.GroupGuidProjectIdHash, group, group.entries));
+            m_Settings.RemoveGroupInternal(group, true, false);
+        }
+
+        [Test]
+        public void CalculateGroupHash_WithGroupGuidProjectIdEntryHashMode_GeneratesNewBundleNameWhenEntriesChange()
+        {
+            var group = m_Settings.CreateGroup(nameof(CalculateGroupHash_WithGroupGuidProjectIdEntryHashMode_GeneratesNewBundleNameWhenEntriesChange), false, false, false, null, typeof(BundledAssetGroupSchema));
+            var schema = group.GetSchema<BundledAssetGroupSchema>();
+            var expected = HashingMethods.Calculate(group.Guid, Application.cloudProjectId, new HashSet<string>(group.entries.Select(e => e.guid))).ToString();
+            Assert.AreEqual(expected, BuildScriptPackedMode.CalculateGroupHash(BundledAssetGroupSchema.BundleInternalIdMode.GroupGuidProjectIdEntriesHash, group, group.entries));
+            group.AddAssetEntry(new AddressableAssetEntry("test", "test", group, true));
+            Assert.AreNotEqual(expected, BuildScriptPackedMode.CalculateGroupHash(BundledAssetGroupSchema.BundleInternalIdMode.GroupGuidProjectIdEntriesHash, group, group.entries));
+            m_Settings.RemoveGroupInternal(group, true, false);
+        }
+
+        [Test]
+        public void GenerateBuildInputDefinition_WithInternalIdModes_GeneratesExpectedAddresses()
+        {
+            var group = m_Settings.CreateGroup("DynamicInternalIdGroup", false, false, false, null, typeof(BundledAssetGroupSchema));
+            var entries = new List<AddressableAssetEntry>();
+            AddressableAssetEntry e = new AddressableAssetEntry($"abcde", $"addr0", group, false);
+            e.m_cachedAssetPath = "Assets/DummyPath0.asset";
+            entries.Add(e);
+
+            e = new AddressableAssetEntry($"abcdf", $"addr0", group, false);
+            e.m_cachedAssetPath = "Assets/DummyPath0.asset";
+            entries.Add(e);
+
+            e = new AddressableAssetEntry($"abcdg", $"addr0", group, false);
+            e.m_cachedAssetPath = "Assets/DummyPath0.asset";
+            entries.Add(e);
+
+            e = new AddressableAssetEntry($"axcde", $"addr0", group, false);
+            e.m_cachedAssetPath = "Assets/DummyPath0.asset";
+            entries.Add(e);
+
+            var schema = group.GetSchema<BundledAssetGroupSchema>();
+            schema.InternalIdNamingMode = BundledAssetGroupSchema.AssetNamingMode.FullPath;
+            var bundleBuild = BuildScriptPackedMode.GenerateBuildInputDefinition(entries, "bundle");
+            Assert.AreEqual("Assets/DummyPath0.asset", bundleBuild.addressableNames[0]);
+
+            schema.InternalIdNamingMode = BundledAssetGroupSchema.AssetNamingMode.Filename;
+            bundleBuild = BuildScriptPackedMode.GenerateBuildInputDefinition(entries, "bundle");
+            Assert.AreEqual("DummyPath0.asset", bundleBuild.addressableNames[0]);
+
+            schema.InternalIdNamingMode = BundledAssetGroupSchema.AssetNamingMode.GUID;
+            bundleBuild = BuildScriptPackedMode.GenerateBuildInputDefinition(entries, "bundle");
+            Assert.AreEqual("abcde", bundleBuild.addressableNames[0]);
+
+            schema.InternalIdNamingMode = BundledAssetGroupSchema.AssetNamingMode.Dynamic;
+            bundleBuild = BuildScriptPackedMode.GenerateBuildInputDefinition(entries, "bundle");
+            Assert.AreEqual("a", bundleBuild.addressableNames[0]);
+            Assert.AreEqual("ab", bundleBuild.addressableNames[1]);
+            Assert.AreEqual("abc", bundleBuild.addressableNames[2]);
+            Assert.AreEqual("ax", bundleBuild.addressableNames[3]);
+        }
+
+        [Test]
+        public void PrepGroupBundlePacking_WhenEntriesDontExpand_AllAssetEntriesAreReturned([Values] BundledAssetGroupSchema.BundlePackingMode mode)
+        {
+            int entryCount = 2;
+            CreateGroupWithAssets("PrepGroup1", entryCount, out AddressableAssetGroup group, out List<AddressableAssetEntry> entries);
+            for (int i = 0; i < entryCount; i++)
+                entries[i].SetLabel($"label", true, true, false);
+            List<AssetBundleBuild> buildInputDefs = new List<AssetBundleBuild>();
+            var schema = ScriptableObject.CreateInstance<BundledAssetGroupSchema>();
+            schema.BundleMode = mode;
+            List <AddressableAssetEntry> retEntries = BuildScriptPackedMode.PrepGroupBundlePacking(group, buildInputDefs, schema);
+            CollectionAssert.AreEquivalent(retEntries, entries);
+        }
+
+        [Test]
+        public void PrepGroupBundlePacking_PackSeperate_GroupChangeDoesntAffectOtherAssetsBuildInput()
+        {
+            CreateGroupWithAssets("PrepGroup", 2, out AddressableAssetGroup group, out List<AddressableAssetEntry> entries);
+            var schema = ScriptableObject.CreateInstance<BundledAssetGroupSchema>();
+            schema.BundleMode = BundledAssetGroupSchema.BundlePackingMode.PackSeparately;
+            List<AssetBundleBuild> buildInputDefs = new List<AssetBundleBuild>();
+            BuildScriptPackedMode.PrepGroupBundlePacking(group, buildInputDefs, schema);
+
+            group.RemoveAssetEntry(entries[1]);
+
+            List<AssetBundleBuild> buildInputDefs2 = new List<AssetBundleBuild>();
+            BuildScriptPackedMode.PrepGroupBundlePacking(group, buildInputDefs2, schema);
+
+            Assert.AreEqual(buildInputDefs[0].assetBundleName, buildInputDefs2[0].assetBundleName);
+        }
+
+        [Test]
+        public void PrepGroupBundlePacking_PackTogether_GroupChangeDoesAffectBuildInput()
+        {
+            CreateGroupWithAssets("PrepGroup", 2, out AddressableAssetGroup group, out List<AddressableAssetEntry> entries);
+            var schema = ScriptableObject.CreateInstance<BundledAssetGroupSchema>();
+            schema.BundleMode = BundledAssetGroupSchema.BundlePackingMode.PackTogether;
+            schema.InternalBundleIdMode = BundledAssetGroupSchema.BundleInternalIdMode.GroupGuidProjectIdEntriesHash;
+
+            List<AssetBundleBuild> buildInputDefs = new List<AssetBundleBuild>();
+            BuildScriptPackedMode.PrepGroupBundlePacking(group, buildInputDefs, schema);
+
+            group.RemoveAssetEntry(entries[1]);
+
+            List<AssetBundleBuild> buildInputDefs2 = new List<AssetBundleBuild>();
+            BuildScriptPackedMode.PrepGroupBundlePacking(group, buildInputDefs2, schema);
+
+            Assert.AreNotEqual(buildInputDefs[0].assetBundleName, buildInputDefs2[0].assetBundleName);
+        }
+
+        [Test]
+        public void PrepGroupBundlePacking_PackTogetherByLabel_GroupChangeDoesAffectBuildInput()
+        {
+            //Setup
+            CreateGroupWithAssets("PrepGroup", 2, out AddressableAssetGroup group, out List<AddressableAssetEntry> entries);
+            string label = "testlabel";
+            entries[0].SetLabel(label, true, true, false);
+            entries[1].SetLabel(label, true, true, false);
+            var schema = ScriptableObject.CreateInstance<BundledAssetGroupSchema>();
+            schema.BundleMode = BundledAssetGroupSchema.BundlePackingMode.PackTogetherByLabel;
+            schema.InternalBundleIdMode = BundledAssetGroupSchema.BundleInternalIdMode.GroupGuidProjectIdEntriesHash;
+
+            List<AssetBundleBuild> buildInputDefs = new List<AssetBundleBuild>();
+            BuildScriptPackedMode.PrepGroupBundlePacking(group, buildInputDefs, schema);
+
+            entries[1].SetLabel(label, false, true, false);
+
+            List<AssetBundleBuild> buildInputDefs2 = new List<AssetBundleBuild>();
+            BuildScriptPackedMode.PrepGroupBundlePacking(group, buildInputDefs2, schema);
+
+            Assert.AreNotEqual(buildInputDefs[0].assetBundleName, buildInputDefs2[0].assetBundleName);
+        }
+    }
+}