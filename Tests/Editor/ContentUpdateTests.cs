<<<<<<< HEAD
using System.Collections.Generic;
using System.IO;
using System.Linq;
using System.Text.RegularExpressions;
using NUnit.Framework;
using UnityEditor.AddressableAssets.Build;
=======
using System.Collections.Generic;
using System.IO;
using System.Linq;
using System.Text.RegularExpressions;
using AddressableAssetsIntegrationTests;
using NUnit.Framework;
using UnityEditor.AddressableAssets.Build;
>>>>>>> 1827c9db
using UnityEditor.AddressableAssets.Build.DataBuilders;
using UnityEditor.AddressableAssets.Settings;
using UnityEditor.AddressableAssets.Settings.GroupSchemas;
using UnityEditor.Build.Pipeline;
using UnityEngine;
using UnityEngine.AddressableAssets;
using UnityEngine.AddressableAssets.ResourceLocators;
using UnityEngine.ResourceManagement.ResourceProviders;
using UnityEngine.TestTools;

namespace UnityEditor.AddressableAssets.Tests
{
    public class ContentUpdateTests : AddressableAssetTestBase
    {
        protected override bool PersistSettings { get { return true; } }
        [Ignore("Editor crash https://jira.unity3d.com/browse/BPSBP-142")]
        [Test]
        public void CanCreateContentStateData()
        {
            var group = Settings.CreateGroup("LocalStuff", false, false, false, null);
            var schema = group.AddSchema<BundledAssetGroupSchema>();
            schema.BuildPath.SetVariableByName(Settings, AddressableAssetSettings.kLocalBuildPath);
            schema.LoadPath.SetVariableByName(Settings, AddressableAssetSettings.kLocalLoadPath);
            schema.BundleMode = BundledAssetGroupSchema.BundlePackingMode.PackTogether;
            group.AddSchema<ContentUpdateGroupSchema>().StaticContent = true;

            Settings.CreateOrMoveEntry(m_AssetGUID, group);
            var context = new AddressablesDataBuilderInput(Settings);

            var op = Settings.ActivePlayerDataBuilder.BuildData<AddressablesPlayerBuildResult>(context);

            Assert.IsTrue(string.IsNullOrEmpty(op.Error), op.Error);
            var tempPath = Path.GetDirectoryName(Application.dataPath) + "/" + Addressables.LibraryPath + PlatformMappingService.GetPlatformPathSubFolder() + "/addressables_content_state.bin";
            var cacheData = ContentUpdateScript.LoadContentState(tempPath);
            Assert.NotNull(cacheData);
            Settings.RemoveGroup(group);
        }

        [Test]
        public void ContentState_WithDisabledGroups_DoesNotInclude_EntriesFromGroup()
        {
            var group = Settings.CreateGroup("RemoteStuff", false, false, false, null);
            var schema = group.AddSchema<BundledAssetGroupSchema>();
            schema.BuildPath.SetVariableByName(Settings, AddressableAssetSettings.kRemoteBuildPath);
            schema.LoadPath.SetVariableByName(Settings, AddressableAssetSettings.kRemoteLoadPath);
            schema.BundleMode = BundledAssetGroupSchema.BundlePackingMode.PackTogether;
            group.AddSchema<ContentUpdateGroupSchema>().StaticContent = true;

            Settings.CreateOrMoveEntry(m_AssetGUID, group);

            var group2 = Settings.CreateGroup("LocalStuff", false, false, false, null);
            var schema2 = group2.AddSchema<BundledAssetGroupSchema>();
            schema2.BuildPath.SetVariableByName(Settings, AddressableAssetSettings.kRemoteBuildPath);
            schema2.LoadPath.SetVariableByName(Settings, AddressableAssetSettings.kRemoteLoadPath);
            schema2.BundleMode = BundledAssetGroupSchema.BundlePackingMode.PackTogether;
            group2.AddSchema<ContentUpdateGroupSchema>().StaticContent = true;
            Settings.CreateOrMoveEntry(m_SceneGuids[0], group2);


            var context = new AddressablesDataBuilderInput(Settings);

            var op = Settings.ActivePlayerDataBuilder.BuildData<AddressablesPlayerBuildResult>(context);

            Assert.IsTrue(string.IsNullOrEmpty(op.Error), op.Error);
            var tempPath = Path.GetDirectoryName(Application.dataPath) + "/" + Addressables.LibraryPath + PlatformMappingService.GetPlatformPathSubFolder() + "/addressables_content_state.bin";
            var cacheData = ContentUpdateScript.LoadContentState(tempPath);
            Assert.NotNull(cacheData);
            Assert.NotNull(cacheData.cachedInfos.FirstOrDefault(s => s.asset.guid.ToString() == m_AssetGUID));

            schema.IncludeInBuild = false;
            context = new AddressablesDataBuilderInput(Settings);
            op = Settings.ActivePlayerDataBuilder.BuildData<AddressablesPlayerBuildResult>(context);
            Assert.IsTrue(string.IsNullOrEmpty(op.Error), op.Error);
            tempPath = Path.GetDirectoryName(Application.dataPath) + "/" + Addressables.LibraryPath + PlatformMappingService.GetPlatformPathSubFolder() + "/addressables_content_state.bin";
            cacheData = ContentUpdateScript.LoadContentState(tempPath);
            Assert.NotNull(cacheData);
            Assert.IsNull(cacheData.cachedInfos.FirstOrDefault(s => s.asset.guid.ToString() == m_AssetGUID));

            Settings.RemoveGroup(group);
            Settings.RemoveGroup(group2);
        }

        [Test]
        public void CreateCustomLocator_RetrunsLocatorWithUniqueId()
        {
            ContentCatalogData ccd = new ContentCatalogData();
            ccd.SetData(new List<ContentCatalogDataEntry>());
            ResourceLocationMap map = ccd.CreateCustomLocator("test");
            Assert.AreEqual("test", map.LocatorId);
        }

        [Test]
        public void DownloadBinFileToTempLocation_DoesNotThrowError_WhenDownloadFails()
        {
            Assert.DoesNotThrow(() =>
            {
                var returnValue = ContentUpdateScript.DownloadBinFileToTempLocation("http://notarealurl.com/addressable_state.bin");
                Assert.AreEqual(ContentUpdateScript.PreviousContentStateFileCachePath, returnValue);
            });
        }

        [Test]
<<<<<<< HEAD
        public void PrepareContentUpdate()
        {
            var group = Settings.CreateGroup("LocalStuff2", false, false, false, null);
            var schema = group.AddSchema<BundledAssetGroupSchema>();
            schema.BuildPath.SetVariableByName(Settings, AddressableAssetSettings.kLocalBuildPath);
            schema.LoadPath.SetVariableByName(Settings, AddressableAssetSettings.kLocalLoadPath);
            schema.BundleMode = BundledAssetGroupSchema.BundlePackingMode.PackTogether;
            group.AddSchema<ContentUpdateGroupSchema>().StaticContent = true;

            var entry = Settings.CreateOrMoveEntry(m_AssetGUID, group);
            entry.address = "test";

            var context = new AddressablesDataBuilderInput(Settings);

            Settings.ActivePlayerDataBuilder.BuildData<AddressablesPlayerBuildResult>(context);

            var path = AssetDatabase.GUIDToAssetPath(m_AssetGUID);
            var obj = AssetDatabase.LoadAssetAtPath<GameObject>(path);
            obj.GetComponent<Transform>().SetPositionAndRotation(new Vector3(10, 10, 10), Quaternion.identity);
            PrefabUtility.SavePrefabAsset(obj);
            AssetDatabase.SaveAssets();
            var tempPath = Path.GetDirectoryName(Application.dataPath) + "/" + Addressables.LibraryPath + PlatformMappingService.GetPlatformPathSubFolder() + "/addressables_content_state.bin";
            var modifiedEntries = ContentUpdateScript.GatherModifiedEntries(Settings, tempPath);
            Assert.IsNotNull(modifiedEntries);
            Assert.GreaterOrEqual(modifiedEntries.Count, 1);
            ContentUpdateScript.CreateContentUpdateGroup(Settings, modifiedEntries, "Content Update");
            var contentGroup = Settings.FindGroup("Content Update");
            Assert.IsNotNull(contentGroup);
            var movedEntry = contentGroup.GetAssetEntry(m_AssetGUID);
            Assert.AreSame(movedEntry, entry);
            Settings.RemoveGroup(group);
        }

        [Test]
        public void GatherModifiedEntries_WhenDependencyBundleNameIsSame_DependencyIsNotFlaggedAsModified()
        {
            // Create assets
            GameObject mainObject = new GameObject("mainObject");
            Material mat = new Material(Shader.Find("Transparent/Diffuse"));
            mainObject.AddComponent<MeshRenderer>().material = mat;

            string mainAssetPath = GetAssetPath("mainObject.prefab");
            string staticAssetPath = GetAssetPath("staticObject.mat");

            AssetDatabase.CreateAsset(mat, staticAssetPath);
            PrefabUtility.SaveAsPrefabAsset(mainObject, mainAssetPath);
            AssetDatabase.SaveAssets();

            // Create addressables
            AddressableAssetGroup mainAssetGroup = Settings.CreateGroup("PrefabGroup", false, false, false, null);
            AddressableAssetGroup staticContentGroup = Settings.CreateGroup("MatGroup", false, false, false, null);

            var schema = mainAssetGroup.AddSchema<BundledAssetGroupSchema>();
            schema.BuildPath.SetVariableByName(Settings, AddressableAssetSettings.kLocalBuildPath);
            schema.LoadPath.SetVariableByName(Settings, AddressableAssetSettings.kLocalLoadPath);
            schema.BundleMode = BundledAssetGroupSchema.BundlePackingMode.PackTogether;
            mainAssetGroup.AddSchema<ContentUpdateGroupSchema>().StaticContent = true;

            schema = staticContentGroup.AddSchema<BundledAssetGroupSchema>();
            schema.BuildPath.SetVariableByName(Settings, AddressableAssetSettings.kLocalBuildPath);
            schema.LoadPath.SetVariableByName(Settings, AddressableAssetSettings.kLocalLoadPath);
            schema.BundleMode = BundledAssetGroupSchema.BundlePackingMode.PackTogether;
            staticContentGroup.AddSchema<ContentUpdateGroupSchema>().StaticContent = true;

            AddressableAssetEntry mainEntry = Settings.CreateOrMoveEntry(AssetDatabase.AssetPathToGUID(mainAssetPath), mainAssetGroup);
            AddressableAssetEntry staticEntry = Settings.CreateOrMoveEntry(AssetDatabase.AssetPathToGUID(staticAssetPath), staticContentGroup);

            // Build
            var context = new AddressablesDataBuilderInput(Settings);
            Settings.ActivePlayerDataBuilder.BuildData<AddressablesPlayerBuildResult>(context);

            // Modify assets
            var mainAsset = AssetDatabase.LoadAssetAtPath<GameObject>(mainAssetPath);
            mainAsset.GetComponent<Transform>().SetPositionAndRotation(new Vector3(10, 10, 10), Quaternion.identity);
            PrefabUtility.SavePrefabAsset(mainAsset);
            AssetDatabase.SaveAssets();

            // Test
            var tempPath = Path.GetDirectoryName(Application.dataPath) + "/Library/com.unity.addressables/" + PlatformMappingService.GetPlatformPathSubFolder() + "/addressables_content_state.bin";
            var modifiedEntries = ContentUpdateScript.GatherModifiedEntries(Settings, tempPath);

            Assert.AreEqual(1, modifiedEntries.Count);
            Assert.AreSame(modifiedEntries[0], mainEntry);

            // Cleanup
            GameObject.DestroyImmediate(mainObject);

            Settings.RemoveGroup(mainAssetGroup);
            Settings.RemoveGroup(staticContentGroup);

            AssetDatabase.DeleteAsset(mainAssetPath);
            AssetDatabase.DeleteAsset(staticAssetPath);
        }

        [Test]
        public void GatherModifiedEntries_WhenDependencyBundleNameIsChanged_DependencyIsFlaggedAsModified()
        {
            // Create assets
            GameObject mainObject = new GameObject("mainObject");
            Material mat = new Material(Shader.Find("Transparent/Diffuse"));
            mainObject.AddComponent<MeshRenderer>().material = mat;

            string mainAssetPath = GetAssetPath("mainObject.prefab");
            string staticAssetPath = GetAssetPath("staticObject.mat");

            AssetDatabase.CreateAsset(mat, staticAssetPath);
            PrefabUtility.SaveAsPrefabAsset(mainObject, mainAssetPath);
            AssetDatabase.SaveAssets();

            // Create addressables
            AddressableAssetGroup mainAssetGroup = Settings.CreateGroup("PrefabGroup2", false, false, false, null);
            AddressableAssetGroup staticContentGroup = Settings.CreateGroup("MatGroup2", false, false, false, null);

            var schema = mainAssetGroup.AddSchema<BundledAssetGroupSchema>();
            schema.BuildPath.SetVariableByName(Settings, AddressableAssetSettings.kLocalBuildPath);
            schema.LoadPath.SetVariableByName(Settings, AddressableAssetSettings.kLocalLoadPath);
            schema.BundleMode = BundledAssetGroupSchema.BundlePackingMode.PackTogether;
            mainAssetGroup.AddSchema<ContentUpdateGroupSchema>().StaticContent = true;

            schema = staticContentGroup.AddSchema<BundledAssetGroupSchema>();
            schema.BuildPath.SetVariableByName(Settings, AddressableAssetSettings.kLocalBuildPath);
            schema.LoadPath.SetVariableByName(Settings, AddressableAssetSettings.kLocalLoadPath);
            schema.BundleMode = BundledAssetGroupSchema.BundlePackingMode.PackTogether;
            staticContentGroup.AddSchema<ContentUpdateGroupSchema>().StaticContent = true;

            AddressableAssetEntry mainEntry = Settings.CreateOrMoveEntry(AssetDatabase.AssetPathToGUID(mainAssetPath), mainAssetGroup);
            AddressableAssetEntry staticEntry = Settings.CreateOrMoveEntry(AssetDatabase.AssetPathToGUID(staticAssetPath), staticContentGroup);

            // Build
            var context = new AddressablesDataBuilderInput(Settings);
            Settings.ActivePlayerDataBuilder.BuildData<AddressablesPlayerBuildResult>(context);

            // Modify assets
            var mainAsset = AssetDatabase.LoadAssetAtPath<GameObject>(mainAssetPath);
            mainAsset.GetComponent<Transform>().SetPositionAndRotation(new Vector3(10, 10, 10), Quaternion.identity);
            PrefabUtility.SavePrefabAsset(mainAsset);
            staticContentGroup.GetSchema<BundledAssetGroupSchema>().InternalBundleIdMode = BundledAssetGroupSchema.BundleInternalIdMode.GroupGuidProjectIdEntriesHash;
            AssetDatabase.SaveAssets();

            // Test
            var tempPath = Path.GetDirectoryName(Application.dataPath) + "/Library/com.unity.addressables/" + PlatformMappingService.GetPlatformPathSubFolder() + "/addressables_content_state.bin";
            var modifiedEntries = ContentUpdateScript.GatherModifiedEntries(Settings, tempPath);

            Assert.AreEqual(2, modifiedEntries.Count);
            Assert.IsTrue(modifiedEntries.Contains(staticEntry));

            // Cleanup
            GameObject.DestroyImmediate(mainObject);

            Settings.RemoveGroup(mainAssetGroup);
            Settings.RemoveGroup(staticContentGroup);

            AssetDatabase.DeleteAsset(mainAssetPath);
            AssetDatabase.DeleteAsset(staticAssetPath);
        }

        [Test]
        public void GetStaticContentDependenciesOfModifiedEntries_FlagsEntryDependencies_WithStaticContentEnabled()
        {
            var mainAssetGroup = Settings.CreateGroup("MainAssetGroup", false, false, false, null,
                typeof(ContentUpdateGroupSchema), typeof(BundledAssetGroupSchema));

            var staticContentGroup = Settings.CreateGroup("StaticContentGroup", false, false, false, null,
                typeof(ContentUpdateGroupSchema), typeof(BundledAssetGroupSchema));

            mainAssetGroup.GetSchema<ContentUpdateGroupSchema>().StaticContent = true;
            staticContentGroup.GetSchema<ContentUpdateGroupSchema>().StaticContent = true;

            GameObject mainObject = new GameObject("mainObject");
            Material mat = new Material(Shader.Find("Transparent/Diffuse"));
            mainObject.AddComponent<MeshRenderer>().material = mat;

            string mainAssetPath = GetAssetPath("mainObject.prefab");
            string staticAssetPath = GetAssetPath("staticObject.mat");

            AssetDatabase.CreateAsset(mat, staticAssetPath);
            PrefabUtility.SaveAsPrefabAsset(mainObject, mainAssetPath);
            AssetDatabase.SaveAssets();

            var mainEntry = Settings.CreateOrMoveEntry(AssetDatabase.AssetPathToGUID(mainAssetPath), mainAssetGroup);
            var staticEntry = Settings.CreateOrMoveEntry(AssetDatabase.AssetPathToGUID(staticAssetPath), staticContentGroup);

            List<AddressableAssetEntry> modifiedEntries = new List<AddressableAssetEntry>()
            {
                mainEntry
            };

            Dictionary<AddressableAssetEntry, List<AddressableAssetEntry>> staticDependencies = new Dictionary<AddressableAssetEntry, List<AddressableAssetEntry>>()
            {
                {mainEntry, new List<AddressableAssetEntry>() }
            };
            ContentUpdateScript.GetStaticContentDependenciesForEntries(Settings, ref staticDependencies, null);

            Assert.AreEqual(1, staticDependencies.Count);
            Assert.AreEqual(1, staticDependencies[mainEntry].Count);
            Assert.IsTrue(staticDependencies[mainEntry].Contains(staticEntry));

            //Cleanup
            GameObject.DestroyImmediate(mainObject);

            Settings.RemoveGroup(mainAssetGroup);
            Settings.RemoveGroup(staticContentGroup);

            AssetDatabase.DeleteAsset(mainAssetPath);
            AssetDatabase.DeleteAsset(staticAssetPath);
        }

        [Test]
        public void GetStaticContentDependenciesOfModifiedEntries_DoesNotFlagEntryDependencies_WithStaticContentDisabled()
        {
            var mainAssetGroup = Settings.CreateGroup("MainAssetGroup", false, false, false, null,
                typeof(ContentUpdateGroupSchema), typeof(BundledAssetGroupSchema));

            var dynamicContentGroup = Settings.CreateGroup("DynamicContentGroup", false, false, false, null,
                typeof(ContentUpdateGroupSchema), typeof(BundledAssetGroupSchema));

            mainAssetGroup.GetSchema<ContentUpdateGroupSchema>().StaticContent = true;
            dynamicContentGroup.GetSchema<ContentUpdateGroupSchema>().StaticContent = false;

            GameObject mainObject = new GameObject("mainObject");
            Material mat = new Material(Shader.Find("Transparent/Diffuse"));
            mainObject.AddComponent<MeshRenderer>().material = mat;

            string mainAssetPath = GetAssetPath("mainObject.prefab");
            string dynamicAssetPath = GetAssetPath("dynamicObject.mat");

            AssetDatabase.CreateAsset(mat, dynamicAssetPath);
            PrefabUtility.SaveAsPrefabAsset(mainObject, mainAssetPath);
            AssetDatabase.SaveAssets();

            var mainEntry = Settings.CreateOrMoveEntry(AssetDatabase.AssetPathToGUID(mainAssetPath), mainAssetGroup);
            Settings.CreateOrMoveEntry(AssetDatabase.AssetPathToGUID(dynamicAssetPath), dynamicContentGroup);

            List<AddressableAssetEntry> modifiedEntries = new List<AddressableAssetEntry>()
            {
                mainEntry
            };

            Dictionary<AddressableAssetEntry, List<AddressableAssetEntry>> staticDependencies = new Dictionary<AddressableAssetEntry, List<AddressableAssetEntry>>()
            {
                {mainEntry, new List<AddressableAssetEntry>() }
            };
            ContentUpdateScript.GetStaticContentDependenciesForEntries(Settings, ref staticDependencies, null);

            Assert.AreEqual(1, staticDependencies.Count);
            Assert.AreEqual(0, staticDependencies[mainEntry].Count);

            //Cleanup
            GameObject.DestroyImmediate(mainObject);

            Settings.RemoveGroup(mainAssetGroup);
            Settings.RemoveGroup(dynamicContentGroup);

            AssetDatabase.DeleteAsset(mainAssetPath);
            AssetDatabase.DeleteAsset(dynamicAssetPath);
        }

        [Test]
        public void GetStaticContentDependenciesOfModifiedEntries_WhenFolderHasModifiedImplicitAsset_DependenciesFlaggedAsModified()
        {
            var mainAssetGroup = Settings.CreateGroup("MainAssetGroup", false, false, false, null,
                typeof(ContentUpdateGroupSchema), typeof(BundledAssetGroupSchema));

            mainAssetGroup.GetSchema<ContentUpdateGroupSchema>().StaticContent = true;
            mainAssetGroup.GetSchema<BundledAssetGroupSchema>().InternalBundleIdMode = BundledAssetGroupSchema.BundleInternalIdMode.GroupGuidProjectIdEntriesHash;

            GameObject mainObject = new GameObject("mainObject");
            Material mat = new Material(Shader.Find("Transparent/Diffuse"));
            mainObject.AddComponent<MeshRenderer>().material = mat;

            string folderName = "ContentUpdateFolder";
            string folderGuid = AssetDatabase.CreateFolder(ConfigFolder, folderName);
            string folderPath = Path.Combine(ConfigFolder, folderName).Replace("\\", "/");

            string mainAssetPath = Path.Combine(folderPath, "mainAsset.prefab").Replace("\\", "/");
            string subAssetPath = Path.Combine(folderPath, "subAsset.mat").Replace("\\", "/");

            AssetDatabase.CreateAsset(mat, subAssetPath);
            PrefabUtility.SaveAsPrefabAsset(mainObject, mainAssetPath);
            AssetDatabase.SaveAssets();

            string mainAssetGuid = AssetDatabase.AssetPathToGUID(mainAssetPath);
            string subAssetGuid = AssetDatabase.AssetPathToGUID(subAssetPath);

            var folderEntry = Settings.CreateOrMoveEntry(folderGuid, mainAssetGroup);
            var entries = new List<AddressableAssetEntry>();
            folderEntry.GatherAllAssets(entries, false, false, true);
            AddressableAssetEntry mainAssetEntry = entries.Find(x => x.guid == mainAssetGuid);

            var staticDependencies = new Dictionary<AddressableAssetEntry, List<AddressableAssetEntry>>()
            {
                { mainAssetEntry, new List<AddressableAssetEntry>() }
            };

            string cachedBundleName = "cachedBundleName";
            var groupGuidToCacheBundleName = new Dictionary<string, string>()
            {
                { folderGuid, cachedBundleName },
                { mainAssetGuid, cachedBundleName },
                { subAssetGuid, cachedBundleName },
            };
            ContentUpdateScript.GetStaticContentDependenciesForEntries(Settings, ref staticDependencies, groupGuidToCacheBundleName);

            Assert.AreEqual(1, staticDependencies.Count);
            Assert.AreEqual(2, staticDependencies[mainAssetEntry].Count);

            //Cleanup
            GameObject.DestroyImmediate(mainObject);
            Settings.RemoveGroup(mainAssetGroup);
            AssetDatabase.DeleteAsset(folderPath);
        }

        static IResourceLocator GetLocatorFromCatalog(IEnumerable<string> paths)
        {
            foreach (var p in paths)
                if (p.EndsWith("catalog.json"))
                    return JsonUtility.FromJson<ContentCatalogData>(File.ReadAllText(p)).CreateLocator();
            return null;
        }

        [Test]
        public void WhenContentUpdated_NewCatalogRetains_OldCatalogBundleLoadData()
        {
            var group = Settings.CreateGroup("LocalStuff3", false, false, false, null);
            Settings.BuildRemoteCatalog = true;
            Settings.RemoteCatalogBuildPath = new ProfileValueReference();
            Settings.RemoteCatalogBuildPath.SetVariableByName(Settings, AddressableAssetSettings.kRemoteBuildPath);
            Settings.RemoteCatalogLoadPath = new ProfileValueReference();
            Settings.RemoteCatalogLoadPath.SetVariableByName(Settings, AddressableAssetSettings.kRemoteLoadPath);
            var schema = group.AddSchema<BundledAssetGroupSchema>();
            schema.BuildPath.SetVariableByName(Settings, AddressableAssetSettings.kLocalBuildPath);
            schema.LoadPath.SetVariableByName(Settings, AddressableAssetSettings.kLocalLoadPath);
            schema.BundleMode = BundledAssetGroupSchema.BundlePackingMode.PackTogether;
            schema.UseAssetBundleCrc = true;
            schema.UseAssetBundleCache = true;
            group.AddSchema<ContentUpdateGroupSchema>().StaticContent = true;
            Settings.CreateOrMoveEntry(m_AssetGUID, group);
            var context = new AddressablesDataBuilderInput(Settings);

            var op = Settings.ActivePlayerDataBuilder.BuildData<AddressablesPlayerBuildResult>(context);
            Assert.IsTrue(string.IsNullOrEmpty(op.Error), op.Error);
            var origLocator = GetLocatorFromCatalog(op.FileRegistry.GetFilePaths());
            Assert.NotNull(origLocator);

            var tempPath = Path.GetDirectoryName(Application.dataPath) + "/" + Addressables.LibraryPath + PlatformMappingService.GetPlatformPathSubFolder() + "/addressables_content_state.bin";
            var contentState = ContentUpdateScript.LoadContentState(tempPath);
            Assert.NotNull(contentState);
            Assert.NotNull(contentState.cachedBundles);
            Assert.AreEqual(1, contentState.cachedBundles.Length);
            var buildOp = ContentUpdateScript.BuildContentUpdate(Settings, tempPath);
            Assert.IsNotNull(buildOp);
            Assert.IsTrue(string.IsNullOrEmpty(buildOp.Error));

            var updatedLocator = GetLocatorFromCatalog(buildOp.FileRegistry.GetFilePaths());
            Assert.IsNotNull(updatedLocator);

            foreach (var k in updatedLocator.Keys)
            {
                if (origLocator.Locate(k, typeof(IAssetBundleResource), out var origLocs))
                {
                    Assert.IsTrue(updatedLocator.Locate(k, typeof(IAssetBundleResource), out var updatedLocs));
                    Assert.AreEqual(1, origLocs.Count);
                    Assert.AreEqual(1, updatedLocs.Count);
                    var oLoc = origLocs[0];
                    var uLoc = updatedLocs[0];
                    Assert.NotNull(oLoc.Data);
                    Assert.NotNull(uLoc.Data);
                    var oData = oLoc.Data as AssetBundleRequestOptions;
                    var uData = uLoc.Data as AssetBundleRequestOptions;
                    Assert.NotNull(oData);
                    Assert.NotNull(uData);
                    Assert.AreEqual(oData.Hash, uData.Hash);
                    Assert.AreEqual(oData.Crc, uData.Crc);
                }
            }

            Settings.RemoveGroup(group);
        }

        [Test]
        public void IsCacheDataValid_WhenNoPreviousRemoteCatalogPath_ReturnsFalseWithError()
        {
            AddressablesContentState cacheData = new AddressablesContentState();
            cacheData.editorVersion = Application.unityVersion;
            Assert.IsFalse(ContentUpdateScript.IsCacheDataValid(Settings, cacheData));
            LogAssert.Expect(LogType.Error, new Regex("Previous build had 'Build Remote Catalog' disabled.*"));
        }

        [Test]
        public void IsCacheDataValid_WhenRemoteCatalogDisabled_ReturnsFalseWithError()
        {
            AddressablesContentState cacheData = new AddressablesContentState();
            cacheData.editorVersion = Application.unityVersion;
            cacheData.remoteCatalogLoadPath = "somePath";
            var oldSetting = Settings.BuildRemoteCatalog;
            Settings.BuildRemoteCatalog = false;
            Assert.IsFalse(ContentUpdateScript.IsCacheDataValid(Settings, cacheData));
            LogAssert.Expect(LogType.Error, new Regex("Current settings have 'Build Remote Catalog' disabled.*"));
            Settings.BuildRemoteCatalog = oldSetting;
        }

        [Test]
        public void IsCacheDataValid_WhenMismatchedCatalogPaths_ReturnsFalseWithError()
        {
            AddressablesContentState cacheData = new AddressablesContentState();
            cacheData.editorVersion = Application.unityVersion;
            cacheData.remoteCatalogLoadPath = "somePath";
            var oldSetting = Settings.BuildRemoteCatalog;
            Settings.BuildRemoteCatalog = true;
            Assert.IsFalse(ContentUpdateScript.IsCacheDataValid(Settings, cacheData));
            LogAssert.Expect(LogType.Error, new Regex("Current 'Remote Catalog Load Path' does not match load path of original player.*"));
            Settings.BuildRemoteCatalog = oldSetting;
        }

        [Test]
        public void IsCacheDataValid_WhenMismatchedEditorVersions_LogsWarning()
        {
            AddressablesContentState cacheData = new AddressablesContentState();
            cacheData.editorVersion = "invalid";
            Assert.IsFalse(ContentUpdateScript.IsCacheDataValid(Settings, cacheData));
            LogAssert.Expect(LogType.Warning, new Regex(".*with version `" + cacheData.editorVersion + "`.*"));
            LogAssert.Expect(LogType.Error, new Regex("Previous.*"));
        }

        [Test]
        [Ignore("Editor crash that's being fixed: https://jira.unity3d.com/browse/BPSBP-110")]
        public void BuildContentUpdate_DoesNotDeleteBuiltData()
        {
            var oldSetting = Settings.BuildRemoteCatalog;
            Settings.BuildRemoteCatalog = true;
            var group = Settings.CreateGroup("LocalStuff3", false, false, false, null);
            var schema = group.AddSchema<BundledAssetGroupSchema>();
            schema.BuildPath.SetVariableByName(Settings, AddressableAssetSettings.kLocalBuildPath);
            schema.LoadPath.SetVariableByName(Settings, AddressableAssetSettings.kLocalLoadPath);
            schema.BundleMode = BundledAssetGroupSchema.BundlePackingMode.PackTogether;
            group.AddSchema<ContentUpdateGroupSchema>().StaticContent = true;
            Settings.CreateOrMoveEntry(m_AssetGUID, group);
            var context = new AddressablesDataBuilderInput(Settings);

            var op = Settings.ActivePlayerDataBuilder.BuildData<AddressablesPlayerBuildResult>(context);

            Assert.IsTrue(string.IsNullOrEmpty(op.Error), op.Error);
            var tempPath = Path.GetDirectoryName(Application.dataPath) + "/" + Addressables.LibraryPath + PlatformMappingService.GetPlatformPathSubFolder() + "/addressables_content_state.bin";
            ContentUpdateScript.BuildContentUpdate(Settings, tempPath);
            Assert.IsTrue(Directory.Exists(Addressables.BuildPath));
            Settings.BuildRemoteCatalog = oldSetting;
        }

        [Test]
        public void ContentUpdateScenes_PackedTogether_MarksAllScenesModified()
        {
            AddressableAssetGroup group = Settings.CreateGroup("SceneGroup", false, false, false, null, typeof(BundledAssetGroupSchema));
            group.GetSchema<BundledAssetGroupSchema>().BundleMode = BundledAssetGroupSchema.BundlePackingMode.PackTogether;

            AddressableAssetEntry scene1 = new AddressableAssetEntry(m_SceneGuids[0], "scene1", group, false);
            AddressableAssetEntry scene2 = new AddressableAssetEntry(m_SceneGuids[1], "scene2", group, false);
            AddressableAssetEntry scene3 = new AddressableAssetEntry(m_SceneGuids[2], "scene3", group, false);

            group.AddAssetEntry(scene1, false);
            group.AddAssetEntry(scene2, false);
            group.AddAssetEntry(scene3, false);

            List<AddressableAssetEntry> modifedEnteries = new List<AddressableAssetEntry>()
            {
                scene1
            };

            ContentUpdateScript.AddAllDependentScenesFromModifiedEntries(modifedEnteries);

            Assert.AreEqual(3, modifedEnteries.Count);
            Assert.AreEqual(scene1, modifedEnteries[0]);
            Assert.AreEqual(scene2, modifedEnteries[1]);
            Assert.AreEqual(scene3, modifedEnteries[2]);

            Settings.RemoveGroup(group);
        }

        [Test]
        public void ContentUpdateScenes_PackedTogetherByLabel_MarksAllScenesModifiedWithSharedLabel()
        {
            AddressableAssetGroup group = Settings.CreateGroup("SceneGroup", false, false, false, null, typeof(BundledAssetGroupSchema));
            group.GetSchema<BundledAssetGroupSchema>().BundleMode = BundledAssetGroupSchema.BundlePackingMode.PackTogetherByLabel;

            AddressableAssetEntry scene1 = new AddressableAssetEntry(m_SceneGuids[0], "scene1", group, false);
            AddressableAssetEntry scene2 = new AddressableAssetEntry(m_SceneGuids[1], "scene2", group, false);
            AddressableAssetEntry scene3 = new AddressableAssetEntry(m_SceneGuids[2], "scene3", group, false);

            group.AddAssetEntry(scene1, false);
            group.AddAssetEntry(scene2, false);
            group.AddAssetEntry(scene3, false);

            scene1.SetLabel("label", true, true);
            scene3.SetLabel("label", true, true);

            List<AddressableAssetEntry> modifedEnteries = new List<AddressableAssetEntry>()
            {
                scene1
            };

            ContentUpdateScript.AddAllDependentScenesFromModifiedEntries(modifedEnteries);

            Assert.AreEqual(2, modifedEnteries.Count);
            Assert.AreEqual(scene1, modifedEnteries[0]);
            Assert.AreEqual(scene3, modifedEnteries[1]);

            Settings.RemoveGroup(group);
        }

        [Test]
        public void ContentUpdateScenes_PackedSeperately_MarksNoAdditionalScenes()
        {
            AddressableAssetGroup group = Settings.CreateGroup("SceneGroup", false, false, false, null, typeof(BundledAssetGroupSchema));
            group.GetSchema<BundledAssetGroupSchema>().BundleMode = BundledAssetGroupSchema.BundlePackingMode.PackSeparately;

            AddressableAssetEntry scene1 = new AddressableAssetEntry(m_SceneGuids[0], "scene1", group, false);
            AddressableAssetEntry scene2 = new AddressableAssetEntry(m_SceneGuids[1], "scene2", group, false);
            AddressableAssetEntry scene3 = new AddressableAssetEntry(m_SceneGuids[2], "scene3", group, false);

            group.AddAssetEntry(scene1, false);
            group.AddAssetEntry(scene2, false);
            group.AddAssetEntry(scene3, false);

            List<AddressableAssetEntry> modifedEnteries = new List<AddressableAssetEntry>()
            {
                scene1
            };

            ContentUpdateScript.AddAllDependentScenesFromModifiedEntries(modifedEnteries);

            Assert.AreEqual(1, modifedEnteries.Count);
            Assert.AreEqual(scene1, modifedEnteries[0]);

            Settings.RemoveGroup(group);
        }

        private ContentUpdateScript.ContentUpdateContext GetContentUpdateContext(string contentUpdateTestAssetGUID, string contentUpdateTestCachedAssetHash,
            string contentUpdateTestNewInternalBundleName, string contentUpdateTestNewBundleName, string contentUpdateTestCachedBundlePath, string contentUpdateTestGroupGuid, string contentUpdateTestFileName)
        {
            var context = new ContentUpdateScript.ContentUpdateContext()
            {
                WriteData = new BundleWriteData(),
                BundleToInternalBundleIdMap = new Dictionary<string, string>(),
                GuidToPreviousAssetStateMap = new Dictionary<string, CachedAssetState>(),
                IdToCatalogDataEntryMap = new Dictionary<string, ContentCatalogDataEntry>(),
                ContentState = new AddressablesContentState(),
                PreviousAssetStateCarryOver = new List<CachedAssetState>(),
                Registry = new FileRegistry()
            };
            AddToContentUpdateContext(context, contentUpdateTestAssetGUID, contentUpdateTestCachedAssetHash,
                contentUpdateTestNewInternalBundleName, contentUpdateTestNewBundleName, contentUpdateTestCachedBundlePath, contentUpdateTestGroupGuid, contentUpdateTestFileName);
            return context;
        }

        private void AddToContentUpdateContext(ContentUpdateScript.ContentUpdateContext context, string contentUpdateTestAssetGUID, string contentUpdateTestCachedAssetHash,
            string contentUpdateTestNewInternalBundleName, string contentUpdateTestNewBundleName, string contentUpdateTestCachedBundlePath, string contentUpdateTestGroupGuid, string contentUpdateTestFileName)
        {
            context.BundleToInternalBundleIdMap.Add(contentUpdateTestNewInternalBundleName, contentUpdateTestNewBundleName);
            context.GuidToPreviousAssetStateMap.Add(contentUpdateTestAssetGUID,
                new CachedAssetState()
                {
                    bundleFileId = contentUpdateTestCachedBundlePath,
                    asset = new AssetState()
                    {
                        guid = new GUID(contentUpdateTestAssetGUID),
                        hash = Hash128.Parse(contentUpdateTestCachedAssetHash)
                    },
                    dependencies = new AssetState[] {},
                    data = null,
                    groupGuid = contentUpdateTestGroupGuid
                }
            );

            context.IdToCatalogDataEntryMap.Add(contentUpdateTestNewBundleName,
                new ContentCatalogDataEntry(typeof(IAssetBundleResource), contentUpdateTestNewBundleName, typeof(AssetBundleProvider).FullName, new[] { contentUpdateTestNewBundleName }));
            context.IdToCatalogDataEntryMap.Add(contentUpdateTestAssetGUID,
                new ContentCatalogDataEntry(typeof(IAssetBundleResource), contentUpdateTestAssetGUID, typeof(AssetBundleProvider).FullName, new[] { contentUpdateTestAssetGUID }));

            context.WriteData.AssetToFiles.Add(new GUID(contentUpdateTestAssetGUID), new List<string>() { contentUpdateTestFileName });
            context.WriteData.FileToBundle.Add(contentUpdateTestFileName, contentUpdateTestNewInternalBundleName);
        }

        private AddressableAssetEntry CreateAssetEntry(string guid, AddressableAssetGroup group)
        {
            return new AddressableAssetEntry(guid, guid, group, false);
        }

        readonly string m_ContentUpdateTestAssetGUID = GUID.Generate().ToString();
        const string k_ContentUpdateTestCachedAssetHash = "8888888888888888888";
        const string k_ContentUpdateTestNewInternalBundleName = "bundle";
        const string k_ContentUpdateTestNewBundleName = "fullbundlepath";
        const string k_ContentUpdateTestCachedBundlePath = "cachedBundle";
        const string k_ContentUpdateTestFileName = "testfile";

        [Test]
        public void DetermineRequiredAssetEntryUpdates_AssetWithoutDependenciesAndChangedHashInStaticGroup_ReturnsOnlyRevertToCachedState()
        {
            File.WriteAllText(k_ContentUpdateTestCachedBundlePath, "TestCachedAssetBundle");
            File.WriteAllText(k_ContentUpdateTestNewBundleName, "TestNewBundle");

            var group = Settings.CreateGroup("ContentUpdateTests", false, false, false, null, typeof(BundledAssetGroupSchema), typeof(ContentUpdateGroupSchema));
            string contentUpdateTestGroupGuid = group.Guid;

            group.GetSchema<ContentUpdateGroupSchema>().StaticContent = true;
            var assetEntry = CreateAssetEntry(m_ContentUpdateTestAssetGUID, group);
            assetEntry.m_cachedAssetPath = "path";
            group.AddAssetEntry(assetEntry);

            var context = GetContentUpdateContext(m_ContentUpdateTestAssetGUID, k_ContentUpdateTestCachedAssetHash,
                k_ContentUpdateTestNewInternalBundleName, k_ContentUpdateTestNewBundleName,
                k_ContentUpdateTestCachedBundlePath, contentUpdateTestGroupGuid, k_ContentUpdateTestFileName);

            var ops = RevertUnchangedAssetsToPreviousAssetState.DetermineRequiredAssetEntryUpdates(group, context);

            Assert.AreEqual(assetEntry, ops[0].AssetEntry);
            Assert.AreEqual(k_ContentUpdateTestNewBundleName, ops[0].CurrentBuildPath);
            Assert.AreEqual(k_ContentUpdateTestCachedBundlePath, ops[0].PreviousBuildPath);

            File.Delete(k_ContentUpdateTestCachedBundlePath);
            File.Delete(k_ContentUpdateTestNewBundleName);
            Settings.RemoveGroup(group);
        }

        [Test]
        public void DetermineRequiredAssetEntryUpdates_AssetWithDependenciesAndChangedHashInStaticGroup_ReturnsRevertToCachedStateAndDependencies()
        {
            File.WriteAllText(k_ContentUpdateTestCachedBundlePath, "TestCachedAssetBundle");
            File.WriteAllText(k_ContentUpdateTestNewBundleName, "TestNewBundle");

            var group = Settings.CreateGroup("ContentUpdateTests", false, false, false, null, typeof(BundledAssetGroupSchema), typeof(ContentUpdateGroupSchema));
            string contentUpdateTestGroupGuid = group.Guid;

            group.GetSchema<ContentUpdateGroupSchema>().StaticContent = true;
            var assetEntry = CreateAssetEntry(m_ContentUpdateTestAssetGUID, group);
            assetEntry.m_cachedAssetPath = "path";
            group.AddAssetEntry(assetEntry);

            var context = GetContentUpdateContext(m_ContentUpdateTestAssetGUID, k_ContentUpdateTestCachedAssetHash,
                k_ContentUpdateTestNewInternalBundleName, k_ContentUpdateTestNewBundleName,
                k_ContentUpdateTestCachedBundlePath, contentUpdateTestGroupGuid, k_ContentUpdateTestFileName);
            context.GuidToPreviousAssetStateMap[m_ContentUpdateTestAssetGUID].dependencies = new AssetState[]
            {
                new AssetState()
                {
                    guid = GUID.Generate(),
                    hash = Hash128.Parse("00000000000000")
                }
            };

            var ops = RevertUnchangedAssetsToPreviousAssetState.DetermineRequiredAssetEntryUpdates(group, context);

            Assert.AreEqual(assetEntry, ops[0].AssetEntry);
            Assert.AreEqual(k_ContentUpdateTestNewBundleName, ops[0].CurrentBuildPath);
            Assert.AreEqual(k_ContentUpdateTestCachedBundlePath, ops[0].PreviousBuildPath);

            File.Delete(k_ContentUpdateTestCachedBundlePath);
            File.Delete(k_ContentUpdateTestNewBundleName);
            Settings.RemoveGroup(group);
        }

        [Test]
        public void DetermineRequiredAssetEntryUpdates_AssetWithChangedGroup_TakesNoAction()
        {
            File.WriteAllText(k_ContentUpdateTestCachedBundlePath, "TestCachedAssetBundle");

            var group = Settings.CreateGroup("ContentUpdateTests", false, false, false, null, typeof(BundledAssetGroupSchema), typeof(ContentUpdateGroupSchema));
            string contentUpdateTestGroupGuid = GUID.Generate().ToString();

            group.GetSchema<ContentUpdateGroupSchema>().StaticContent = true;
            var assetEntry = CreateAssetEntry(m_ContentUpdateTestAssetGUID, group);
            group.AddAssetEntry(assetEntry);

            var context = GetContentUpdateContext(m_ContentUpdateTestAssetGUID, k_ContentUpdateTestCachedAssetHash,
                k_ContentUpdateTestNewInternalBundleName, k_ContentUpdateTestNewBundleName,
                k_ContentUpdateTestCachedBundlePath, contentUpdateTestGroupGuid, k_ContentUpdateTestFileName);

            var ops = RevertUnchangedAssetsToPreviousAssetState.DetermineRequiredAssetEntryUpdates(group, context);

            Assert.IsTrue(ops.Count == 0);

            File.Delete(k_ContentUpdateTestCachedBundlePath);
            Settings.RemoveGroup(group);
        }

        [Test]
        public void DetermineRequiredAssetEntryUpdates_AssetWithChangedHashInNonStaticGroup_TakesNoAction()
        {
            File.WriteAllText(k_ContentUpdateTestCachedBundlePath, "TestCachedAssetBundle");

            var group = Settings.CreateGroup("ContentUpdateTests", false, false, false, null, typeof(BundledAssetGroupSchema), typeof(ContentUpdateGroupSchema));
            string contentUpdateTestGroupGuid = GUID.Generate().ToString();

            group.GetSchema<ContentUpdateGroupSchema>().StaticContent = false;
            var assetEntry = CreateAssetEntry(m_ContentUpdateTestAssetGUID, group);
            group.AddAssetEntry(assetEntry);

            var context = GetContentUpdateContext(m_ContentUpdateTestAssetGUID, k_ContentUpdateTestCachedAssetHash,
                k_ContentUpdateTestNewInternalBundleName, k_ContentUpdateTestNewBundleName,
                k_ContentUpdateTestCachedBundlePath, contentUpdateTestGroupGuid, k_ContentUpdateTestFileName);

            var ops = RevertUnchangedAssetsToPreviousAssetState.DetermineRequiredAssetEntryUpdates(group, context);

            Assert.IsTrue(ops.Count == 0);

            File.Delete(k_ContentUpdateTestCachedBundlePath);
            Settings.RemoveGroup(group);
        }

        [Test]
        public void DetermineRequiredAssetEntryUpdates_EntriesThatTakeNoAction_StillSetBundleFileId()
        {
            File.WriteAllText(k_ContentUpdateTestCachedBundlePath, "TestCachedAssetBundle");

            var group = Settings.CreateGroup("ContentUpdateTests", false, false, false, null, typeof(BundledAssetGroupSchema), typeof(ContentUpdateGroupSchema));
            string contentUpdateTestGroupGuid = GUID.Generate().ToString();

            group.GetSchema<ContentUpdateGroupSchema>().StaticContent = false;
            var assetEntry = CreateAssetEntry(m_ContentUpdateTestAssetGUID, group);
            assetEntry.m_cachedAssetPath = "path";
            group.AddAssetEntry(assetEntry);

            var context = GetContentUpdateContext(m_ContentUpdateTestAssetGUID, k_ContentUpdateTestCachedAssetHash,
                k_ContentUpdateTestNewInternalBundleName, k_ContentUpdateTestNewBundleName,
                k_ContentUpdateTestCachedBundlePath, contentUpdateTestGroupGuid, k_ContentUpdateTestFileName);

            var ops = RevertUnchangedAssetsToPreviousAssetState.DetermineRequiredAssetEntryUpdates(group, context);

            Assert.IsTrue(ops.Count == 0);
            Assert.AreEqual(k_ContentUpdateTestNewBundleName, assetEntry.BundleFileId);

            File.Delete(k_ContentUpdateTestCachedBundlePath);
            Settings.RemoveGroup(group);
        }

        [Test]
        public void DetermineRequiredAssetEntryUpdates_WithMissingBundleFileId_LogsErrorAndTakesNoAction()
        {
            File.WriteAllText(k_ContentUpdateTestCachedBundlePath, "TestCachedAssetBundle");

            var group = Settings.CreateGroup("ContentUpdateTests", false, false, false, null, typeof(BundledAssetGroupSchema), typeof(ContentUpdateGroupSchema));
            string contentUpdateTestGroupGuid = group.Guid;

            group.GetSchema<ContentUpdateGroupSchema>().StaticContent = true;
            var assetEntry = CreateAssetEntry(m_ContentUpdateTestAssetGUID, group);
            assetEntry.m_cachedAssetPath = "path";
            group.AddAssetEntry(assetEntry);

            var context = GetContentUpdateContext(m_ContentUpdateTestAssetGUID, k_ContentUpdateTestCachedAssetHash,
                k_ContentUpdateTestNewInternalBundleName, k_ContentUpdateTestNewBundleName,
                "", contentUpdateTestGroupGuid, k_ContentUpdateTestFileName);

            var ops = RevertUnchangedAssetsToPreviousAssetState.DetermineRequiredAssetEntryUpdates(group, context);

            LogAssert.Expect(LogType.Error, $"CachedAssetState found for {assetEntry.AssetPath} but the bundleFileId was never set on the previous build.");
            Assert.IsTrue(ops.Count == 0);

            File.Delete(k_ContentUpdateTestCachedBundlePath);
            Settings.RemoveGroup(group);
        }

        [Test]
        public void DetermineRequiredAssetEntryUpdates_WithMissingPreviousBundle_LogsWarningAndReturnsRevertOperation()
        {
            var group = Settings.CreateGroup("ContentUpdateTests", false, false, false, null, typeof(BundledAssetGroupSchema), typeof(ContentUpdateGroupSchema));
            string contentUpdateTestGroupGuid = group.Guid;

            group.GetSchema<ContentUpdateGroupSchema>().StaticContent = true;
            var assetEntry = CreateAssetEntry(m_ContentUpdateTestAssetGUID, group);
            assetEntry.m_cachedAssetPath = "path";
            group.AddAssetEntry(assetEntry);

            var context = GetContentUpdateContext(m_ContentUpdateTestAssetGUID, k_ContentUpdateTestCachedAssetHash,
                k_ContentUpdateTestNewInternalBundleName, k_ContentUpdateTestNewBundleName,
                k_ContentUpdateTestCachedBundlePath, contentUpdateTestGroupGuid, k_ContentUpdateTestFileName);

            var ops = RevertUnchangedAssetsToPreviousAssetState.DetermineRequiredAssetEntryUpdates(group, context);
            LogAssert.Expect(LogType.Warning, $"CachedAssetState found for {assetEntry.AssetPath} but the previous bundle at {k_ContentUpdateTestCachedBundlePath} cannot be found. " +
                $"This will not affect loading the bundle in previously built players, but loading the missing bundle in Play Mode using the play mode script " +
                $"\"Use Existing Build (requires built groups)\" will fail.");
            Assert.IsTrue(ops.Count == 1);

            Settings.RemoveGroup(group);
        }

        [Test]
        public void DetermineRequiredAssetEntryUpdates_AssetWithMatchingCachedInternalBundleId_TakesNoAction()
        {
            File.WriteAllText(k_ContentUpdateTestCachedBundlePath, "TestCachedAssetBundle");

            var group = Settings.CreateGroup("ContentUpdateTests", false, false, false, null, typeof(BundledAssetGroupSchema), typeof(ContentUpdateGroupSchema));
            string contentUpdateTestGroupGuid = group.Guid;

            group.GetSchema<ContentUpdateGroupSchema>().StaticContent = true;
            var assetEntry = CreateAssetEntry(m_ContentUpdateTestAssetGUID, group);
            group.AddAssetEntry(assetEntry);

            var context = GetContentUpdateContext(m_ContentUpdateTestAssetGUID, k_ContentUpdateTestCachedAssetHash,
                k_ContentUpdateTestNewInternalBundleName, k_ContentUpdateTestNewBundleName,
                k_ContentUpdateTestNewBundleName, contentUpdateTestGroupGuid, k_ContentUpdateTestFileName);

            var ops = RevertUnchangedAssetsToPreviousAssetState.DetermineRequiredAssetEntryUpdates(group, context);

            Assert.IsTrue(ops.Count == 0);

            File.Delete(k_ContentUpdateTestCachedBundlePath);
            Settings.RemoveGroup(group);
        }

        [Test]
        public void ApplyAssetEntryUpdates_InvalidKeyForGuidToPreviousAssetStateMap_DoesNotThrow()
        {
            File.WriteAllText(k_ContentUpdateTestCachedBundlePath, "TestCachedAssetBundle");

            var group = Settings.CreateGroup("ContentUpdateTests", false, false, false, null, typeof(BundledAssetGroupSchema), typeof(ContentUpdateGroupSchema));
            string contentUpdateTestGroupGuid = GUID.Generate().ToString();

            group.GetSchema<ContentUpdateGroupSchema>().StaticContent = false;
            var assetEntry = CreateAssetEntry(m_ContentUpdateTestAssetGUID, group);
            group.AddAssetEntry(assetEntry);

            var context = GetContentUpdateContext(m_ContentUpdateTestAssetGUID, k_ContentUpdateTestCachedAssetHash,
                k_ContentUpdateTestNewInternalBundleName, k_ContentUpdateTestNewBundleName,
                k_ContentUpdateTestCachedBundlePath, contentUpdateTestGroupGuid, k_ContentUpdateTestFileName);
            context.GuidToPreviousAssetStateMap[m_ContentUpdateTestAssetGUID].dependencies = new AssetState[]
            {
                new AssetState()
                {
                    guid = GUID.Generate(),
                    hash = Hash128.Parse("9823749283742")
                }
            };

            var ops = new List<RevertUnchangedAssetsToPreviousAssetState.AssetEntryRevertOperation>()
            {
                new RevertUnchangedAssetsToPreviousAssetState.AssetEntryRevertOperation()
                {
                    PreviousBuildPath = k_ContentUpdateTestCachedBundlePath,
                    AssetEntry = assetEntry,
                    BundleCatalogEntry = context.IdToCatalogDataEntryMap[m_ContentUpdateTestAssetGUID],
                    CurrentBuildPath = k_ContentUpdateTestNewBundleName,
                    PreviousAssetState = context.GuidToPreviousAssetStateMap[m_ContentUpdateTestAssetGUID]
                }
            };

            Assert.DoesNotThrow(() =>
                RevertUnchangedAssetsToPreviousAssetState.ApplyAssetEntryUpdates(ops, "BundleProvider",
                    new List<ContentCatalogDataEntry>(), context));

            File.Delete(k_ContentUpdateTestCachedBundlePath);
            Settings.RemoveGroup(group);
        }

        [Test]
        public void ApplyAssetEntryUpdates_DeletesCorrectBundle()
        {
            File.WriteAllText(k_ContentUpdateTestCachedBundlePath, "TestCachedAssetBundle");
            File.WriteAllText(k_ContentUpdateTestNewBundleName, "TestAssetBundle");

            var group = Settings.CreateGroup("ContentUpdateTests", false, false, false, null, typeof(BundledAssetGroupSchema), typeof(ContentUpdateGroupSchema));
            string contentUpdateTestGroupGuid = GUID.Generate().ToString();

            group.GetSchema<ContentUpdateGroupSchema>().StaticContent = false;
            var assetEntry = CreateAssetEntry(m_ContentUpdateTestAssetGUID, group);
            group.AddAssetEntry(assetEntry);

            var context = GetContentUpdateContext(m_ContentUpdateTestAssetGUID, k_ContentUpdateTestCachedAssetHash,
                k_ContentUpdateTestNewInternalBundleName, k_ContentUpdateTestNewBundleName,
                k_ContentUpdateTestCachedBundlePath, contentUpdateTestGroupGuid, k_ContentUpdateTestFileName);

            var ops = new List<RevertUnchangedAssetsToPreviousAssetState.AssetEntryRevertOperation>()
            {
                new RevertUnchangedAssetsToPreviousAssetState.AssetEntryRevertOperation()
                {
                    PreviousBuildPath = k_ContentUpdateTestCachedBundlePath,
                    AssetEntry = assetEntry,
                    BundleCatalogEntry = context.IdToCatalogDataEntryMap[m_ContentUpdateTestAssetGUID],
                    CurrentBuildPath = k_ContentUpdateTestNewBundleName,
                    PreviousAssetState = context.GuidToPreviousAssetStateMap[m_ContentUpdateTestAssetGUID]
                },
                new RevertUnchangedAssetsToPreviousAssetState.AssetEntryRevertOperation()
                {
                    PreviousBuildPath = k_ContentUpdateTestCachedBundlePath,
                    AssetEntry = assetEntry,
                    BundleCatalogEntry = context.IdToCatalogDataEntryMap[m_ContentUpdateTestAssetGUID],
                    CurrentBuildPath = k_ContentUpdateTestNewBundleName,
                    PreviousAssetState = context.GuidToPreviousAssetStateMap[m_ContentUpdateTestAssetGUID]
                }
            };

            RevertUnchangedAssetsToPreviousAssetState.ApplyAssetEntryUpdates(ops, "BundleProvider", new List<ContentCatalogDataEntry>(), context);

            Assert.IsTrue(File.Exists(k_ContentUpdateTestCachedBundlePath));
            Assert.IsFalse(File.Exists(k_ContentUpdateTestNewBundleName));

            File.Delete(k_ContentUpdateTestCachedBundlePath);
            Settings.RemoveGroup(group);
        }

        [Test]
        public void ApplyAssetEntryUpdates_RegistryOnlyContainsCachedBundleEntry()
        {
            var group = Settings.CreateGroup("ContentUpdateTests", false, false, false, null, typeof(BundledAssetGroupSchema), typeof(ContentUpdateGroupSchema));
            string contentUpdateTestGroupGuid = GUID.Generate().ToString();

            group.GetSchema<ContentUpdateGroupSchema>().StaticContent = false;
            var assetEntry = CreateAssetEntry(m_ContentUpdateTestAssetGUID, group);
            group.AddAssetEntry(assetEntry);

            var context = GetContentUpdateContext(m_ContentUpdateTestAssetGUID, k_ContentUpdateTestCachedAssetHash,
                k_ContentUpdateTestNewInternalBundleName, k_ContentUpdateTestNewBundleName,
                k_ContentUpdateTestCachedBundlePath, contentUpdateTestGroupGuid, k_ContentUpdateTestFileName);

            var ops = new List<RevertUnchangedAssetsToPreviousAssetState.AssetEntryRevertOperation>()
            {
                new RevertUnchangedAssetsToPreviousAssetState.AssetEntryRevertOperation()
                {
                    PreviousBuildPath = k_ContentUpdateTestCachedBundlePath,
                    AssetEntry = assetEntry,
                    BundleCatalogEntry = context.IdToCatalogDataEntryMap[m_ContentUpdateTestAssetGUID],
                    CurrentBuildPath = k_ContentUpdateTestNewBundleName,
                    PreviousAssetState = context.GuidToPreviousAssetStateMap[m_ContentUpdateTestAssetGUID]
                },
                new RevertUnchangedAssetsToPreviousAssetState.AssetEntryRevertOperation()
                {
                    PreviousBuildPath = k_ContentUpdateTestCachedBundlePath,
                    AssetEntry = assetEntry,
                    BundleCatalogEntry = context.IdToCatalogDataEntryMap[m_ContentUpdateTestAssetGUID],
                    CurrentBuildPath = k_ContentUpdateTestNewBundleName,
                    PreviousAssetState = context.GuidToPreviousAssetStateMap[m_ContentUpdateTestAssetGUID]
                }
            };

            RevertUnchangedAssetsToPreviousAssetState.ApplyAssetEntryUpdates(ops, "BundleProvider", new List<ContentCatalogDataEntry>(), context);

            var registryPaths = context.Registry.GetFilePaths();

            Assert.AreEqual(1, registryPaths.Count());
            Assert.AreEqual(k_ContentUpdateTestCachedBundlePath, registryPaths.ElementAt(0));

            Settings.RemoveGroup(group);
        }

        [Test]
        public void ApplyAssetEntryUpdates_PreviousStateDependencies_SetInCatalogEntry()
        {
            var group = Settings.CreateGroup("ContentUpdateTests", false, false, false, null, typeof(BundledAssetGroupSchema), typeof(ContentUpdateGroupSchema));
            string contentUpdateTestGroupGuid = GUID.Generate().ToString();

            group.GetSchema<ContentUpdateGroupSchema>().StaticContent = false;
            var assetEntry = CreateAssetEntry(m_ContentUpdateTestAssetGUID, group);
            group.AddAssetEntry(assetEntry);

            var context = GetContentUpdateContext(m_ContentUpdateTestAssetGUID, k_ContentUpdateTestCachedAssetHash,
                k_ContentUpdateTestNewInternalBundleName, k_ContentUpdateTestNewBundleName,
                k_ContentUpdateTestCachedBundlePath, contentUpdateTestGroupGuid, k_ContentUpdateTestFileName);

            var previousDep = new AssetState()
            {
                guid = GUID.Generate(),
                hash = Hash128.Parse("9823749283742")
            };

            var currentDep = new AssetState()
            {
                guid = GUID.Generate(),
                hash = Hash128.Parse("128747239872")
            };

            context.GuidToPreviousAssetStateMap[m_ContentUpdateTestAssetGUID].dependencies = new AssetState[]
            {
                previousDep
            };

            context.IdToCatalogDataEntryMap[m_ContentUpdateTestAssetGUID].Dependencies.Add(currentDep);

            var ops = new List<RevertUnchangedAssetsToPreviousAssetState.AssetEntryRevertOperation>()
            {
                new RevertUnchangedAssetsToPreviousAssetState.AssetEntryRevertOperation()
                {
                    PreviousBuildPath = k_ContentUpdateTestCachedBundlePath,
                    AssetEntry = assetEntry,
                    BundleCatalogEntry = context.IdToCatalogDataEntryMap[m_ContentUpdateTestAssetGUID],
                    CurrentBuildPath = k_ContentUpdateTestNewBundleName,
                    PreviousAssetState = context.GuidToPreviousAssetStateMap[m_ContentUpdateTestAssetGUID]
                }
            };

            string depBundleFileId = "depBundleFileId";
            context.GuidToPreviousAssetStateMap.Add(previousDep.guid.ToString(), new CachedAssetState()
            {
                asset = previousDep,
                bundleFileId = depBundleFileId,
                data = previousDep,
                dependencies = new AssetState[0],
                groupGuid = contentUpdateTestGroupGuid
            });

            var locations = new List<ContentCatalogDataEntry>();
            RevertUnchangedAssetsToPreviousAssetState.ApplyAssetEntryUpdates(ops, "BundleProvider", locations, context);

            Assert.AreEqual(1, locations.Count);
            Assert.AreEqual(1, ops[0].BundleCatalogEntry.Dependencies.Count);
            Assert.AreEqual(depBundleFileId + ops[0].AssetEntry.GetHashCode(), ops[0].BundleCatalogEntry.Dependencies[0]);

            Settings.RemoveGroup(group);
        }

        [Test]
        public void ApplyAssetEntryUpdates_WhenAssetAndDependencyAreModifiedAndInSeparateGroups_SetCatalogEntryToCachedBundles()
        {
            GUID depAssetGuid = GUID.Generate();
            string oldDepGroupCachedAssetHash = "1888888888888888888";
            string newDepGroupCachedAssetHash = "1188888888888888888";
            string depGroupNewInternalBundleName = "bundle2";
            string depGroupNewBundleName = "fullbundlepath2";
            string depGroupCachedBundlePath = "cachedBundle2";
            string depGroupFileName = "testfile2";

            AddressableAssetGroup group = Settings.CreateGroup("ContentUpdateTests", false, false, false, null, typeof(BundledAssetGroupSchema), typeof(ContentUpdateGroupSchema));
            string contentUpdateTestGroupGuid = GUID.Generate().ToString();

            AddressableAssetGroup depGroup = Settings.CreateGroup("ContentUpdateTests2", false, false, false, null, typeof(BundledAssetGroupSchema), typeof(ContentUpdateGroupSchema));
            GUID depGroupGuid = GUID.Generate();

            group.GetSchema<ContentUpdateGroupSchema>().StaticContent = false;
            AddressableAssetEntry assetEntry = CreateAssetEntry(m_ContentUpdateTestAssetGUID, group);
            group.AddAssetEntry(assetEntry);

            depGroup.GetSchema<ContentUpdateGroupSchema>().StaticContent = false;
            AddressableAssetEntry depAssetEntry = CreateAssetEntry(depAssetGuid.ToString(), depGroup);
            depGroup.AddAssetEntry(assetEntry);

            ContentUpdateScript.ContentUpdateContext context = GetContentUpdateContext(m_ContentUpdateTestAssetGUID, k_ContentUpdateTestCachedAssetHash,
                k_ContentUpdateTestNewInternalBundleName, k_ContentUpdateTestNewBundleName,
                k_ContentUpdateTestCachedBundlePath, contentUpdateTestGroupGuid, k_ContentUpdateTestFileName);

            AddToContentUpdateContext(context, depAssetGuid.ToString(), oldDepGroupCachedAssetHash,
                depGroupNewInternalBundleName, depGroupNewBundleName,
                depGroupCachedBundlePath, depGroupGuid.ToString(), depGroupFileName);

            var previousDep = new AssetState()
            {
                guid = depAssetGuid,
                hash = Hash128.Parse(oldDepGroupCachedAssetHash)
            };

            var currentDep = new AssetState()
            {
                guid = GUID.Generate(),
                hash = Hash128.Parse(newDepGroupCachedAssetHash)
            };

            context.GuidToPreviousAssetStateMap[m_ContentUpdateTestAssetGUID].dependencies = new AssetState[]
            {
                previousDep
            };

            context.IdToCatalogDataEntryMap[m_ContentUpdateTestAssetGUID].Dependencies.Add(currentDep);

            var ops = new List<RevertUnchangedAssetsToPreviousAssetState.AssetEntryRevertOperation>()
            {
                new RevertUnchangedAssetsToPreviousAssetState.AssetEntryRevertOperation()
                {
                    PreviousBuildPath = k_ContentUpdateTestCachedBundlePath,
                    AssetEntry = assetEntry,
                    BundleCatalogEntry = context.IdToCatalogDataEntryMap[m_ContentUpdateTestAssetGUID],
                    CurrentBuildPath = k_ContentUpdateTestNewBundleName,
                    PreviousAssetState = context.GuidToPreviousAssetStateMap[m_ContentUpdateTestAssetGUID]
                },
                new RevertUnchangedAssetsToPreviousAssetState.AssetEntryRevertOperation()
                {
                    PreviousBuildPath = depGroupCachedBundlePath,
                    AssetEntry = depAssetEntry,
                    BundleCatalogEntry = context.IdToCatalogDataEntryMap[depAssetGuid.ToString()],
                    CurrentBuildPath = depGroupNewBundleName,
                    PreviousAssetState = context.GuidToPreviousAssetStateMap[depAssetGuid.ToString()]
                }
            };

            var locations = new List<ContentCatalogDataEntry>();
            RevertUnchangedAssetsToPreviousAssetState.ApplyAssetEntryUpdates(ops, "BundleProvider", locations, context);

            Assert.AreEqual(k_ContentUpdateTestCachedBundlePath, context.IdToCatalogDataEntryMap[m_ContentUpdateTestAssetGUID].InternalId);
            Assert.AreEqual(depGroupCachedBundlePath, context.IdToCatalogDataEntryMap[depAssetGuid.ToString()].InternalId);

            Settings.RemoveGroup(group);
            Settings.RemoveGroup(depGroup);
        }

        [Test]
=======
        public void PrepareContentUpdate()
        {
            var group = Settings.CreateGroup("LocalStuff2", false, false, false, null);
            var schema = group.AddSchema<BundledAssetGroupSchema>();
            schema.BuildPath.SetVariableByName(Settings, AddressableAssetSettings.kLocalBuildPath);
            schema.LoadPath.SetVariableByName(Settings, AddressableAssetSettings.kLocalLoadPath);
            schema.BundleMode = BundledAssetGroupSchema.BundlePackingMode.PackTogether;
            group.AddSchema<ContentUpdateGroupSchema>().StaticContent = true;

            var entry = Settings.CreateOrMoveEntry(m_AssetGUID, group);
            entry.address = "test";

            var context = new AddressablesDataBuilderInput(Settings);

            Settings.ActivePlayerDataBuilder.BuildData<AddressablesPlayerBuildResult>(context);

            var path = AssetDatabase.GUIDToAssetPath(m_AssetGUID);
            var obj = AssetDatabase.LoadAssetAtPath<GameObject>(path);
            obj.GetComponent<Transform>().SetPositionAndRotation(new Vector3(10, 10, 10), Quaternion.identity);
            PrefabUtility.SavePrefabAsset(obj);
            AssetDatabase.SaveAssets();
            var tempPath = Path.GetDirectoryName(Application.dataPath) + "/" + Addressables.LibraryPath + PlatformMappingService.GetPlatformPathSubFolder() + "/addressables_content_state.bin";
            var modifiedEntries = ContentUpdateScript.GatherModifiedEntries(Settings, tempPath);
            Assert.IsNotNull(modifiedEntries);
            Assert.GreaterOrEqual(modifiedEntries.Count, 1);
            ContentUpdateScript.CreateContentUpdateGroup(Settings, modifiedEntries, "Content Update");
            var contentGroup = Settings.FindGroup("Content Update");
            Assert.IsNotNull(contentGroup);
            var movedEntry = contentGroup.GetAssetEntry(m_AssetGUID);
            Assert.AreSame(movedEntry, entry);
            Settings.RemoveGroup(group);
        }

        [Test]
        public void GatherModifiedEntries_WhenDependencyBundleNameIsSame_DependencyIsNotFlaggedAsModified()
        {
            // Create assets
            GameObject mainObject = new GameObject("mainObject");
            Material mat = new Material(Shader.Find("Transparent/Diffuse"));
            mainObject.AddComponent<MeshRenderer>().material = mat;

            string mainAssetPath = GetAssetPath("mainObject.prefab");
            string staticAssetPath = GetAssetPath("staticObject.mat");

            AssetDatabase.CreateAsset(mat, staticAssetPath);
            PrefabUtility.SaveAsPrefabAsset(mainObject, mainAssetPath);
            AssetDatabase.SaveAssets();

            // Create addressables
            AddressableAssetGroup mainAssetGroup = Settings.CreateGroup("PrefabGroup", false, false, false, null);
            AddressableAssetGroup staticContentGroup = Settings.CreateGroup("MatGroup", false, false, false, null);

            var schema = mainAssetGroup.AddSchema<BundledAssetGroupSchema>();
            schema.BuildPath.SetVariableByName(Settings, AddressableAssetSettings.kLocalBuildPath);
            schema.LoadPath.SetVariableByName(Settings, AddressableAssetSettings.kLocalLoadPath);
            schema.BundleMode = BundledAssetGroupSchema.BundlePackingMode.PackTogether;
            mainAssetGroup.AddSchema<ContentUpdateGroupSchema>().StaticContent = true;

            schema = staticContentGroup.AddSchema<BundledAssetGroupSchema>();
            schema.BuildPath.SetVariableByName(Settings, AddressableAssetSettings.kLocalBuildPath);
            schema.LoadPath.SetVariableByName(Settings, AddressableAssetSettings.kLocalLoadPath);
            schema.BundleMode = BundledAssetGroupSchema.BundlePackingMode.PackTogether;
            staticContentGroup.AddSchema<ContentUpdateGroupSchema>().StaticContent = true;

            AddressableAssetEntry mainEntry = Settings.CreateOrMoveEntry(AssetDatabase.AssetPathToGUID(mainAssetPath), mainAssetGroup);
            AddressableAssetEntry staticEntry = Settings.CreateOrMoveEntry(AssetDatabase.AssetPathToGUID(staticAssetPath), staticContentGroup);

            // Build
            var context = new AddressablesDataBuilderInput(Settings);
            Settings.ActivePlayerDataBuilder.BuildData<AddressablesPlayerBuildResult>(context);

            // Modify assets
            var mainAsset = AssetDatabase.LoadAssetAtPath<GameObject>(mainAssetPath);
            mainAsset.GetComponent<Transform>().SetPositionAndRotation(new Vector3(10, 10, 10), Quaternion.identity);
            PrefabUtility.SavePrefabAsset(mainAsset);
            AssetDatabase.SaveAssets();

            // Test
            var tempPath = Path.GetDirectoryName(Application.dataPath) + "/Library/com.unity.addressables/" + PlatformMappingService.GetPlatformPathSubFolder() + "/addressables_content_state.bin";
            var modifiedEntries = ContentUpdateScript.GatherModifiedEntries(Settings, tempPath);

            Assert.AreEqual(1, modifiedEntries.Count);
            Assert.AreSame(modifiedEntries[0], mainEntry);

            // Cleanup
            GameObject.DestroyImmediate(mainObject);

            Settings.RemoveGroup(mainAssetGroup);
            Settings.RemoveGroup(staticContentGroup);

            AssetDatabase.DeleteAsset(mainAssetPath);
            AssetDatabase.DeleteAsset(staticAssetPath);
        }

        [Test]
        public void GatherModifiedEntries_WhenDependencyBundleNameIsChanged_DependencyIsFlaggedAsModified()
        {
            // Create assets
            GameObject mainObject = new GameObject("mainObject");
            Material mat = new Material(Shader.Find("Transparent/Diffuse"));
            mainObject.AddComponent<MeshRenderer>().material = mat;

            string mainAssetPath = GetAssetPath("mainObject.prefab");
            string staticAssetPath = GetAssetPath("staticObject.mat");

            AssetDatabase.CreateAsset(mat, staticAssetPath);
            PrefabUtility.SaveAsPrefabAsset(mainObject, mainAssetPath);
            AssetDatabase.SaveAssets();

            // Create addressables
            AddressableAssetGroup mainAssetGroup = Settings.CreateGroup("PrefabGroup2", false, false, false, null);
            AddressableAssetGroup staticContentGroup = Settings.CreateGroup("MatGroup2", false, false, false, null);

            var schema = mainAssetGroup.AddSchema<BundledAssetGroupSchema>();
            schema.BuildPath.SetVariableByName(Settings, AddressableAssetSettings.kLocalBuildPath);
            schema.LoadPath.SetVariableByName(Settings, AddressableAssetSettings.kLocalLoadPath);
            schema.BundleMode = BundledAssetGroupSchema.BundlePackingMode.PackTogether;
            mainAssetGroup.AddSchema<ContentUpdateGroupSchema>().StaticContent = true;

            schema = staticContentGroup.AddSchema<BundledAssetGroupSchema>();
            schema.BuildPath.SetVariableByName(Settings, AddressableAssetSettings.kLocalBuildPath);
            schema.LoadPath.SetVariableByName(Settings, AddressableAssetSettings.kLocalLoadPath);
            schema.BundleMode = BundledAssetGroupSchema.BundlePackingMode.PackTogether;
            staticContentGroup.AddSchema<ContentUpdateGroupSchema>().StaticContent = true;

            AddressableAssetEntry mainEntry = Settings.CreateOrMoveEntry(AssetDatabase.AssetPathToGUID(mainAssetPath), mainAssetGroup);
            AddressableAssetEntry staticEntry = Settings.CreateOrMoveEntry(AssetDatabase.AssetPathToGUID(staticAssetPath), staticContentGroup);

            // Build
            var context = new AddressablesDataBuilderInput(Settings);
            Settings.ActivePlayerDataBuilder.BuildData<AddressablesPlayerBuildResult>(context);

            // Modify assets
            var mainAsset = AssetDatabase.LoadAssetAtPath<GameObject>(mainAssetPath);
            mainAsset.GetComponent<Transform>().SetPositionAndRotation(new Vector3(10, 10, 10), Quaternion.identity);
            PrefabUtility.SavePrefabAsset(mainAsset);
            staticContentGroup.GetSchema<BundledAssetGroupSchema>().InternalBundleIdMode = BundledAssetGroupSchema.BundleInternalIdMode.GroupGuidProjectIdEntriesHash;
            AssetDatabase.SaveAssets();

            // Test
            var tempPath = Path.GetDirectoryName(Application.dataPath) + "/Library/com.unity.addressables/" + PlatformMappingService.GetPlatformPathSubFolder() + "/addressables_content_state.bin";
            var modifiedEntries = ContentUpdateScript.GatherModifiedEntries(Settings, tempPath);

            Assert.AreEqual(2, modifiedEntries.Count);
            Assert.IsTrue(modifiedEntries.Contains(staticEntry));

            // Cleanup
            GameObject.DestroyImmediate(mainObject);

            Settings.RemoveGroup(mainAssetGroup);
            Settings.RemoveGroup(staticContentGroup);

            AssetDatabase.DeleteAsset(mainAssetPath);
            AssetDatabase.DeleteAsset(staticAssetPath);
        }

        [Test]
        public void GetStaticContentDependenciesOfModifiedEntries_FlagsEntryDependencies_WithStaticContentEnabled()
        {
            var mainAssetGroup = Settings.CreateGroup("MainAssetGroup", false, false, false, null,
                typeof(ContentUpdateGroupSchema), typeof(BundledAssetGroupSchema));

            var staticContentGroup = Settings.CreateGroup("StaticContentGroup", false, false, false, null,
                typeof(ContentUpdateGroupSchema), typeof(BundledAssetGroupSchema));

            mainAssetGroup.GetSchema<ContentUpdateGroupSchema>().StaticContent = true;
            staticContentGroup.GetSchema<ContentUpdateGroupSchema>().StaticContent = true;

            GameObject mainObject = new GameObject("mainObject");
            Material mat = new Material(Shader.Find("Transparent/Diffuse"));
            mainObject.AddComponent<MeshRenderer>().material = mat;

            string mainAssetPath = GetAssetPath("mainObject.prefab");
            string staticAssetPath = GetAssetPath("staticObject.mat");

            AssetDatabase.CreateAsset(mat, staticAssetPath);
            PrefabUtility.SaveAsPrefabAsset(mainObject, mainAssetPath);
            AssetDatabase.SaveAssets();

            var mainEntry = Settings.CreateOrMoveEntry(AssetDatabase.AssetPathToGUID(mainAssetPath), mainAssetGroup);
            var staticEntry = Settings.CreateOrMoveEntry(AssetDatabase.AssetPathToGUID(staticAssetPath), staticContentGroup);

            List<AddressableAssetEntry> modifiedEntries = new List<AddressableAssetEntry>()
            {
                mainEntry
            };

            Dictionary<AddressableAssetEntry, List<AddressableAssetEntry>> staticDependencies = new Dictionary<AddressableAssetEntry, List<AddressableAssetEntry>>()
            {
                {mainEntry, new List<AddressableAssetEntry>() }
            };
            ContentUpdateScript.GetStaticContentDependenciesForEntries(Settings, ref staticDependencies, null);

            Assert.AreEqual(1, staticDependencies.Count);
            Assert.AreEqual(1, staticDependencies[mainEntry].Count);
            Assert.IsTrue(staticDependencies[mainEntry].Contains(staticEntry));

            //Cleanup
            GameObject.DestroyImmediate(mainObject);

            Settings.RemoveGroup(mainAssetGroup);
            Settings.RemoveGroup(staticContentGroup);

            AssetDatabase.DeleteAsset(mainAssetPath);
            AssetDatabase.DeleteAsset(staticAssetPath);
        }

        [Test]
        public void GetStaticContentDependenciesOfModifiedEntries_DoesNotFlagEntryDependencies_WithStaticContentDisabled()
        {
            var mainAssetGroup = Settings.CreateGroup("MainAssetGroup", false, false, false, null,
                typeof(ContentUpdateGroupSchema), typeof(BundledAssetGroupSchema));

            var dynamicContentGroup = Settings.CreateGroup("DynamicContentGroup", false, false, false, null,
                typeof(ContentUpdateGroupSchema), typeof(BundledAssetGroupSchema));

            mainAssetGroup.GetSchema<ContentUpdateGroupSchema>().StaticContent = true;
            dynamicContentGroup.GetSchema<ContentUpdateGroupSchema>().StaticContent = false;

            GameObject mainObject = new GameObject("mainObject");
            Material mat = new Material(Shader.Find("Transparent/Diffuse"));
            mainObject.AddComponent<MeshRenderer>().material = mat;

            string mainAssetPath = GetAssetPath("mainObject.prefab");
            string dynamicAssetPath = GetAssetPath("dynamicObject.mat");

            AssetDatabase.CreateAsset(mat, dynamicAssetPath);
            PrefabUtility.SaveAsPrefabAsset(mainObject, mainAssetPath);
            AssetDatabase.SaveAssets();

            var mainEntry = Settings.CreateOrMoveEntry(AssetDatabase.AssetPathToGUID(mainAssetPath), mainAssetGroup);
            Settings.CreateOrMoveEntry(AssetDatabase.AssetPathToGUID(dynamicAssetPath), dynamicContentGroup);

            List<AddressableAssetEntry> modifiedEntries = new List<AddressableAssetEntry>()
            {
                mainEntry
            };

            Dictionary<AddressableAssetEntry, List<AddressableAssetEntry>> staticDependencies = new Dictionary<AddressableAssetEntry, List<AddressableAssetEntry>>()
            {
                {mainEntry, new List<AddressableAssetEntry>() }
            };
            ContentUpdateScript.GetStaticContentDependenciesForEntries(Settings, ref staticDependencies, null);

            Assert.AreEqual(1, staticDependencies.Count);
            Assert.AreEqual(0, staticDependencies[mainEntry].Count);

            //Cleanup
            GameObject.DestroyImmediate(mainObject);

            Settings.RemoveGroup(mainAssetGroup);
            Settings.RemoveGroup(dynamicContentGroup);

            AssetDatabase.DeleteAsset(mainAssetPath);
            AssetDatabase.DeleteAsset(dynamicAssetPath);
        }

        [Test]
        public void GetStaticContentDependenciesOfModifiedEntries_WhenFolderHasModifiedImplicitAsset_DependenciesFlaggedAsModified()
        {
            var mainAssetGroup = Settings.CreateGroup("MainAssetGroup", false, false, false, null,
                typeof(ContentUpdateGroupSchema), typeof(BundledAssetGroupSchema));

            mainAssetGroup.GetSchema<ContentUpdateGroupSchema>().StaticContent = true;
            mainAssetGroup.GetSchema<BundledAssetGroupSchema>().InternalBundleIdMode = BundledAssetGroupSchema.BundleInternalIdMode.GroupGuidProjectIdEntriesHash;

            GameObject mainObject = new GameObject("mainObject");
            Material mat = new Material(Shader.Find("Transparent/Diffuse"));
            mainObject.AddComponent<MeshRenderer>().material = mat;

            string folderName = "ContentUpdateFolder";
            string folderGuid = AssetDatabase.CreateFolder(ConfigFolder, folderName);
            string folderPath = Path.Combine(ConfigFolder, folderName).Replace("\\", "/");

            string mainAssetPath = Path.Combine(folderPath, "mainAsset.prefab").Replace("\\", "/");
            string subAssetPath = Path.Combine(folderPath, "subAsset.mat").Replace("\\", "/");

            AssetDatabase.CreateAsset(mat, subAssetPath);
            PrefabUtility.SaveAsPrefabAsset(mainObject, mainAssetPath);
            AssetDatabase.SaveAssets();

            string mainAssetGuid = AssetDatabase.AssetPathToGUID(mainAssetPath);
            string subAssetGuid = AssetDatabase.AssetPathToGUID(subAssetPath);

            var folderEntry = Settings.CreateOrMoveEntry(folderGuid, mainAssetGroup);
            var entries = new List<AddressableAssetEntry>();
            folderEntry.GatherAllAssets(entries, false, false, true);
            AddressableAssetEntry mainAssetEntry = entries.Find(x => x.guid == mainAssetGuid);

            var staticDependencies = new Dictionary<AddressableAssetEntry, List<AddressableAssetEntry>>()
            {
                { mainAssetEntry, new List<AddressableAssetEntry>() }
            };

            string cachedBundleName = "cachedBundleName";
            var groupGuidToCacheBundleName = new Dictionary<string, string>()
            {
                { folderGuid, cachedBundleName },
                { mainAssetGuid, cachedBundleName },
                { subAssetGuid, cachedBundleName },
            };
            ContentUpdateScript.GetStaticContentDependenciesForEntries(Settings, ref staticDependencies, groupGuidToCacheBundleName);

            Assert.AreEqual(1, staticDependencies.Count);
            Assert.AreEqual(2, staticDependencies[mainAssetEntry].Count);

            //Cleanup
            GameObject.DestroyImmediate(mainObject);
            Settings.RemoveGroup(mainAssetGroup);
            AssetDatabase.DeleteAsset(folderPath);
        }

        static IResourceLocator GetLocatorFromCatalog(IEnumerable<string> paths)
        {
            foreach (var p in paths)
                if (p.EndsWith("catalog.json"))
                    return JsonUtility.FromJson<ContentCatalogData>(File.ReadAllText(p)).CreateLocator();
            return null;
        }

        [Test]
        public void WhenContentUpdated_NewCatalogRetains_OldCatalogBundleLoadData()
        {
            var group = Settings.CreateGroup("LocalStuff3", false, false, false, null);
            Settings.BuildRemoteCatalog = true;
            Settings.RemoteCatalogBuildPath = new ProfileValueReference();
            Settings.RemoteCatalogBuildPath.SetVariableByName(Settings, AddressableAssetSettings.kRemoteBuildPath);
            Settings.RemoteCatalogLoadPath = new ProfileValueReference();
            Settings.RemoteCatalogLoadPath.SetVariableByName(Settings, AddressableAssetSettings.kRemoteLoadPath);
            var schema = group.AddSchema<BundledAssetGroupSchema>();
            schema.BuildPath.SetVariableByName(Settings, AddressableAssetSettings.kLocalBuildPath);
            schema.LoadPath.SetVariableByName(Settings, AddressableAssetSettings.kLocalLoadPath);
            schema.BundleMode = BundledAssetGroupSchema.BundlePackingMode.PackTogether;
            schema.UseAssetBundleCrc = true;
            schema.UseAssetBundleCache = true;
            group.AddSchema<ContentUpdateGroupSchema>().StaticContent = true;
            Settings.CreateOrMoveEntry(m_AssetGUID, group);
            var context = new AddressablesDataBuilderInput(Settings);

            var op = Settings.ActivePlayerDataBuilder.BuildData<AddressablesPlayerBuildResult>(context);
            Assert.IsTrue(string.IsNullOrEmpty(op.Error), op.Error);
            var origLocator = GetLocatorFromCatalog(op.FileRegistry.GetFilePaths());
            Assert.NotNull(origLocator);

            var tempPath = Path.GetDirectoryName(Application.dataPath) + "/" + Addressables.LibraryPath + PlatformMappingService.GetPlatformPathSubFolder() + "/addressables_content_state.bin";
            var contentState = ContentUpdateScript.LoadContentState(tempPath);
            Assert.NotNull(contentState);
            Assert.NotNull(contentState.cachedBundles);
            Assert.AreEqual(1, contentState.cachedBundles.Length);
            var buildOp = ContentUpdateScript.BuildContentUpdate(Settings, tempPath);
            Assert.IsNotNull(buildOp);
            Assert.IsTrue(string.IsNullOrEmpty(buildOp.Error));

            var updatedLocator = GetLocatorFromCatalog(buildOp.FileRegistry.GetFilePaths());
            Assert.IsNotNull(updatedLocator);

            foreach (var k in updatedLocator.Keys)
            {
                if (origLocator.Locate(k, typeof(IAssetBundleResource), out var origLocs))
                {
                    Assert.IsTrue(updatedLocator.Locate(k, typeof(IAssetBundleResource), out var updatedLocs));
                    Assert.AreEqual(1, origLocs.Count);
                    Assert.AreEqual(1, updatedLocs.Count);
                    var oLoc = origLocs[0];
                    var uLoc = updatedLocs[0];
                    Assert.NotNull(oLoc.Data);
                    Assert.NotNull(uLoc.Data);
                    var oData = oLoc.Data as AssetBundleRequestOptions;
                    var uData = uLoc.Data as AssetBundleRequestOptions;
                    Assert.NotNull(oData);
                    Assert.NotNull(uData);
                    Assert.AreEqual(oData.Hash, uData.Hash);
                    Assert.AreEqual(oData.Crc, uData.Crc);
                }
            }

            Settings.RemoveGroup(group);
        }

        [Test]
        public void IsCacheDataValid_WhenNoPreviousRemoteCatalogPath_ReturnsFalseWithError()
        {
            AddressablesContentState cacheData = new AddressablesContentState();
            cacheData.editorVersion = Application.unityVersion;
            Assert.IsFalse(ContentUpdateScript.IsCacheDataValid(Settings, cacheData));
            LogAssert.Expect(LogType.Error, new Regex("Previous build had 'Build Remote Catalog' disabled.*"));
        }

        [Test]
        public void IsCacheDataValid_WhenRemoteCatalogDisabled_ReturnsFalseWithError()
        {
            AddressablesContentState cacheData = new AddressablesContentState();
            cacheData.editorVersion = Application.unityVersion;
            cacheData.remoteCatalogLoadPath = "somePath";
            var oldSetting = Settings.BuildRemoteCatalog;
            Settings.BuildRemoteCatalog = false;
            Assert.IsFalse(ContentUpdateScript.IsCacheDataValid(Settings, cacheData));
            LogAssert.Expect(LogType.Error, new Regex("Current settings have 'Build Remote Catalog' disabled.*"));
            Settings.BuildRemoteCatalog = oldSetting;
        }

        [Test]
        public void IsCacheDataValid_WhenMismatchedCatalogPaths_ReturnsFalseWithError()
        {
            AddressablesContentState cacheData = new AddressablesContentState();
            cacheData.editorVersion = Application.unityVersion;
            cacheData.remoteCatalogLoadPath = "somePath";
            var oldSetting = Settings.BuildRemoteCatalog;
            Settings.BuildRemoteCatalog = true;
            Assert.IsFalse(ContentUpdateScript.IsCacheDataValid(Settings, cacheData));
            LogAssert.Expect(LogType.Error, new Regex("Current 'Remote Catalog Load Path' does not match load path of original player.*"));
            Settings.BuildRemoteCatalog = oldSetting;
        }

        [Test]
        public void IsCacheDataValid_WhenMismatchedEditorVersions_LogsWarning()
        {
            AddressablesContentState cacheData = new AddressablesContentState();
            cacheData.editorVersion = "invalid";
            Assert.IsFalse(ContentUpdateScript.IsCacheDataValid(Settings, cacheData));
            LogAssert.Expect(LogType.Warning, new Regex(".*with version `" + cacheData.editorVersion + "`.*"));
            LogAssert.Expect(LogType.Error, new Regex("Previous.*"));
        }

        [Test]
        public void BuildContentUpdate_DoesNotDeleteBuiltData()
        {
            var oldSetting = Settings.BuildRemoteCatalog;
            Settings.BuildRemoteCatalog = true;
            var group = Settings.CreateGroup("LocalStuff3", false, false, false, null);
            var schema = group.AddSchema<BundledAssetGroupSchema>();
            schema.BuildPath.SetVariableByName(Settings, AddressableAssetSettings.kLocalBuildPath);
            schema.LoadPath.SetVariableByName(Settings, AddressableAssetSettings.kLocalLoadPath);
            schema.BundleMode = BundledAssetGroupSchema.BundlePackingMode.PackTogether;
            group.AddSchema<ContentUpdateGroupSchema>().StaticContent = true;
            Settings.CreateOrMoveEntry(m_AssetGUID, group);
            var context = new AddressablesDataBuilderInput(Settings);

            var op = Settings.ActivePlayerDataBuilder.BuildData<AddressablesPlayerBuildResult>(context);

            Assert.IsTrue(string.IsNullOrEmpty(op.Error), op.Error);
            var tempPath = Path.GetDirectoryName(Application.dataPath) + "/" + Addressables.LibraryPath + PlatformMappingService.GetPlatformPathSubFolder() + "/addressables_content_state.bin";
            ContentUpdateScript.BuildContentUpdate(Settings, tempPath);
            Assert.IsTrue(Directory.Exists(Addressables.BuildPath));
            Settings.BuildRemoteCatalog = oldSetting;
        }

        [Test]
        public void ContentUpdateScenes_PackedTogether_MarksAllScenesModified()
        {
            AddressableAssetGroup group = Settings.CreateGroup("SceneGroup", false, false, false, null, typeof(BundledAssetGroupSchema));
            group.GetSchema<BundledAssetGroupSchema>().BundleMode = BundledAssetGroupSchema.BundlePackingMode.PackTogether;

            AddressableAssetEntry scene1 = new AddressableAssetEntry(m_SceneGuids[0], "scene1", group, false);
            AddressableAssetEntry scene2 = new AddressableAssetEntry(m_SceneGuids[1], "scene2", group, false);
            AddressableAssetEntry scene3 = new AddressableAssetEntry(m_SceneGuids[2], "scene3", group, false);

            group.AddAssetEntry(scene1, false);
            group.AddAssetEntry(scene2, false);
            group.AddAssetEntry(scene3, false);

            List<AddressableAssetEntry> modifedEnteries = new List<AddressableAssetEntry>()
            {
                scene1
            };

            ContentUpdateScript.AddAllDependentScenesFromModifiedEntries(modifedEnteries);

            Assert.AreEqual(3, modifedEnteries.Count);
            Assert.AreEqual(scene1, modifedEnteries[0]);
            Assert.AreEqual(scene2, modifedEnteries[1]);
            Assert.AreEqual(scene3, modifedEnteries[2]);

            Settings.RemoveGroup(group);
        }

        [Test]
        public void ContentUpdateScenes_PackedTogetherByLabel_MarksAllScenesModifiedWithSharedLabel()
        {
            AddressableAssetGroup group = Settings.CreateGroup("SceneGroup", false, false, false, null, typeof(BundledAssetGroupSchema));
            group.GetSchema<BundledAssetGroupSchema>().BundleMode = BundledAssetGroupSchema.BundlePackingMode.PackTogetherByLabel;

            AddressableAssetEntry scene1 = new AddressableAssetEntry(m_SceneGuids[0], "scene1", group, false);
            AddressableAssetEntry scene2 = new AddressableAssetEntry(m_SceneGuids[1], "scene2", group, false);
            AddressableAssetEntry scene3 = new AddressableAssetEntry(m_SceneGuids[2], "scene3", group, false);

            group.AddAssetEntry(scene1, false);
            group.AddAssetEntry(scene2, false);
            group.AddAssetEntry(scene3, false);

            scene1.SetLabel("label", true, true);
            scene3.SetLabel("label", true, true);

            List<AddressableAssetEntry> modifedEnteries = new List<AddressableAssetEntry>()
            {
                scene1
            };

            ContentUpdateScript.AddAllDependentScenesFromModifiedEntries(modifedEnteries);

            Assert.AreEqual(2, modifedEnteries.Count);
            Assert.AreEqual(scene1, modifedEnteries[0]);
            Assert.AreEqual(scene3, modifedEnteries[1]);

            Settings.RemoveGroup(group);
        }

        [Test]
        public void ContentUpdateScenes_PackedSeperately_MarksNoAdditionalScenes()
        {
            AddressableAssetGroup group = Settings.CreateGroup("SceneGroup", false, false, false, null, typeof(BundledAssetGroupSchema));
            group.GetSchema<BundledAssetGroupSchema>().BundleMode = BundledAssetGroupSchema.BundlePackingMode.PackSeparately;

            AddressableAssetEntry scene1 = new AddressableAssetEntry(m_SceneGuids[0], "scene1", group, false);
            AddressableAssetEntry scene2 = new AddressableAssetEntry(m_SceneGuids[1], "scene2", group, false);
            AddressableAssetEntry scene3 = new AddressableAssetEntry(m_SceneGuids[2], "scene3", group, false);

            group.AddAssetEntry(scene1, false);
            group.AddAssetEntry(scene2, false);
            group.AddAssetEntry(scene3, false);

            List<AddressableAssetEntry> modifedEnteries = new List<AddressableAssetEntry>()
            {
                scene1
            };

            ContentUpdateScript.AddAllDependentScenesFromModifiedEntries(modifedEnteries);

            Assert.AreEqual(1, modifedEnteries.Count);
            Assert.AreEqual(scene1, modifedEnteries[0]);

            Settings.RemoveGroup(group);
        }

        private ContentUpdateScript.ContentUpdateContext GetContentUpdateContext(string contentUpdateTestAssetGUID, string contentUpdateTestCachedAssetHash,
            string contentUpdateTestNewInternalBundleName, string contentUpdateTestNewBundleName, string contentUpdateTestCachedBundlePath, string contentUpdateTestGroupGuid, string contentUpdateTestFileName)
        {
            var context = new ContentUpdateScript.ContentUpdateContext()
            {
                WriteData = new BundleWriteData(),
                BundleToInternalBundleIdMap = new Dictionary<string, string>(),
                GuidToPreviousAssetStateMap = new Dictionary<string, CachedAssetState>(),
                IdToCatalogDataEntryMap = new Dictionary<string, ContentCatalogDataEntry>(),
                ContentState = new AddressablesContentState(),
                PreviousAssetStateCarryOver = new List<CachedAssetState>(),
                Registry = new FileRegistry()
            };
            AddToContentUpdateContext(context, contentUpdateTestAssetGUID, contentUpdateTestCachedAssetHash,
                contentUpdateTestNewInternalBundleName, contentUpdateTestNewBundleName, contentUpdateTestCachedBundlePath, contentUpdateTestGroupGuid, contentUpdateTestFileName);
            return context;
        }

        private void AddToContentUpdateContext(ContentUpdateScript.ContentUpdateContext context, string contentUpdateTestAssetGUID, string contentUpdateTestCachedAssetHash,
            string contentUpdateTestNewInternalBundleName, string contentUpdateTestNewBundleName, string contentUpdateTestCachedBundlePath, string contentUpdateTestGroupGuid, string contentUpdateTestFileName)
        {
            context.BundleToInternalBundleIdMap.Add(contentUpdateTestNewInternalBundleName, contentUpdateTestNewBundleName);
            context.GuidToPreviousAssetStateMap.Add(contentUpdateTestAssetGUID,
                new CachedAssetState()
                {
                    bundleFileId = contentUpdateTestCachedBundlePath,
                    asset = new AssetState()
                    {
                        guid = new GUID(contentUpdateTestAssetGUID),
                        hash = Hash128.Parse(contentUpdateTestCachedAssetHash)
                    },
                    dependencies = new AssetState[] {},
                    data = null,
                    groupGuid = contentUpdateTestGroupGuid
                }
            );

            context.IdToCatalogDataEntryMap.Add(contentUpdateTestNewBundleName,
                new ContentCatalogDataEntry(typeof(IAssetBundleResource), contentUpdateTestNewBundleName, typeof(AssetBundleProvider).FullName, new[] { contentUpdateTestNewBundleName }));
            context.IdToCatalogDataEntryMap.Add(contentUpdateTestAssetGUID,
                new ContentCatalogDataEntry(typeof(IAssetBundleResource), contentUpdateTestAssetGUID, typeof(AssetBundleProvider).FullName, new[] { contentUpdateTestAssetGUID }));

            context.WriteData.AssetToFiles.Add(new GUID(contentUpdateTestAssetGUID), new List<string>() { contentUpdateTestFileName });
            context.WriteData.FileToBundle.Add(contentUpdateTestFileName, contentUpdateTestNewInternalBundleName);
        }

        private AddressableAssetEntry CreateAssetEntry(string guid, AddressableAssetGroup group)
        {
            return new AddressableAssetEntry(guid, guid, group, false);
        }

        readonly string m_ContentUpdateTestAssetGUID = GUID.Generate().ToString();
        const string k_ContentUpdateTestCachedAssetHash = "8888888888888888888";
        const string k_ContentUpdateTestNewInternalBundleName = "bundle";
        const string k_ContentUpdateTestNewBundleName = "fullbundlepath";
        const string k_ContentUpdateTestCachedBundlePath = "cachedBundle";
        const string k_ContentUpdateTestFileName = "testfile";

        [Test]
        public void DetermineRequiredAssetEntryUpdates_AssetWithoutDependenciesAndChangedHashInStaticGroup_ReturnsOnlyRevertToCachedState()
        {
            File.WriteAllText(k_ContentUpdateTestCachedBundlePath, "TestCachedAssetBundle");
            File.WriteAllText(k_ContentUpdateTestNewBundleName, "TestNewBundle");

            var group = Settings.CreateGroup("ContentUpdateTests", false, false, false, null, typeof(BundledAssetGroupSchema), typeof(ContentUpdateGroupSchema));
            string contentUpdateTestGroupGuid = group.Guid;

            group.GetSchema<ContentUpdateGroupSchema>().StaticContent = true;
            var assetEntry = CreateAssetEntry(m_ContentUpdateTestAssetGUID, group);
            assetEntry.m_cachedAssetPath = "path";
            group.AddAssetEntry(assetEntry);

            var context = GetContentUpdateContext(m_ContentUpdateTestAssetGUID, k_ContentUpdateTestCachedAssetHash,
                k_ContentUpdateTestNewInternalBundleName, k_ContentUpdateTestNewBundleName,
                k_ContentUpdateTestCachedBundlePath, contentUpdateTestGroupGuid, k_ContentUpdateTestFileName);

            var ops = RevertUnchangedAssetsToPreviousAssetState.DetermineRequiredAssetEntryUpdates(group, context);

            Assert.AreEqual(assetEntry, ops[0].AssetEntry);
            Assert.AreEqual(k_ContentUpdateTestNewBundleName, ops[0].CurrentBuildPath);
            Assert.AreEqual(k_ContentUpdateTestCachedBundlePath, ops[0].PreviousBuildPath);

            File.Delete(k_ContentUpdateTestCachedBundlePath);
            File.Delete(k_ContentUpdateTestNewBundleName);
            Settings.RemoveGroup(group);
        }

        [Test]
        public void DetermineRequiredAssetEntryUpdates_AssetWithDependenciesAndChangedHashInStaticGroup_ReturnsRevertToCachedStateAndDependencies()
        {
            File.WriteAllText(k_ContentUpdateTestCachedBundlePath, "TestCachedAssetBundle");
            File.WriteAllText(k_ContentUpdateTestNewBundleName, "TestNewBundle");

            var group = Settings.CreateGroup("ContentUpdateTests", false, false, false, null, typeof(BundledAssetGroupSchema), typeof(ContentUpdateGroupSchema));
            string contentUpdateTestGroupGuid = group.Guid;

            group.GetSchema<ContentUpdateGroupSchema>().StaticContent = true;
            var assetEntry = CreateAssetEntry(m_ContentUpdateTestAssetGUID, group);
            assetEntry.m_cachedAssetPath = "path";
            group.AddAssetEntry(assetEntry);

            var context = GetContentUpdateContext(m_ContentUpdateTestAssetGUID, k_ContentUpdateTestCachedAssetHash,
                k_ContentUpdateTestNewInternalBundleName, k_ContentUpdateTestNewBundleName,
                k_ContentUpdateTestCachedBundlePath, contentUpdateTestGroupGuid, k_ContentUpdateTestFileName);
            context.GuidToPreviousAssetStateMap[m_ContentUpdateTestAssetGUID].dependencies = new AssetState[]
            {
                new AssetState()
                {
                    guid = GUID.Generate(),
                    hash = Hash128.Parse("00000000000000")
                }
            };

            var ops = RevertUnchangedAssetsToPreviousAssetState.DetermineRequiredAssetEntryUpdates(group, context);

            Assert.AreEqual(assetEntry, ops[0].AssetEntry);
            Assert.AreEqual(k_ContentUpdateTestNewBundleName, ops[0].CurrentBuildPath);
            Assert.AreEqual(k_ContentUpdateTestCachedBundlePath, ops[0].PreviousBuildPath);

            File.Delete(k_ContentUpdateTestCachedBundlePath);
            File.Delete(k_ContentUpdateTestNewBundleName);
            Settings.RemoveGroup(group);
        }

        [Test]
        public void DetermineRequiredAssetEntryUpdates_AssetWithChangedGroup_TakesNoAction()
        {
            File.WriteAllText(k_ContentUpdateTestCachedBundlePath, "TestCachedAssetBundle");

            var group = Settings.CreateGroup("ContentUpdateTests", false, false, false, null, typeof(BundledAssetGroupSchema), typeof(ContentUpdateGroupSchema));
            string contentUpdateTestGroupGuid = GUID.Generate().ToString();

            group.GetSchema<ContentUpdateGroupSchema>().StaticContent = true;
            var assetEntry = CreateAssetEntry(m_ContentUpdateTestAssetGUID, group);
            group.AddAssetEntry(assetEntry);

            var context = GetContentUpdateContext(m_ContentUpdateTestAssetGUID, k_ContentUpdateTestCachedAssetHash,
                k_ContentUpdateTestNewInternalBundleName, k_ContentUpdateTestNewBundleName,
                k_ContentUpdateTestCachedBundlePath, contentUpdateTestGroupGuid, k_ContentUpdateTestFileName);

            var ops = RevertUnchangedAssetsToPreviousAssetState.DetermineRequiredAssetEntryUpdates(group, context);

            Assert.IsTrue(ops.Count == 0);

            File.Delete(k_ContentUpdateTestCachedBundlePath);
            Settings.RemoveGroup(group);
        }

        [Test]
        public void DetermineRequiredAssetEntryUpdates_AssetWithChangedHashInNonStaticGroup_TakesNoAction()
        {
            File.WriteAllText(k_ContentUpdateTestCachedBundlePath, "TestCachedAssetBundle");

            var group = Settings.CreateGroup("ContentUpdateTests", false, false, false, null, typeof(BundledAssetGroupSchema), typeof(ContentUpdateGroupSchema));
            string contentUpdateTestGroupGuid = GUID.Generate().ToString();

            group.GetSchema<ContentUpdateGroupSchema>().StaticContent = false;
            var assetEntry = CreateAssetEntry(m_ContentUpdateTestAssetGUID, group);
            group.AddAssetEntry(assetEntry);

            var context = GetContentUpdateContext(m_ContentUpdateTestAssetGUID, k_ContentUpdateTestCachedAssetHash,
                k_ContentUpdateTestNewInternalBundleName, k_ContentUpdateTestNewBundleName,
                k_ContentUpdateTestCachedBundlePath, contentUpdateTestGroupGuid, k_ContentUpdateTestFileName);

            var ops = RevertUnchangedAssetsToPreviousAssetState.DetermineRequiredAssetEntryUpdates(group, context);

            Assert.IsTrue(ops.Count == 0);

            File.Delete(k_ContentUpdateTestCachedBundlePath);
            Settings.RemoveGroup(group);
        }

        [Test]
        public void DetermineRequiredAssetEntryUpdates_EntriesThatTakeNoAction_StillSetBundleFileId()
        {
            File.WriteAllText(k_ContentUpdateTestCachedBundlePath, "TestCachedAssetBundle");

            var group = Settings.CreateGroup("ContentUpdateTests", false, false, false, null, typeof(BundledAssetGroupSchema), typeof(ContentUpdateGroupSchema));
            string contentUpdateTestGroupGuid = GUID.Generate().ToString();

            group.GetSchema<ContentUpdateGroupSchema>().StaticContent = false;
            var assetEntry = CreateAssetEntry(m_ContentUpdateTestAssetGUID, group);
            assetEntry.m_cachedAssetPath = "path";
            group.AddAssetEntry(assetEntry);

            var context = GetContentUpdateContext(m_ContentUpdateTestAssetGUID, k_ContentUpdateTestCachedAssetHash,
                k_ContentUpdateTestNewInternalBundleName, k_ContentUpdateTestNewBundleName,
                k_ContentUpdateTestCachedBundlePath, contentUpdateTestGroupGuid, k_ContentUpdateTestFileName);

            var ops = RevertUnchangedAssetsToPreviousAssetState.DetermineRequiredAssetEntryUpdates(group, context);

            Assert.IsTrue(ops.Count == 0);
            Assert.AreEqual(k_ContentUpdateTestNewBundleName, assetEntry.BundleFileId);

            File.Delete(k_ContentUpdateTestCachedBundlePath);
            Settings.RemoveGroup(group);
        }

        [Test]
        public void DetermineRequiredAssetEntryUpdates_WithMissingBundleFileId_LogsErrorAndTakesNoAction()
        {
            File.WriteAllText(k_ContentUpdateTestCachedBundlePath, "TestCachedAssetBundle");

            var group = Settings.CreateGroup("ContentUpdateTests", false, false, false, null, typeof(BundledAssetGroupSchema), typeof(ContentUpdateGroupSchema));
            string contentUpdateTestGroupGuid = group.Guid;

            group.GetSchema<ContentUpdateGroupSchema>().StaticContent = true;
            var assetEntry = CreateAssetEntry(m_ContentUpdateTestAssetGUID, group);
            assetEntry.m_cachedAssetPath = "path";
            group.AddAssetEntry(assetEntry);

            var context = GetContentUpdateContext(m_ContentUpdateTestAssetGUID, k_ContentUpdateTestCachedAssetHash,
                k_ContentUpdateTestNewInternalBundleName, k_ContentUpdateTestNewBundleName,
                "", contentUpdateTestGroupGuid, k_ContentUpdateTestFileName);

            var ops = RevertUnchangedAssetsToPreviousAssetState.DetermineRequiredAssetEntryUpdates(group, context);

            LogAssert.Expect(LogType.Error, $"CachedAssetState found for {assetEntry.AssetPath} but the bundleFileId was never set on the previous build.");
            Assert.IsTrue(ops.Count == 0);

            File.Delete(k_ContentUpdateTestCachedBundlePath);
            Settings.RemoveGroup(group);
        }

        [Test]
        public void DetermineRequiredAssetEntryUpdates_WithMissingPreviousBundle_LogsWarningAndReturnsRevertOperation()
        {
            var group = Settings.CreateGroup("ContentUpdateTests", false, false, false, null, typeof(BundledAssetGroupSchema), typeof(ContentUpdateGroupSchema));
            string contentUpdateTestGroupGuid = group.Guid;

            group.GetSchema<ContentUpdateGroupSchema>().StaticContent = true;
            var assetEntry = CreateAssetEntry(m_ContentUpdateTestAssetGUID, group);
            assetEntry.m_cachedAssetPath = "path";
            group.AddAssetEntry(assetEntry);

            var context = GetContentUpdateContext(m_ContentUpdateTestAssetGUID, k_ContentUpdateTestCachedAssetHash,
                k_ContentUpdateTestNewInternalBundleName, k_ContentUpdateTestNewBundleName,
                k_ContentUpdateTestCachedBundlePath, contentUpdateTestGroupGuid, k_ContentUpdateTestFileName);

            var ops = RevertUnchangedAssetsToPreviousAssetState.DetermineRequiredAssetEntryUpdates(group, context);
            LogAssert.Expect(LogType.Warning, $"CachedAssetState found for {assetEntry.AssetPath} but the previous bundle at {k_ContentUpdateTestCachedBundlePath} cannot be found. " +
                $"This will not affect loading the bundle in previously built players, but loading the missing bundle in Play Mode using the play mode script " +
                $"\"Use Existing Build (requires built groups)\" will fail.");
            Assert.IsTrue(ops.Count == 1);

            Settings.RemoveGroup(group);
        }

        [Test]
        public void DetermineRequiredAssetEntryUpdates_AssetWithMatchingCachedInternalBundleId_TakesNoAction()
        {
            File.WriteAllText(k_ContentUpdateTestCachedBundlePath, "TestCachedAssetBundle");

            var group = Settings.CreateGroup("ContentUpdateTests", false, false, false, null, typeof(BundledAssetGroupSchema), typeof(ContentUpdateGroupSchema));
            string contentUpdateTestGroupGuid = group.Guid;

            group.GetSchema<ContentUpdateGroupSchema>().StaticContent = true;
            var assetEntry = CreateAssetEntry(m_ContentUpdateTestAssetGUID, group);
            group.AddAssetEntry(assetEntry);

            var context = GetContentUpdateContext(m_ContentUpdateTestAssetGUID, k_ContentUpdateTestCachedAssetHash,
                k_ContentUpdateTestNewInternalBundleName, k_ContentUpdateTestNewBundleName,
                k_ContentUpdateTestNewBundleName, contentUpdateTestGroupGuid, k_ContentUpdateTestFileName);

            var ops = RevertUnchangedAssetsToPreviousAssetState.DetermineRequiredAssetEntryUpdates(group, context);

            Assert.IsTrue(ops.Count == 0);

            File.Delete(k_ContentUpdateTestCachedBundlePath);
            Settings.RemoveGroup(group);
        }

        [Test]
        public void ApplyAssetEntryUpdates_InvalidKeyForGuidToPreviousAssetStateMap_DoesNotThrow()
        {
            File.WriteAllText(k_ContentUpdateTestCachedBundlePath, "TestCachedAssetBundle");

            var group = Settings.CreateGroup("ContentUpdateTests", false, false, false, null, typeof(BundledAssetGroupSchema), typeof(ContentUpdateGroupSchema));
            string contentUpdateTestGroupGuid = GUID.Generate().ToString();

            group.GetSchema<ContentUpdateGroupSchema>().StaticContent = false;
            var assetEntry = CreateAssetEntry(m_ContentUpdateTestAssetGUID, group);
            group.AddAssetEntry(assetEntry);

            var context = GetContentUpdateContext(m_ContentUpdateTestAssetGUID, k_ContentUpdateTestCachedAssetHash,
                k_ContentUpdateTestNewInternalBundleName, k_ContentUpdateTestNewBundleName,
                k_ContentUpdateTestCachedBundlePath, contentUpdateTestGroupGuid, k_ContentUpdateTestFileName);
            context.GuidToPreviousAssetStateMap[m_ContentUpdateTestAssetGUID].dependencies = new AssetState[]
            {
                new AssetState()
                {
                    guid = GUID.Generate(),
                    hash = Hash128.Parse("9823749283742")
                }
            };

            var ops = new List<RevertUnchangedAssetsToPreviousAssetState.AssetEntryRevertOperation>()
            {
                new RevertUnchangedAssetsToPreviousAssetState.AssetEntryRevertOperation()
                {
                    PreviousBuildPath = k_ContentUpdateTestCachedBundlePath,
                    AssetEntry = assetEntry,
                    BundleCatalogEntry = context.IdToCatalogDataEntryMap[m_ContentUpdateTestAssetGUID],
                    CurrentBuildPath = k_ContentUpdateTestNewBundleName,
                    PreviousAssetState = context.GuidToPreviousAssetStateMap[m_ContentUpdateTestAssetGUID]
                }
            };
            
            context.ContentState.cachedBundles = new CachedBundleState[] {new CachedBundleState() {bundleFileId = "cachedBundle", data = "string"}};

            Assert.DoesNotThrow(() => RevertUnchangedAssetsToPreviousAssetState.ApplyAssetEntryUpdates(ops, context));

            File.Delete(k_ContentUpdateTestCachedBundlePath);
            Settings.RemoveGroup(group);
        }

        [Test]
        public void ApplyAssetEntryUpdates_DeletesCorrectBundle()
        {
            File.WriteAllText(k_ContentUpdateTestCachedBundlePath, "TestCachedAssetBundle");
            File.WriteAllText(k_ContentUpdateTestNewBundleName, "TestAssetBundle");

            var group = Settings.CreateGroup("ContentUpdateTests", false, false, false, null, typeof(BundledAssetGroupSchema), typeof(ContentUpdateGroupSchema));
            string contentUpdateTestGroupGuid = GUID.Generate().ToString();

            group.GetSchema<ContentUpdateGroupSchema>().StaticContent = false;
            var assetEntry = CreateAssetEntry(m_ContentUpdateTestAssetGUID, group);
            group.AddAssetEntry(assetEntry);

            var context = GetContentUpdateContext(m_ContentUpdateTestAssetGUID, k_ContentUpdateTestCachedAssetHash,
                k_ContentUpdateTestNewInternalBundleName, k_ContentUpdateTestNewBundleName,
                k_ContentUpdateTestCachedBundlePath, contentUpdateTestGroupGuid, k_ContentUpdateTestFileName);

            var ops = new List<RevertUnchangedAssetsToPreviousAssetState.AssetEntryRevertOperation>()
            {
                new RevertUnchangedAssetsToPreviousAssetState.AssetEntryRevertOperation()
                {
                    PreviousBuildPath = k_ContentUpdateTestCachedBundlePath,
                    AssetEntry = assetEntry,
                    BundleCatalogEntry = context.IdToCatalogDataEntryMap[m_ContentUpdateTestAssetGUID],
                    CurrentBuildPath = k_ContentUpdateTestNewBundleName,
                    PreviousAssetState = context.GuidToPreviousAssetStateMap[m_ContentUpdateTestAssetGUID]
                },
                new RevertUnchangedAssetsToPreviousAssetState.AssetEntryRevertOperation()
                {
                    PreviousBuildPath = k_ContentUpdateTestCachedBundlePath,
                    AssetEntry = assetEntry,
                    BundleCatalogEntry = context.IdToCatalogDataEntryMap[m_ContentUpdateTestAssetGUID],
                    CurrentBuildPath = k_ContentUpdateTestNewBundleName,
                    PreviousAssetState = context.GuidToPreviousAssetStateMap[m_ContentUpdateTestAssetGUID]
                }
            };

            context.ContentState.cachedBundles = new CachedBundleState[] {new CachedBundleState() {bundleFileId = "cachedBundle", data = "string"}};
            RevertUnchangedAssetsToPreviousAssetState.ApplyAssetEntryUpdates(ops, context);

            Assert.IsTrue(File.Exists(k_ContentUpdateTestCachedBundlePath));
            Assert.IsFalse(File.Exists(k_ContentUpdateTestNewBundleName));

            File.Delete(k_ContentUpdateTestCachedBundlePath);
            Settings.RemoveGroup(group);
        }

        [Test]
        public void ApplyAssetEntryUpdates_RegistryOnlyContainsCachedBundleEntry()
        {
            var group = Settings.CreateGroup("ContentUpdateTests", false, false, false, null, typeof(BundledAssetGroupSchema), typeof(ContentUpdateGroupSchema));
            string contentUpdateTestGroupGuid = GUID.Generate().ToString();

            group.GetSchema<ContentUpdateGroupSchema>().StaticContent = false;
            var assetEntry = CreateAssetEntry(m_ContentUpdateTestAssetGUID, group);
            group.AddAssetEntry(assetEntry);

            var context = GetContentUpdateContext(m_ContentUpdateTestAssetGUID, k_ContentUpdateTestCachedAssetHash,
                k_ContentUpdateTestNewInternalBundleName, k_ContentUpdateTestNewBundleName,
                k_ContentUpdateTestCachedBundlePath, contentUpdateTestGroupGuid, k_ContentUpdateTestFileName);

            var ops = new List<RevertUnchangedAssetsToPreviousAssetState.AssetEntryRevertOperation>()
            {
                new RevertUnchangedAssetsToPreviousAssetState.AssetEntryRevertOperation()
                {
                    PreviousBuildPath = k_ContentUpdateTestCachedBundlePath,
                    AssetEntry = assetEntry,
                    BundleCatalogEntry = context.IdToCatalogDataEntryMap[m_ContentUpdateTestAssetGUID],
                    CurrentBuildPath = k_ContentUpdateTestNewBundleName,
                    PreviousAssetState = context.GuidToPreviousAssetStateMap[m_ContentUpdateTestAssetGUID]
                },
                new RevertUnchangedAssetsToPreviousAssetState.AssetEntryRevertOperation()
                {
                    PreviousBuildPath = k_ContentUpdateTestCachedBundlePath,
                    AssetEntry = assetEntry,
                    BundleCatalogEntry = context.IdToCatalogDataEntryMap[m_ContentUpdateTestAssetGUID],
                    CurrentBuildPath = k_ContentUpdateTestNewBundleName,
                    PreviousAssetState = context.GuidToPreviousAssetStateMap[m_ContentUpdateTestAssetGUID]
                }
            };

            context.ContentState.cachedBundles = new CachedBundleState[] {new CachedBundleState() {bundleFileId = "cachedBundle", data = "string"}};
            RevertUnchangedAssetsToPreviousAssetState.ApplyAssetEntryUpdates(ops, context);

            var registryPaths = context.Registry.GetFilePaths();

            Assert.AreEqual(1, registryPaths.Count());
            Assert.AreEqual(k_ContentUpdateTestCachedBundlePath, registryPaths.ElementAt(0));

            Settings.RemoveGroup(group);
        }

        [Test]
        public void ApplyAssetEntryUpdates_WhenAssetAndDependencyAreModifiedAndInSeparateGroups_SetCatalogEntryToCachedBundles()
        {
            GUID depAssetGuid = GUID.Generate();
            string oldDepGroupCachedAssetHash = "1888888888888888888";
            string newDepGroupCachedAssetHash = "1188888888888888888";
            string depGroupNewInternalBundleName = "bundle2";
            string depGroupNewBundleName = "fullbundlepath2";
            string depGroupCachedBundlePath = "cachedBundle2";
            string depGroupFileName = "testfile2";

            AddressableAssetGroup group = Settings.CreateGroup("ContentUpdateTests", false, false, false, null, typeof(BundledAssetGroupSchema), typeof(ContentUpdateGroupSchema));
            string contentUpdateTestGroupGuid = GUID.Generate().ToString();

            AddressableAssetGroup depGroup = Settings.CreateGroup("ContentUpdateTests2", false, false, false, null, typeof(BundledAssetGroupSchema), typeof(ContentUpdateGroupSchema));
            GUID depGroupGuid = GUID.Generate();

            group.GetSchema<ContentUpdateGroupSchema>().StaticContent = false;
            AddressableAssetEntry assetEntry = CreateAssetEntry(m_ContentUpdateTestAssetGUID, group);
            group.AddAssetEntry(assetEntry);

            depGroup.GetSchema<ContentUpdateGroupSchema>().StaticContent = false;
            AddressableAssetEntry depAssetEntry = CreateAssetEntry(depAssetGuid.ToString(), depGroup);
            depGroup.AddAssetEntry(assetEntry);

            ContentUpdateScript.ContentUpdateContext context = GetContentUpdateContext(m_ContentUpdateTestAssetGUID, k_ContentUpdateTestCachedAssetHash,
                k_ContentUpdateTestNewInternalBundleName, k_ContentUpdateTestNewBundleName,
                k_ContentUpdateTestCachedBundlePath, contentUpdateTestGroupGuid, k_ContentUpdateTestFileName);

            AddToContentUpdateContext(context, depAssetGuid.ToString(), oldDepGroupCachedAssetHash,
                depGroupNewInternalBundleName, depGroupNewBundleName,
                depGroupCachedBundlePath, depGroupGuid.ToString(), depGroupFileName);

            var previousDep = new AssetState()
            {
                guid = depAssetGuid,
                hash = Hash128.Parse(oldDepGroupCachedAssetHash)
            };

            var currentDep = new AssetState()
            {
                guid = GUID.Generate(),
                hash = Hash128.Parse(newDepGroupCachedAssetHash)
            };

            context.GuidToPreviousAssetStateMap[m_ContentUpdateTestAssetGUID].dependencies = new AssetState[]
            {
                previousDep
            };

            context.IdToCatalogDataEntryMap[m_ContentUpdateTestAssetGUID].Dependencies.Add(currentDep);

            var ops = new List<RevertUnchangedAssetsToPreviousAssetState.AssetEntryRevertOperation>()
            {
                new RevertUnchangedAssetsToPreviousAssetState.AssetEntryRevertOperation()
                {
                    PreviousBuildPath = k_ContentUpdateTestCachedBundlePath,
                    AssetEntry = assetEntry,
                    BundleCatalogEntry = context.IdToCatalogDataEntryMap[m_ContentUpdateTestAssetGUID],
                    CurrentBuildPath = k_ContentUpdateTestNewBundleName,
                    PreviousAssetState = context.GuidToPreviousAssetStateMap[m_ContentUpdateTestAssetGUID]
                },
                new RevertUnchangedAssetsToPreviousAssetState.AssetEntryRevertOperation()
                {
                    PreviousBuildPath = depGroupCachedBundlePath,
                    AssetEntry = depAssetEntry,
                    BundleCatalogEntry = context.IdToCatalogDataEntryMap[depAssetGuid.ToString()],
                    CurrentBuildPath = depGroupNewBundleName,
                    PreviousAssetState = context.GuidToPreviousAssetStateMap[depAssetGuid.ToString()]
                }
            };

            var locations = new List<ContentCatalogDataEntry>();
            context.ContentState.cachedBundles = new CachedBundleState[]
            {
                new CachedBundleState() {bundleFileId = "cachedBundle", data = "string"},
                new CachedBundleState() {bundleFileId = "cachedBundle2", data = "string"}
            };
            RevertUnchangedAssetsToPreviousAssetState.ApplyAssetEntryUpdates(ops, context);

            Assert.AreEqual(k_ContentUpdateTestCachedBundlePath, context.IdToCatalogDataEntryMap[m_ContentUpdateTestAssetGUID].InternalId);
            Assert.AreEqual(depGroupCachedBundlePath, context.IdToCatalogDataEntryMap[depAssetGuid.ToString()].InternalId);

            Settings.RemoveGroup(group);
            Settings.RemoveGroup(depGroup);
        }

        [Test]
>>>>>>> 1827c9db
        public void RevertBundleDataCorrectlyReplacesToCacheLoadingData()
        {
            string bundleName = "cachedBundleName_containKey";
            string assetBundleProvider = "UnityEngine.ResourceManagement.ResourceProviders.AssetBundleProvider";
            ContentUpdateScript.ContentUpdateContext updateContext = new ContentUpdateScript.ContentUpdateContext();
            updateContext.ContentState = new AddressablesContentState();
            AssetBundleRequestOptions cachedRequestOptions = new AssetBundleRequestOptions() {Crc = 123, Hash = "abc", BundleName = bundleName, BundleSize = 10};
            updateContext.ContentState.cachedBundles = new CachedBundleState[]
            {
                new CachedBundleState() {bundleFileId = "cachedInternalId", data = cachedRequestOptions}
            };

            AddressableAssetsBuildContext aaContext = new AddressableAssetsBuildContext();
            aaContext.locations = new List<ContentCatalogDataEntry>(2);
            List<object> keys = new List<object>();
            keys.Add("stringLoadKey");
            
            AssetBundleRequestOptions newLocationData1 = new AssetBundleRequestOptions(){Crc = 456, Hash = "def", BundleName = bundleName, BundleSize = 20};
            aaContext.locations.Add(new ContentCatalogDataEntry(typeof(AssetBundleResource), "newInternalID", assetBundleProvider, keys, null, newLocationData1));
            AssetBundleRequestOptions newLocationData2 = new AssetBundleRequestOptions(){Crc = 456, Hash = "def", BundleName = "nonCachedBundleName", BundleSize = 20};
            aaContext.locations.Add(new ContentCatalogDataEntry(typeof(AssetBundleResource), "newInternalID", assetBundleProvider, keys, null, newLocationData2));
            
            bool reverted = RevertUnchangedAssetsToPreviousAssetState.RevertBundleByNameContains("_containKey", updateContext, aaContext);
            Assert.IsTrue(reverted, "Failed to revert the bundle containing _containsKey");
            
            // first entry is reverted
            AssetBundleRequestOptions catalogRequestOptions = aaContext.locations[0].Data as AssetBundleRequestOptions;
            Assert.AreEqual(cachedRequestOptions.Crc, catalogRequestOptions.Crc, "Reverted Catalog CRC expected to be the same as the cached value");
            Assert.AreEqual(cachedRequestOptions.Hash, catalogRequestOptions.Hash, "Reverted Catalog Hash expected to be the same as the cached value");
            Assert.AreEqual(cachedRequestOptions.BundleName, catalogRequestOptions.BundleName, "Reverted Catalog BundleName expected to be the same as the cached value");
            Assert.AreEqual(cachedRequestOptions.BundleSize, catalogRequestOptions.BundleSize, "Reverted Catalog BundleSize expected to be the same as the cached value");
            
            // second entry is not reverted
            catalogRequestOptions = aaContext.locations[1].Data as AssetBundleRequestOptions;
            Assert.AreNotEqual(cachedRequestOptions.Crc, catalogRequestOptions.Crc, "Noncached Catalog CRC expected to be different as the cached value");
            Assert.AreNotEqual(cachedRequestOptions.Hash, catalogRequestOptions.Hash, "Noncached Catalog Hash expected to be different as the cached value");
            Assert.AreNotEqual(cachedRequestOptions.BundleName, catalogRequestOptions.BundleName, "Noncached Catalog BundleName expected to be different as the cached value");
            Assert.AreNotEqual(cachedRequestOptions.BundleSize, catalogRequestOptions.BundleSize, "Noncached Catalog BundleSize expected to be different as the cached value");
        }
        
        // not found in cache
        // not found in catalog
        // bundeOptions missing
        
        [Test]
        public void RevertBundleFails_WhenBundleMissingFromCacheButInCatalog()
        {
            string assetBundleProvider = "UnityEngine.ResourceManagement.ResourceProviders.AssetBundleProvider";
            ContentUpdateScript.ContentUpdateContext updateContext = new ContentUpdateScript.ContentUpdateContext();
            updateContext.ContentState = new AddressablesContentState();
            
            AssetBundleRequestOptions cachedRequestOptions = new AssetBundleRequestOptions() {Crc = 123, Hash = "abc", BundleName = "cachedBundleName", BundleSize = 10};
            updateContext.ContentState.cachedBundles = new CachedBundleState[]
            {
                new CachedBundleState() {bundleFileId = "cachedInternalId", data = cachedRequestOptions}
            };

            AddressableAssetsBuildContext aaContext = new AddressableAssetsBuildContext();
            aaContext.locations = new List<ContentCatalogDataEntry>(1);
            List<object> keys = new List<object>(); keys.Add("stringLoadKey");
            AssetBundleRequestOptions locData = new AssetBundleRequestOptions(){Crc = 456, Hash = "def", BundleName = "catalogBundleName", BundleSize = 20};
            string internalId = "catalogInternalId";
            aaContext.locations.Add(new ContentCatalogDataEntry(typeof(AssetBundleResource), internalId, assetBundleProvider, keys, null, locData));
            
            LogAssert.Expect(LogType.Error, $"Matching cached update state for {internalId} failed. Content not found in original build.");
            bool reverted = RevertUnchangedAssetsToPreviousAssetState.RevertBundleByNameContains("catalogBundleName", updateContext, aaContext);
            Assert.IsFalse(reverted, "Expected to Fail finding \"_containsKey\" where cached content does not have an entry with that bundle Name");
        }
        
        [Test]
        public void RevertBundleSucceeds_WhenBundleMissingFromCatalogButInCache()
        {
            string assetBundleProvider = "UnityEngine.ResourceManagement.ResourceProviders.AssetBundleProvider";
            ContentUpdateScript.ContentUpdateContext updateContext = new ContentUpdateScript.ContentUpdateContext();
            updateContext.ContentState = new AddressablesContentState();
            
            AssetBundleRequestOptions cachedRequestOptions = new AssetBundleRequestOptions() {Crc = 123, Hash = "abc", BundleName = "cachedBundleName", BundleSize = 10};
            updateContext.ContentState.cachedBundles = new CachedBundleState[]
            {
                new CachedBundleState() {bundleFileId = "cachedInternalId", data = cachedRequestOptions}
            };

            AddressableAssetsBuildContext aaContext = new AddressableAssetsBuildContext();
            aaContext.locations = new List<ContentCatalogDataEntry>(1);
            List<object> keys = new List<object>(); keys.Add("stringLoadKey");
            AssetBundleRequestOptions locData = new AssetBundleRequestOptions(){Crc = 456, Hash = "def", BundleName = "catalogBundleName", BundleSize = 20};
            aaContext.locations.Add(new ContentCatalogDataEntry(typeof(AssetBundleResource), "newInternalID", assetBundleProvider, keys, null, locData));
            
            bool reverted = RevertUnchangedAssetsToPreviousAssetState.RevertBundleByNameContains("cachedBundleName", updateContext, aaContext);
            Assert.IsTrue(reverted, "Expected to succeed where cache exists but not included in current build to be reverted");
        }
        
        [Test]
        public void RevertBundleSucceeds_WhenBundleMissingFromCacheAndCatalog()
        {
            string assetBundleProvider = "UnityEngine.ResourceManagement.ResourceProviders.AssetBundleProvider";
            ContentUpdateScript.ContentUpdateContext updateContext = new ContentUpdateScript.ContentUpdateContext();
            updateContext.ContentState = new AddressablesContentState();
            
            updateContext.ContentState.cachedBundles = new CachedBundleState[]
            {
                new CachedBundleState() {bundleFileId = "cachedInternalId", data = null}
            };

            AddressableAssetsBuildContext aaContext = new AddressableAssetsBuildContext();
            aaContext.locations = new List<ContentCatalogDataEntry>(1);
            List<object> keys = new List<object>(); keys.Add("stringLoadKey");
            aaContext.locations.Add(new ContentCatalogDataEntry(typeof(AssetBundleResource), "newInternalID", assetBundleProvider, keys, null, null));
            
            bool reverted = RevertUnchangedAssetsToPreviousAssetState.RevertBundleByNameContains("catalogBundleName", updateContext, aaContext);
            Assert.IsTrue(reverted, "Expected to succeed where bundle to revert was not in either cache or current builds");
        }

        [Test]
<<<<<<< HEAD
        [TestCase("{Addressables.RuntimePath}/TargetPlatform/prefabA.bundle", "{Addressables.RuntimePath}/TargetPlatform", "Library/aa/TargetPlatform")]
        [TestCase("{Addressables.RuntimePath}\\TargetPlatform\\prefabA.bundle", "{Addressables.RuntimePath}/TargetPlatform", "Library/aa/TargetPlatform")]
        [TestCase("http://localhost/TargetPlatform/prefabA.bundle", "http://localhost/TargetPlatform", "ServerData/TargetPlatform")]
        public void BundleIdToBuildPath_ReturnsBundleBuildPath(string bundleId, string rootLoadPath, string rootBuildPath)
        {
            string buildPath = RevertUnchangedAssetsToPreviousAssetState.BundleIdToBuildPath(bundleId, rootLoadPath, rootBuildPath);
            Assert.IsTrue(buildPath.StartsWith(rootBuildPath));
        }
    }
}
=======
        [TestCase("{Addressables.RuntimePath}/TargetPlatform/prefabA.bundle", "{Addressables.RuntimePath}/TargetPlatform", "Library/aa/TargetPlatform")]
        [TestCase("{Addressables.RuntimePath}\\TargetPlatform\\prefabA.bundle", "{Addressables.RuntimePath}/TargetPlatform", "Library/aa/TargetPlatform")]
        [TestCase("http://localhost/TargetPlatform/prefabA.bundle", "http://localhost/TargetPlatform", "ServerData/TargetPlatform")]
        public void BundleIdToBuildPath_ReturnsBundleBuildPath(string bundleId, string rootLoadPath, string rootBuildPath)
        {
            string buildPath = RevertUnchangedAssetsToPreviousAssetState.BundleIdToBuildPath(bundleId, rootLoadPath, rootBuildPath);
            Assert.IsTrue(buildPath.StartsWith(rootBuildPath));
        }
        
        [Test]
        public void GatherModifiedEntries_IncludesDependants()
        {
            // Create assets
            GameObject mainObject = new GameObject("mainObject");
            Material mat = new Material(Shader.Find("Transparent/Diffuse"));
            mainObject.AddComponent<MeshRenderer>().material = mat;

            string mainAssetPath = GetAssetPath("mainObject.prefab");
            string refAssetPath = GetAssetPath("refObject.prefab");
            string materialAssetPath = GetAssetPath("testMaterial.mat");

            AssetDatabase.CreateAsset(mat, materialAssetPath);
            var prefab = PrefabUtility.SaveAsPrefabAsset(mainObject, mainAssetPath);
            GameObject refObject = new GameObject("refObject");
            refObject.AddComponent<ObjectReferenceMonoBehaviour>().m_ObjectReference = prefab;
            PrefabUtility.SaveAsPrefabAsset(refObject, refAssetPath);
            AssetDatabase.SaveAssets();
            AddressableAssetGroup mainAssetGroup = null;

            try
            {
                // Create addressables
                mainAssetGroup = Settings.CreateGroup("TestGroup", false, false, false, null);

                var schema = mainAssetGroup.AddSchema<BundledAssetGroupSchema>();
                schema.BuildPath.SetVariableByName(Settings, AddressableAssetSettings.kLocalBuildPath);
                schema.LoadPath.SetVariableByName(Settings, AddressableAssetSettings.kLocalLoadPath);
                schema.BundleMode = BundledAssetGroupSchema.BundlePackingMode.PackTogether;
                mainAssetGroup.AddSchema<ContentUpdateGroupSchema>().StaticContent = true;

                AddressableAssetEntry mainEntry =
                    Settings.CreateOrMoveEntry(AssetDatabase.AssetPathToGUID(mainAssetPath), mainAssetGroup);
                AddressableAssetEntry refEntry =
                    Settings.CreateOrMoveEntry(AssetDatabase.AssetPathToGUID(refAssetPath), mainAssetGroup);

                // Build
                var context = new AddressablesDataBuilderInput(Settings);
                Settings.ActivePlayerDataBuilder.BuildData<AddressablesPlayerBuildResult>(context);

                // Modify assets
                var ma = AssetDatabase.LoadAssetAtPath<Material>(materialAssetPath);
                ma.color = new Color(Random.value, Random.value, Random.value);
                EditorUtility.SetDirty(ma);
                AssetDatabase.SaveAssets();

                // Test
                var tempPath = Path.GetDirectoryName(Application.dataPath) + "/Library/com.unity.addressables/" +
                               PlatformMappingService.GetPlatformPathSubFolder() + "/addressables_content_state.bin";
                var modifiedEntries = ContentUpdateScript.GatherModifiedEntries(Settings, tempPath);

                Assert.AreEqual(2, modifiedEntries.Count);
                Assert.IsTrue(modifiedEntries.Contains(mainEntry), "Modified Entries does not include the main prefab");
                Assert.IsTrue(modifiedEntries.Contains(refEntry), "Modified Entries does not include the prefab that is dependant on Prefab that has changed material");
            }
            finally
            {
                // Cleanup
                GameObject.DestroyImmediate(mainObject);
                GameObject.DestroyImmediate(refObject);

                Settings.RemoveGroup(mainAssetGroup);

                AssetDatabase.DeleteAsset(mainAssetPath);
                AssetDatabase.DeleteAsset(refAssetPath);
                AssetDatabase.DeleteAsset(materialAssetPath);
            }
        }
    }
}

>>>>>>> 1827c9db
<|MERGE_RESOLUTION|>--- conflicted
+++ resolved
@@ -1,20 +1,11 @@
-<<<<<<< HEAD
 using System.Collections.Generic;
 using System.IO;
 using System.Linq;
 using System.Text.RegularExpressions;
+using AddressableAssetsIntegrationTests;
 using NUnit.Framework;
 using UnityEditor.AddressableAssets.Build;
-=======
-using System.Collections.Generic;
-using System.IO;
-using System.Linq;
-using System.Text.RegularExpressions;
-using AddressableAssetsIntegrationTests;
-using NUnit.Framework;
-using UnityEditor.AddressableAssets.Build;
->>>>>>> 1827c9db
-using UnityEditor.AddressableAssets.Build.DataBuilders;
+using UnityEditor.AddressableAssets.Build.DataBuilders;
 using UnityEditor.AddressableAssets.Settings;
 using UnityEditor.AddressableAssets.Settings.GroupSchemas;
 using UnityEditor.Build.Pipeline;
@@ -106,17 +97,16 @@
         }
 
         [Test]
-        public void DownloadBinFileToTempLocation_DoesNotThrowError_WhenDownloadFails()
-        {
-            Assert.DoesNotThrow(() =>
-            {
-                var returnValue = ContentUpdateScript.DownloadBinFileToTempLocation("http://notarealurl.com/addressable_state.bin");
-                Assert.AreEqual(ContentUpdateScript.PreviousContentStateFileCachePath, returnValue);
-            });
-        }
-
-        [Test]
-<<<<<<< HEAD
+        public void DownloadBinFileToTempLocation_DoesNotThrowError_WhenDownloadFails()
+        {
+            Assert.DoesNotThrow(() =>
+            {
+                var returnValue = ContentUpdateScript.DownloadBinFileToTempLocation("http://notarealurl.com/addressable_state.bin");
+                Assert.AreEqual(ContentUpdateScript.PreviousContentStateFileCachePath, returnValue);
+            });
+        }
+
+        [Test]
         public void PrepareContentUpdate()
         {
             var group = Settings.CreateGroup("LocalStuff2", false, false, false, null);
@@ -960,9 +950,9 @@
                 }
             };
 
-            Assert.DoesNotThrow(() =>
-                RevertUnchangedAssetsToPreviousAssetState.ApplyAssetEntryUpdates(ops, "BundleProvider",
-                    new List<ContentCatalogDataEntry>(), context));
+            context.ContentState.cachedBundles = new CachedBundleState[] {new CachedBundleState() {bundleFileId = "cachedBundle", data = "string"}};
+
+            Assert.DoesNotThrow(() => RevertUnchangedAssetsToPreviousAssetState.ApplyAssetEntryUpdates(ops, context));
 
             File.Delete(k_ContentUpdateTestCachedBundlePath);
             Settings.RemoveGroup(group);
@@ -1005,7 +995,8 @@
                 }
             };
 
-            RevertUnchangedAssetsToPreviousAssetState.ApplyAssetEntryUpdates(ops, "BundleProvider", new List<ContentCatalogDataEntry>(), context);
+            context.ContentState.cachedBundles = new CachedBundleState[] {new CachedBundleState() {bundleFileId = "cachedBundle", data = "string"}};
+            RevertUnchangedAssetsToPreviousAssetState.ApplyAssetEntryUpdates(ops, context);
 
             Assert.IsTrue(File.Exists(k_ContentUpdateTestCachedBundlePath));
             Assert.IsFalse(File.Exists(k_ContentUpdateTestNewBundleName));
@@ -1048,77 +1039,13 @@
                 }
             };
 
-            RevertUnchangedAssetsToPreviousAssetState.ApplyAssetEntryUpdates(ops, "BundleProvider", new List<ContentCatalogDataEntry>(), context);
+            context.ContentState.cachedBundles = new CachedBundleState[] {new CachedBundleState() {bundleFileId = "cachedBundle", data = "string"}};
+            RevertUnchangedAssetsToPreviousAssetState.ApplyAssetEntryUpdates(ops, context);
 
             var registryPaths = context.Registry.GetFilePaths();
 
             Assert.AreEqual(1, registryPaths.Count());
             Assert.AreEqual(k_ContentUpdateTestCachedBundlePath, registryPaths.ElementAt(0));
-
-            Settings.RemoveGroup(group);
-        }
-
-        [Test]
-        public void ApplyAssetEntryUpdates_PreviousStateDependencies_SetInCatalogEntry()
-        {
-            var group = Settings.CreateGroup("ContentUpdateTests", false, false, false, null, typeof(BundledAssetGroupSchema), typeof(ContentUpdateGroupSchema));
-            string contentUpdateTestGroupGuid = GUID.Generate().ToString();
-
-            group.GetSchema<ContentUpdateGroupSchema>().StaticContent = false;
-            var assetEntry = CreateAssetEntry(m_ContentUpdateTestAssetGUID, group);
-            group.AddAssetEntry(assetEntry);
-
-            var context = GetContentUpdateContext(m_ContentUpdateTestAssetGUID, k_ContentUpdateTestCachedAssetHash,
-                k_ContentUpdateTestNewInternalBundleName, k_ContentUpdateTestNewBundleName,
-                k_ContentUpdateTestCachedBundlePath, contentUpdateTestGroupGuid, k_ContentUpdateTestFileName);
-
-            var previousDep = new AssetState()
-            {
-                guid = GUID.Generate(),
-                hash = Hash128.Parse("9823749283742")
-            };
-
-            var currentDep = new AssetState()
-            {
-                guid = GUID.Generate(),
-                hash = Hash128.Parse("128747239872")
-            };
-
-            context.GuidToPreviousAssetStateMap[m_ContentUpdateTestAssetGUID].dependencies = new AssetState[]
-            {
-                previousDep
-            };
-
-            context.IdToCatalogDataEntryMap[m_ContentUpdateTestAssetGUID].Dependencies.Add(currentDep);
-
-            var ops = new List<RevertUnchangedAssetsToPreviousAssetState.AssetEntryRevertOperation>()
-            {
-                new RevertUnchangedAssetsToPreviousAssetState.AssetEntryRevertOperation()
-                {
-                    PreviousBuildPath = k_ContentUpdateTestCachedBundlePath,
-                    AssetEntry = assetEntry,
-                    BundleCatalogEntry = context.IdToCatalogDataEntryMap[m_ContentUpdateTestAssetGUID],
-                    CurrentBuildPath = k_ContentUpdateTestNewBundleName,
-                    PreviousAssetState = context.GuidToPreviousAssetStateMap[m_ContentUpdateTestAssetGUID]
-                }
-            };
-
-            string depBundleFileId = "depBundleFileId";
-            context.GuidToPreviousAssetStateMap.Add(previousDep.guid.ToString(), new CachedAssetState()
-            {
-                asset = previousDep,
-                bundleFileId = depBundleFileId,
-                data = previousDep,
-                dependencies = new AssetState[0],
-                groupGuid = contentUpdateTestGroupGuid
-            });
-
-            var locations = new List<ContentCatalogDataEntry>();
-            RevertUnchangedAssetsToPreviousAssetState.ApplyAssetEntryUpdates(ops, "BundleProvider", locations, context);
-
-            Assert.AreEqual(1, locations.Count);
-            Assert.AreEqual(1, ops[0].BundleCatalogEntry.Dependencies.Count);
-            Assert.AreEqual(depBundleFileId + ops[0].AssetEntry.GetHashCode(), ops[0].BundleCatalogEntry.Dependencies[0]);
 
             Settings.RemoveGroup(group);
         }
@@ -1196,7 +1123,12 @@
             };
 
             var locations = new List<ContentCatalogDataEntry>();
-            RevertUnchangedAssetsToPreviousAssetState.ApplyAssetEntryUpdates(ops, "BundleProvider", locations, context);
+            context.ContentState.cachedBundles = new CachedBundleState[]
+            {
+                new CachedBundleState() {bundleFileId = "cachedBundle", data = "string"},
+                new CachedBundleState() {bundleFileId = "cachedBundle2", data = "string"}
+            };
+            RevertUnchangedAssetsToPreviousAssetState.ApplyAssetEntryUpdates(ops, context);
 
             Assert.AreEqual(k_ContentUpdateTestCachedBundlePath, context.IdToCatalogDataEntryMap[m_ContentUpdateTestAssetGUID].InternalId);
             Assert.AreEqual(depGroupCachedBundlePath, context.IdToCatalogDataEntryMap[depAssetGuid.ToString()].InternalId);
@@ -1206,1153 +1138,120 @@
         }
 
         [Test]
-=======
-        public void PrepareContentUpdate()
-        {
-            var group = Settings.CreateGroup("LocalStuff2", false, false, false, null);
-            var schema = group.AddSchema<BundledAssetGroupSchema>();
-            schema.BuildPath.SetVariableByName(Settings, AddressableAssetSettings.kLocalBuildPath);
-            schema.LoadPath.SetVariableByName(Settings, AddressableAssetSettings.kLocalLoadPath);
-            schema.BundleMode = BundledAssetGroupSchema.BundlePackingMode.PackTogether;
-            group.AddSchema<ContentUpdateGroupSchema>().StaticContent = true;
-
-            var entry = Settings.CreateOrMoveEntry(m_AssetGUID, group);
-            entry.address = "test";
-
-            var context = new AddressablesDataBuilderInput(Settings);
-
-            Settings.ActivePlayerDataBuilder.BuildData<AddressablesPlayerBuildResult>(context);
-
-            var path = AssetDatabase.GUIDToAssetPath(m_AssetGUID);
-            var obj = AssetDatabase.LoadAssetAtPath<GameObject>(path);
-            obj.GetComponent<Transform>().SetPositionAndRotation(new Vector3(10, 10, 10), Quaternion.identity);
-            PrefabUtility.SavePrefabAsset(obj);
-            AssetDatabase.SaveAssets();
-            var tempPath = Path.GetDirectoryName(Application.dataPath) + "/" + Addressables.LibraryPath + PlatformMappingService.GetPlatformPathSubFolder() + "/addressables_content_state.bin";
-            var modifiedEntries = ContentUpdateScript.GatherModifiedEntries(Settings, tempPath);
-            Assert.IsNotNull(modifiedEntries);
-            Assert.GreaterOrEqual(modifiedEntries.Count, 1);
-            ContentUpdateScript.CreateContentUpdateGroup(Settings, modifiedEntries, "Content Update");
-            var contentGroup = Settings.FindGroup("Content Update");
-            Assert.IsNotNull(contentGroup);
-            var movedEntry = contentGroup.GetAssetEntry(m_AssetGUID);
-            Assert.AreSame(movedEntry, entry);
-            Settings.RemoveGroup(group);
-        }
-
-        [Test]
-        public void GatherModifiedEntries_WhenDependencyBundleNameIsSame_DependencyIsNotFlaggedAsModified()
-        {
-            // Create assets
-            GameObject mainObject = new GameObject("mainObject");
-            Material mat = new Material(Shader.Find("Transparent/Diffuse"));
-            mainObject.AddComponent<MeshRenderer>().material = mat;
-
-            string mainAssetPath = GetAssetPath("mainObject.prefab");
-            string staticAssetPath = GetAssetPath("staticObject.mat");
-
-            AssetDatabase.CreateAsset(mat, staticAssetPath);
-            PrefabUtility.SaveAsPrefabAsset(mainObject, mainAssetPath);
-            AssetDatabase.SaveAssets();
-
-            // Create addressables
-            AddressableAssetGroup mainAssetGroup = Settings.CreateGroup("PrefabGroup", false, false, false, null);
-            AddressableAssetGroup staticContentGroup = Settings.CreateGroup("MatGroup", false, false, false, null);
-
-            var schema = mainAssetGroup.AddSchema<BundledAssetGroupSchema>();
-            schema.BuildPath.SetVariableByName(Settings, AddressableAssetSettings.kLocalBuildPath);
-            schema.LoadPath.SetVariableByName(Settings, AddressableAssetSettings.kLocalLoadPath);
-            schema.BundleMode = BundledAssetGroupSchema.BundlePackingMode.PackTogether;
-            mainAssetGroup.AddSchema<ContentUpdateGroupSchema>().StaticContent = true;
-
-            schema = staticContentGroup.AddSchema<BundledAssetGroupSchema>();
-            schema.BuildPath.SetVariableByName(Settings, AddressableAssetSettings.kLocalBuildPath);
-            schema.LoadPath.SetVariableByName(Settings, AddressableAssetSettings.kLocalLoadPath);
-            schema.BundleMode = BundledAssetGroupSchema.BundlePackingMode.PackTogether;
-            staticContentGroup.AddSchema<ContentUpdateGroupSchema>().StaticContent = true;
-
-            AddressableAssetEntry mainEntry = Settings.CreateOrMoveEntry(AssetDatabase.AssetPathToGUID(mainAssetPath), mainAssetGroup);
-            AddressableAssetEntry staticEntry = Settings.CreateOrMoveEntry(AssetDatabase.AssetPathToGUID(staticAssetPath), staticContentGroup);
-
-            // Build
-            var context = new AddressablesDataBuilderInput(Settings);
-            Settings.ActivePlayerDataBuilder.BuildData<AddressablesPlayerBuildResult>(context);
-
-            // Modify assets
-            var mainAsset = AssetDatabase.LoadAssetAtPath<GameObject>(mainAssetPath);
-            mainAsset.GetComponent<Transform>().SetPositionAndRotation(new Vector3(10, 10, 10), Quaternion.identity);
-            PrefabUtility.SavePrefabAsset(mainAsset);
-            AssetDatabase.SaveAssets();
-
-            // Test
-            var tempPath = Path.GetDirectoryName(Application.dataPath) + "/Library/com.unity.addressables/" + PlatformMappingService.GetPlatformPathSubFolder() + "/addressables_content_state.bin";
-            var modifiedEntries = ContentUpdateScript.GatherModifiedEntries(Settings, tempPath);
-
-            Assert.AreEqual(1, modifiedEntries.Count);
-            Assert.AreSame(modifiedEntries[0], mainEntry);
-
-            // Cleanup
-            GameObject.DestroyImmediate(mainObject);
-
-            Settings.RemoveGroup(mainAssetGroup);
-            Settings.RemoveGroup(staticContentGroup);
-
-            AssetDatabase.DeleteAsset(mainAssetPath);
-            AssetDatabase.DeleteAsset(staticAssetPath);
-        }
-
-        [Test]
-        public void GatherModifiedEntries_WhenDependencyBundleNameIsChanged_DependencyIsFlaggedAsModified()
-        {
-            // Create assets
-            GameObject mainObject = new GameObject("mainObject");
-            Material mat = new Material(Shader.Find("Transparent/Diffuse"));
-            mainObject.AddComponent<MeshRenderer>().material = mat;
-
-            string mainAssetPath = GetAssetPath("mainObject.prefab");
-            string staticAssetPath = GetAssetPath("staticObject.mat");
-
-            AssetDatabase.CreateAsset(mat, staticAssetPath);
-            PrefabUtility.SaveAsPrefabAsset(mainObject, mainAssetPath);
-            AssetDatabase.SaveAssets();
-
-            // Create addressables
-            AddressableAssetGroup mainAssetGroup = Settings.CreateGroup("PrefabGroup2", false, false, false, null);
-            AddressableAssetGroup staticContentGroup = Settings.CreateGroup("MatGroup2", false, false, false, null);
-
-            var schema = mainAssetGroup.AddSchema<BundledAssetGroupSchema>();
-            schema.BuildPath.SetVariableByName(Settings, AddressableAssetSettings.kLocalBuildPath);
-            schema.LoadPath.SetVariableByName(Settings, AddressableAssetSettings.kLocalLoadPath);
-            schema.BundleMode = BundledAssetGroupSchema.BundlePackingMode.PackTogether;
-            mainAssetGroup.AddSchema<ContentUpdateGroupSchema>().StaticContent = true;
-
-            schema = staticContentGroup.AddSchema<BundledAssetGroupSchema>();
-            schema.BuildPath.SetVariableByName(Settings, AddressableAssetSettings.kLocalBuildPath);
-            schema.LoadPath.SetVariableByName(Settings, AddressableAssetSettings.kLocalLoadPath);
-            schema.BundleMode = BundledAssetGroupSchema.BundlePackingMode.PackTogether;
-            staticContentGroup.AddSchema<ContentUpdateGroupSchema>().StaticContent = true;
-
-            AddressableAssetEntry mainEntry = Settings.CreateOrMoveEntry(AssetDatabase.AssetPathToGUID(mainAssetPath), mainAssetGroup);
-            AddressableAssetEntry staticEntry = Settings.CreateOrMoveEntry(AssetDatabase.AssetPathToGUID(staticAssetPath), staticContentGroup);
-
-            // Build
-            var context = new AddressablesDataBuilderInput(Settings);
-            Settings.ActivePlayerDataBuilder.BuildData<AddressablesPlayerBuildResult>(context);
-
-            // Modify assets
-            var mainAsset = AssetDatabase.LoadAssetAtPath<GameObject>(mainAssetPath);
-            mainAsset.GetComponent<Transform>().SetPositionAndRotation(new Vector3(10, 10, 10), Quaternion.identity);
-            PrefabUtility.SavePrefabAsset(mainAsset);
-            staticContentGroup.GetSchema<BundledAssetGroupSchema>().InternalBundleIdMode = BundledAssetGroupSchema.BundleInternalIdMode.GroupGuidProjectIdEntriesHash;
-            AssetDatabase.SaveAssets();
-
-            // Test
-            var tempPath = Path.GetDirectoryName(Application.dataPath) + "/Library/com.unity.addressables/" + PlatformMappingService.GetPlatformPathSubFolder() + "/addressables_content_state.bin";
-            var modifiedEntries = ContentUpdateScript.GatherModifiedEntries(Settings, tempPath);
-
-            Assert.AreEqual(2, modifiedEntries.Count);
-            Assert.IsTrue(modifiedEntries.Contains(staticEntry));
-
-            // Cleanup
-            GameObject.DestroyImmediate(mainObject);
-
-            Settings.RemoveGroup(mainAssetGroup);
-            Settings.RemoveGroup(staticContentGroup);
-
-            AssetDatabase.DeleteAsset(mainAssetPath);
-            AssetDatabase.DeleteAsset(staticAssetPath);
-        }
-
-        [Test]
-        public void GetStaticContentDependenciesOfModifiedEntries_FlagsEntryDependencies_WithStaticContentEnabled()
-        {
-            var mainAssetGroup = Settings.CreateGroup("MainAssetGroup", false, false, false, null,
-                typeof(ContentUpdateGroupSchema), typeof(BundledAssetGroupSchema));
-
-            var staticContentGroup = Settings.CreateGroup("StaticContentGroup", false, false, false, null,
-                typeof(ContentUpdateGroupSchema), typeof(BundledAssetGroupSchema));
-
-            mainAssetGroup.GetSchema<ContentUpdateGroupSchema>().StaticContent = true;
-            staticContentGroup.GetSchema<ContentUpdateGroupSchema>().StaticContent = true;
-
-            GameObject mainObject = new GameObject("mainObject");
-            Material mat = new Material(Shader.Find("Transparent/Diffuse"));
-            mainObject.AddComponent<MeshRenderer>().material = mat;
-
-            string mainAssetPath = GetAssetPath("mainObject.prefab");
-            string staticAssetPath = GetAssetPath("staticObject.mat");
-
-            AssetDatabase.CreateAsset(mat, staticAssetPath);
-            PrefabUtility.SaveAsPrefabAsset(mainObject, mainAssetPath);
-            AssetDatabase.SaveAssets();
-
-            var mainEntry = Settings.CreateOrMoveEntry(AssetDatabase.AssetPathToGUID(mainAssetPath), mainAssetGroup);
-            var staticEntry = Settings.CreateOrMoveEntry(AssetDatabase.AssetPathToGUID(staticAssetPath), staticContentGroup);
-
-            List<AddressableAssetEntry> modifiedEntries = new List<AddressableAssetEntry>()
-            {
-                mainEntry
-            };
-
-            Dictionary<AddressableAssetEntry, List<AddressableAssetEntry>> staticDependencies = new Dictionary<AddressableAssetEntry, List<AddressableAssetEntry>>()
-            {
-                {mainEntry, new List<AddressableAssetEntry>() }
-            };
-            ContentUpdateScript.GetStaticContentDependenciesForEntries(Settings, ref staticDependencies, null);
-
-            Assert.AreEqual(1, staticDependencies.Count);
-            Assert.AreEqual(1, staticDependencies[mainEntry].Count);
-            Assert.IsTrue(staticDependencies[mainEntry].Contains(staticEntry));
-
-            //Cleanup
-            GameObject.DestroyImmediate(mainObject);
-
-            Settings.RemoveGroup(mainAssetGroup);
-            Settings.RemoveGroup(staticContentGroup);
-
-            AssetDatabase.DeleteAsset(mainAssetPath);
-            AssetDatabase.DeleteAsset(staticAssetPath);
-        }
-
-        [Test]
-        public void GetStaticContentDependenciesOfModifiedEntries_DoesNotFlagEntryDependencies_WithStaticContentDisabled()
-        {
-            var mainAssetGroup = Settings.CreateGroup("MainAssetGroup", false, false, false, null,
-                typeof(ContentUpdateGroupSchema), typeof(BundledAssetGroupSchema));
-
-            var dynamicContentGroup = Settings.CreateGroup("DynamicContentGroup", false, false, false, null,
-                typeof(ContentUpdateGroupSchema), typeof(BundledAssetGroupSchema));
-
-            mainAssetGroup.GetSchema<ContentUpdateGroupSchema>().StaticContent = true;
-            dynamicContentGroup.GetSchema<ContentUpdateGroupSchema>().StaticContent = false;
-
-            GameObject mainObject = new GameObject("mainObject");
-            Material mat = new Material(Shader.Find("Transparent/Diffuse"));
-            mainObject.AddComponent<MeshRenderer>().material = mat;
-
-            string mainAssetPath = GetAssetPath("mainObject.prefab");
-            string dynamicAssetPath = GetAssetPath("dynamicObject.mat");
-
-            AssetDatabase.CreateAsset(mat, dynamicAssetPath);
-            PrefabUtility.SaveAsPrefabAsset(mainObject, mainAssetPath);
-            AssetDatabase.SaveAssets();
-
-            var mainEntry = Settings.CreateOrMoveEntry(AssetDatabase.AssetPathToGUID(mainAssetPath), mainAssetGroup);
-            Settings.CreateOrMoveEntry(AssetDatabase.AssetPathToGUID(dynamicAssetPath), dynamicContentGroup);
-
-            List<AddressableAssetEntry> modifiedEntries = new List<AddressableAssetEntry>()
-            {
-                mainEntry
-            };
-
-            Dictionary<AddressableAssetEntry, List<AddressableAssetEntry>> staticDependencies = new Dictionary<AddressableAssetEntry, List<AddressableAssetEntry>>()
-            {
-                {mainEntry, new List<AddressableAssetEntry>() }
-            };
-            ContentUpdateScript.GetStaticContentDependenciesForEntries(Settings, ref staticDependencies, null);
-
-            Assert.AreEqual(1, staticDependencies.Count);
-            Assert.AreEqual(0, staticDependencies[mainEntry].Count);
-
-            //Cleanup
-            GameObject.DestroyImmediate(mainObject);
-
-            Settings.RemoveGroup(mainAssetGroup);
-            Settings.RemoveGroup(dynamicContentGroup);
-
-            AssetDatabase.DeleteAsset(mainAssetPath);
-            AssetDatabase.DeleteAsset(dynamicAssetPath);
-        }
-
-        [Test]
-        public void GetStaticContentDependenciesOfModifiedEntries_WhenFolderHasModifiedImplicitAsset_DependenciesFlaggedAsModified()
-        {
-            var mainAssetGroup = Settings.CreateGroup("MainAssetGroup", false, false, false, null,
-                typeof(ContentUpdateGroupSchema), typeof(BundledAssetGroupSchema));
-
-            mainAssetGroup.GetSchema<ContentUpdateGroupSchema>().StaticContent = true;
-            mainAssetGroup.GetSchema<BundledAssetGroupSchema>().InternalBundleIdMode = BundledAssetGroupSchema.BundleInternalIdMode.GroupGuidProjectIdEntriesHash;
-
-            GameObject mainObject = new GameObject("mainObject");
-            Material mat = new Material(Shader.Find("Transparent/Diffuse"));
-            mainObject.AddComponent<MeshRenderer>().material = mat;
-
-            string folderName = "ContentUpdateFolder";
-            string folderGuid = AssetDatabase.CreateFolder(ConfigFolder, folderName);
-            string folderPath = Path.Combine(ConfigFolder, folderName).Replace("\\", "/");
-
-            string mainAssetPath = Path.Combine(folderPath, "mainAsset.prefab").Replace("\\", "/");
-            string subAssetPath = Path.Combine(folderPath, "subAsset.mat").Replace("\\", "/");
-
-            AssetDatabase.CreateAsset(mat, subAssetPath);
-            PrefabUtility.SaveAsPrefabAsset(mainObject, mainAssetPath);
-            AssetDatabase.SaveAssets();
-
-            string mainAssetGuid = AssetDatabase.AssetPathToGUID(mainAssetPath);
-            string subAssetGuid = AssetDatabase.AssetPathToGUID(subAssetPath);
-
-            var folderEntry = Settings.CreateOrMoveEntry(folderGuid, mainAssetGroup);
-            var entries = new List<AddressableAssetEntry>();
-            folderEntry.GatherAllAssets(entries, false, false, true);
-            AddressableAssetEntry mainAssetEntry = entries.Find(x => x.guid == mainAssetGuid);
-
-            var staticDependencies = new Dictionary<AddressableAssetEntry, List<AddressableAssetEntry>>()
-            {
-                { mainAssetEntry, new List<AddressableAssetEntry>() }
-            };
-
-            string cachedBundleName = "cachedBundleName";
-            var groupGuidToCacheBundleName = new Dictionary<string, string>()
-            {
-                { folderGuid, cachedBundleName },
-                { mainAssetGuid, cachedBundleName },
-                { subAssetGuid, cachedBundleName },
-            };
-            ContentUpdateScript.GetStaticContentDependenciesForEntries(Settings, ref staticDependencies, groupGuidToCacheBundleName);
-
-            Assert.AreEqual(1, staticDependencies.Count);
-            Assert.AreEqual(2, staticDependencies[mainAssetEntry].Count);
-
-            //Cleanup
-            GameObject.DestroyImmediate(mainObject);
-            Settings.RemoveGroup(mainAssetGroup);
-            AssetDatabase.DeleteAsset(folderPath);
-        }
-
-        static IResourceLocator GetLocatorFromCatalog(IEnumerable<string> paths)
-        {
-            foreach (var p in paths)
-                if (p.EndsWith("catalog.json"))
-                    return JsonUtility.FromJson<ContentCatalogData>(File.ReadAllText(p)).CreateLocator();
-            return null;
-        }
-
-        [Test]
-        public void WhenContentUpdated_NewCatalogRetains_OldCatalogBundleLoadData()
-        {
-            var group = Settings.CreateGroup("LocalStuff3", false, false, false, null);
-            Settings.BuildRemoteCatalog = true;
-            Settings.RemoteCatalogBuildPath = new ProfileValueReference();
-            Settings.RemoteCatalogBuildPath.SetVariableByName(Settings, AddressableAssetSettings.kRemoteBuildPath);
-            Settings.RemoteCatalogLoadPath = new ProfileValueReference();
-            Settings.RemoteCatalogLoadPath.SetVariableByName(Settings, AddressableAssetSettings.kRemoteLoadPath);
-            var schema = group.AddSchema<BundledAssetGroupSchema>();
-            schema.BuildPath.SetVariableByName(Settings, AddressableAssetSettings.kLocalBuildPath);
-            schema.LoadPath.SetVariableByName(Settings, AddressableAssetSettings.kLocalLoadPath);
-            schema.BundleMode = BundledAssetGroupSchema.BundlePackingMode.PackTogether;
-            schema.UseAssetBundleCrc = true;
-            schema.UseAssetBundleCache = true;
-            group.AddSchema<ContentUpdateGroupSchema>().StaticContent = true;
-            Settings.CreateOrMoveEntry(m_AssetGUID, group);
-            var context = new AddressablesDataBuilderInput(Settings);
-
-            var op = Settings.ActivePlayerDataBuilder.BuildData<AddressablesPlayerBuildResult>(context);
-            Assert.IsTrue(string.IsNullOrEmpty(op.Error), op.Error);
-            var origLocator = GetLocatorFromCatalog(op.FileRegistry.GetFilePaths());
-            Assert.NotNull(origLocator);
-
-            var tempPath = Path.GetDirectoryName(Application.dataPath) + "/" + Addressables.LibraryPath + PlatformMappingService.GetPlatformPathSubFolder() + "/addressables_content_state.bin";
-            var contentState = ContentUpdateScript.LoadContentState(tempPath);
-            Assert.NotNull(contentState);
-            Assert.NotNull(contentState.cachedBundles);
-            Assert.AreEqual(1, contentState.cachedBundles.Length);
-            var buildOp = ContentUpdateScript.BuildContentUpdate(Settings, tempPath);
-            Assert.IsNotNull(buildOp);
-            Assert.IsTrue(string.IsNullOrEmpty(buildOp.Error));
-
-            var updatedLocator = GetLocatorFromCatalog(buildOp.FileRegistry.GetFilePaths());
-            Assert.IsNotNull(updatedLocator);
-
-            foreach (var k in updatedLocator.Keys)
-            {
-                if (origLocator.Locate(k, typeof(IAssetBundleResource), out var origLocs))
-                {
-                    Assert.IsTrue(updatedLocator.Locate(k, typeof(IAssetBundleResource), out var updatedLocs));
-                    Assert.AreEqual(1, origLocs.Count);
-                    Assert.AreEqual(1, updatedLocs.Count);
-                    var oLoc = origLocs[0];
-                    var uLoc = updatedLocs[0];
-                    Assert.NotNull(oLoc.Data);
-                    Assert.NotNull(uLoc.Data);
-                    var oData = oLoc.Data as AssetBundleRequestOptions;
-                    var uData = uLoc.Data as AssetBundleRequestOptions;
-                    Assert.NotNull(oData);
-                    Assert.NotNull(uData);
-                    Assert.AreEqual(oData.Hash, uData.Hash);
-                    Assert.AreEqual(oData.Crc, uData.Crc);
-                }
-            }
-
-            Settings.RemoveGroup(group);
-        }
-
-        [Test]
-        public void IsCacheDataValid_WhenNoPreviousRemoteCatalogPath_ReturnsFalseWithError()
-        {
-            AddressablesContentState cacheData = new AddressablesContentState();
-            cacheData.editorVersion = Application.unityVersion;
-            Assert.IsFalse(ContentUpdateScript.IsCacheDataValid(Settings, cacheData));
-            LogAssert.Expect(LogType.Error, new Regex("Previous build had 'Build Remote Catalog' disabled.*"));
-        }
-
-        [Test]
-        public void IsCacheDataValid_WhenRemoteCatalogDisabled_ReturnsFalseWithError()
-        {
-            AddressablesContentState cacheData = new AddressablesContentState();
-            cacheData.editorVersion = Application.unityVersion;
-            cacheData.remoteCatalogLoadPath = "somePath";
-            var oldSetting = Settings.BuildRemoteCatalog;
-            Settings.BuildRemoteCatalog = false;
-            Assert.IsFalse(ContentUpdateScript.IsCacheDataValid(Settings, cacheData));
-            LogAssert.Expect(LogType.Error, new Regex("Current settings have 'Build Remote Catalog' disabled.*"));
-            Settings.BuildRemoteCatalog = oldSetting;
-        }
-
-        [Test]
-        public void IsCacheDataValid_WhenMismatchedCatalogPaths_ReturnsFalseWithError()
-        {
-            AddressablesContentState cacheData = new AddressablesContentState();
-            cacheData.editorVersion = Application.unityVersion;
-            cacheData.remoteCatalogLoadPath = "somePath";
-            var oldSetting = Settings.BuildRemoteCatalog;
-            Settings.BuildRemoteCatalog = true;
-            Assert.IsFalse(ContentUpdateScript.IsCacheDataValid(Settings, cacheData));
-            LogAssert.Expect(LogType.Error, new Regex("Current 'Remote Catalog Load Path' does not match load path of original player.*"));
-            Settings.BuildRemoteCatalog = oldSetting;
-        }
-
-        [Test]
-        public void IsCacheDataValid_WhenMismatchedEditorVersions_LogsWarning()
-        {
-            AddressablesContentState cacheData = new AddressablesContentState();
-            cacheData.editorVersion = "invalid";
-            Assert.IsFalse(ContentUpdateScript.IsCacheDataValid(Settings, cacheData));
-            LogAssert.Expect(LogType.Warning, new Regex(".*with version `" + cacheData.editorVersion + "`.*"));
-            LogAssert.Expect(LogType.Error, new Regex("Previous.*"));
-        }
-
-        [Test]
-        public void BuildContentUpdate_DoesNotDeleteBuiltData()
-        {
-            var oldSetting = Settings.BuildRemoteCatalog;
-            Settings.BuildRemoteCatalog = true;
-            var group = Settings.CreateGroup("LocalStuff3", false, false, false, null);
-            var schema = group.AddSchema<BundledAssetGroupSchema>();
-            schema.BuildPath.SetVariableByName(Settings, AddressableAssetSettings.kLocalBuildPath);
-            schema.LoadPath.SetVariableByName(Settings, AddressableAssetSettings.kLocalLoadPath);
-            schema.BundleMode = BundledAssetGroupSchema.BundlePackingMode.PackTogether;
-            group.AddSchema<ContentUpdateGroupSchema>().StaticContent = true;
-            Settings.CreateOrMoveEntry(m_AssetGUID, group);
-            var context = new AddressablesDataBuilderInput(Settings);
-
-            var op = Settings.ActivePlayerDataBuilder.BuildData<AddressablesPlayerBuildResult>(context);
-
-            Assert.IsTrue(string.IsNullOrEmpty(op.Error), op.Error);
-            var tempPath = Path.GetDirectoryName(Application.dataPath) + "/" + Addressables.LibraryPath + PlatformMappingService.GetPlatformPathSubFolder() + "/addressables_content_state.bin";
-            ContentUpdateScript.BuildContentUpdate(Settings, tempPath);
-            Assert.IsTrue(Directory.Exists(Addressables.BuildPath));
-            Settings.BuildRemoteCatalog = oldSetting;
-        }
-
-        [Test]
-        public void ContentUpdateScenes_PackedTogether_MarksAllScenesModified()
-        {
-            AddressableAssetGroup group = Settings.CreateGroup("SceneGroup", false, false, false, null, typeof(BundledAssetGroupSchema));
-            group.GetSchema<BundledAssetGroupSchema>().BundleMode = BundledAssetGroupSchema.BundlePackingMode.PackTogether;
-
-            AddressableAssetEntry scene1 = new AddressableAssetEntry(m_SceneGuids[0], "scene1", group, false);
-            AddressableAssetEntry scene2 = new AddressableAssetEntry(m_SceneGuids[1], "scene2", group, false);
-            AddressableAssetEntry scene3 = new AddressableAssetEntry(m_SceneGuids[2], "scene3", group, false);
-
-            group.AddAssetEntry(scene1, false);
-            group.AddAssetEntry(scene2, false);
-            group.AddAssetEntry(scene3, false);
-
-            List<AddressableAssetEntry> modifedEnteries = new List<AddressableAssetEntry>()
-            {
-                scene1
-            };
-
-            ContentUpdateScript.AddAllDependentScenesFromModifiedEntries(modifedEnteries);
-
-            Assert.AreEqual(3, modifedEnteries.Count);
-            Assert.AreEqual(scene1, modifedEnteries[0]);
-            Assert.AreEqual(scene2, modifedEnteries[1]);
-            Assert.AreEqual(scene3, modifedEnteries[2]);
-
-            Settings.RemoveGroup(group);
-        }
-
-        [Test]
-        public void ContentUpdateScenes_PackedTogetherByLabel_MarksAllScenesModifiedWithSharedLabel()
-        {
-            AddressableAssetGroup group = Settings.CreateGroup("SceneGroup", false, false, false, null, typeof(BundledAssetGroupSchema));
-            group.GetSchema<BundledAssetGroupSchema>().BundleMode = BundledAssetGroupSchema.BundlePackingMode.PackTogetherByLabel;
-
-            AddressableAssetEntry scene1 = new AddressableAssetEntry(m_SceneGuids[0], "scene1", group, false);
-            AddressableAssetEntry scene2 = new AddressableAssetEntry(m_SceneGuids[1], "scene2", group, false);
-            AddressableAssetEntry scene3 = new AddressableAssetEntry(m_SceneGuids[2], "scene3", group, false);
-
-            group.AddAssetEntry(scene1, false);
-            group.AddAssetEntry(scene2, false);
-            group.AddAssetEntry(scene3, false);
-
-            scene1.SetLabel("label", true, true);
-            scene3.SetLabel("label", true, true);
-
-            List<AddressableAssetEntry> modifedEnteries = new List<AddressableAssetEntry>()
-            {
-                scene1
-            };
-
-            ContentUpdateScript.AddAllDependentScenesFromModifiedEntries(modifedEnteries);
-
-            Assert.AreEqual(2, modifedEnteries.Count);
-            Assert.AreEqual(scene1, modifedEnteries[0]);
-            Assert.AreEqual(scene3, modifedEnteries[1]);
-
-            Settings.RemoveGroup(group);
-        }
-
-        [Test]
-        public void ContentUpdateScenes_PackedSeperately_MarksNoAdditionalScenes()
-        {
-            AddressableAssetGroup group = Settings.CreateGroup("SceneGroup", false, false, false, null, typeof(BundledAssetGroupSchema));
-            group.GetSchema<BundledAssetGroupSchema>().BundleMode = BundledAssetGroupSchema.BundlePackingMode.PackSeparately;
-
-            AddressableAssetEntry scene1 = new AddressableAssetEntry(m_SceneGuids[0], "scene1", group, false);
-            AddressableAssetEntry scene2 = new AddressableAssetEntry(m_SceneGuids[1], "scene2", group, false);
-            AddressableAssetEntry scene3 = new AddressableAssetEntry(m_SceneGuids[2], "scene3", group, false);
-
-            group.AddAssetEntry(scene1, false);
-            group.AddAssetEntry(scene2, false);
-            group.AddAssetEntry(scene3, false);
-
-            List<AddressableAssetEntry> modifedEnteries = new List<AddressableAssetEntry>()
-            {
-                scene1
-            };
-
-            ContentUpdateScript.AddAllDependentScenesFromModifiedEntries(modifedEnteries);
-
-            Assert.AreEqual(1, modifedEnteries.Count);
-            Assert.AreEqual(scene1, modifedEnteries[0]);
-
-            Settings.RemoveGroup(group);
-        }
-
-        private ContentUpdateScript.ContentUpdateContext GetContentUpdateContext(string contentUpdateTestAssetGUID, string contentUpdateTestCachedAssetHash,
-            string contentUpdateTestNewInternalBundleName, string contentUpdateTestNewBundleName, string contentUpdateTestCachedBundlePath, string contentUpdateTestGroupGuid, string contentUpdateTestFileName)
-        {
-            var context = new ContentUpdateScript.ContentUpdateContext()
-            {
-                WriteData = new BundleWriteData(),
-                BundleToInternalBundleIdMap = new Dictionary<string, string>(),
-                GuidToPreviousAssetStateMap = new Dictionary<string, CachedAssetState>(),
-                IdToCatalogDataEntryMap = new Dictionary<string, ContentCatalogDataEntry>(),
-                ContentState = new AddressablesContentState(),
-                PreviousAssetStateCarryOver = new List<CachedAssetState>(),
-                Registry = new FileRegistry()
-            };
-            AddToContentUpdateContext(context, contentUpdateTestAssetGUID, contentUpdateTestCachedAssetHash,
-                contentUpdateTestNewInternalBundleName, contentUpdateTestNewBundleName, contentUpdateTestCachedBundlePath, contentUpdateTestGroupGuid, contentUpdateTestFileName);
-            return context;
-        }
-
-        private void AddToContentUpdateContext(ContentUpdateScript.ContentUpdateContext context, string contentUpdateTestAssetGUID, string contentUpdateTestCachedAssetHash,
-            string contentUpdateTestNewInternalBundleName, string contentUpdateTestNewBundleName, string contentUpdateTestCachedBundlePath, string contentUpdateTestGroupGuid, string contentUpdateTestFileName)
-        {
-            context.BundleToInternalBundleIdMap.Add(contentUpdateTestNewInternalBundleName, contentUpdateTestNewBundleName);
-            context.GuidToPreviousAssetStateMap.Add(contentUpdateTestAssetGUID,
-                new CachedAssetState()
-                {
-                    bundleFileId = contentUpdateTestCachedBundlePath,
-                    asset = new AssetState()
-                    {
-                        guid = new GUID(contentUpdateTestAssetGUID),
-                        hash = Hash128.Parse(contentUpdateTestCachedAssetHash)
-                    },
-                    dependencies = new AssetState[] {},
-                    data = null,
-                    groupGuid = contentUpdateTestGroupGuid
-                }
-            );
-
-            context.IdToCatalogDataEntryMap.Add(contentUpdateTestNewBundleName,
-                new ContentCatalogDataEntry(typeof(IAssetBundleResource), contentUpdateTestNewBundleName, typeof(AssetBundleProvider).FullName, new[] { contentUpdateTestNewBundleName }));
-            context.IdToCatalogDataEntryMap.Add(contentUpdateTestAssetGUID,
-                new ContentCatalogDataEntry(typeof(IAssetBundleResource), contentUpdateTestAssetGUID, typeof(AssetBundleProvider).FullName, new[] { contentUpdateTestAssetGUID }));
-
-            context.WriteData.AssetToFiles.Add(new GUID(contentUpdateTestAssetGUID), new List<string>() { contentUpdateTestFileName });
-            context.WriteData.FileToBundle.Add(contentUpdateTestFileName, contentUpdateTestNewInternalBundleName);
-        }
-
-        private AddressableAssetEntry CreateAssetEntry(string guid, AddressableAssetGroup group)
-        {
-            return new AddressableAssetEntry(guid, guid, group, false);
-        }
-
-        readonly string m_ContentUpdateTestAssetGUID = GUID.Generate().ToString();
-        const string k_ContentUpdateTestCachedAssetHash = "8888888888888888888";
-        const string k_ContentUpdateTestNewInternalBundleName = "bundle";
-        const string k_ContentUpdateTestNewBundleName = "fullbundlepath";
-        const string k_ContentUpdateTestCachedBundlePath = "cachedBundle";
-        const string k_ContentUpdateTestFileName = "testfile";
-
-        [Test]
-        public void DetermineRequiredAssetEntryUpdates_AssetWithoutDependenciesAndChangedHashInStaticGroup_ReturnsOnlyRevertToCachedState()
-        {
-            File.WriteAllText(k_ContentUpdateTestCachedBundlePath, "TestCachedAssetBundle");
-            File.WriteAllText(k_ContentUpdateTestNewBundleName, "TestNewBundle");
-
-            var group = Settings.CreateGroup("ContentUpdateTests", false, false, false, null, typeof(BundledAssetGroupSchema), typeof(ContentUpdateGroupSchema));
-            string contentUpdateTestGroupGuid = group.Guid;
-
-            group.GetSchema<ContentUpdateGroupSchema>().StaticContent = true;
-            var assetEntry = CreateAssetEntry(m_ContentUpdateTestAssetGUID, group);
-            assetEntry.m_cachedAssetPath = "path";
-            group.AddAssetEntry(assetEntry);
-
-            var context = GetContentUpdateContext(m_ContentUpdateTestAssetGUID, k_ContentUpdateTestCachedAssetHash,
-                k_ContentUpdateTestNewInternalBundleName, k_ContentUpdateTestNewBundleName,
-                k_ContentUpdateTestCachedBundlePath, contentUpdateTestGroupGuid, k_ContentUpdateTestFileName);
-
-            var ops = RevertUnchangedAssetsToPreviousAssetState.DetermineRequiredAssetEntryUpdates(group, context);
-
-            Assert.AreEqual(assetEntry, ops[0].AssetEntry);
-            Assert.AreEqual(k_ContentUpdateTestNewBundleName, ops[0].CurrentBuildPath);
-            Assert.AreEqual(k_ContentUpdateTestCachedBundlePath, ops[0].PreviousBuildPath);
-
-            File.Delete(k_ContentUpdateTestCachedBundlePath);
-            File.Delete(k_ContentUpdateTestNewBundleName);
-            Settings.RemoveGroup(group);
-        }
-
-        [Test]
-        public void DetermineRequiredAssetEntryUpdates_AssetWithDependenciesAndChangedHashInStaticGroup_ReturnsRevertToCachedStateAndDependencies()
-        {
-            File.WriteAllText(k_ContentUpdateTestCachedBundlePath, "TestCachedAssetBundle");
-            File.WriteAllText(k_ContentUpdateTestNewBundleName, "TestNewBundle");
-
-            var group = Settings.CreateGroup("ContentUpdateTests", false, false, false, null, typeof(BundledAssetGroupSchema), typeof(ContentUpdateGroupSchema));
-            string contentUpdateTestGroupGuid = group.Guid;
-
-            group.GetSchema<ContentUpdateGroupSchema>().StaticContent = true;
-            var assetEntry = CreateAssetEntry(m_ContentUpdateTestAssetGUID, group);
-            assetEntry.m_cachedAssetPath = "path";
-            group.AddAssetEntry(assetEntry);
-
-            var context = GetContentUpdateContext(m_ContentUpdateTestAssetGUID, k_ContentUpdateTestCachedAssetHash,
-                k_ContentUpdateTestNewInternalBundleName, k_ContentUpdateTestNewBundleName,
-                k_ContentUpdateTestCachedBundlePath, contentUpdateTestGroupGuid, k_ContentUpdateTestFileName);
-            context.GuidToPreviousAssetStateMap[m_ContentUpdateTestAssetGUID].dependencies = new AssetState[]
-            {
-                new AssetState()
-                {
-                    guid = GUID.Generate(),
-                    hash = Hash128.Parse("00000000000000")
-                }
-            };
-
-            var ops = RevertUnchangedAssetsToPreviousAssetState.DetermineRequiredAssetEntryUpdates(group, context);
-
-            Assert.AreEqual(assetEntry, ops[0].AssetEntry);
-            Assert.AreEqual(k_ContentUpdateTestNewBundleName, ops[0].CurrentBuildPath);
-            Assert.AreEqual(k_ContentUpdateTestCachedBundlePath, ops[0].PreviousBuildPath);
-
-            File.Delete(k_ContentUpdateTestCachedBundlePath);
-            File.Delete(k_ContentUpdateTestNewBundleName);
-            Settings.RemoveGroup(group);
-        }
-
-        [Test]
-        public void DetermineRequiredAssetEntryUpdates_AssetWithChangedGroup_TakesNoAction()
-        {
-            File.WriteAllText(k_ContentUpdateTestCachedBundlePath, "TestCachedAssetBundle");
-
-            var group = Settings.CreateGroup("ContentUpdateTests", false, false, false, null, typeof(BundledAssetGroupSchema), typeof(ContentUpdateGroupSchema));
-            string contentUpdateTestGroupGuid = GUID.Generate().ToString();
-
-            group.GetSchema<ContentUpdateGroupSchema>().StaticContent = true;
-            var assetEntry = CreateAssetEntry(m_ContentUpdateTestAssetGUID, group);
-            group.AddAssetEntry(assetEntry);
-
-            var context = GetContentUpdateContext(m_ContentUpdateTestAssetGUID, k_ContentUpdateTestCachedAssetHash,
-                k_ContentUpdateTestNewInternalBundleName, k_ContentUpdateTestNewBundleName,
-                k_ContentUpdateTestCachedBundlePath, contentUpdateTestGroupGuid, k_ContentUpdateTestFileName);
-
-            var ops = RevertUnchangedAssetsToPreviousAssetState.DetermineRequiredAssetEntryUpdates(group, context);
-
-            Assert.IsTrue(ops.Count == 0);
-
-            File.Delete(k_ContentUpdateTestCachedBundlePath);
-            Settings.RemoveGroup(group);
-        }
-
-        [Test]
-        public void DetermineRequiredAssetEntryUpdates_AssetWithChangedHashInNonStaticGroup_TakesNoAction()
-        {
-            File.WriteAllText(k_ContentUpdateTestCachedBundlePath, "TestCachedAssetBundle");
-
-            var group = Settings.CreateGroup("ContentUpdateTests", false, false, false, null, typeof(BundledAssetGroupSchema), typeof(ContentUpdateGroupSchema));
-            string contentUpdateTestGroupGuid = GUID.Generate().ToString();
-
-            group.GetSchema<ContentUpdateGroupSchema>().StaticContent = false;
-            var assetEntry = CreateAssetEntry(m_ContentUpdateTestAssetGUID, group);
-            group.AddAssetEntry(assetEntry);
-
-            var context = GetContentUpdateContext(m_ContentUpdateTestAssetGUID, k_ContentUpdateTestCachedAssetHash,
-                k_ContentUpdateTestNewInternalBundleName, k_ContentUpdateTestNewBundleName,
-                k_ContentUpdateTestCachedBundlePath, contentUpdateTestGroupGuid, k_ContentUpdateTestFileName);
-
-            var ops = RevertUnchangedAssetsToPreviousAssetState.DetermineRequiredAssetEntryUpdates(group, context);
-
-            Assert.IsTrue(ops.Count == 0);
-
-            File.Delete(k_ContentUpdateTestCachedBundlePath);
-            Settings.RemoveGroup(group);
-        }
-
-        [Test]
-        public void DetermineRequiredAssetEntryUpdates_EntriesThatTakeNoAction_StillSetBundleFileId()
-        {
-            File.WriteAllText(k_ContentUpdateTestCachedBundlePath, "TestCachedAssetBundle");
-
-            var group = Settings.CreateGroup("ContentUpdateTests", false, false, false, null, typeof(BundledAssetGroupSchema), typeof(ContentUpdateGroupSchema));
-            string contentUpdateTestGroupGuid = GUID.Generate().ToString();
-
-            group.GetSchema<ContentUpdateGroupSchema>().StaticContent = false;
-            var assetEntry = CreateAssetEntry(m_ContentUpdateTestAssetGUID, group);
-            assetEntry.m_cachedAssetPath = "path";
-            group.AddAssetEntry(assetEntry);
-
-            var context = GetContentUpdateContext(m_ContentUpdateTestAssetGUID, k_ContentUpdateTestCachedAssetHash,
-                k_ContentUpdateTestNewInternalBundleName, k_ContentUpdateTestNewBundleName,
-                k_ContentUpdateTestCachedBundlePath, contentUpdateTestGroupGuid, k_ContentUpdateTestFileName);
-
-            var ops = RevertUnchangedAssetsToPreviousAssetState.DetermineRequiredAssetEntryUpdates(group, context);
-
-            Assert.IsTrue(ops.Count == 0);
-            Assert.AreEqual(k_ContentUpdateTestNewBundleName, assetEntry.BundleFileId);
-
-            File.Delete(k_ContentUpdateTestCachedBundlePath);
-            Settings.RemoveGroup(group);
-        }
-
-        [Test]
-        public void DetermineRequiredAssetEntryUpdates_WithMissingBundleFileId_LogsErrorAndTakesNoAction()
-        {
-            File.WriteAllText(k_ContentUpdateTestCachedBundlePath, "TestCachedAssetBundle");
-
-            var group = Settings.CreateGroup("ContentUpdateTests", false, false, false, null, typeof(BundledAssetGroupSchema), typeof(ContentUpdateGroupSchema));
-            string contentUpdateTestGroupGuid = group.Guid;
-
-            group.GetSchema<ContentUpdateGroupSchema>().StaticContent = true;
-            var assetEntry = CreateAssetEntry(m_ContentUpdateTestAssetGUID, group);
-            assetEntry.m_cachedAssetPath = "path";
-            group.AddAssetEntry(assetEntry);
-
-            var context = GetContentUpdateContext(m_ContentUpdateTestAssetGUID, k_ContentUpdateTestCachedAssetHash,
-                k_ContentUpdateTestNewInternalBundleName, k_ContentUpdateTestNewBundleName,
-                "", contentUpdateTestGroupGuid, k_ContentUpdateTestFileName);
-
-            var ops = RevertUnchangedAssetsToPreviousAssetState.DetermineRequiredAssetEntryUpdates(group, context);
-
-            LogAssert.Expect(LogType.Error, $"CachedAssetState found for {assetEntry.AssetPath} but the bundleFileId was never set on the previous build.");
-            Assert.IsTrue(ops.Count == 0);
-
-            File.Delete(k_ContentUpdateTestCachedBundlePath);
-            Settings.RemoveGroup(group);
-        }
-
-        [Test]
-        public void DetermineRequiredAssetEntryUpdates_WithMissingPreviousBundle_LogsWarningAndReturnsRevertOperation()
-        {
-            var group = Settings.CreateGroup("ContentUpdateTests", false, false, false, null, typeof(BundledAssetGroupSchema), typeof(ContentUpdateGroupSchema));
-            string contentUpdateTestGroupGuid = group.Guid;
-
-            group.GetSchema<ContentUpdateGroupSchema>().StaticContent = true;
-            var assetEntry = CreateAssetEntry(m_ContentUpdateTestAssetGUID, group);
-            assetEntry.m_cachedAssetPath = "path";
-            group.AddAssetEntry(assetEntry);
-
-            var context = GetContentUpdateContext(m_ContentUpdateTestAssetGUID, k_ContentUpdateTestCachedAssetHash,
-                k_ContentUpdateTestNewInternalBundleName, k_ContentUpdateTestNewBundleName,
-                k_ContentUpdateTestCachedBundlePath, contentUpdateTestGroupGuid, k_ContentUpdateTestFileName);
-
-            var ops = RevertUnchangedAssetsToPreviousAssetState.DetermineRequiredAssetEntryUpdates(group, context);
-            LogAssert.Expect(LogType.Warning, $"CachedAssetState found for {assetEntry.AssetPath} but the previous bundle at {k_ContentUpdateTestCachedBundlePath} cannot be found. " +
-                $"This will not affect loading the bundle in previously built players, but loading the missing bundle in Play Mode using the play mode script " +
-                $"\"Use Existing Build (requires built groups)\" will fail.");
-            Assert.IsTrue(ops.Count == 1);
-
-            Settings.RemoveGroup(group);
-        }
-
-        [Test]
-        public void DetermineRequiredAssetEntryUpdates_AssetWithMatchingCachedInternalBundleId_TakesNoAction()
-        {
-            File.WriteAllText(k_ContentUpdateTestCachedBundlePath, "TestCachedAssetBundle");
-
-            var group = Settings.CreateGroup("ContentUpdateTests", false, false, false, null, typeof(BundledAssetGroupSchema), typeof(ContentUpdateGroupSchema));
-            string contentUpdateTestGroupGuid = group.Guid;
-
-            group.GetSchema<ContentUpdateGroupSchema>().StaticContent = true;
-            var assetEntry = CreateAssetEntry(m_ContentUpdateTestAssetGUID, group);
-            group.AddAssetEntry(assetEntry);
-
-            var context = GetContentUpdateContext(m_ContentUpdateTestAssetGUID, k_ContentUpdateTestCachedAssetHash,
-                k_ContentUpdateTestNewInternalBundleName, k_ContentUpdateTestNewBundleName,
-                k_ContentUpdateTestNewBundleName, contentUpdateTestGroupGuid, k_ContentUpdateTestFileName);
-
-            var ops = RevertUnchangedAssetsToPreviousAssetState.DetermineRequiredAssetEntryUpdates(group, context);
-
-            Assert.IsTrue(ops.Count == 0);
-
-            File.Delete(k_ContentUpdateTestCachedBundlePath);
-            Settings.RemoveGroup(group);
-        }
-
-        [Test]
-        public void ApplyAssetEntryUpdates_InvalidKeyForGuidToPreviousAssetStateMap_DoesNotThrow()
-        {
-            File.WriteAllText(k_ContentUpdateTestCachedBundlePath, "TestCachedAssetBundle");
-
-            var group = Settings.CreateGroup("ContentUpdateTests", false, false, false, null, typeof(BundledAssetGroupSchema), typeof(ContentUpdateGroupSchema));
-            string contentUpdateTestGroupGuid = GUID.Generate().ToString();
-
-            group.GetSchema<ContentUpdateGroupSchema>().StaticContent = false;
-            var assetEntry = CreateAssetEntry(m_ContentUpdateTestAssetGUID, group);
-            group.AddAssetEntry(assetEntry);
-
-            var context = GetContentUpdateContext(m_ContentUpdateTestAssetGUID, k_ContentUpdateTestCachedAssetHash,
-                k_ContentUpdateTestNewInternalBundleName, k_ContentUpdateTestNewBundleName,
-                k_ContentUpdateTestCachedBundlePath, contentUpdateTestGroupGuid, k_ContentUpdateTestFileName);
-            context.GuidToPreviousAssetStateMap[m_ContentUpdateTestAssetGUID].dependencies = new AssetState[]
-            {
-                new AssetState()
-                {
-                    guid = GUID.Generate(),
-                    hash = Hash128.Parse("9823749283742")
-                }
-            };
-
-            var ops = new List<RevertUnchangedAssetsToPreviousAssetState.AssetEntryRevertOperation>()
-            {
-                new RevertUnchangedAssetsToPreviousAssetState.AssetEntryRevertOperation()
-                {
-                    PreviousBuildPath = k_ContentUpdateTestCachedBundlePath,
-                    AssetEntry = assetEntry,
-                    BundleCatalogEntry = context.IdToCatalogDataEntryMap[m_ContentUpdateTestAssetGUID],
-                    CurrentBuildPath = k_ContentUpdateTestNewBundleName,
-                    PreviousAssetState = context.GuidToPreviousAssetStateMap[m_ContentUpdateTestAssetGUID]
-                }
-            };
-            
-            context.ContentState.cachedBundles = new CachedBundleState[] {new CachedBundleState() {bundleFileId = "cachedBundle", data = "string"}};
-
-            Assert.DoesNotThrow(() => RevertUnchangedAssetsToPreviousAssetState.ApplyAssetEntryUpdates(ops, context));
-
-            File.Delete(k_ContentUpdateTestCachedBundlePath);
-            Settings.RemoveGroup(group);
-        }
-
-        [Test]
-        public void ApplyAssetEntryUpdates_DeletesCorrectBundle()
-        {
-            File.WriteAllText(k_ContentUpdateTestCachedBundlePath, "TestCachedAssetBundle");
-            File.WriteAllText(k_ContentUpdateTestNewBundleName, "TestAssetBundle");
-
-            var group = Settings.CreateGroup("ContentUpdateTests", false, false, false, null, typeof(BundledAssetGroupSchema), typeof(ContentUpdateGroupSchema));
-            string contentUpdateTestGroupGuid = GUID.Generate().ToString();
-
-            group.GetSchema<ContentUpdateGroupSchema>().StaticContent = false;
-            var assetEntry = CreateAssetEntry(m_ContentUpdateTestAssetGUID, group);
-            group.AddAssetEntry(assetEntry);
-
-            var context = GetContentUpdateContext(m_ContentUpdateTestAssetGUID, k_ContentUpdateTestCachedAssetHash,
-                k_ContentUpdateTestNewInternalBundleName, k_ContentUpdateTestNewBundleName,
-                k_ContentUpdateTestCachedBundlePath, contentUpdateTestGroupGuid, k_ContentUpdateTestFileName);
-
-            var ops = new List<RevertUnchangedAssetsToPreviousAssetState.AssetEntryRevertOperation>()
-            {
-                new RevertUnchangedAssetsToPreviousAssetState.AssetEntryRevertOperation()
-                {
-                    PreviousBuildPath = k_ContentUpdateTestCachedBundlePath,
-                    AssetEntry = assetEntry,
-                    BundleCatalogEntry = context.IdToCatalogDataEntryMap[m_ContentUpdateTestAssetGUID],
-                    CurrentBuildPath = k_ContentUpdateTestNewBundleName,
-                    PreviousAssetState = context.GuidToPreviousAssetStateMap[m_ContentUpdateTestAssetGUID]
-                },
-                new RevertUnchangedAssetsToPreviousAssetState.AssetEntryRevertOperation()
-                {
-                    PreviousBuildPath = k_ContentUpdateTestCachedBundlePath,
-                    AssetEntry = assetEntry,
-                    BundleCatalogEntry = context.IdToCatalogDataEntryMap[m_ContentUpdateTestAssetGUID],
-                    CurrentBuildPath = k_ContentUpdateTestNewBundleName,
-                    PreviousAssetState = context.GuidToPreviousAssetStateMap[m_ContentUpdateTestAssetGUID]
-                }
-            };
-
-            context.ContentState.cachedBundles = new CachedBundleState[] {new CachedBundleState() {bundleFileId = "cachedBundle", data = "string"}};
-            RevertUnchangedAssetsToPreviousAssetState.ApplyAssetEntryUpdates(ops, context);
-
-            Assert.IsTrue(File.Exists(k_ContentUpdateTestCachedBundlePath));
-            Assert.IsFalse(File.Exists(k_ContentUpdateTestNewBundleName));
-
-            File.Delete(k_ContentUpdateTestCachedBundlePath);
-            Settings.RemoveGroup(group);
-        }
-
-        [Test]
-        public void ApplyAssetEntryUpdates_RegistryOnlyContainsCachedBundleEntry()
-        {
-            var group = Settings.CreateGroup("ContentUpdateTests", false, false, false, null, typeof(BundledAssetGroupSchema), typeof(ContentUpdateGroupSchema));
-            string contentUpdateTestGroupGuid = GUID.Generate().ToString();
-
-            group.GetSchema<ContentUpdateGroupSchema>().StaticContent = false;
-            var assetEntry = CreateAssetEntry(m_ContentUpdateTestAssetGUID, group);
-            group.AddAssetEntry(assetEntry);
-
-            var context = GetContentUpdateContext(m_ContentUpdateTestAssetGUID, k_ContentUpdateTestCachedAssetHash,
-                k_ContentUpdateTestNewInternalBundleName, k_ContentUpdateTestNewBundleName,
-                k_ContentUpdateTestCachedBundlePath, contentUpdateTestGroupGuid, k_ContentUpdateTestFileName);
-
-            var ops = new List<RevertUnchangedAssetsToPreviousAssetState.AssetEntryRevertOperation>()
-            {
-                new RevertUnchangedAssetsToPreviousAssetState.AssetEntryRevertOperation()
-                {
-                    PreviousBuildPath = k_ContentUpdateTestCachedBundlePath,
-                    AssetEntry = assetEntry,
-                    BundleCatalogEntry = context.IdToCatalogDataEntryMap[m_ContentUpdateTestAssetGUID],
-                    CurrentBuildPath = k_ContentUpdateTestNewBundleName,
-                    PreviousAssetState = context.GuidToPreviousAssetStateMap[m_ContentUpdateTestAssetGUID]
-                },
-                new RevertUnchangedAssetsToPreviousAssetState.AssetEntryRevertOperation()
-                {
-                    PreviousBuildPath = k_ContentUpdateTestCachedBundlePath,
-                    AssetEntry = assetEntry,
-                    BundleCatalogEntry = context.IdToCatalogDataEntryMap[m_ContentUpdateTestAssetGUID],
-                    CurrentBuildPath = k_ContentUpdateTestNewBundleName,
-                    PreviousAssetState = context.GuidToPreviousAssetStateMap[m_ContentUpdateTestAssetGUID]
-                }
-            };
-
-            context.ContentState.cachedBundles = new CachedBundleState[] {new CachedBundleState() {bundleFileId = "cachedBundle", data = "string"}};
-            RevertUnchangedAssetsToPreviousAssetState.ApplyAssetEntryUpdates(ops, context);
-
-            var registryPaths = context.Registry.GetFilePaths();
-
-            Assert.AreEqual(1, registryPaths.Count());
-            Assert.AreEqual(k_ContentUpdateTestCachedBundlePath, registryPaths.ElementAt(0));
-
-            Settings.RemoveGroup(group);
-        }
-
-        [Test]
-        public void ApplyAssetEntryUpdates_WhenAssetAndDependencyAreModifiedAndInSeparateGroups_SetCatalogEntryToCachedBundles()
-        {
-            GUID depAssetGuid = GUID.Generate();
-            string oldDepGroupCachedAssetHash = "1888888888888888888";
-            string newDepGroupCachedAssetHash = "1188888888888888888";
-            string depGroupNewInternalBundleName = "bundle2";
-            string depGroupNewBundleName = "fullbundlepath2";
-            string depGroupCachedBundlePath = "cachedBundle2";
-            string depGroupFileName = "testfile2";
-
-            AddressableAssetGroup group = Settings.CreateGroup("ContentUpdateTests", false, false, false, null, typeof(BundledAssetGroupSchema), typeof(ContentUpdateGroupSchema));
-            string contentUpdateTestGroupGuid = GUID.Generate().ToString();
-
-            AddressableAssetGroup depGroup = Settings.CreateGroup("ContentUpdateTests2", false, false, false, null, typeof(BundledAssetGroupSchema), typeof(ContentUpdateGroupSchema));
-            GUID depGroupGuid = GUID.Generate();
-
-            group.GetSchema<ContentUpdateGroupSchema>().StaticContent = false;
-            AddressableAssetEntry assetEntry = CreateAssetEntry(m_ContentUpdateTestAssetGUID, group);
-            group.AddAssetEntry(assetEntry);
-
-            depGroup.GetSchema<ContentUpdateGroupSchema>().StaticContent = false;
-            AddressableAssetEntry depAssetEntry = CreateAssetEntry(depAssetGuid.ToString(), depGroup);
-            depGroup.AddAssetEntry(assetEntry);
-
-            ContentUpdateScript.ContentUpdateContext context = GetContentUpdateContext(m_ContentUpdateTestAssetGUID, k_ContentUpdateTestCachedAssetHash,
-                k_ContentUpdateTestNewInternalBundleName, k_ContentUpdateTestNewBundleName,
-                k_ContentUpdateTestCachedBundlePath, contentUpdateTestGroupGuid, k_ContentUpdateTestFileName);
-
-            AddToContentUpdateContext(context, depAssetGuid.ToString(), oldDepGroupCachedAssetHash,
-                depGroupNewInternalBundleName, depGroupNewBundleName,
-                depGroupCachedBundlePath, depGroupGuid.ToString(), depGroupFileName);
-
-            var previousDep = new AssetState()
-            {
-                guid = depAssetGuid,
-                hash = Hash128.Parse(oldDepGroupCachedAssetHash)
-            };
-
-            var currentDep = new AssetState()
-            {
-                guid = GUID.Generate(),
-                hash = Hash128.Parse(newDepGroupCachedAssetHash)
-            };
-
-            context.GuidToPreviousAssetStateMap[m_ContentUpdateTestAssetGUID].dependencies = new AssetState[]
-            {
-                previousDep
-            };
-
-            context.IdToCatalogDataEntryMap[m_ContentUpdateTestAssetGUID].Dependencies.Add(currentDep);
-
-            var ops = new List<RevertUnchangedAssetsToPreviousAssetState.AssetEntryRevertOperation>()
-            {
-                new RevertUnchangedAssetsToPreviousAssetState.AssetEntryRevertOperation()
-                {
-                    PreviousBuildPath = k_ContentUpdateTestCachedBundlePath,
-                    AssetEntry = assetEntry,
-                    BundleCatalogEntry = context.IdToCatalogDataEntryMap[m_ContentUpdateTestAssetGUID],
-                    CurrentBuildPath = k_ContentUpdateTestNewBundleName,
-                    PreviousAssetState = context.GuidToPreviousAssetStateMap[m_ContentUpdateTestAssetGUID]
-                },
-                new RevertUnchangedAssetsToPreviousAssetState.AssetEntryRevertOperation()
-                {
-                    PreviousBuildPath = depGroupCachedBundlePath,
-                    AssetEntry = depAssetEntry,
-                    BundleCatalogEntry = context.IdToCatalogDataEntryMap[depAssetGuid.ToString()],
-                    CurrentBuildPath = depGroupNewBundleName,
-                    PreviousAssetState = context.GuidToPreviousAssetStateMap[depAssetGuid.ToString()]
-                }
-            };
-
-            var locations = new List<ContentCatalogDataEntry>();
-            context.ContentState.cachedBundles = new CachedBundleState[]
-            {
-                new CachedBundleState() {bundleFileId = "cachedBundle", data = "string"},
-                new CachedBundleState() {bundleFileId = "cachedBundle2", data = "string"}
-            };
-            RevertUnchangedAssetsToPreviousAssetState.ApplyAssetEntryUpdates(ops, context);
-
-            Assert.AreEqual(k_ContentUpdateTestCachedBundlePath, context.IdToCatalogDataEntryMap[m_ContentUpdateTestAssetGUID].InternalId);
-            Assert.AreEqual(depGroupCachedBundlePath, context.IdToCatalogDataEntryMap[depAssetGuid.ToString()].InternalId);
-
-            Settings.RemoveGroup(group);
-            Settings.RemoveGroup(depGroup);
-        }
-
-        [Test]
->>>>>>> 1827c9db
-        public void RevertBundleDataCorrectlyReplacesToCacheLoadingData()
-        {
-            string bundleName = "cachedBundleName_containKey";
-            string assetBundleProvider = "UnityEngine.ResourceManagement.ResourceProviders.AssetBundleProvider";
-            ContentUpdateScript.ContentUpdateContext updateContext = new ContentUpdateScript.ContentUpdateContext();
-            updateContext.ContentState = new AddressablesContentState();
-            AssetBundleRequestOptions cachedRequestOptions = new AssetBundleRequestOptions() {Crc = 123, Hash = "abc", BundleName = bundleName, BundleSize = 10};
-            updateContext.ContentState.cachedBundles = new CachedBundleState[]
-            {
-                new CachedBundleState() {bundleFileId = "cachedInternalId", data = cachedRequestOptions}
-            };
-
-            AddressableAssetsBuildContext aaContext = new AddressableAssetsBuildContext();
-            aaContext.locations = new List<ContentCatalogDataEntry>(2);
-            List<object> keys = new List<object>();
-            keys.Add("stringLoadKey");
-            
-            AssetBundleRequestOptions newLocationData1 = new AssetBundleRequestOptions(){Crc = 456, Hash = "def", BundleName = bundleName, BundleSize = 20};
-            aaContext.locations.Add(new ContentCatalogDataEntry(typeof(AssetBundleResource), "newInternalID", assetBundleProvider, keys, null, newLocationData1));
-            AssetBundleRequestOptions newLocationData2 = new AssetBundleRequestOptions(){Crc = 456, Hash = "def", BundleName = "nonCachedBundleName", BundleSize = 20};
-            aaContext.locations.Add(new ContentCatalogDataEntry(typeof(AssetBundleResource), "newInternalID", assetBundleProvider, keys, null, newLocationData2));
-            
-            bool reverted = RevertUnchangedAssetsToPreviousAssetState.RevertBundleByNameContains("_containKey", updateContext, aaContext);
-            Assert.IsTrue(reverted, "Failed to revert the bundle containing _containsKey");
-            
-            // first entry is reverted
-            AssetBundleRequestOptions catalogRequestOptions = aaContext.locations[0].Data as AssetBundleRequestOptions;
-            Assert.AreEqual(cachedRequestOptions.Crc, catalogRequestOptions.Crc, "Reverted Catalog CRC expected to be the same as the cached value");
-            Assert.AreEqual(cachedRequestOptions.Hash, catalogRequestOptions.Hash, "Reverted Catalog Hash expected to be the same as the cached value");
-            Assert.AreEqual(cachedRequestOptions.BundleName, catalogRequestOptions.BundleName, "Reverted Catalog BundleName expected to be the same as the cached value");
-            Assert.AreEqual(cachedRequestOptions.BundleSize, catalogRequestOptions.BundleSize, "Reverted Catalog BundleSize expected to be the same as the cached value");
-            
-            // second entry is not reverted
-            catalogRequestOptions = aaContext.locations[1].Data as AssetBundleRequestOptions;
-            Assert.AreNotEqual(cachedRequestOptions.Crc, catalogRequestOptions.Crc, "Noncached Catalog CRC expected to be different as the cached value");
-            Assert.AreNotEqual(cachedRequestOptions.Hash, catalogRequestOptions.Hash, "Noncached Catalog Hash expected to be different as the cached value");
-            Assert.AreNotEqual(cachedRequestOptions.BundleName, catalogRequestOptions.BundleName, "Noncached Catalog BundleName expected to be different as the cached value");
-            Assert.AreNotEqual(cachedRequestOptions.BundleSize, catalogRequestOptions.BundleSize, "Noncached Catalog BundleSize expected to be different as the cached value");
-        }
-        
-        // not found in cache
-        // not found in catalog
-        // bundeOptions missing
-        
-        [Test]
-        public void RevertBundleFails_WhenBundleMissingFromCacheButInCatalog()
-        {
-            string assetBundleProvider = "UnityEngine.ResourceManagement.ResourceProviders.AssetBundleProvider";
-            ContentUpdateScript.ContentUpdateContext updateContext = new ContentUpdateScript.ContentUpdateContext();
-            updateContext.ContentState = new AddressablesContentState();
-            
-            AssetBundleRequestOptions cachedRequestOptions = new AssetBundleRequestOptions() {Crc = 123, Hash = "abc", BundleName = "cachedBundleName", BundleSize = 10};
-            updateContext.ContentState.cachedBundles = new CachedBundleState[]
-            {
-                new CachedBundleState() {bundleFileId = "cachedInternalId", data = cachedRequestOptions}
-            };
-
-            AddressableAssetsBuildContext aaContext = new AddressableAssetsBuildContext();
-            aaContext.locations = new List<ContentCatalogDataEntry>(1);
-            List<object> keys = new List<object>(); keys.Add("stringLoadKey");
-            AssetBundleRequestOptions locData = new AssetBundleRequestOptions(){Crc = 456, Hash = "def", BundleName = "catalogBundleName", BundleSize = 20};
-            string internalId = "catalogInternalId";
-            aaContext.locations.Add(new ContentCatalogDataEntry(typeof(AssetBundleResource), internalId, assetBundleProvider, keys, null, locData));
-            
-            LogAssert.Expect(LogType.Error, $"Matching cached update state for {internalId} failed. Content not found in original build.");
-            bool reverted = RevertUnchangedAssetsToPreviousAssetState.RevertBundleByNameContains("catalogBundleName", updateContext, aaContext);
-            Assert.IsFalse(reverted, "Expected to Fail finding \"_containsKey\" where cached content does not have an entry with that bundle Name");
-        }
-        
-        [Test]
-        public void RevertBundleSucceeds_WhenBundleMissingFromCatalogButInCache()
-        {
-            string assetBundleProvider = "UnityEngine.ResourceManagement.ResourceProviders.AssetBundleProvider";
-            ContentUpdateScript.ContentUpdateContext updateContext = new ContentUpdateScript.ContentUpdateContext();
-            updateContext.ContentState = new AddressablesContentState();
-            
-            AssetBundleRequestOptions cachedRequestOptions = new AssetBundleRequestOptions() {Crc = 123, Hash = "abc", BundleName = "cachedBundleName", BundleSize = 10};
-            updateContext.ContentState.cachedBundles = new CachedBundleState[]
-            {
-                new CachedBundleState() {bundleFileId = "cachedInternalId", data = cachedRequestOptions}
-            };
-
-            AddressableAssetsBuildContext aaContext = new AddressableAssetsBuildContext();
-            aaContext.locations = new List<ContentCatalogDataEntry>(1);
-            List<object> keys = new List<object>(); keys.Add("stringLoadKey");
-            AssetBundleRequestOptions locData = new AssetBundleRequestOptions(){Crc = 456, Hash = "def", BundleName = "catalogBundleName", BundleSize = 20};
-            aaContext.locations.Add(new ContentCatalogDataEntry(typeof(AssetBundleResource), "newInternalID", assetBundleProvider, keys, null, locData));
-            
-            bool reverted = RevertUnchangedAssetsToPreviousAssetState.RevertBundleByNameContains("cachedBundleName", updateContext, aaContext);
-            Assert.IsTrue(reverted, "Expected to succeed where cache exists but not included in current build to be reverted");
-        }
-        
-        [Test]
-        public void RevertBundleSucceeds_WhenBundleMissingFromCacheAndCatalog()
-        {
-            string assetBundleProvider = "UnityEngine.ResourceManagement.ResourceProviders.AssetBundleProvider";
-            ContentUpdateScript.ContentUpdateContext updateContext = new ContentUpdateScript.ContentUpdateContext();
-            updateContext.ContentState = new AddressablesContentState();
-            
-            updateContext.ContentState.cachedBundles = new CachedBundleState[]
-            {
-                new CachedBundleState() {bundleFileId = "cachedInternalId", data = null}
-            };
-
-            AddressableAssetsBuildContext aaContext = new AddressableAssetsBuildContext();
-            aaContext.locations = new List<ContentCatalogDataEntry>(1);
-            List<object> keys = new List<object>(); keys.Add("stringLoadKey");
-            aaContext.locations.Add(new ContentCatalogDataEntry(typeof(AssetBundleResource), "newInternalID", assetBundleProvider, keys, null, null));
-            
-            bool reverted = RevertUnchangedAssetsToPreviousAssetState.RevertBundleByNameContains("catalogBundleName", updateContext, aaContext);
-            Assert.IsTrue(reverted, "Expected to succeed where bundle to revert was not in either cache or current builds");
-        }
-
-        [Test]
-<<<<<<< HEAD
+        public void RevertBundleDataCorrectlyReplacesToCacheLoadingData()
+        {
+            string bundleName = "cachedBundleName_containKey";
+            string assetBundleProvider = "UnityEngine.ResourceManagement.ResourceProviders.AssetBundleProvider";
+            ContentUpdateScript.ContentUpdateContext updateContext = new ContentUpdateScript.ContentUpdateContext();
+            updateContext.ContentState = new AddressablesContentState();
+            AssetBundleRequestOptions cachedRequestOptions = new AssetBundleRequestOptions() {Crc = 123, Hash = "abc", BundleName = bundleName, BundleSize = 10};
+            updateContext.ContentState.cachedBundles = new CachedBundleState[]
+            {
+                new CachedBundleState() {bundleFileId = "cachedInternalId", data = cachedRequestOptions}
+            };
+
+            AddressableAssetsBuildContext aaContext = new AddressableAssetsBuildContext();
+            aaContext.locations = new List<ContentCatalogDataEntry>(2);
+            List<object> keys = new List<object>();
+            keys.Add("stringLoadKey");
+            
+            AssetBundleRequestOptions newLocationData1 = new AssetBundleRequestOptions(){Crc = 456, Hash = "def", BundleName = bundleName, BundleSize = 20};
+            aaContext.locations.Add(new ContentCatalogDataEntry(typeof(AssetBundleResource), "newInternalID", assetBundleProvider, keys, null, newLocationData1));
+            AssetBundleRequestOptions newLocationData2 = new AssetBundleRequestOptions(){Crc = 456, Hash = "def", BundleName = "nonCachedBundleName", BundleSize = 20};
+            aaContext.locations.Add(new ContentCatalogDataEntry(typeof(AssetBundleResource), "newInternalID", assetBundleProvider, keys, null, newLocationData2));
+            
+            bool reverted = RevertUnchangedAssetsToPreviousAssetState.RevertBundleByNameContains("_containKey", updateContext, aaContext);
+            Assert.IsTrue(reverted, "Failed to revert the bundle containing _containsKey");
+            
+            // first entry is reverted
+            AssetBundleRequestOptions catalogRequestOptions = aaContext.locations[0].Data as AssetBundleRequestOptions;
+            Assert.AreEqual(cachedRequestOptions.Crc, catalogRequestOptions.Crc, "Reverted Catalog CRC expected to be the same as the cached value");
+            Assert.AreEqual(cachedRequestOptions.Hash, catalogRequestOptions.Hash, "Reverted Catalog Hash expected to be the same as the cached value");
+            Assert.AreEqual(cachedRequestOptions.BundleName, catalogRequestOptions.BundleName, "Reverted Catalog BundleName expected to be the same as the cached value");
+            Assert.AreEqual(cachedRequestOptions.BundleSize, catalogRequestOptions.BundleSize, "Reverted Catalog BundleSize expected to be the same as the cached value");
+            
+            // second entry is not reverted
+            catalogRequestOptions = aaContext.locations[1].Data as AssetBundleRequestOptions;
+            Assert.AreNotEqual(cachedRequestOptions.Crc, catalogRequestOptions.Crc, "Noncached Catalog CRC expected to be different as the cached value");
+            Assert.AreNotEqual(cachedRequestOptions.Hash, catalogRequestOptions.Hash, "Noncached Catalog Hash expected to be different as the cached value");
+            Assert.AreNotEqual(cachedRequestOptions.BundleName, catalogRequestOptions.BundleName, "Noncached Catalog BundleName expected to be different as the cached value");
+            Assert.AreNotEqual(cachedRequestOptions.BundleSize, catalogRequestOptions.BundleSize, "Noncached Catalog BundleSize expected to be different as the cached value");
+        }
+        
+        // not found in cache
+        // not found in catalog
+        // bundeOptions missing
+        
+        [Test]
+        public void RevertBundleFails_WhenBundleMissingFromCacheButInCatalog()
+        {
+            string assetBundleProvider = "UnityEngine.ResourceManagement.ResourceProviders.AssetBundleProvider";
+            ContentUpdateScript.ContentUpdateContext updateContext = new ContentUpdateScript.ContentUpdateContext();
+            updateContext.ContentState = new AddressablesContentState();
+            
+            AssetBundleRequestOptions cachedRequestOptions = new AssetBundleRequestOptions() {Crc = 123, Hash = "abc", BundleName = "cachedBundleName", BundleSize = 10};
+            updateContext.ContentState.cachedBundles = new CachedBundleState[]
+            {
+                new CachedBundleState() {bundleFileId = "cachedInternalId", data = cachedRequestOptions}
+            };
+
+            AddressableAssetsBuildContext aaContext = new AddressableAssetsBuildContext();
+            aaContext.locations = new List<ContentCatalogDataEntry>(1);
+            List<object> keys = new List<object>(); keys.Add("stringLoadKey");
+            AssetBundleRequestOptions locData = new AssetBundleRequestOptions(){Crc = 456, Hash = "def", BundleName = "catalogBundleName", BundleSize = 20};
+            string internalId = "catalogInternalId";
+            aaContext.locations.Add(new ContentCatalogDataEntry(typeof(AssetBundleResource), internalId, assetBundleProvider, keys, null, locData));
+            
+            LogAssert.Expect(LogType.Error, $"Matching cached update state for {internalId} failed. Content not found in original build.");
+            bool reverted = RevertUnchangedAssetsToPreviousAssetState.RevertBundleByNameContains("catalogBundleName", updateContext, aaContext);
+            Assert.IsFalse(reverted, "Expected to Fail finding \"_containsKey\" where cached content does not have an entry with that bundle Name");
+        }
+        
+        [Test]
+        public void RevertBundleSucceeds_WhenBundleMissingFromCatalogButInCache()
+        {
+            string assetBundleProvider = "UnityEngine.ResourceManagement.ResourceProviders.AssetBundleProvider";
+            ContentUpdateScript.ContentUpdateContext updateContext = new ContentUpdateScript.ContentUpdateContext();
+            updateContext.ContentState = new AddressablesContentState();
+            
+            AssetBundleRequestOptions cachedRequestOptions = new AssetBundleRequestOptions() {Crc = 123, Hash = "abc", BundleName = "cachedBundleName", BundleSize = 10};
+            updateContext.ContentState.cachedBundles = new CachedBundleState[]
+            {
+                new CachedBundleState() {bundleFileId = "cachedInternalId", data = cachedRequestOptions}
+            };
+
+            AddressableAssetsBuildContext aaContext = new AddressableAssetsBuildContext();
+            aaContext.locations = new List<ContentCatalogDataEntry>(1);
+            List<object> keys = new List<object>(); keys.Add("stringLoadKey");
+            AssetBundleRequestOptions locData = new AssetBundleRequestOptions(){Crc = 456, Hash = "def", BundleName = "catalogBundleName", BundleSize = 20};
+            aaContext.locations.Add(new ContentCatalogDataEntry(typeof(AssetBundleResource), "newInternalID", assetBundleProvider, keys, null, locData));
+            
+            bool reverted = RevertUnchangedAssetsToPreviousAssetState.RevertBundleByNameContains("cachedBundleName", updateContext, aaContext);
+            Assert.IsTrue(reverted, "Expected to succeed where cache exists but not included in current build to be reverted");
+        }
+        
+        [Test]
+        public void RevertBundleSucceeds_WhenBundleMissingFromCacheAndCatalog()
+        {
+            string assetBundleProvider = "UnityEngine.ResourceManagement.ResourceProviders.AssetBundleProvider";
+            ContentUpdateScript.ContentUpdateContext updateContext = new ContentUpdateScript.ContentUpdateContext();
+            updateContext.ContentState = new AddressablesContentState();
+            
+            updateContext.ContentState.cachedBundles = new CachedBundleState[]
+            {
+                new CachedBundleState() {bundleFileId = "cachedInternalId", data = null}
+            };
+
+            AddressableAssetsBuildContext aaContext = new AddressableAssetsBuildContext();
+            aaContext.locations = new List<ContentCatalogDataEntry>(1);
+            List<object> keys = new List<object>(); keys.Add("stringLoadKey");
+            aaContext.locations.Add(new ContentCatalogDataEntry(typeof(AssetBundleResource), "newInternalID", assetBundleProvider, keys, null, null));
+            
+            bool reverted = RevertUnchangedAssetsToPreviousAssetState.RevertBundleByNameContains("catalogBundleName", updateContext, aaContext);
+            Assert.IsTrue(reverted, "Expected to succeed where bundle to revert was not in either cache or current builds");
+        }
+
+        [Test]
         [TestCase("{Addressables.RuntimePath}/TargetPlatform/prefabA.bundle", "{Addressables.RuntimePath}/TargetPlatform", "Library/aa/TargetPlatform")]
         [TestCase("{Addressables.RuntimePath}\\TargetPlatform\\prefabA.bundle", "{Addressables.RuntimePath}/TargetPlatform", "Library/aa/TargetPlatform")]
         [TestCase("http://localhost/TargetPlatform/prefabA.bundle", "http://localhost/TargetPlatform", "ServerData/TargetPlatform")]
@@ -2361,87 +1260,74 @@
             string buildPath = RevertUnchangedAssetsToPreviousAssetState.BundleIdToBuildPath(bundleId, rootLoadPath, rootBuildPath);
             Assert.IsTrue(buildPath.StartsWith(rootBuildPath));
         }
+        
+        [Test]
+        public void GatherModifiedEntries_IncludesDependants()
+        {
+            // Create assets
+            GameObject mainObject = new GameObject("mainObject");
+            Material mat = new Material(Shader.Find("Transparent/Diffuse"));
+            mainObject.AddComponent<MeshRenderer>().material = mat;
+
+            string mainAssetPath = GetAssetPath("mainObject.prefab");
+            string refAssetPath = GetAssetPath("refObject.prefab");
+            string materialAssetPath = GetAssetPath("testMaterial.mat");
+
+            AssetDatabase.CreateAsset(mat, materialAssetPath);
+            var prefab = PrefabUtility.SaveAsPrefabAsset(mainObject, mainAssetPath);
+            GameObject refObject = new GameObject("refObject");
+            refObject.AddComponent<ObjectReferenceMonoBehaviour>().m_ObjectReference = prefab;
+            PrefabUtility.SaveAsPrefabAsset(refObject, refAssetPath);
+            AssetDatabase.SaveAssets();
+            AddressableAssetGroup mainAssetGroup = null;
+
+            try
+            {
+                // Create addressables
+                mainAssetGroup = Settings.CreateGroup("TestGroup", false, false, false, null);
+
+                var schema = mainAssetGroup.AddSchema<BundledAssetGroupSchema>();
+                schema.BuildPath.SetVariableByName(Settings, AddressableAssetSettings.kLocalBuildPath);
+                schema.LoadPath.SetVariableByName(Settings, AddressableAssetSettings.kLocalLoadPath);
+                schema.BundleMode = BundledAssetGroupSchema.BundlePackingMode.PackTogether;
+                mainAssetGroup.AddSchema<ContentUpdateGroupSchema>().StaticContent = true;
+
+                AddressableAssetEntry mainEntry =
+                    Settings.CreateOrMoveEntry(AssetDatabase.AssetPathToGUID(mainAssetPath), mainAssetGroup);
+                AddressableAssetEntry refEntry =
+                    Settings.CreateOrMoveEntry(AssetDatabase.AssetPathToGUID(refAssetPath), mainAssetGroup);
+
+                // Build
+                var context = new AddressablesDataBuilderInput(Settings);
+                Settings.ActivePlayerDataBuilder.BuildData<AddressablesPlayerBuildResult>(context);
+
+                // Modify assets
+                var ma = AssetDatabase.LoadAssetAtPath<Material>(materialAssetPath);
+                ma.color = new Color(Random.value, Random.value, Random.value);
+                EditorUtility.SetDirty(ma);
+                AssetDatabase.SaveAssets();
+
+                // Test
+                var tempPath = Path.GetDirectoryName(Application.dataPath) + "/Library/com.unity.addressables/" +
+                               PlatformMappingService.GetPlatformPathSubFolder() + "/addressables_content_state.bin";
+                var modifiedEntries = ContentUpdateScript.GatherModifiedEntries(Settings, tempPath);
+
+                Assert.AreEqual(2, modifiedEntries.Count);
+                Assert.IsTrue(modifiedEntries.Contains(mainEntry), "Modified Entries does not include the main prefab");
+                Assert.IsTrue(modifiedEntries.Contains(refEntry), "Modified Entries does not include the prefab that is dependant on Prefab that has changed material");
+            }
+            finally
+            {
+                // Cleanup
+                GameObject.DestroyImmediate(mainObject);
+                GameObject.DestroyImmediate(refObject);
+
+                Settings.RemoveGroup(mainAssetGroup);
+
+                AssetDatabase.DeleteAsset(mainAssetPath);
+                AssetDatabase.DeleteAsset(refAssetPath);
+                AssetDatabase.DeleteAsset(materialAssetPath);
+            }
+        }
     }
-}
-=======
-        [TestCase("{Addressables.RuntimePath}/TargetPlatform/prefabA.bundle", "{Addressables.RuntimePath}/TargetPlatform", "Library/aa/TargetPlatform")]
-        [TestCase("{Addressables.RuntimePath}\\TargetPlatform\\prefabA.bundle", "{Addressables.RuntimePath}/TargetPlatform", "Library/aa/TargetPlatform")]
-        [TestCase("http://localhost/TargetPlatform/prefabA.bundle", "http://localhost/TargetPlatform", "ServerData/TargetPlatform")]
-        public void BundleIdToBuildPath_ReturnsBundleBuildPath(string bundleId, string rootLoadPath, string rootBuildPath)
-        {
-            string buildPath = RevertUnchangedAssetsToPreviousAssetState.BundleIdToBuildPath(bundleId, rootLoadPath, rootBuildPath);
-            Assert.IsTrue(buildPath.StartsWith(rootBuildPath));
-        }
-        
-        [Test]
-        public void GatherModifiedEntries_IncludesDependants()
-        {
-            // Create assets
-            GameObject mainObject = new GameObject("mainObject");
-            Material mat = new Material(Shader.Find("Transparent/Diffuse"));
-            mainObject.AddComponent<MeshRenderer>().material = mat;
-
-            string mainAssetPath = GetAssetPath("mainObject.prefab");
-            string refAssetPath = GetAssetPath("refObject.prefab");
-            string materialAssetPath = GetAssetPath("testMaterial.mat");
-
-            AssetDatabase.CreateAsset(mat, materialAssetPath);
-            var prefab = PrefabUtility.SaveAsPrefabAsset(mainObject, mainAssetPath);
-            GameObject refObject = new GameObject("refObject");
-            refObject.AddComponent<ObjectReferenceMonoBehaviour>().m_ObjectReference = prefab;
-            PrefabUtility.SaveAsPrefabAsset(refObject, refAssetPath);
-            AssetDatabase.SaveAssets();
-            AddressableAssetGroup mainAssetGroup = null;
-
-            try
-            {
-                // Create addressables
-                mainAssetGroup = Settings.CreateGroup("TestGroup", false, false, false, null);
-
-                var schema = mainAssetGroup.AddSchema<BundledAssetGroupSchema>();
-                schema.BuildPath.SetVariableByName(Settings, AddressableAssetSettings.kLocalBuildPath);
-                schema.LoadPath.SetVariableByName(Settings, AddressableAssetSettings.kLocalLoadPath);
-                schema.BundleMode = BundledAssetGroupSchema.BundlePackingMode.PackTogether;
-                mainAssetGroup.AddSchema<ContentUpdateGroupSchema>().StaticContent = true;
-
-                AddressableAssetEntry mainEntry =
-                    Settings.CreateOrMoveEntry(AssetDatabase.AssetPathToGUID(mainAssetPath), mainAssetGroup);
-                AddressableAssetEntry refEntry =
-                    Settings.CreateOrMoveEntry(AssetDatabase.AssetPathToGUID(refAssetPath), mainAssetGroup);
-
-                // Build
-                var context = new AddressablesDataBuilderInput(Settings);
-                Settings.ActivePlayerDataBuilder.BuildData<AddressablesPlayerBuildResult>(context);
-
-                // Modify assets
-                var ma = AssetDatabase.LoadAssetAtPath<Material>(materialAssetPath);
-                ma.color = new Color(Random.value, Random.value, Random.value);
-                EditorUtility.SetDirty(ma);
-                AssetDatabase.SaveAssets();
-
-                // Test
-                var tempPath = Path.GetDirectoryName(Application.dataPath) + "/Library/com.unity.addressables/" +
-                               PlatformMappingService.GetPlatformPathSubFolder() + "/addressables_content_state.bin";
-                var modifiedEntries = ContentUpdateScript.GatherModifiedEntries(Settings, tempPath);
-
-                Assert.AreEqual(2, modifiedEntries.Count);
-                Assert.IsTrue(modifiedEntries.Contains(mainEntry), "Modified Entries does not include the main prefab");
-                Assert.IsTrue(modifiedEntries.Contains(refEntry), "Modified Entries does not include the prefab that is dependant on Prefab that has changed material");
-            }
-            finally
-            {
-                // Cleanup
-                GameObject.DestroyImmediate(mainObject);
-                GameObject.DestroyImmediate(refObject);
-
-                Settings.RemoveGroup(mainAssetGroup);
-
-                AssetDatabase.DeleteAsset(mainAssetPath);
-                AssetDatabase.DeleteAsset(refAssetPath);
-                AssetDatabase.DeleteAsset(materialAssetPath);
-            }
-        }
-    }
-}
-
->>>>>>> 1827c9db
+}