--- conflicted
+++ resolved
@@ -1,2654 +1,1332 @@
-<<<<<<< HEAD
-using System;
-using System.Collections.Generic;
-using System.IO;
-using System.Linq;
-using System.Reflection.Emit;
-using NUnit.Framework;
-using UnityEditor.AddressableAssets.Build;
-using UnityEditor.AddressableAssets.Build.DataBuilders;
-using UnityEditor.AddressableAssets.Settings;
-using UnityEditor.AddressableAssets.Settings.GroupSchemas;
-using UnityEditor.Build.Pipeline.Utilities;
-using UnityEditor.VersionControl;
-using UnityEngine;
-using UnityEngine.AddressableAssets;
-using UnityEngine.ResourceManagement;
-using UnityEngine.ResourceManagement.AsyncOperations;
-using UnityEngine.ResourceManagement.Util;
-using UnityEngine.TestTools;
-
-namespace UnityEditor.AddressableAssets.Tests
-{
-    public class AddressableAssetSettingsTests : AddressableAssetTestBase
-    {
-        internal class InitializeScriptable : ScriptableObject, IObjectInitializationDataProvider
-        {
-            public string Name { get; }
-            public ObjectInitializationData CreateObjectInitializationData()
-            {
-                return new ObjectInitializationData();
-            }
-        }
-
-        internal class GroupTemplateTestObj : IGroupTemplate
-        {
-            public string Name { get; }
-            public string Description { get; }
-        }
-
-        internal class InitializationObejctTest : IObjectInitializationDataProvider
-        {
-            public string Name { get; }
-            public ObjectInitializationData CreateObjectInitializationData()
-            {
-                return new ObjectInitializationData();
-            }
-        }
-
-        internal class DataBuilderTest : IDataBuilder
-        {
-            public string Name { get; set; }
-            public bool CacheCleared = false;
-            public bool CanBuildData<T>() where T : IDataBuilderResult
-            {
-                return true;
-            }
-
-            public TResult BuildData<TResult>(AddressablesDataBuilderInput builderInput) where TResult : IDataBuilderResult
-            {
-                return default(TResult);
-            }
-
-            public void ClearCachedData()
-            {
-                CacheCleared = true;
-            }
-
-            public string Description { get; }
-        }
-
-        public void SetupEntries(ref List<AddressableAssetEntry> entries, int numEntries)
-        {
-            var testObject = new GameObject("TestObjectSetLabel");
-            PrefabUtility.SaveAsPrefabAsset(testObject, ConfigFolder + "/testasset.prefab");
-            var testAssetGUID = AssetDatabase.AssetPathToGUID(ConfigFolder + "/testasset.prefab");
-            entries.Add(Settings.CreateOrMoveEntry(m_AssetGUID, Settings.FindGroup(AddressableAssetSettings.PlayerDataGroupName)));
-            for (int i = 0; i <= numEntries; i++)
-                entries.Add(Settings.CreateOrMoveEntry(testAssetGUID, Settings.FindGroup(AddressableAssetSettings.PlayerDataGroupName)));
-        }
-
-        [Test]
-        public void GetDefaultGroupDoesNotThrowNullExceptionWhenGroupsNull()
-        {
-            Settings.groups.Insert(0,null);
-            Assert.IsNotNull(Settings.DefaultGroup);
-            Settings.groups.RemoveAt(0);
-        }
-        
-        [Test]
-        public void HasDefaultInitialGroups()
-        {
-            Assert.IsNotNull(Settings.FindGroup(AddressableAssetSettings.PlayerDataGroupName));
-            Assert.IsNotNull(Settings.FindGroup(AddressableAssetSettings.DefaultLocalGroupName));
-        }
-
-        [Test]
-        public void AddRemovelabel()
-        {
-            const string labelName = "Newlabel";
-            Settings.AddLabel(labelName);
-            Assert.Contains(labelName, Settings.labelTable.labelNames);
-            Settings.RemoveLabel(labelName);
-            Assert.False(Settings.labelTable.labelNames.Contains(labelName));
-        }
-
-        [Test]
-        public void RenameLabel_KeepsIndexTheSame_ForNewTableEntry()
-        {
-            string dummyLabel1, dummyLabel2, dummyLabel3;
-            dummyLabel3 = dummyLabel2 = dummyLabel1 = "dummylabel";
-            string replaceMe = "replaceme";
-            string useMeToReplace = "usemetoreplace";
-            Settings.AddLabel(dummyLabel1);
-            Settings.AddLabel(dummyLabel2);
-            Settings.AddLabel(replaceMe);
-            Settings.AddLabel(dummyLabel3);
-
-            int startIndex = Settings.labelTable.GetIndexOfLabel(replaceMe);
-
-            Settings.RenameLabel(replaceMe, useMeToReplace);
-
-            int endIndex = Settings.labelTable.GetIndexOfLabel(useMeToReplace);
-
-            Assert.AreEqual(startIndex, endIndex);
-
-            Settings.RemoveLabel(dummyLabel1);
-            Settings.RemoveLabel(dummyLabel2);
-            Settings.RemoveLabel(dummyLabel3);
-            Settings.RemoveLabel(useMeToReplace);
-        }
-
-        [Test]
-        public void RenameLabel_UpdatesLabelList_WithCorrectLabels()
-        {
-            string replaceMe = "replaceme";
-            string useMeToReplace = "usemetoreplace";
-            Settings.AddLabel(replaceMe);
-
-            Settings.RenameLabel(replaceMe, useMeToReplace);
-
-            Assert.IsFalse(Settings.GetLabels().Contains(replaceMe));
-            Assert.IsTrue(Settings.GetLabels().Contains(useMeToReplace));
-            
-            Settings.RemoveLabel(useMeToReplace);
-        }
-
-        [Test]
-        public void RenameLabel_UpdatesAssetEntries_ThatContainUsesOfTheOldLabels()
-        {
-            string replaceMe = "replaceme";
-            string useMeToReplace = "usemetoreplace";
-            Settings.AddLabel(replaceMe);
-            var assetEntry = Settings.CreateOrMoveEntry(m_AssetGUID, Settings.DefaultGroup);
-            assetEntry.SetLabel(replaceMe, true);
-
-            Settings.RenameLabel(replaceMe, useMeToReplace);
-
-            Assert.IsTrue(assetEntry.labels.Contains(useMeToReplace));
-            Assert.IsFalse(assetEntry.labels.Contains(replaceMe));
-
-            Settings.RemoveAssetEntry(assetEntry);
-            Settings.RemoveLabel(useMeToReplace);
-        }
-
-        [Test]
-        public void GetLabels_ShouldReturnCopy()
-        {
-            const string labelName = "Newlabel";
-            Settings.AddLabel("label_1");
-            Settings.AddLabel("label_2");
-
-            var labels = Settings.GetLabels();
-            labels.Add(labelName);
-
-            Assert.AreEqual(3, labels.Count);
-            Assert.AreEqual(2, Settings.labelTable.labelNames.Count);
-            Assert.IsFalse(Settings.labelTable.labelNames.Contains(labelName));
-        }
-
-        [Test]
-        public void WhenLabelNameHasSquareBrackets_AddingNewLabel_ThrowsError()
-        {
-            string name = "[label]";
-            Settings.AddLabel(name);
-            LogAssert.Expect(LogType.Error, $"Label name '{name}' cannot contain '[ ]'.");
-        }
-
-        [Test]
-        public void AddRemoveGroup()
-        {
-            const string groupName = "NewGroup";
-            var group = Settings.CreateGroup(groupName, false, false, false, null);
-            Assert.IsNotNull(group);
-            Settings.RemoveGroup(group);
-            Assert.IsNull(Settings.FindGroup(groupName));
-        }
-
-        [Test]
-        public void RemoveMissingGroupsReferences_CheckGroupCount()
-        {
-            var size = Settings.groups.Count;
-            var x = Settings.groups[size - 1];
-            Settings.groups[size - 1] = null;
-            bool b = Settings.RemoveMissingGroupReferences();
-            Assert.AreEqual(Settings.groups.Count + 1, size);
-            Settings.groups.Add(x);
-            LogAssert.Expect(LogType.Log, "Addressable settings contains 1 group reference(s) that are no longer there. Removing reference(s).");
-        }
-
-        [Test]
-        public void CanCreateAssetReference()
-        {
-            AssetReference testReference = Settings.CreateAssetReference(m_AssetGUID);
-            Assert.NotNull(testReference);
-            var entry = Settings.FindGroup(AddressableAssetSettings.DefaultLocalGroupName).GetAssetEntry(m_AssetGUID);
-            Assert.AreSame(testReference.AssetGUID, entry.guid);
-        }
-
-        [Test]
-        public void CreateUpdateNewEntry()
-        {
-            var group = Settings.CreateGroup("NewGroupForCreateOrMoveEntryTest", false, false, false, null);
-            Assert.IsNotNull(group);
-            var entry = Settings.CreateOrMoveEntry(m_AssetGUID, group);
-            Assert.IsNotNull(entry);
-            Assert.AreSame(group, entry.parentGroup);
-            var localDataGroup = Settings.FindGroup(AddressableAssetSettings.DefaultLocalGroupName);
-            Assert.IsNotNull(localDataGroup);
-            entry = Settings.CreateOrMoveEntry(m_AssetGUID, localDataGroup);
-            Assert.IsNotNull(entry);
-            Assert.AreNotSame(group, entry.parentGroup);
-            Assert.AreSame(localDataGroup, entry.parentGroup);
-            Settings.RemoveGroup(group);
-            localDataGroup.RemoveAssetEntry(entry);
-            var tmp = Settings.FindAssetEntry(entry.guid);
-            Assert.IsNull(Settings.FindAssetEntry(entry.guid));
-        }
-
-        [Test]
-        public void CreateOrMoveEntries_CreatesNewEntries()
-        {
-            string guid1 = "guid1";
-            string guid2 = "guid2";
-            string guid3 = "guid3";
-
-            Settings.CreateOrMoveEntries(new List<string>() { guid1, guid2, guid3 }, Settings.DefaultGroup, 
-                new List<AddressableAssetEntry>(), 
-                new List<AddressableAssetEntry>());
-
-            Assert.IsNotNull(Settings.FindAssetEntry(guid1));
-            Assert.IsNotNull(Settings.FindAssetEntry(guid2));
-            Assert.IsNotNull(Settings.FindAssetEntry(guid3));
-
-            Settings.RemoveAssetEntry(guid1);
-            Settings.RemoveAssetEntry(guid2);
-            Settings.RemoveAssetEntry(guid3);
-        }
-
-        [Test]
-        public void CreateOrMoveEntries_MovesEntriesThatAlreadyExist()
-        {
-            string guid1 = "guid1";
-            string guid2 = "guid2";
-            string guid3 = "guid3";
-            var group = Settings.CreateGroup("SeparateGroup", false, false, true, new List<AddressableAssetGroupSchema>());
-            group.AddAssetEntry(Settings.CreateEntry(guid1, "addr1", group,false));
-            group.AddAssetEntry(Settings.CreateEntry(guid2, "addr2", group,false));
-            group.AddAssetEntry(Settings.CreateEntry(guid3, "addr3", group,false));
-
-            Settings.CreateOrMoveEntries(new List<string>() { guid1, guid2, guid3 }, Settings.DefaultGroup, 
-                new List<AddressableAssetEntry>(), 
-                new List<AddressableAssetEntry>());
-
-            Assert.IsNull(group.GetAssetEntry(guid1));
-            Assert.IsNull(group.GetAssetEntry(guid2));
-            Assert.IsNull(group.GetAssetEntry(guid3));
-
-            Assert.IsNotNull(Settings.DefaultGroup.GetAssetEntry(guid1));
-            Assert.IsNotNull(Settings.DefaultGroup.GetAssetEntry(guid2));
-            Assert.IsNotNull(Settings.DefaultGroup.GetAssetEntry(guid3));
-
-            Settings.RemoveGroup(group);
-        }
-
-        [Test]
-        public void CreateOrMoveEntries_Creates_AndMovesExistingEntries_InMixedLists()
-        {
-            string guid1 = "guid1";
-            string guid2 = "guid2";
-            string guid3 = "guid3";
-            var group = Settings.CreateGroup("SeparateGroup", false, false, true, new List<AddressableAssetGroupSchema>());
-            group.AddAssetEntry(Settings.CreateEntry(guid1, "addr1", group,false));
-            group.AddAssetEntry(Settings.CreateEntry(guid3, "addr3", group,false));
-
-            Settings.CreateOrMoveEntries(new List<string>() { guid1, guid2, guid3 }, Settings.DefaultGroup, 
-                new List<AddressableAssetEntry>(), 
-                new List<AddressableAssetEntry>());
-
-            Assert.IsNull(group.GetAssetEntry(guid1));
-            Assert.IsNull(group.GetAssetEntry(guid3));
-
-            Assert.IsNotNull(Settings.DefaultGroup.GetAssetEntry(guid1));
-            Assert.IsNotNull(Settings.DefaultGroup.GetAssetEntry(guid2));
-            Assert.IsNotNull(Settings.DefaultGroup.GetAssetEntry(guid3));
-
-            Settings.RemoveGroup(group);
-        }
-
-        [Test]
-        public void CannotCreateOrMoveWithoutGuid()
-        {
-            Assert.IsNull(Settings.CreateOrMoveEntry(null, Settings.DefaultGroup));
-            Assert.IsNull(Settings.CreateSubEntryIfUnique(null, "", null));
-        }
-
-        [Test]
-        public void FindAssetEntry()
-        {
-            var localDataGroup = Settings.FindGroup(AddressableAssetSettings.DefaultLocalGroupName);
-            Assert.IsNotNull(localDataGroup);
-            var entry = Settings.CreateOrMoveEntry(m_AssetGUID, localDataGroup);
-            var foundEntry = Settings.FindAssetEntry(m_AssetGUID);
-            Assert.AreSame(entry, foundEntry);
-        }
-
-        [Test]
-        public void FindAssetEntry_IncludeImplicitIsTrue_ReturnsImplicitEntries()
-        {
-            var folderPath = GetAssetPath("aaFolder");
-            Directory.CreateDirectory(folderPath);
-            AssetDatabase.Refresh();
-            var folderGuid = AssetDatabase.AssetPathToGUID(folderPath);
-            Assert.IsFalse(string.IsNullOrEmpty(folderGuid));
-
-            var asset1GUID = CreateAsset(Path.Combine(folderPath, "asset1.prefab").Replace('\\', '/'));
-            var folderEntry = Settings.CreateOrMoveEntry(folderGuid, Settings.DefaultGroup);
-            Assert.IsNotNull(folderEntry);
-
-            var foundEntry = Settings.FindAssetEntry(asset1GUID, false);
-            Assert.IsNull(foundEntry);
-
-            foundEntry = Settings.FindAssetEntry(asset1GUID, true);
-            Assert.AreEqual(AssetDatabase.GUIDToAssetPath(asset1GUID), foundEntry.AssetPath);
-
-            Directory.Delete(folderPath, true);
-            Settings.RemoveAssetEntry(folderEntry, false);
-        }
-
-        [Test]
-        public void AddressablesClearCachedData_DoesNotThrowError()
-        {
-            //individual clean paths
-            foreach (ScriptableObject so in Settings.DataBuilders)
-            {
-                BuildScriptBase db = so as BuildScriptBase;
-                Assert.DoesNotThrow(() => Settings.CleanPlayerContentImpl(db));
-            }
-
-            //Clean all path
-            Assert.DoesNotThrow(() => Settings.CleanPlayerContentImpl());
-
-            //Cleanup
-            Settings.BuildPlayerContentImpl();
-        }
-
-        [Test]
-        public void AddressablesCleanCachedData_ClearsData()
-        {
-            //Setup
-            Settings.BuildPlayerContentImpl();
-
-            //Check after each clean that the data is not built
-            foreach (ScriptableObject so in Settings.DataBuilders)
-            {
-                BuildScriptBase db = so as BuildScriptBase;
-                Settings.CleanPlayerContentImpl(db);
-                Assert.IsFalse(db.IsDataBuilt());
-            }
-        }
-
-        [Test]
-        public void AddressablesCleanAllCachedData_ClearsAllData()
-        {
-            //Setup
-            Settings.BuildPlayerContentImpl();
-
-            //Clean ALL data builders
-            Settings.CleanPlayerContentImpl();
-
-            //Check none have data built
-            foreach (ScriptableObject so in Settings.DataBuilders)
-            {
-                BuildScriptBase db = so as BuildScriptBase;
-                Assert.IsFalse(db.IsDataBuilt());
-            }
-        }
-
-        [Test]
-        public void DeletingAsset_DoesNotDeleteGroupWithSimilarName()
-        {
-            //Setup
-            const string groupName = "NewAsset.mat";
-            string assetPath = GetAssetPath(groupName);
-
-
-            var mat = new Material(Shader.Find("Unlit/Color"));
-            AssetDatabase.CreateAsset(mat, assetPath);
-
-            var group = Settings.CreateGroup(groupName, false, false, false, null);
-            Assert.IsNotNull(group);
-
-            //Test
-            AssetDatabase.DeleteAsset(assetPath);
-
-            //Assert
-            Settings.CheckForGroupDataDeletion(groupName);
-            Assert.IsNotNull(Settings.FindGroup(groupName));
-
-            //Clean up
-            Settings.RemoveGroup(group);
-            Assert.IsNull(Settings.FindGroup(groupName));
-        }
-
-        [Test]
-        public void Settings_WhenActivePlayerDataBuilderIndexSetWithSameValue_DoesNotDirtyAsset()
-        {
-            var prevDC = EditorUtility.GetDirtyCount(Settings);
-            Settings.ActivePlayerDataBuilderIndex = Settings.ActivePlayerDataBuilderIndex;
-            var dc = EditorUtility.GetDirtyCount(Settings);
-            Assert.AreEqual(prevDC, dc);
-        }
-
-        [Test]
-        public void Settings_WhenActivePlayerDataBuilderIndexSetWithDifferentValue_DoesDirtyAsset()
-        {
-            var prevDC = EditorUtility.GetDirtyCount(Settings);
-            Settings.ActivePlayerDataBuilderIndex = Settings.ActivePlayerDataBuilderIndex + 1;
-            var dc = EditorUtility.GetDirtyCount(Settings);
-            Assert.AreEqual(prevDC + 1, dc);
-        }
-
-        [Test]
-        public void AddressableAssetSettings_OnPostprocessAllAssets_AddDeleteGroupTriggersSettingsSave()
-        {
-            // Setup
-            var importedAssets = new string[1];
-            var deletedAssets = new string[0];
-            var movedAssets = new string[0];
-            var movedFromAssetPaths = new string[0];
-            var newGroup = ScriptableObject.CreateInstance<AddressableAssetGroup>();
-            newGroup.Name = "testGroup";
-            var groupPath = ConfigFolder + "/AssetGroups/" + newGroup.Name + ".asset";
-            AssetDatabase.CreateAsset(newGroup, groupPath);
-            newGroup.Initialize(ScriptableObject.CreateInstance<AddressableAssetSettings>(), "testGroup", AssetDatabase.AssetPathToGUID(groupPath), false);
-            importedAssets[0] = groupPath;
-            EditorUtility.ClearDirty(Settings);
-            var prevDC = EditorUtility.GetDirtyCount(Settings);
-
-            // Test
-            Settings.OnPostprocessAllAssets(importedAssets, deletedAssets, movedAssets, movedFromAssetPaths);
-            Assert.AreEqual(prevDC + 1, EditorUtility.GetDirtyCount(Settings));
-            Assert.IsTrue(EditorUtility.IsDirty(Settings));
-
-            deletedAssets = new string[1];
-            importedAssets = new string[0];
-            deletedAssets[0] = groupPath;
-            EditorUtility.ClearDirty(Settings);
-            prevDC = EditorUtility.GetDirtyCount(Settings);
-            Settings.OnPostprocessAllAssets(importedAssets, deletedAssets, movedAssets, movedFromAssetPaths);
-            Assert.AreEqual(prevDC + 2, EditorUtility.GetDirtyCount(Settings));
-            Assert.IsTrue(EditorUtility.IsDirty(Settings));
-        }
-
-        [Test]
-        public void AddressableAssetSettings_OnPostprocessAllAssets_DeleteAssetToNullNotTriggerSettingsSave()
-        {
-            // Setup
-            var importedAssets = new string[0];
-            var deletedAssets = new string[1];
-            var movedAssets = new string[0];
-            var movedFromAssetPaths = new string[0];
-            Settings.groups.Add(null);
-            Settings.DataBuilders.Add(null);
-            Settings.GroupTemplateObjects.Add(null);
-            Settings.InitializationObjects.Add(null);
-            deletedAssets[0] = "";
-            EditorUtility.ClearDirty(Settings);
-            var prevDC = EditorUtility.GetDirtyCount(Settings);
-
-            // Test
-            Settings.OnPostprocessAllAssets(importedAssets, deletedAssets, movedAssets, movedFromAssetPaths);
-            Settings.OnPostprocessAllAssets(importedAssets, deletedAssets, movedAssets, movedFromAssetPaths);
-            Settings.OnPostprocessAllAssets(importedAssets, deletedAssets, movedAssets, movedFromAssetPaths);
-            Settings.OnPostprocessAllAssets(importedAssets, deletedAssets, movedAssets, movedFromAssetPaths);
-            Assert.AreEqual(prevDC, EditorUtility.GetDirtyCount(Settings));
-            Assert.IsFalse(EditorUtility.IsDirty(Settings));
-        }
-
-        [Test]
-        public void AddressableAssetSettings_OnPostprocessAllAssets_ChangeImportedAssetsDoesNotTriggerSettingsSave()
-        {
-            var importedAssets = new string[1];
-            var deletedAssets = new string[0];
-            var movedAssets = new string[0];
-            var movedFromAssetPaths = new string[0];
-            var entry = Settings.CreateOrMoveEntry(m_AssetGUID, Settings.groups[0]);
-            var prevTestObjName = entry.MainAsset.name;
-            entry.MainAsset.name = "test";
-            importedAssets[0] = TestFolder + "/test.prefab";
-            EditorUtility.ClearDirty(Settings);
-            var prevDC = EditorUtility.GetDirtyCount(Settings);
-            Settings.OnPostprocessAllAssets(importedAssets, deletedAssets, movedAssets, movedFromAssetPaths);
-            Assert.AreEqual(prevDC, EditorUtility.GetDirtyCount(Settings));
-            Assert.IsFalse(EditorUtility.IsDirty(Settings));
-            entry.MainAsset.name = prevTestObjName;
-        }
-
-        [Test]
-        public void AddressableAssetSettings_OnPostprocessAllAssets_MovedGroupNotTriggerSettingsSave()
-        {
-            // Setup
-            var importedAssets = new string[0];
-            var deletedAssets = new string[0];
-            var movedAssets = new string[1];
-            var movedFromAssetPaths = new string[1];
-            var newGroup = ScriptableObject.CreateInstance<AddressableAssetGroup>();
-            newGroup.Name = "testGroup";
-            var groupPath = ConfigFolder + "/AssetGroups/" + newGroup.Name + ".asset";
-            AssetDatabase.CreateAsset(newGroup, groupPath);
-            newGroup.Initialize(ScriptableObject.CreateInstance<AddressableAssetSettings>(), "testGroup", AssetDatabase.AssetPathToGUID(groupPath), false);
-            EditorUtility.ClearDirty(Settings);
-            var prevDC = EditorUtility.GetDirtyCount(Settings);
-            Settings.groups.Add(newGroup);
-            string newGroupPath = ConfigFolder + "/AssetGroups/changeGroup.asset";
-            AssetDatabase.MoveAsset(groupPath, newGroupPath);
-            movedAssets[0] = newGroupPath;
-            movedFromAssetPaths[0] = groupPath;
-
-            // Test
-            Settings.OnPostprocessAllAssets(importedAssets, deletedAssets, movedAssets, movedFromAssetPaths);
-            Assert.AreEqual(prevDC, EditorUtility.GetDirtyCount(Settings));
-            Assert.IsFalse(EditorUtility.IsDirty(Settings));
-
-            //Cleanup
-            Settings.RemoveGroup(newGroup);
-        }
-
-        [Test]
-        public void AddressableAssetSettings_OnPostprocessAllAssets_MovedAssetToResourcesNotTriggerSettingsSave()
-        {
-            // Setup
-            var importedAssets = new string[0];
-            var deletedAssets = new string[0];
-            var movedAssets = new string[1];
-            var movedFromAssetPaths = new string[1];
-            var assetPath = TestFolder + "/test.prefab";
-            var newAssetPath = TestFolder + "/resources/test.prefab";
-            if (!Directory.Exists(TestFolder + "/resources"))
-            {
-                Directory.CreateDirectory(TestFolder + "/resources");
-                AssetDatabase.Refresh();
-            }
-            Settings.CreateOrMoveEntry(AssetDatabase.AssetPathToGUID(newAssetPath), Settings.groups[0]);
-            movedAssets[0] = newAssetPath;
-            movedFromAssetPaths[0] = assetPath;
-            EditorUtility.ClearDirty(Settings);
-            var prevDC = EditorUtility.GetDirtyCount(Settings);
-            Settings.OnPostprocessAllAssets(importedAssets, deletedAssets, movedAssets, movedFromAssetPaths);
-            Assert.AreEqual(prevDC, EditorUtility.GetDirtyCount(Settings));
-            Assert.IsFalse(EditorUtility.IsDirty(Settings));
-
-            // Cleanup
-            AssetDatabase.MoveAsset(newAssetPath, assetPath);
-            Settings.CreateOrMoveEntry(AssetDatabase.AssetPathToGUID(assetPath), Settings.groups[0]);
-            Directory.Delete(TestFolder + "/resources");
-        }
-
-        [Test]
-        public void AddressableAssetSettings_ActivePlayerDataBuilderIndex_CanGetActivePlayModeDataBuilderIndex()
-        {
-            Assert.NotNull(Settings.ActivePlayerDataBuilderIndex);
-        }
-
-        [Test]
-        public void AddressableAssetSettings_ActivePlayerDataBuilderIndex_CanSetActivePlayModeDataBuilderIndex()
-        {
-            var prevActivePlayModeDataBuilderIndex = Settings.ActivePlayerDataBuilderIndex;
-            Settings.ActivePlayerDataBuilderIndex = 1;
-            Assert.AreNotEqual(prevActivePlayModeDataBuilderIndex, Settings.ActivePlayerDataBuilderIndex);
-            Settings.ActivePlayerDataBuilderIndex = prevActivePlayModeDataBuilderIndex;
-        }
-
-#pragma warning disable 618
-        [Test]
-        public void AddressableAssetSettings_RemoveSchemaTemplate_CannotRemoveGroupSchemaTemplate()
-        {
-            LogAssert.Expect(LogType.Error, "GroupSchemaTemplates are deprecated, use GroupTemplateObjects");
-            Settings.RemoveSchemaTemplate(0);
-        }
-
-#pragma warning restore 618
-
-        [Test]
-        public void AddressableAssetSettings_GetGroupTemplateObject_CanGetGroupTemplateObject()
-        {
-            var groupTemplate = Settings.GetGroupTemplateObject(Settings.GroupTemplateObjects.Count - 1);
-            Assert.NotNull(groupTemplate);
-        }
-
-        [Test]
-        public void AddressableAssetSettings_AddGroupTemplateObject_CanAddGroupTemplateObject()
-        {
-            var template = ScriptableObject.CreateInstance<AddressableAssetGroupTemplate>();
-            template.name = "testGroup";
-            Settings.AddGroupTemplateObject(template);
-            var groupTemplate = Settings.GetGroupTemplateObject(Settings.GroupTemplateObjects.Count - 1);
-            Assert.NotNull(groupTemplate);
-            Assert.Greater(Settings.GroupTemplateObjects.Count, 1);
-            Assert.AreEqual(groupTemplate.Name, template.name);
-            Assert.AreSame(groupTemplate, template);
-
-            Assert.IsTrue(Settings.CreateAndAddGroupTemplate("testCreatAndAdd", "test template function", typeof(BundledAssetGroupSchema)));
-        }
-
-        [Test]
-        public void AddressableAssetSettings_SetGroupTemplateObjectAtIndex_CanSetGroupTemplateObject()
-        {
-            // Setup
-            var testTemplate1 = ScriptableObject.CreateInstance<AddressableAssetGroupTemplate>();
-            var testTemplate2 = ScriptableObject.CreateInstance<AddressableAssetGroupTemplate>();
-            var template = ScriptableObject.CreateInstance<AddressableAssetGroupTemplate>();
-            testTemplate1.name = "test1";
-            testTemplate2.name = "test2";
-            template.name = "testGroupIndex";
-            var restoredObjects = new List<ScriptableObject>(Settings.GroupTemplateObjects);
-            Settings.AddGroupTemplateObject(testTemplate1);
-            Settings.AddGroupTemplateObject(testTemplate2);
-            var saveTemplate = Settings.GetGroupTemplateObject(0);
-            var checkUnchangedTemplate = Settings.GetGroupTemplateObject(1);
-
-            // Test
-            Settings.SetGroupTemplateObjectAtIndex((Settings.GroupTemplateObjects.Count - 1), template, true);
-            Settings.SetGroupTemplateObjectAtIndex(0, template, true);
-            var groupTemplate = Settings.GetGroupTemplateObject(Settings.GroupTemplateObjects.Count - 1);
-            Assert.NotNull(groupTemplate);
-            Assert.AreSame(template, groupTemplate);
-            groupTemplate = Settings.GetGroupTemplateObject(0);
-            Assert.NotNull(groupTemplate);
-            Assert.AreSame(template, groupTemplate);
-            groupTemplate = Settings.GetGroupTemplateObject(1);
-            Assert.NotNull(groupTemplate);
-            Assert.AreSame(checkUnchangedTemplate, groupTemplate);
-
-            /* Cleanup
-             * Restore GroupTemplateObjects
-             */
-            Settings.RemoveGroupTemplateObject(2, true);
-            Settings.RemoveGroupTemplateObject(1, true);
-            Settings.SetGroupTemplateObjectAtIndex(0, saveTemplate, true);
-            Assert.AreEqual(restoredObjects.Count, Settings.GroupTemplateObjects.Count);
-            Assert.AreSame(restoredObjects[0], Settings.GroupTemplateObjects[0]);
-        }
-
-        [Test]
-        public void AddressableAssetSettings_AddGroupTemplateObject_CannotAddInvalidGroupTemplateObject()
-        {
-            int currentGroupTemplateCount = Settings.GroupTemplateObjects.Count;
-            var unchangedGroupTemplate = Settings.GetGroupTemplateObject(Settings.GroupTemplateObjects.Count - 1);
-            ScriptableObject groupTemplate = null;
-            Assert.IsFalse(Settings.AddGroupTemplateObject(groupTemplate as IGroupTemplate));
-            Assert.AreSame(unchangedGroupTemplate, Settings.GetGroupTemplateObject(Settings.GroupTemplateObjects.Count - 1));
-
-            var groupTemplateTest = new GroupTemplateTestObj();
-            Assert.IsFalse(Settings.AddGroupTemplateObject(groupTemplateTest as IGroupTemplate));
-            Assert.AreEqual(currentGroupTemplateCount, Settings.GroupTemplateObjects.Count);
-            Assert.AreSame(unchangedGroupTemplate, Settings.GetGroupTemplateObject(Settings.GroupTemplateObjects.Count - 1));
-        }
-
-        [Test]
-        public void AddressableAssetSettings_CreateAndAddGroupTemplate_CannotAddInvalidGroupTemplateObject()
-        {
-            Assert.IsFalse(Settings.CreateAndAddGroupTemplate(null, "test template function", null));
-            Assert.IsFalse(Settings.CreateAndAddGroupTemplate("testCreatAndAdd", "test template function", new Type[0]));
-            var testParams = new Type[1];
-            testParams[0] = null;
-            Assert.IsFalse(Settings.CreateAndAddGroupTemplate("testCreatAndAdd", "test template function", testParams));
-            testParams[0] = typeof(ScriptableObject);
-            Assert.IsFalse(Settings.CreateAndAddGroupTemplate("testCreatAndAdd", "test template function", testParams));
-        }
-
-        [Test]
-        public void AddressableAssetSettings_SetGroupTemplateObjectAtIndex_CannotSetInvalidGroupTemplateObject()
-        {
-            int currentGroupTemplateCount = Settings.GroupTemplateObjects.Count;
-            var unchangedGroupTemplate = Settings.GetGroupTemplateObject(Settings.GroupTemplateObjects.Count - 1);
-            ScriptableObject groupTemplate = null;
-            Assert.IsFalse(Settings.SetGroupTemplateObjectAtIndex(Settings.GroupTemplateObjects.Count - 1, groupTemplate as IGroupTemplate));
-            Assert.AreSame(unchangedGroupTemplate, Settings.GetGroupTemplateObject(Settings.GroupTemplateObjects.Count - 1));
-
-            var groupTemplateTest = new GroupTemplateTestObj();
-            Assert.IsFalse(Settings.SetGroupTemplateObjectAtIndex(Settings.GroupTemplateObjects.Count - 1, groupTemplateTest as IGroupTemplate));
-            Assert.AreEqual(currentGroupTemplateCount, Settings.GroupTemplateObjects.Count);
-            Assert.AreSame(unchangedGroupTemplate, Settings.GetGroupTemplateObject(Settings.GroupTemplateObjects.Count - 1));
-        }
-
-        [Test]
-        public void AddressableAssetSettings_RemoveGroupTemplateObject_CannotRemoveNonExistentGroupTemplateObject()
-        {
-            Assert.IsFalse(Settings.RemoveGroupTemplateObject(Settings.GroupTemplateObjects.Count));
-        }
-
-        [Test]
-        public void AddressableAssetSettings_GetGroupTemplateObject_CannotGetNonExistentGroupTemplateObject()
-        {
-            Assert.IsNull(Settings.GetGroupTemplateObject(Settings.GroupTemplateObjects.Count));
-        }
-
-        internal static bool IsNullOrEmpty<T>(ICollection<T> collection)
-        {
-            return collection == null || collection.Count == 0;
-        }
-
-        [Test]
-        public void AddressableAssetSettings_GetGroupTemplateObject_CannotGetFromEmptyGroupTemplateObjectList()
-        {
-            var testSettings = new AddressableAssetSettings();
-            while (!IsNullOrEmpty(testSettings.GroupTemplateObjects))
-            {
-                testSettings.RemoveGroupTemplateObject(0);
-            }
-            Assert.AreEqual(0, testSettings.GroupTemplateObjects.Count);
-            Assert.IsNull(testSettings.GetGroupTemplateObject(1));
-        }
-
-        [Test]
-        public void AddressableAssetSettings_AddDataBuilder_CanAddDataBuilder()
-        {
-            var testBuilder = Settings.GetDataBuilder(0);
-            var testBuilderTwo = Settings.GetDataBuilder(1);
-            var lastBuilder = Settings.GetDataBuilder(Settings.DataBuilders.Count - 1);
-            int buildersCount = Settings.DataBuilders.Count;
-
-            // Test
-            Assert.IsTrue(Settings.AddDataBuilder(testBuilder as IDataBuilder));
-            Assert.AreEqual(buildersCount + 1, Settings.DataBuilders.Count);
-            Assert.AreEqual(Settings.DataBuilders[Settings.DataBuilders.Count - 1], testBuilder);
-        }
-
-        [Test]
-        public void AddressableAssetSettings_RemoveDataBuilder_CanRemoveDataBuilder()
-        {
-            var testBuilder = Settings.GetDataBuilder(0);
-            var testBuilderTwo = Settings.GetDataBuilder(1);
-            var lastBuilder = Settings.GetDataBuilder(Settings.DataBuilders.Count - 1);
-            int buildersCount = Settings.DataBuilders.Count;
-            Settings.AddDataBuilder(testBuilder as IDataBuilder);
-
-            // Test
-            Assert.IsTrue(Settings.RemoveDataBuilder(Settings.DataBuilders.Count - 1));
-            Assert.AreEqual(buildersCount, Settings.DataBuilders.Count);
-            Assert.AreEqual(lastBuilder, Settings.GetDataBuilder(Settings.DataBuilders.Count - 1));
-        }
-
-        [Test]
-        public void AddressableAssetSettings_SetDataBuilder_CanSetDataBuilder()
-        {
-            var testBuilder = Settings.GetDataBuilder(0);
-            var testBuilderTwo = Settings.GetDataBuilder(1);
-            var lastBuilder = Settings.GetDataBuilder(Settings.DataBuilders.Count - 1);
-            int buildersCount = Settings.DataBuilders.Count;
-            Settings.AddDataBuilder(testBuilder as IDataBuilder);
-
-            // Test
-            Assert.IsTrue(Settings.SetDataBuilderAtIndex(Settings.DataBuilders.Count - 1, testBuilderTwo));
-            Assert.AreEqual(Settings.GetDataBuilder(Settings.DataBuilders.Count - 1), testBuilderTwo);
-
-            //Cleanup
-            Assert.IsTrue(Settings.RemoveDataBuilder(Settings.DataBuilders.Count - 1));
-            Assert.AreEqual(buildersCount, Settings.DataBuilders.Count);
-            Assert.AreEqual(lastBuilder, Settings.GetDataBuilder(Settings.DataBuilders.Count - 1));
-        }
-
-        [Test]
-        public void AddressableAssetSettings_AddDataBuilder_CannotAddInvalidDataBuilders()
-        {
-            int currentDataBuildersCount = Settings.DataBuilders.Count;
-            var unchangedDataBuilder = Settings.GetDataBuilder(Settings.DataBuilders.Count - 1);
-            ScriptableObject testBuilder = null;
-            Assert.IsFalse(Settings.AddDataBuilder(testBuilder as IDataBuilder));
-            Assert.AreSame(unchangedDataBuilder, Settings.GetDataBuilder(Settings.DataBuilders.Count - 1));
-
-            var testDataBuilder = new DataBuilderTest();
-            Assert.IsFalse(Settings.AddDataBuilder(testDataBuilder as IDataBuilder));
-            Assert.AreEqual(currentDataBuildersCount, Settings.DataBuilders.Count);
-            Assert.AreSame(unchangedDataBuilder, Settings.GetDataBuilder(Settings.DataBuilders.Count - 1));
-        }
-
-        [Test]
-        public void AddressableAssetSettings_SetDataBuilderAtIndex_CannotSetInvalidDataBuilders()
-        {
-            int currentDataBuildersCount = Settings.DataBuilders.Count;
-            var unchangedDataBuilder = Settings.GetDataBuilder(Settings.DataBuilders.Count - 1);
-            ScriptableObject testBuilder = null;
-            Assert.IsFalse(Settings.SetDataBuilderAtIndex(Settings.DataBuilders.Count - 1, testBuilder as IDataBuilder));
-            Assert.AreSame(unchangedDataBuilder, Settings.GetDataBuilder(Settings.DataBuilders.Count - 1));
-
-            var testDataBuilder = new DataBuilderTest();
-            Assert.IsFalse(Settings.SetDataBuilderAtIndex(Settings.DataBuilders.Count - 1, testDataBuilder as IDataBuilder));
-            Assert.AreEqual(currentDataBuildersCount, Settings.DataBuilders.Count);
-            Assert.AreSame(unchangedDataBuilder, Settings.GetDataBuilder(Settings.DataBuilders.Count - 1));
-            Assert.IsFalse(Settings.SetDataBuilderAtIndex(5, testDataBuilder));
-        }
-
-        [Test]
-        public void AddressableAssetSettings_GetDataBuilder_CannotGetNonExistentDataBuilder()
-        {
-            Assert.IsNull(Settings.GetDataBuilder(Settings.DataBuilders.Count));
-        }
-
-        [Test]
-        public void AddressableAssetSettings_RemoveDataBuilder_CannotRemoveNonExistentDataBuilder()
-        {
-            Assert.IsFalse(Settings.RemoveDataBuilder(Settings.DataBuilders.Count));
-        }
-
-        [Test]
-        public void AddressableAssetSettings_GetDataBuilder_CannotGetDataBuilderFromEmpty()
-        {
-            var testSettings = new AddressableAssetSettings();
-            while (!IsNullOrEmpty(testSettings.DataBuilders))
-            {
-                testSettings.RemoveDataBuilder(0);
-            }
-            Assert.AreEqual(0, testSettings.DataBuilders.Count);
-            Assert.IsNull(testSettings.GetDataBuilder(1));
-        }
-
-        [Test]
-        public void AddressableAssetSettings_AddInitializationObject_CanAddInitializationObject()
-        {
-            var testInitObject = ScriptableObject.CreateInstance<InitializeScriptable>();
-            testInitObject.name = "testObj";
-            var testInitObjectTwo = ScriptableObject.CreateInstance<InitializeScriptable>();
-            testInitObjectTwo.name = "testObjTwo";
-            var lastInitObject = Settings.GetInitializationObject(Settings.InitializationObjects.Count - 1);
-            int initObjectsCount = Settings.InitializationObjects.Count;
-
-            // Test
-            Assert.IsTrue(Settings.AddInitializationObject(testInitObject as IObjectInitializationDataProvider));
-            Assert.AreEqual(initObjectsCount + 1, Settings.InitializationObjects.Count);
-            Assert.AreEqual(Settings.InitializationObjects[Settings.InitializationObjects.Count - 1], testInitObject);
-
-            // Cleanup
-            Settings.RemoveInitializationObject(Settings.InitializationObjects.Count - 1);
-        }
-
-        [Test]
-        public void AddressableAssetSettings_SetInitializationObject_CanSetInitializationObject()
-        {
-            var testInitObject = ScriptableObject.CreateInstance<InitializeScriptable>();
-            testInitObject.name = "testObj";
-            var testInitObjectTwo = ScriptableObject.CreateInstance<InitializeScriptable>();
-            testInitObjectTwo.name = "testObjTwo";
-            var lastInitObject = Settings.GetInitializationObject(Settings.InitializationObjects.Count - 1);
-            int initObjectsCount = Settings.InitializationObjects.Count;
-            Settings.AddInitializationObject(testInitObject as IObjectInitializationDataProvider);
-
-            // Test
-            Assert.IsTrue(Settings.SetInitializationObjectAtIndex(Settings.InitializationObjects.Count - 1, testInitObjectTwo as IObjectInitializationDataProvider));
-            Assert.AreEqual(Settings.GetInitializationObject(Settings.InitializationObjects.Count - 1), testInitObjectTwo);
-
-            // Cleanup
-            Settings.RemoveInitializationObject(Settings.InitializationObjects.Count - 1);
-        }
-
-        [Test]
-        public void AddressableAssetSettings_RemoveInitializationObject_CanRemoveInitializationObject()
-        {
-            var testInitObject = ScriptableObject.CreateInstance<InitializeScriptable>();
-            testInitObject.name = "testObj";
-            var testInitObjectTwo = ScriptableObject.CreateInstance<InitializeScriptable>();
-            testInitObjectTwo.name = "testObjTwo";
-            var lastInitObject = Settings.GetInitializationObject(Settings.InitializationObjects.Count - 1);
-            int initObjectsCount = Settings.InitializationObjects.Count;
-            Settings.AddInitializationObject(testInitObject as IObjectInitializationDataProvider);
-
-            /* Cleanup */
-            Assert.IsTrue(Settings.RemoveInitializationObject(Settings.InitializationObjects.Count - 1));
-            Assert.AreEqual(initObjectsCount, Settings.InitializationObjects.Count);
-            Assert.AreEqual(lastInitObject, Settings.GetInitializationObject(Settings.InitializationObjects.Count - 1));
-        }
-
-        [Test]
-        public void AddressableAssetSettings_AddInitializationObject_CannotAddInvalidInitializationObject()
-        {
-            int currentInitObjectsCount = Settings.InitializationObjects.Count;
-            ScriptableObject initObject = null;
-            Assert.IsFalse(Settings.AddInitializationObject(initObject as IObjectInitializationDataProvider));
-            Assert.IsNull(Settings.GetInitializationObject(Settings.InitializationObjects.Count - 1));
-
-            var initTestObject = new InitializationObejctTest();
-            Assert.IsFalse(Settings.AddInitializationObject(initTestObject as IObjectInitializationDataProvider));
-            Assert.AreEqual(currentInitObjectsCount , Settings.InitializationObjects.Count);
-            Assert.IsNull(Settings.GetDataBuilder(Settings.InitializationObjects.Count - 1));
-        }
-
-        [Test]
-        public void AddressableAssetSettings_SetInitializationObjectAtIndex_CannotSetInvalidInitializationObject()
-        {
-            int currentInitObjectsCount = Settings.InitializationObjects.Count;
-            ScriptableObject initObject = null;
-            Assert.IsFalse(Settings.SetInitializationObjectAtIndex(Settings.InitializationObjects.Count - 1, initObject as IObjectInitializationDataProvider));
-            Assert.IsNull(Settings.GetInitializationObject(Settings.InitializationObjects.Count - 1));
-
-            var initTestObject = new InitializationObejctTest();
-            Assert.IsFalse(Settings.SetInitializationObjectAtIndex(Settings.InitializationObjects.Count - 1, initTestObject as IObjectInitializationDataProvider));
-
-            var testInitObject = ScriptableObject.CreateInstance<InitializeScriptable>();
-            testInitObject.name = "testObj";
-            Settings.AddInitializationObject(testInitObject as IObjectInitializationDataProvider);
-            Assert.IsFalse(Settings.SetInitializationObjectAtIndex(2, testInitObject));
-        }
-
-        [Test]
-        public void AddressableAssetSettings_GetInitializationObject_CannotGetInvalidInitializationObject()
-        {
-            int currentInitObjectsCount = Settings.InitializationObjects.Count;
-            Assert.IsNull(Settings.GetInitializationObject(Settings.InitializationObjects.Count - 1));
-            Assert.IsNull(Settings.GetInitializationObject(-1));
-        }
-
-        [Test]
-        public void AddressableAssetSettings_RemoveInitializationObject_CannotRemoveNonExistentInitializationObject()
-        {
-            Assert.IsFalse(Settings.RemoveInitializationObject(Settings.InitializationObjects.Count));
-        }
-
-        [Test]
-        public void AddressableAssetSettings_GetInitializationObject_CannotGetNonExistentInitializationObject()
-        {
-            Assert.IsNull(Settings.GetInitializationObject(Settings.InitializationObjects.Count));
-        }
-
-        [Test]
-        public void AddressableAssetSettings_GetInitializationObject_CannotGetInitializationObjectFromEmptyList()
-        {
-            var testSettings = new AddressableAssetSettings();
-            while (!IsNullOrEmpty(testSettings.InitializationObjects))
-            {
-                testSettings.RemoveInitializationObject(0);
-            }
-            Assert.AreEqual(0, testSettings.InitializationObjects.Count);
-            Assert.IsNull(testSettings.GetInitializationObject(1));
-        }
-
-        [Test]
-        public void AddressableAssetSettings_MoveAssetsFromResources_CanMoveAssetsFromResources()
-        {
-            // Setup
-            var testGuidsToPaths = new Dictionary<string, string>();
-            var testObject = new GameObject("TestObjectMoveAssets");
-            PrefabUtility.SaveAsPrefabAsset(testObject, ConfigFolder + "/testasset.prefab");
-            var testAssetGUID = AssetDatabase.AssetPathToGUID(ConfigFolder + "/testasset.prefab");
-            Settings.CreateOrMoveEntry(testAssetGUID, Settings.FindGroup(AddressableAssetSettings.PlayerDataGroupName));
-            var originalAssetEntry = Settings.CreateOrMoveEntry(m_AssetGUID, Settings.FindGroup(AddressableAssetSettings.PlayerDataGroupName));
-            var prevAddress = originalAssetEntry.address;
-            var prevDC = EditorUtility.GetDirtyCount(Settings);
-            var prevGroup = originalAssetEntry.parentGroup;
-            var prevPath = AssetDatabase.GUIDToAssetPath(m_AssetGUID);
-            var prevPathTwo = AssetDatabase.GUIDToAssetPath(testAssetGUID);
-            var testGroup = Settings.FindGroup(AddressableAssetSettings.DefaultLocalGroupName);
-            var testAssetPath = TestFolder + "/testMoveAssets";
-            testGuidsToPaths[m_AssetGUID] = testAssetPath + "/resources/test.prefab";
-            testGuidsToPaths[testAssetGUID] = testAssetPath + "/resources/testasset.prefab";
-
-            // Test
-            Settings.MoveAssetsFromResources(testGuidsToPaths, testGroup);
-            var dc = EditorUtility.GetDirtyCount(Settings);
-            Assert.AreNotEqual(prevPath, AssetDatabase.GUIDToAssetPath(m_AssetGUID));
-            Assert.AreNotEqual(prevPathTwo, AssetDatabase.GUIDToAssetPath(testAssetGUID));
-            Assert.AreNotEqual(prevGroup, Settings.FindAssetEntry(m_AssetGUID).parentGroup);
-            Assert.AreNotEqual(prevGroup, Settings.FindAssetEntry(testAssetGUID).parentGroup);
-            Assert.AreEqual(prevDC + 1, dc);
-
-            testGuidsToPaths[m_AssetGUID] = TestFolder + "/test.prefab";
-            testGuidsToPaths[testAssetGUID] = TestFolder + "/testasset.prefab";
-            Settings.MoveAssetsFromResources(testGuidsToPaths, prevGroup);
-            originalAssetEntry = Settings.FindAssetEntry(m_AssetGUID);
-            Assert.AreEqual(originalAssetEntry.address, "test");
-
-            //Cleanup
-            originalAssetEntry.address = prevAddress;
-            if (Directory.Exists(testAssetPath))
-                AssetDatabase.DeleteAsset(testAssetPath);
-            EditorBuildSettings.RemoveConfigObject(testAssetPath);
-        }
-
-        [Test]
-        public void AddressableAssetSettings_MoveAssetsFromResources_AddressRespectFolderHierarchy()
-        {
-            // Setup
-            var guidsToPaths = new Dictionary<string, string>();
-            var obj = new GameObject("TestObjectMoveAssets");
-
-            var objFolder = TestFolder + "/Resources/subfolder/subsubfolder";
-            if (!Directory.Exists(objFolder))
-            {
-                Directory.CreateDirectory(objFolder);
-            }
-
-            var objPath = objFolder + "/testasset.prefab";
-            PrefabUtility.SaveAsPrefabAsset(obj, objPath);
-
-            var guid = AssetDatabase.AssetPathToGUID(objPath);
-            var playerDataGroup = Settings.FindGroup(AddressableAssetSettings.PlayerDataGroupName);
-            Settings.CreateOrMoveEntry(guid, playerDataGroup);
-
-            var destinationFolder = TestFolder + "/testMoveAssets";
-            guidsToPaths[guid] = destinationFolder + "/testasset.prefab";
-
-            // Test
-            var defaultLocalGroup = Settings.FindGroup(AddressableAssetSettings.DefaultLocalGroupName);
-            Settings.MoveAssetsFromResources(guidsToPaths, defaultLocalGroup);
-
-            var idx = objPath.ToLower().LastIndexOf("resources/");
-            var expectedAddress = objPath.Substring(idx + 10).Replace(Path.GetExtension(objPath), "");
-            var entry = Settings.FindAssetEntry(guid);
-            Assert.AreEqual(expectedAddress, entry.address);
-            Assert.AreEqual(guidsToPaths[guid], AssetDatabase.GUIDToAssetPath(guid));
-            Assert.AreEqual(defaultLocalGroup, entry.parentGroup);
-
-            //Cleanup
-            if (Directory.Exists(TestFolder + "/Resources"))
-                AssetDatabase.DeleteAsset(TestFolder + "/Resources");
-            EditorBuildSettings.RemoveConfigObject(TestFolder + "/Resources");
-
-            Settings.RemoveAssetEntry(guid);
-            AssetDatabase.DeleteAsset(guidsToPaths[guid]);
-            if (Directory.Exists(destinationFolder))
-                AssetDatabase.DeleteAsset(destinationFolder);
-            EditorBuildSettings.RemoveConfigObject(destinationFolder);
-        }
-
-        [Test]
-        public void AddressableAssetSettings_MoveAssetsFromResources_CannotMoveNullOrInvalidAsset()
-        {
-            Settings.MoveAssetsFromResources(null, null);
-            var testAssetEntry = Settings.CreateOrMoveEntry(m_AssetGUID, Settings.FindGroup(AddressableAssetSettings.PlayerDataGroupName));
-            var currentGroup = testAssetEntry.parentGroup;
-            var testGuidsToPaths = new Dictionary<string, string>();
-            var currentPath = AssetDatabase.GUIDToAssetPath(m_AssetGUID);
-            var newAssetPath = TestFolder + "/testMoveAssets";
-            testGuidsToPaths[m_AssetGUID] = newAssetPath + "/test.prefab";
-            Settings.MoveAssetsFromResources(testGuidsToPaths, null);
-            Settings.MoveEntry(testAssetEntry, null);
-            Assert.AreEqual(currentPath, AssetDatabase.GUIDToAssetPath(m_AssetGUID));
-            Assert.AreEqual(currentGroup, Settings.FindAssetEntry(m_AssetGUID).parentGroup);
-        }
-
-        [Test]
-        public void AddressableAssetSettings_SetMaxConcurrentWebRequests_CanSet()
-        {
-            Settings.MaxConcurrentWebRequests = 100;
-            Assert.AreEqual(100, Settings.MaxConcurrentWebRequests);
-        }
-
-        [Test]
-        public void AddressableAssetSettings_SetMaxConcurrentWebRequestsWithValueOutsideOfBounds_IsClamped()
-        {
-            Settings.MaxConcurrentWebRequests = 0;
-            Assert.AreEqual(1, Settings.MaxConcurrentWebRequests);
-            Settings.MaxConcurrentWebRequests = 2000;
-            Assert.AreEqual(1024, Settings.MaxConcurrentWebRequests);
-        }
-
-        [TestCase(1)]
-        [TestCase(5)]
-        public void AddressableAssetSettings_SetLabelValueForEntries_CanSet(int numEntries)
-        {
-            // Setup
-            List<AddressableAssetEntry> entries = new List<AddressableAssetEntry>();
-            var newLabel = "testSetLabelValueForEntries";
-            SetupEntries(ref entries, numEntries);
-            var prevDC = EditorUtility.GetDirtyCount(Settings);
-
-            // Test
-            Settings.SetLabelValueForEntries(entries, newLabel, true, true);
-            foreach (var e in entries)
-                Assert.IsTrue(e.labels.Contains(newLabel));
-            Assert.AreEqual(prevDC + 1, EditorUtility.GetDirtyCount(Settings));
-
-            // Cleanup
-            Settings.RemoveLabel(newLabel);
-        }
-
-        [TestCase(1, 2)]
-        [TestCase(5, 8)]
-        public void AddressableAssetSettings_RemoveLabel_RemoveLabelShouldRemoveDeletedLabelFromEntries(int numEntries, int numLabels)
-        {
-            // Setup
-            List<AddressableAssetEntry> entries = new List<AddressableAssetEntry>();
-            SetupEntries(ref entries, numEntries);
-            List<string> testLabels = new List<string>();
-            for (int i = 1; i <= numLabels; i++)
-            {
-                var newLabel = "testSetLabelValueForEntries" + i;
-                testLabels.Add(newLabel);
-                Settings.SetLabelValueForEntries(entries, newLabel, true, true);
-            }
-
-            // Test
-            // Remove half the labels
-            for (int i = 0; i < numLabels / 2; i++)
-                Settings.RemoveLabel(testLabels[i]);
-
-            foreach (var e in entries)
-                foreach (var l in testLabels)
-                    Assert.IsTrue(e.labels.Contains(l));
-
-            // Check that each of the first half of labels were removed
-            foreach (var e in entries)
-            {
-                e.CreateKeyList();
-                for (int i = 0; i < numLabels; i++)
-                {
-                    if (i < numLabels / 2)
-                        Assert.IsFalse(e.labels.Contains(testLabels[i]));
-                    else
-                        Assert.IsTrue(e.labels.Contains(testLabels[i]));
-                }
-            }
-
-            // Cleanup
-            for (int i = numLabels / 2; i < numLabels; i++)
-            {
-                Settings.RemoveLabel(testLabels[i]);
-            }
-        }
-
-        [Test]
-        public void AddressableAssetSettings_HashChanges_WhenGroupIsAdded()
-        {
-            var prevHash = Settings.currentHash;
-            var testGroupObj = Settings.GetGroupTemplateObject(Settings.GroupTemplateObjects.Count - 1);
-            var testGroup = Settings.groups[0];
-            Assert.AreEqual(Settings.currentHash, prevHash);
-            Settings.AddGroupTemplateObject(testGroupObj);
-            Settings.groups.Add(testGroup);
-            var newHash = Settings.currentHash;
-            Assert.AreNotEqual(newHash, prevHash);
-            Settings.RemoveGroupTemplateObject(Settings.GroupTemplateObjects.Count - 1);
-            Settings.groups.RemoveAt(Settings.groups.Count - 1);
-        }
-
-        [Test]
-        public void CustomEntryCommand_WhenRegistered_InvokeIsCalled()
-        {
-            string notSet = null;
-            AddressableAssetSettings.RegisterCustomAssetEntryCommand("cmd1", s => notSet = "set");
-            Assert.IsTrue(AddressableAssetSettings.InvokeAssetEntryCommand("cmd1", new AddressableAssetEntry[] {}));
-            Assert.AreEqual("set", notSet);
-            AddressableAssetSettings.UnregisterCustomAssetEntryCommand("cmd1");
-        }
-
-        [Test]
-        public void CustomEntryCommand_WhenCommandThrows_InvokeDoesNotThrow()
-        {
-            AddressableAssetSettings.RegisterCustomAssetEntryCommand("cmd1", s => throw new Exception());
-            Assert.DoesNotThrow(() =>
-            {
-                LogAssert.Expect(LogType.Error, $"Encountered exception when running Asset Entry Command 'cmd1': Exception of type 'System.Exception' was thrown.");
-                Assert.IsFalse(AddressableAssetSettings.InvokeAssetEntryCommand("cmd1", new AddressableAssetEntry[] {}));
-            });
-            AddressableAssetSettings.UnregisterCustomAssetEntryCommand("cmd1");
-        }
-
-        [Test]
-        public void CustomEntryCommand_WhenCommandHasNullEntries_ReturnsFalseAndLogsError()
-        {
-            AddressableAssetSettings.RegisterCustomAssetEntryCommand("cmd1", s => {});
-            Assert.DoesNotThrow(() =>
-            {
-                LogAssert.Expect(LogType.Error, $"Asset Entry Command 'cmd1' called with null entry collection.");
-                Assert.IsFalse(AddressableAssetSettings.InvokeAssetEntryCommand("cmd1", null));
-            });
-            AddressableAssetSettings.UnregisterCustomAssetEntryCommand("cmd1");
-        }
-
-        [Test]
-        public void CustomEntryCommand_WhenCommandDoesNotExist_ReturnsFalseAndLogsError()
-        {
-            Assert.DoesNotThrow(() =>
-            {
-                LogAssert.Expect(LogType.Error, $"Asset Entry Command 'cmd' not found.  Ensure that it is registered by calling RegisterCustomAssetEntryCommand.");
-                Assert.IsFalse(AddressableAssetSettings.InvokeAssetEntryCommand("cmd", new AddressableAssetEntry[] {}));
-            });
-        }
-
-        [Test]
-        public void CustomEntryCommand_RegisterWithValidIdAndFunc_Succeeds()
-        {
-            AddressableAssetSettings.RegisterCustomAssetEntryCommand("cmd1", s => {});
-            CollectionAssert.Contains(AddressableAssetSettings.CustomAssetEntryCommands, "cmd1");
-            AddressableAssetSettings.UnregisterCustomAssetEntryCommand("cmd1");
-        }
-
-        [Test]
-        public void CustomEntryCommand_UnregisterWithInvalidIdParameters_Fails()
-        {
-            LogAssert.Expect(LogType.Error, "UnregisterCustomAssetEntryCommand - invalid command id.");
-            Assert.IsFalse(AddressableAssetSettings.UnregisterCustomAssetEntryCommand(""));
-            LogAssert.Expect(LogType.Error, "UnregisterCustomAssetEntryCommand - invalid command id.");
-            Assert.IsFalse(AddressableAssetSettings.UnregisterCustomAssetEntryCommand(null));
-            LogAssert.Expect(LogType.Error, $"UnregisterCustomAssetEntryCommand - command id 'doesntexist' is not registered.");
-            Assert.IsFalse(AddressableAssetSettings.UnregisterCustomAssetEntryCommand("doesntexist"));
-            CollectionAssert.IsEmpty(AddressableAssetSettings.CustomAssetEntryCommands);
-        }
-
-        [Test]
-        public void CustomEntryCommand_RegisterWithInvalidParameters_Fails()
-        {
-            LogAssert.Expect(LogType.Error, "RegisterCustomAssetEntryCommand - invalid command id.");
-            Assert.IsFalse(AddressableAssetSettings.RegisterCustomAssetEntryCommand("", s => {}));
-            LogAssert.Expect(LogType.Error, "RegisterCustomAssetEntryCommand - invalid command id.");
-            Assert.IsFalse(AddressableAssetSettings.RegisterCustomAssetEntryCommand(null, s => {}));
-            LogAssert.Expect(LogType.Error, $"RegisterCustomAssetEntryCommand - command functor for id 'valid'.");
-            Assert.IsFalse(AddressableAssetSettings.RegisterCustomAssetEntryCommand("valid", null));
-            CollectionAssert.IsEmpty(AddressableAssetSettings.CustomAssetEntryCommands);
-        }
-
-        [Test]
-        public void CustomGroupCommand_WhenRegistered_InvokeIsCalled()
-        {
-            string notSet = null;
-            AddressableAssetSettings.RegisterCustomAssetGroupCommand("cmd1", s => notSet = "set");
-            AddressableAssetSettings.InvokeAssetGroupCommand("cmd1", new AddressableAssetGroup[] {});
-            Assert.AreEqual("set", notSet);
-            AddressableAssetSettings.UnregisterCustomAssetGroupCommand("cmd1");
-        }
-
-        [Test]
-        public void CustomGroupCommand_RegisterWithValidIdAndFunc_Succeeds()
-        {
-            AddressableAssetSettings.RegisterCustomAssetGroupCommand("cmd1", s => {});
-            CollectionAssert.Contains(AddressableAssetSettings.CustomAssetGroupCommands, "cmd1");
-            AddressableAssetSettings.UnregisterCustomAssetGroupCommand("cmd1");
-        }
-
-        [Test]
-        public void CustomGroupCommand_UnregisterWithInvalidIdParameters_Fails()
-        {
-            LogAssert.Expect(LogType.Error, "UnregisterCustomAssetGroupCommand - invalid command id.");
-            Assert.IsFalse(AddressableAssetSettings.UnregisterCustomAssetGroupCommand(""));
-            LogAssert.Expect(LogType.Error, "UnregisterCustomAssetGroupCommand - invalid command id.");
-            Assert.IsFalse(AddressableAssetSettings.UnregisterCustomAssetGroupCommand(null));
-            LogAssert.Expect(LogType.Error, $"UnregisterCustomAssetGroupCommand - command id 'doesntexist' is not registered.");
-            Assert.IsFalse(AddressableAssetSettings.UnregisterCustomAssetGroupCommand("doesntexist"));
-            CollectionAssert.IsEmpty(AddressableAssetSettings.CustomAssetGroupCommands);
-        }
-
-        [Test]
-        public void CustomGroupCommand_RegisterWithInvalidParameters_Fails()
-        {
-            LogAssert.Expect(LogType.Error, "RegisterCustomAssetGroupCommand - invalid command id.");
-            Assert.IsFalse(AddressableAssetSettings.RegisterCustomAssetGroupCommand("", s => {}));
-            LogAssert.Expect(LogType.Error, "RegisterCustomAssetGroupCommand - invalid command id.");
-            Assert.IsFalse(AddressableAssetSettings.RegisterCustomAssetGroupCommand(null, s => {}));
-            LogAssert.Expect(LogType.Error, $"RegisterCustomAssetGroupCommand - command functor for id 'valid'.");
-            Assert.IsFalse(AddressableAssetSettings.RegisterCustomAssetGroupCommand("valid", null));
-            CollectionAssert.IsEmpty(AddressableAssetSettings.CustomAssetGroupCommands);
-        }
-
-        [Test]
-        public void CustomGroupCommand_WhenCommandThrows_InvokeDoesNotThrow()
-        {
-            AddressableAssetSettings.RegisterCustomAssetGroupCommand("cmd1", s => throw new Exception());
-            Assert.DoesNotThrow(() =>
-            {
-                LogAssert.Expect(LogType.Error, $"Encountered exception when running Asset Group Command 'cmd1': Exception of type 'System.Exception' was thrown.");
-                Assert.IsFalse(AddressableAssetSettings.InvokeAssetGroupCommand("cmd1", new AddressableAssetGroup[] {}));
-            });
-            AddressableAssetSettings.UnregisterCustomAssetGroupCommand("cmd1");
-        }
-
-        [Test]
-        public void CustomGroupCommand_WhenCommandHasNullGroups_ReturnsFalseAndLogsError()
-        {
-            AddressableAssetSettings.RegisterCustomAssetGroupCommand("cmd1", s => {});
-            Assert.DoesNotThrow(() =>
-            {
-                LogAssert.Expect(LogType.Error, $"Asset Group Command 'cmd1' called with null group collection.");
-                Assert.IsFalse(AddressableAssetSettings.InvokeAssetGroupCommand("cmd1", null));
-            });
-            AddressableAssetSettings.UnregisterCustomAssetGroupCommand("cmd1");
-        }
-
-        [Test]
-        public void CustomGroupCommand_WhenCommandDoesNotExist_ReturnsFalseAndLogsError()
-        {
-            Assert.DoesNotThrow(() =>
-            {
-                LogAssert.Expect(LogType.Error, $"Asset Group Command 'cmd' not found.  Ensure that it is registered by calling RegisterCustomAssetGroupCommand.");
-                Assert.IsFalse(AddressableAssetSettings.InvokeAssetGroupCommand("cmd", new AddressableAssetGroup[] {}));
-            });
-        }
-
-        [Test]
-        public void NullifyBundleFileIds_SetsBundleFileIdsToNull()
-        {
-            AddressableAssetSettings.NullifyBundleFileIds(Settings);
-            foreach (var group in Settings.groups)
-            {
-                foreach (var entry in group.entries)
-                {
-                    Assert.IsNull(entry.BundleFileId);
-                }
-            }
-        }
-    }
-}
-=======
-using System;
-using System.Collections.Generic;
-using System.IO;
-using System.Linq;
-using System.Reflection.Emit;
-using NUnit.Framework;
-using UnityEditor.AddressableAssets.Build;
-using UnityEditor.AddressableAssets.Build.DataBuilders;
-using UnityEditor.AddressableAssets.Build.Layout;
-using UnityEditor.AddressableAssets.Settings;
-using UnityEditor.AddressableAssets.Settings.GroupSchemas;
-using UnityEditor.Build.Pipeline.Utilities;
-using UnityEditor.VersionControl;
-using UnityEngine;
-using UnityEngine.AddressableAssets;
-using UnityEngine.ResourceManagement;
-using UnityEngine.ResourceManagement.AsyncOperations;
-using UnityEngine.ResourceManagement.Util;
-using UnityEngine.TestTools;
-
-namespace UnityEditor.AddressableAssets.Tests
-{
-    public class AddressableAssetSettingsTests : AddressableAssetTestBase
-    {
-        internal class InitializeScriptable : ScriptableObject, IObjectInitializationDataProvider
-        {
-            public string Name { get; }
-            public ObjectInitializationData CreateObjectInitializationData()
-            {
-                return new ObjectInitializationData();
-            }
-        }
-
-        internal class GroupTemplateTestObj : IGroupTemplate
-        {
-            public string Name { get; }
-            public string Description { get; }
-        }
-
-        internal class InitializationObejctTest : IObjectInitializationDataProvider
-        {
-            public string Name { get; }
-            public ObjectInitializationData CreateObjectInitializationData()
-            {
-                return new ObjectInitializationData();
-            }
-        }
-
-        internal class DataBuilderTest : IDataBuilder
-        {
-            public string Name { get; set; }
-            public bool CacheCleared = false;
-            public bool CanBuildData<T>() where T : IDataBuilderResult
-            {
-                return true;
-            }
-
-            public TResult BuildData<TResult>(AddressablesDataBuilderInput builderInput) where TResult : IDataBuilderResult
-            {
-                return default(TResult);
-            }
-
-            public void ClearCachedData()
-            {
-                CacheCleared = true;
-            }
-
-            public string Description { get; }
-        }
-
-        public void SetupEntries(ref List<AddressableAssetEntry> entries, int numEntries)
-        {
-            var testObject = new GameObject("TestObjectSetLabel");
-            PrefabUtility.SaveAsPrefabAsset(testObject, ConfigFolder + "/testasset.prefab");
-            var testAssetGUID = AssetDatabase.AssetPathToGUID(ConfigFolder + "/testasset.prefab");
-            entries.Add(Settings.CreateOrMoveEntry(m_AssetGUID, Settings.FindGroup(AddressableAssetSettings.PlayerDataGroupName)));
-            for (int i = 0; i <= numEntries; i++)
-                entries.Add(Settings.CreateOrMoveEntry(testAssetGUID, Settings.FindGroup(AddressableAssetSettings.PlayerDataGroupName)));
-        }
-
-        [Test]
-        public void GetDefaultGroupDoesNotThrowNullExceptionWhenGroupsNull()
-        {
-            Settings.groups.Insert(0,null);
-            Assert.IsNotNull(Settings.DefaultGroup);
-            Settings.groups.RemoveAt(0);
-        }
-        
-        [Test]
-        public void HasDefaultInitialGroups()
-        {
-            Assert.IsNotNull(Settings.FindGroup(AddressableAssetSettings.PlayerDataGroupName));
-            Assert.IsNotNull(Settings.FindGroup(AddressableAssetSettings.DefaultLocalGroupName));
-        }
-
-        [Test]
-        public void AddRemovelabel()
-        {
-            const string labelName = "Newlabel";
-            Settings.AddLabel(labelName);
-            Assert.Contains(labelName, Settings.labelTable.labelNames);
-            Settings.RemoveLabel(labelName);
-            Assert.False(Settings.labelTable.labelNames.Contains(labelName));
-        }
-
-        [Test]
-        public void RenameLabel_KeepsIndexTheSame_ForNewTableEntry()
-        {
-            string dummyLabel1, dummyLabel2, dummyLabel3;
-            dummyLabel3 = dummyLabel2 = dummyLabel1 = "dummylabel";
-            string replaceMe = "replaceme";
-            string useMeToReplace = "usemetoreplace";
-            Settings.AddLabel(dummyLabel1);
-            Settings.AddLabel(dummyLabel2);
-            Settings.AddLabel(replaceMe);
-            Settings.AddLabel(dummyLabel3);
-
-            int startIndex = Settings.labelTable.GetIndexOfLabel(replaceMe);
-
-            Settings.RenameLabel(replaceMe, useMeToReplace);
-
-            int endIndex = Settings.labelTable.GetIndexOfLabel(useMeToReplace);
-
-            Assert.AreEqual(startIndex, endIndex);
-
-            Settings.RemoveLabel(dummyLabel1);
-            Settings.RemoveLabel(dummyLabel2);
-            Settings.RemoveLabel(dummyLabel3);
-            Settings.RemoveLabel(useMeToReplace);
-        }
-
-        [Test]
-        public void RenameLabel_UpdatesLabelList_WithCorrectLabels()
-        {
-            string replaceMe = "replaceme";
-            string useMeToReplace = "usemetoreplace";
-            Settings.AddLabel(replaceMe);
-
-            Settings.RenameLabel(replaceMe, useMeToReplace);
-
-            Assert.IsFalse(Settings.GetLabels().Contains(replaceMe));
-            Assert.IsTrue(Settings.GetLabels().Contains(useMeToReplace));
-            
-            Settings.RemoveLabel(useMeToReplace);
-        }
-
-        [Test]
-        public void RenameLabel_UpdatesAssetEntries_ThatContainUsesOfTheOldLabels()
-        {
-            string replaceMe = "replaceme";
-            string useMeToReplace = "usemetoreplace";
-            Settings.AddLabel(replaceMe);
-            var assetEntry = Settings.CreateOrMoveEntry(m_AssetGUID, Settings.DefaultGroup);
-            assetEntry.SetLabel(replaceMe, true);
-
-            Settings.RenameLabel(replaceMe, useMeToReplace);
-
-            Assert.IsTrue(assetEntry.labels.Contains(useMeToReplace));
-            Assert.IsFalse(assetEntry.labels.Contains(replaceMe));
-
-            Settings.RemoveAssetEntry(assetEntry);
-            Settings.RemoveLabel(useMeToReplace);
-        }
-
-        [Test]
-        public void GetLabels_ShouldReturnCopy()
-        {
-            const string labelName = "Newlabel";
-            Settings.AddLabel("label_1");
-            Settings.AddLabel("label_2");
-
-            var labels = Settings.GetLabels();
-            labels.Add(labelName);
-
-            Assert.AreEqual(3, labels.Count);
-            Assert.AreEqual(2, Settings.labelTable.labelNames.Count);
-            Assert.IsFalse(Settings.labelTable.labelNames.Contains(labelName));
-        }
-
-        [Test]
-        public void WhenLabelNameHasSquareBrackets_AddingNewLabel_ThrowsError()
-        {
-            string name = "[label]";
-            Settings.AddLabel(name);
-            LogAssert.Expect(LogType.Error, $"Label name '{name}' cannot contain '[ ]'.");
-        }
-
-        [Test]
-        public void AddRemoveGroup()
-        {
-            const string groupName = "NewGroup";
-            var group = Settings.CreateGroup(groupName, false, false, false, null);
-            Assert.IsNotNull(group);
-            Settings.RemoveGroup(group);
-            Assert.IsNull(Settings.FindGroup(groupName));
-        }
-
-        [Test]
-        public void RemoveMissingGroupsReferences_CheckGroupCount()
-        {
-            var size = Settings.groups.Count;
-            var x = Settings.groups[size - 1];
-            Settings.groups[size - 1] = null;
-            bool b = Settings.RemoveMissingGroupReferences();
-            Assert.AreEqual(Settings.groups.Count + 1, size);
-            Settings.groups.Add(x);
-            LogAssert.Expect(LogType.Log, "Addressable settings contains 1 group reference(s) that are no longer there. Removing reference(s).");
-        }
-
-        [Test]
-        public void CanCreateAssetReference()
-        {
-            AssetReference testReference = Settings.CreateAssetReference(m_AssetGUID);
-            Assert.NotNull(testReference);
-            var entry = Settings.FindGroup(AddressableAssetSettings.DefaultLocalGroupName).GetAssetEntry(m_AssetGUID);
-            Assert.AreSame(testReference.AssetGUID, entry.guid);
-        }
-
-        [Test]
-        public void CreateUpdateNewEntry()
-        {
-            var group = Settings.CreateGroup("NewGroupForCreateOrMoveEntryTest", false, false, false, null);
-            Assert.IsNotNull(group);
-            var entry = Settings.CreateOrMoveEntry(m_AssetGUID, group);
-            Assert.IsNotNull(entry);
-            Assert.AreSame(group, entry.parentGroup);
-            var localDataGroup = Settings.FindGroup(AddressableAssetSettings.DefaultLocalGroupName);
-            Assert.IsNotNull(localDataGroup);
-            entry = Settings.CreateOrMoveEntry(m_AssetGUID, localDataGroup);
-            Assert.IsNotNull(entry);
-            Assert.AreNotSame(group, entry.parentGroup);
-            Assert.AreSame(localDataGroup, entry.parentGroup);
-            Settings.RemoveGroup(group);
-            localDataGroup.RemoveAssetEntry(entry);
-            var tmp = Settings.FindAssetEntry(entry.guid);
-            Assert.IsNull(Settings.FindAssetEntry(entry.guid));
-        }
-
-        [Test]
-        public void CreateOrMoveEntries_CreatesNewEntries()
-        {
-            string guid1 = "guid1";
-            string guid2 = "guid2";
-            string guid3 = "guid3";
-
-            Settings.CreateOrMoveEntries(new List<string>() { guid1, guid2, guid3 }, Settings.DefaultGroup, 
-                new List<AddressableAssetEntry>(), 
-                new List<AddressableAssetEntry>());
-
-            Assert.IsNotNull(Settings.FindAssetEntry(guid1));
-            Assert.IsNotNull(Settings.FindAssetEntry(guid2));
-            Assert.IsNotNull(Settings.FindAssetEntry(guid3));
-
-            Settings.RemoveAssetEntry(guid1);
-            Settings.RemoveAssetEntry(guid2);
-            Settings.RemoveAssetEntry(guid3);
-        }
-
-        [Test]
-        public void CreateOrMoveEntries_MovesEntriesThatAlreadyExist()
-        {
-            string guid1 = "guid1";
-            string guid2 = "guid2";
-            string guid3 = "guid3";
-            var group = Settings.CreateGroup("SeparateGroup", false, false, true, new List<AddressableAssetGroupSchema>());
-            group.AddAssetEntry(Settings.CreateEntry(guid1, "addr1", group,false));
-            group.AddAssetEntry(Settings.CreateEntry(guid2, "addr2", group,false));
-            group.AddAssetEntry(Settings.CreateEntry(guid3, "addr3", group,false));
-
-            Settings.CreateOrMoveEntries(new List<string>() { guid1, guid2, guid3 }, Settings.DefaultGroup, 
-                new List<AddressableAssetEntry>(), 
-                new List<AddressableAssetEntry>());
-
-            Assert.IsNull(group.GetAssetEntry(guid1));
-            Assert.IsNull(group.GetAssetEntry(guid2));
-            Assert.IsNull(group.GetAssetEntry(guid3));
-
-            Assert.IsNotNull(Settings.DefaultGroup.GetAssetEntry(guid1));
-            Assert.IsNotNull(Settings.DefaultGroup.GetAssetEntry(guid2));
-            Assert.IsNotNull(Settings.DefaultGroup.GetAssetEntry(guid3));
-
-            Settings.RemoveGroup(group);
-        }
-
-        [Test]
-        public void CreateOrMoveEntries_Creates_AndMovesExistingEntries_InMixedLists()
-        {
-            string guid1 = "guid1";
-            string guid2 = "guid2";
-            string guid3 = "guid3";
-            var group = Settings.CreateGroup("SeparateGroup", false, false, true, new List<AddressableAssetGroupSchema>());
-            group.AddAssetEntry(Settings.CreateEntry(guid1, "addr1", group,false));
-            group.AddAssetEntry(Settings.CreateEntry(guid3, "addr3", group,false));
-
-            Settings.CreateOrMoveEntries(new List<string>() { guid1, guid2, guid3 }, Settings.DefaultGroup, 
-                new List<AddressableAssetEntry>(), 
-                new List<AddressableAssetEntry>());
-
-            Assert.IsNull(group.GetAssetEntry(guid1));
-            Assert.IsNull(group.GetAssetEntry(guid3));
-
-            Assert.IsNotNull(Settings.DefaultGroup.GetAssetEntry(guid1));
-            Assert.IsNotNull(Settings.DefaultGroup.GetAssetEntry(guid2));
-            Assert.IsNotNull(Settings.DefaultGroup.GetAssetEntry(guid3));
-
-            Settings.RemoveGroup(group);
-        }
-
-        [Test]
-        public void CannotCreateOrMoveWithoutGuid()
-        {
-            Assert.IsNull(Settings.CreateOrMoveEntry(null, Settings.DefaultGroup));
-            Assert.IsNull(Settings.CreateSubEntryIfUnique(null, "", null));
-        }
-
-        [Test]
-        public void FindAssetEntry()
-        {
-            var localDataGroup = Settings.FindGroup(AddressableAssetSettings.DefaultLocalGroupName);
-            Assert.IsNotNull(localDataGroup);
-            var entry = Settings.CreateOrMoveEntry(m_AssetGUID, localDataGroup);
-            var foundEntry = Settings.FindAssetEntry(m_AssetGUID);
-            Assert.AreSame(entry, foundEntry);
-        }
-
-        [Test]
-        public void FindAssetEntry_IncludeImplicitIsTrue_ReturnsImplicitEntries()
-        {
-            var folderPath = GetAssetPath("aaFolder");
-            Directory.CreateDirectory(folderPath);
-            AssetDatabase.Refresh();
-            var folderGuid = AssetDatabase.AssetPathToGUID(folderPath);
-            Assert.IsFalse(string.IsNullOrEmpty(folderGuid));
-
-            var asset1GUID = CreateAsset(Path.Combine(folderPath, "asset1.prefab").Replace('\\', '/'));
-            var folderEntry = Settings.CreateOrMoveEntry(folderGuid, Settings.DefaultGroup);
-            Assert.IsNotNull(folderEntry);
-
-            var foundEntry = Settings.FindAssetEntry(asset1GUID, false);
-            Assert.IsNull(foundEntry);
-
-            foundEntry = Settings.FindAssetEntry(asset1GUID, true);
-            Assert.AreEqual(AssetDatabase.GUIDToAssetPath(asset1GUID), foundEntry.AssetPath);
-
-            Directory.Delete(folderPath, true);
-            Settings.RemoveAssetEntry(folderEntry, false);
-        }
-
-        [Test]
-        public void AddressablesClearCachedData_DoesNotThrowError()
-        {
-            //individual clean paths
-            foreach (ScriptableObject so in Settings.DataBuilders)
-            {
-                BuildScriptBase db = so as BuildScriptBase;
-                Assert.DoesNotThrow(() => Settings.CleanPlayerContentImpl(db));
-            }
-
-            //Clean all path
-            Assert.DoesNotThrow(() => Settings.CleanPlayerContentImpl());
-
-            //Cleanup
-            Settings.BuildPlayerContentImpl();
-        }
-
-        [Test]
-        public void AddressablesCleanCachedData_ClearsData()
-        {
-            //Setup
-            Settings.BuildPlayerContentImpl();
-
-            //Check after each clean that the data is not built
-            foreach (ScriptableObject so in Settings.DataBuilders)
-            {
-                BuildScriptBase db = so as BuildScriptBase;
-                Settings.CleanPlayerContentImpl(db);
-                Assert.IsFalse(db.IsDataBuilt());
-            }
-        }
-
-        [Test]
-        public void AddressablesCleanAllCachedData_ClearsAllData()
-        {
-            //Setup
-            Settings.BuildPlayerContentImpl();
-
-            //Clean ALL data builders
-            Settings.CleanPlayerContentImpl();
-
-            //Check none have data built
-            foreach (ScriptableObject so in Settings.DataBuilders)
-            {
-                BuildScriptBase db = so as BuildScriptBase;
-                Assert.IsFalse(db.IsDataBuilt());
-            }
-        }
-
-        [Test]
-        public void DeletingAsset_DoesNotDeleteGroupWithSimilarName()
-        {
-            //Setup
-            const string groupName = "NewAsset.mat";
-            string assetPath = GetAssetPath(groupName);
-
-
-            var mat = new Material(Shader.Find("Unlit/Color"));
-            AssetDatabase.CreateAsset(mat, assetPath);
-
-            var group = Settings.CreateGroup(groupName, false, false, false, null);
-            Assert.IsNotNull(group);
-
-            //Test
-            AssetDatabase.DeleteAsset(assetPath);
-
-            //Assert
-            Settings.CheckForGroupDataDeletion(groupName);
-            Assert.IsNotNull(Settings.FindGroup(groupName));
-
-            //Clean up
-            Settings.RemoveGroup(group);
-            Assert.IsNull(Settings.FindGroup(groupName));
-        }
-
-        [Test]
-        public void Settings_WhenActivePlayerDataBuilderIndexSetWithSameValue_DoesNotDirtyAsset()
-        {
-            var prevDC = EditorUtility.GetDirtyCount(Settings);
-            Settings.ActivePlayerDataBuilderIndex = Settings.ActivePlayerDataBuilderIndex;
-            var dc = EditorUtility.GetDirtyCount(Settings);
-            Assert.AreEqual(prevDC, dc);
-        }
-
-        [Test]
-        public void Settings_WhenActivePlayerDataBuilderIndexSetWithDifferentValue_DoesDirtyAsset()
-        {
-            var prevDC = EditorUtility.GetDirtyCount(Settings);
-            Settings.ActivePlayerDataBuilderIndex = Settings.ActivePlayerDataBuilderIndex + 1;
-            var dc = EditorUtility.GetDirtyCount(Settings);
-            Assert.AreEqual(prevDC + 1, dc);
-        }
-
-        [Test]
-        public void AddressableAssetSettings_OnPostprocessAllAssets_AddDeleteGroupTriggersSettingsSave()
-        {
-            // Setup
-            var importedAssets = new string[1];
-            var deletedAssets = new string[0];
-            var movedAssets = new string[0];
-            var movedFromAssetPaths = new string[0];
-            var newGroup = ScriptableObject.CreateInstance<AddressableAssetGroup>();
-            newGroup.Name = "testGroup";
-            var groupPath = ConfigFolder + "/AssetGroups/" + newGroup.Name + ".asset";
-            AssetDatabase.CreateAsset(newGroup, groupPath);
-            newGroup.Initialize(ScriptableObject.CreateInstance<AddressableAssetSettings>(), "testGroup", AssetDatabase.AssetPathToGUID(groupPath), false);
-            importedAssets[0] = groupPath;
-            EditorUtility.ClearDirty(Settings);
-            var prevDC = EditorUtility.GetDirtyCount(Settings);
-
-            // Test
-            Settings.OnPostprocessAllAssets(importedAssets, deletedAssets, movedAssets, movedFromAssetPaths);
-            Assert.AreEqual(prevDC + 1, EditorUtility.GetDirtyCount(Settings));
-            Assert.IsTrue(EditorUtility.IsDirty(Settings));
-
-            deletedAssets = new string[1];
-            importedAssets = new string[0];
-            deletedAssets[0] = groupPath;
-            EditorUtility.ClearDirty(Settings);
-            prevDC = EditorUtility.GetDirtyCount(Settings);
-            Settings.OnPostprocessAllAssets(importedAssets, deletedAssets, movedAssets, movedFromAssetPaths);
-            Assert.AreEqual(prevDC + 2, EditorUtility.GetDirtyCount(Settings));
-            Assert.IsTrue(EditorUtility.IsDirty(Settings));
-        }
-
-        [Test]
-        public void AddressableAssetSettings_OnPostprocessAllAssets_DeleteAssetToNullNotTriggerSettingsSave()
-        {
-            // Setup
-            var importedAssets = new string[0];
-            var deletedAssets = new string[1];
-            var movedAssets = new string[0];
-            var movedFromAssetPaths = new string[0];
-            Settings.groups.Add(null);
-            Settings.DataBuilders.Add(null);
-            Settings.GroupTemplateObjects.Add(null);
-            Settings.InitializationObjects.Add(null);
-            deletedAssets[0] = "";
-            EditorUtility.ClearDirty(Settings);
-            var prevDC = EditorUtility.GetDirtyCount(Settings);
-
-            // Test
-            Settings.OnPostprocessAllAssets(importedAssets, deletedAssets, movedAssets, movedFromAssetPaths);
-            Settings.OnPostprocessAllAssets(importedAssets, deletedAssets, movedAssets, movedFromAssetPaths);
-            Settings.OnPostprocessAllAssets(importedAssets, deletedAssets, movedAssets, movedFromAssetPaths);
-            Settings.OnPostprocessAllAssets(importedAssets, deletedAssets, movedAssets, movedFromAssetPaths);
-            Assert.AreEqual(prevDC, EditorUtility.GetDirtyCount(Settings));
-            Assert.IsFalse(EditorUtility.IsDirty(Settings));
-        }
-
-        [Test]
-        public void AddressableAssetSettings_OnPostprocessAllAssets_ChangeImportedAssetsDoesNotTriggerSettingsSave()
-        {
-            var importedAssets = new string[1];
-            var deletedAssets = new string[0];
-            var movedAssets = new string[0];
-            var movedFromAssetPaths = new string[0];
-            var entry = Settings.CreateOrMoveEntry(m_AssetGUID, Settings.groups[0]);
-            var prevTestObjName = entry.MainAsset.name;
-            entry.MainAsset.name = "test";
-            importedAssets[0] = TestFolder + "/test.prefab";
-            EditorUtility.ClearDirty(Settings);
-            var prevDC = EditorUtility.GetDirtyCount(Settings);
-            Settings.OnPostprocessAllAssets(importedAssets, deletedAssets, movedAssets, movedFromAssetPaths);
-            Assert.AreEqual(prevDC, EditorUtility.GetDirtyCount(Settings));
-            Assert.IsFalse(EditorUtility.IsDirty(Settings));
-            entry.MainAsset.name = prevTestObjName;
-        }
-
-        [Test]
-        public void AddressableAssetSettings_OnPostprocessAllAssets_MovedGroupNotTriggerSettingsSave()
-        {
-            // Setup
-            var importedAssets = new string[0];
-            var deletedAssets = new string[0];
-            var movedAssets = new string[1];
-            var movedFromAssetPaths = new string[1];
-            var newGroup = ScriptableObject.CreateInstance<AddressableAssetGroup>();
-            newGroup.Name = "testGroup";
-            var groupPath = ConfigFolder + "/AssetGroups/" + newGroup.Name + ".asset";
-            AssetDatabase.CreateAsset(newGroup, groupPath);
-            newGroup.Initialize(ScriptableObject.CreateInstance<AddressableAssetSettings>(), "testGroup", AssetDatabase.AssetPathToGUID(groupPath), false);
-            EditorUtility.ClearDirty(Settings);
-            var prevDC = EditorUtility.GetDirtyCount(Settings);
-            Settings.groups.Add(newGroup);
-            string newGroupPath = ConfigFolder + "/AssetGroups/changeGroup.asset";
-            AssetDatabase.MoveAsset(groupPath, newGroupPath);
-            movedAssets[0] = newGroupPath;
-            movedFromAssetPaths[0] = groupPath;
-
-            // Test
-            Settings.OnPostprocessAllAssets(importedAssets, deletedAssets, movedAssets, movedFromAssetPaths);
-            Assert.AreEqual(prevDC, EditorUtility.GetDirtyCount(Settings));
-            Assert.IsFalse(EditorUtility.IsDirty(Settings));
-
-            //Cleanup
-            Settings.RemoveGroup(newGroup);
-        }
-
-        [Test]
-        public void AddressableAssetSettings_OnPostprocessAllAssets_MovedAssetToResourcesNotTriggerSettingsSave()
-        {
-            // Setup
-            var importedAssets = new string[0];
-            var deletedAssets = new string[0];
-            var movedAssets = new string[1];
-            var movedFromAssetPaths = new string[1];
-            var assetPath = TestFolder + "/test.prefab";
-            var newAssetPath = TestFolder + "/resources/test.prefab";
-            if (!Directory.Exists(TestFolder + "/resources"))
-            {
-                Directory.CreateDirectory(TestFolder + "/resources");
-                AssetDatabase.Refresh();
-            }
-            Settings.CreateOrMoveEntry(AssetDatabase.AssetPathToGUID(newAssetPath), Settings.groups[0]);
-            movedAssets[0] = newAssetPath;
-            movedFromAssetPaths[0] = assetPath;
-            EditorUtility.ClearDirty(Settings);
-            var prevDC = EditorUtility.GetDirtyCount(Settings);
-            Settings.OnPostprocessAllAssets(importedAssets, deletedAssets, movedAssets, movedFromAssetPaths);
-            Assert.AreEqual(prevDC, EditorUtility.GetDirtyCount(Settings));
-            Assert.IsFalse(EditorUtility.IsDirty(Settings));
-
-            // Cleanup
-            AssetDatabase.MoveAsset(newAssetPath, assetPath);
-            Settings.CreateOrMoveEntry(AssetDatabase.AssetPathToGUID(assetPath), Settings.groups[0]);
-            Directory.Delete(TestFolder + "/resources");
-        }
-
-        [Test]
-        public void AddressableAssetSettings_ActivePlayerDataBuilderIndex_CanGetActivePlayModeDataBuilderIndex()
-        {
-            Assert.NotNull(Settings.ActivePlayerDataBuilderIndex);
-        }
-
-        [Test]
-        public void AddressableAssetSettings_ActivePlayerDataBuilderIndex_CanSetActivePlayModeDataBuilderIndex()
-        {
-            var prevActivePlayModeDataBuilderIndex = Settings.ActivePlayerDataBuilderIndex;
-            Settings.ActivePlayerDataBuilderIndex = 1;
-            Assert.AreNotEqual(prevActivePlayModeDataBuilderIndex, Settings.ActivePlayerDataBuilderIndex);
-            Settings.ActivePlayerDataBuilderIndex = prevActivePlayModeDataBuilderIndex;
-        }
-
-#pragma warning disable 618
-        [Test]
-        public void AddressableAssetSettings_RemoveSchemaTemplate_CannotRemoveGroupSchemaTemplate()
-        {
-            LogAssert.Expect(LogType.Error, "GroupSchemaTemplates are deprecated, use GroupTemplateObjects");
-            Settings.RemoveSchemaTemplate(0);
-        }
-
-#pragma warning restore 618
-
-        [Test]
-        public void AddressableAssetSettings_GetGroupTemplateObject_CanGetGroupTemplateObject()
-        {
-            var groupTemplate = Settings.GetGroupTemplateObject(Settings.GroupTemplateObjects.Count - 1);
-            Assert.NotNull(groupTemplate);
-        }
-
-        [Test]
-        public void AddressableAssetSettings_AddGroupTemplateObject_CanAddGroupTemplateObject()
-        {
-            var template = ScriptableObject.CreateInstance<AddressableAssetGroupTemplate>();
-            template.name = "testGroup";
-            Settings.AddGroupTemplateObject(template);
-            var groupTemplate = Settings.GetGroupTemplateObject(Settings.GroupTemplateObjects.Count - 1);
-            Assert.NotNull(groupTemplate);
-            Assert.Greater(Settings.GroupTemplateObjects.Count, 1);
-            Assert.AreEqual(groupTemplate.Name, template.name);
-            Assert.AreSame(groupTemplate, template);
-
-            Assert.IsTrue(Settings.CreateAndAddGroupTemplate("testCreatAndAdd", "test template function", typeof(BundledAssetGroupSchema)));
-        }
-
-        [Test]
-        public void AddressableAssetSettings_SetGroupTemplateObjectAtIndex_CanSetGroupTemplateObject()
-        {
-            // Setup
-            var testTemplate1 = ScriptableObject.CreateInstance<AddressableAssetGroupTemplate>();
-            var testTemplate2 = ScriptableObject.CreateInstance<AddressableAssetGroupTemplate>();
-            var template = ScriptableObject.CreateInstance<AddressableAssetGroupTemplate>();
-            testTemplate1.name = "test1";
-            testTemplate2.name = "test2";
-            template.name = "testGroupIndex";
-            var restoredObjects = new List<ScriptableObject>(Settings.GroupTemplateObjects);
-            Settings.AddGroupTemplateObject(testTemplate1);
-            Settings.AddGroupTemplateObject(testTemplate2);
-            var saveTemplate = Settings.GetGroupTemplateObject(0);
-            var checkUnchangedTemplate = Settings.GetGroupTemplateObject(1);
-
-            // Test
-            Settings.SetGroupTemplateObjectAtIndex((Settings.GroupTemplateObjects.Count - 1), template, true);
-            Settings.SetGroupTemplateObjectAtIndex(0, template, true);
-            var groupTemplate = Settings.GetGroupTemplateObject(Settings.GroupTemplateObjects.Count - 1);
-            Assert.NotNull(groupTemplate);
-            Assert.AreSame(template, groupTemplate);
-            groupTemplate = Settings.GetGroupTemplateObject(0);
-            Assert.NotNull(groupTemplate);
-            Assert.AreSame(template, groupTemplate);
-            groupTemplate = Settings.GetGroupTemplateObject(1);
-            Assert.NotNull(groupTemplate);
-            Assert.AreSame(checkUnchangedTemplate, groupTemplate);
-
-            /* Cleanup
-             * Restore GroupTemplateObjects
-             */
-            Settings.RemoveGroupTemplateObject(2, true);
-            Settings.RemoveGroupTemplateObject(1, true);
-            Settings.SetGroupTemplateObjectAtIndex(0, saveTemplate, true);
-            Assert.AreEqual(restoredObjects.Count, Settings.GroupTemplateObjects.Count);
-            Assert.AreSame(restoredObjects[0], Settings.GroupTemplateObjects[0]);
-        }
-
-        [Test]
-        public void AddressableAssetSettings_AddGroupTemplateObject_CannotAddInvalidGroupTemplateObject()
-        {
-            int currentGroupTemplateCount = Settings.GroupTemplateObjects.Count;
-            var unchangedGroupTemplate = Settings.GetGroupTemplateObject(Settings.GroupTemplateObjects.Count - 1);
-            ScriptableObject groupTemplate = null;
-            Assert.IsFalse(Settings.AddGroupTemplateObject(groupTemplate as IGroupTemplate));
-            Assert.AreSame(unchangedGroupTemplate, Settings.GetGroupTemplateObject(Settings.GroupTemplateObjects.Count - 1));
-
-            var groupTemplateTest = new GroupTemplateTestObj();
-            Assert.IsFalse(Settings.AddGroupTemplateObject(groupTemplateTest as IGroupTemplate));
-            Assert.AreEqual(currentGroupTemplateCount, Settings.GroupTemplateObjects.Count);
-            Assert.AreSame(unchangedGroupTemplate, Settings.GetGroupTemplateObject(Settings.GroupTemplateObjects.Count - 1));
-        }
-
-        [Test]
-        public void AddressableAssetSettings_CreateAndAddGroupTemplate_CannotAddInvalidGroupTemplateObject()
-        {
-            Assert.IsFalse(Settings.CreateAndAddGroupTemplate(null, "test template function", null));
-            Assert.IsFalse(Settings.CreateAndAddGroupTemplate("testCreatAndAdd", "test template function", new Type[0]));
-            var testParams = new Type[1];
-            testParams[0] = null;
-            Assert.IsFalse(Settings.CreateAndAddGroupTemplate("testCreatAndAdd", "test template function", testParams));
-            testParams[0] = typeof(ScriptableObject);
-            Assert.IsFalse(Settings.CreateAndAddGroupTemplate("testCreatAndAdd", "test template function", testParams));
-        }
-
-        [Test]
-        public void AddressableAssetSettings_SetGroupTemplateObjectAtIndex_CannotSetInvalidGroupTemplateObject()
-        {
-            int currentGroupTemplateCount = Settings.GroupTemplateObjects.Count;
-            var unchangedGroupTemplate = Settings.GetGroupTemplateObject(Settings.GroupTemplateObjects.Count - 1);
-            ScriptableObject groupTemplate = null;
-            Assert.IsFalse(Settings.SetGroupTemplateObjectAtIndex(Settings.GroupTemplateObjects.Count - 1, groupTemplate as IGroupTemplate));
-            Assert.AreSame(unchangedGroupTemplate, Settings.GetGroupTemplateObject(Settings.GroupTemplateObjects.Count - 1));
-
-            var groupTemplateTest = new GroupTemplateTestObj();
-            Assert.IsFalse(Settings.SetGroupTemplateObjectAtIndex(Settings.GroupTemplateObjects.Count - 1, groupTemplateTest as IGroupTemplate));
-            Assert.AreEqual(currentGroupTemplateCount, Settings.GroupTemplateObjects.Count);
-            Assert.AreSame(unchangedGroupTemplate, Settings.GetGroupTemplateObject(Settings.GroupTemplateObjects.Count - 1));
-        }
-
-        [Test]
-        public void AddressableAssetSettings_RemoveGroupTemplateObject_CannotRemoveNonExistentGroupTemplateObject()
-        {
-            Assert.IsFalse(Settings.RemoveGroupTemplateObject(Settings.GroupTemplateObjects.Count));
-        }
-
-        [Test]
-        public void AddressableAssetSettings_GetGroupTemplateObject_CannotGetNonExistentGroupTemplateObject()
-        {
-            Assert.IsNull(Settings.GetGroupTemplateObject(Settings.GroupTemplateObjects.Count));
-        }
-
-        internal static bool IsNullOrEmpty<T>(ICollection<T> collection)
-        {
-            return collection == null || collection.Count == 0;
-        }
-
-        [Test]
-        public void AddressableAssetSettings_GetGroupTemplateObject_CannotGetFromEmptyGroupTemplateObjectList()
-        {
-            var testSettings = new AddressableAssetSettings();
-            while (!IsNullOrEmpty(testSettings.GroupTemplateObjects))
-            {
-                testSettings.RemoveGroupTemplateObject(0);
-            }
-            Assert.AreEqual(0, testSettings.GroupTemplateObjects.Count);
-            Assert.IsNull(testSettings.GetGroupTemplateObject(1));
-        }
-
-        [Test]
-        public void AddressableAssetSettings_AddDataBuilder_CanAddDataBuilder()
-        {
-            var testBuilder = Settings.GetDataBuilder(0);
-            var testBuilderTwo = Settings.GetDataBuilder(1);
-            var lastBuilder = Settings.GetDataBuilder(Settings.DataBuilders.Count - 1);
-            int buildersCount = Settings.DataBuilders.Count;
-
-            // Test
-            Assert.IsTrue(Settings.AddDataBuilder(testBuilder as IDataBuilder));
-            Assert.AreEqual(buildersCount + 1, Settings.DataBuilders.Count);
-            Assert.AreEqual(Settings.DataBuilders[Settings.DataBuilders.Count - 1], testBuilder);
-        }
-
-        [Test]
-        public void AddressableAssetSettings_RemoveDataBuilder_CanRemoveDataBuilder()
-        {
-            var testBuilder = Settings.GetDataBuilder(0);
-            var testBuilderTwo = Settings.GetDataBuilder(1);
-            var lastBuilder = Settings.GetDataBuilder(Settings.DataBuilders.Count - 1);
-            int buildersCount = Settings.DataBuilders.Count;
-            Settings.AddDataBuilder(testBuilder as IDataBuilder);
-
-            // Test
-            Assert.IsTrue(Settings.RemoveDataBuilder(Settings.DataBuilders.Count - 1));
-            Assert.AreEqual(buildersCount, Settings.DataBuilders.Count);
-            Assert.AreEqual(lastBuilder, Settings.GetDataBuilder(Settings.DataBuilders.Count - 1));
-        }
-
-        [Test]
-        public void AddressableAssetSettings_SetDataBuilder_CanSetDataBuilder()
-        {
-            var testBuilder = Settings.GetDataBuilder(0);
-            var testBuilderTwo = Settings.GetDataBuilder(1);
-            var lastBuilder = Settings.GetDataBuilder(Settings.DataBuilders.Count - 1);
-            int buildersCount = Settings.DataBuilders.Count;
-            Settings.AddDataBuilder(testBuilder as IDataBuilder);
-
-            // Test
-            Assert.IsTrue(Settings.SetDataBuilderAtIndex(Settings.DataBuilders.Count - 1, testBuilderTwo));
-            Assert.AreEqual(Settings.GetDataBuilder(Settings.DataBuilders.Count - 1), testBuilderTwo);
-
-            //Cleanup
-            Assert.IsTrue(Settings.RemoveDataBuilder(Settings.DataBuilders.Count - 1));
-            Assert.AreEqual(buildersCount, Settings.DataBuilders.Count);
-            Assert.AreEqual(lastBuilder, Settings.GetDataBuilder(Settings.DataBuilders.Count - 1));
-        }
-
-        [Test]
-        public void AddressableAssetSettings_AddDataBuilder_CannotAddInvalidDataBuilders()
-        {
-            int currentDataBuildersCount = Settings.DataBuilders.Count;
-            var unchangedDataBuilder = Settings.GetDataBuilder(Settings.DataBuilders.Count - 1);
-            ScriptableObject testBuilder = null;
-            Assert.IsFalse(Settings.AddDataBuilder(testBuilder as IDataBuilder));
-            Assert.AreSame(unchangedDataBuilder, Settings.GetDataBuilder(Settings.DataBuilders.Count - 1));
-
-            var testDataBuilder = new DataBuilderTest();
-            Assert.IsFalse(Settings.AddDataBuilder(testDataBuilder as IDataBuilder));
-            Assert.AreEqual(currentDataBuildersCount, Settings.DataBuilders.Count);
-            Assert.AreSame(unchangedDataBuilder, Settings.GetDataBuilder(Settings.DataBuilders.Count - 1));
-        }
-
-        [Test]
-        public void AddressableAssetSettings_SetDataBuilderAtIndex_CannotSetInvalidDataBuilders()
-        {
-            int currentDataBuildersCount = Settings.DataBuilders.Count;
-            var unchangedDataBuilder = Settings.GetDataBuilder(Settings.DataBuilders.Count - 1);
-            ScriptableObject testBuilder = null;
-            Assert.IsFalse(Settings.SetDataBuilderAtIndex(Settings.DataBuilders.Count - 1, testBuilder as IDataBuilder));
-            Assert.AreSame(unchangedDataBuilder, Settings.GetDataBuilder(Settings.DataBuilders.Count - 1));
-
-            var testDataBuilder = new DataBuilderTest();
-            Assert.IsFalse(Settings.SetDataBuilderAtIndex(Settings.DataBuilders.Count - 1, testDataBuilder as IDataBuilder));
-            Assert.AreEqual(currentDataBuildersCount, Settings.DataBuilders.Count);
-            Assert.AreSame(unchangedDataBuilder, Settings.GetDataBuilder(Settings.DataBuilders.Count - 1));
-            Assert.IsFalse(Settings.SetDataBuilderAtIndex(5, testDataBuilder));
-        }
-
-        [Test]
-        public void AddressableAssetSettings_GetDataBuilder_CannotGetNonExistentDataBuilder()
-        {
-            Assert.IsNull(Settings.GetDataBuilder(Settings.DataBuilders.Count));
-        }
-
-        [Test]
-        public void AddressableAssetSettings_RemoveDataBuilder_CannotRemoveNonExistentDataBuilder()
-        {
-            Assert.IsFalse(Settings.RemoveDataBuilder(Settings.DataBuilders.Count));
-        }
-
-        [Test]
-        public void AddressableAssetSettings_GetDataBuilder_CannotGetDataBuilderFromEmpty()
-        {
-            var testSettings = new AddressableAssetSettings();
-            while (!IsNullOrEmpty(testSettings.DataBuilders))
-            {
-                testSettings.RemoveDataBuilder(0);
-            }
-            Assert.AreEqual(0, testSettings.DataBuilders.Count);
-            Assert.IsNull(testSettings.GetDataBuilder(1));
-        }
-
-        [Test]
-        public void AddressableAssetSettings_AddInitializationObject_CanAddInitializationObject()
-        {
-            var testInitObject = ScriptableObject.CreateInstance<InitializeScriptable>();
-            testInitObject.name = "testObj";
-            var testInitObjectTwo = ScriptableObject.CreateInstance<InitializeScriptable>();
-            testInitObjectTwo.name = "testObjTwo";
-            var lastInitObject = Settings.GetInitializationObject(Settings.InitializationObjects.Count - 1);
-            int initObjectsCount = Settings.InitializationObjects.Count;
-
-            // Test
-            Assert.IsTrue(Settings.AddInitializationObject(testInitObject as IObjectInitializationDataProvider));
-            Assert.AreEqual(initObjectsCount + 1, Settings.InitializationObjects.Count);
-            Assert.AreEqual(Settings.InitializationObjects[Settings.InitializationObjects.Count - 1], testInitObject);
-
-            // Cleanup
-            Settings.RemoveInitializationObject(Settings.InitializationObjects.Count - 1);
-        }
-
-        [Test]
-        public void AddressableAssetSettings_SetInitializationObject_CanSetInitializationObject()
-        {
-            var testInitObject = ScriptableObject.CreateInstance<InitializeScriptable>();
-            testInitObject.name = "testObj";
-            var testInitObjectTwo = ScriptableObject.CreateInstance<InitializeScriptable>();
-            testInitObjectTwo.name = "testObjTwo";
-            var lastInitObject = Settings.GetInitializationObject(Settings.InitializationObjects.Count - 1);
-            int initObjectsCount = Settings.InitializationObjects.Count;
-            Settings.AddInitializationObject(testInitObject as IObjectInitializationDataProvider);
-
-            // Test
-            Assert.IsTrue(Settings.SetInitializationObjectAtIndex(Settings.InitializationObjects.Count - 1, testInitObjectTwo as IObjectInitializationDataProvider));
-            Assert.AreEqual(Settings.GetInitializationObject(Settings.InitializationObjects.Count - 1), testInitObjectTwo);
-
-            // Cleanup
-            Settings.RemoveInitializationObject(Settings.InitializationObjects.Count - 1);
-        }
-
-        [Test]
-        public void AddressableAssetSettings_RemoveInitializationObject_CanRemoveInitializationObject()
-        {
-            var testInitObject = ScriptableObject.CreateInstance<InitializeScriptable>();
-            testInitObject.name = "testObj";
-            var testInitObjectTwo = ScriptableObject.CreateInstance<InitializeScriptable>();
-            testInitObjectTwo.name = "testObjTwo";
-            var lastInitObject = Settings.GetInitializationObject(Settings.InitializationObjects.Count - 1);
-            int initObjectsCount = Settings.InitializationObjects.Count;
-            Settings.AddInitializationObject(testInitObject as IObjectInitializationDataProvider);
-
-            /* Cleanup */
-            Assert.IsTrue(Settings.RemoveInitializationObject(Settings.InitializationObjects.Count - 1));
-            Assert.AreEqual(initObjectsCount, Settings.InitializationObjects.Count);
-            Assert.AreEqual(lastInitObject, Settings.GetInitializationObject(Settings.InitializationObjects.Count - 1));
-        }
-
-        [Test]
-        public void AddressableAssetSettings_AddInitializationObject_CannotAddInvalidInitializationObject()
-        {
-            int currentInitObjectsCount = Settings.InitializationObjects.Count;
-            ScriptableObject initObject = null;
-            Assert.IsFalse(Settings.AddInitializationObject(initObject as IObjectInitializationDataProvider));
-            Assert.IsNull(Settings.GetInitializationObject(Settings.InitializationObjects.Count - 1));
-
-            var initTestObject = new InitializationObejctTest();
-            Assert.IsFalse(Settings.AddInitializationObject(initTestObject as IObjectInitializationDataProvider));
-            Assert.AreEqual(currentInitObjectsCount , Settings.InitializationObjects.Count);
-            Assert.IsNull(Settings.GetDataBuilder(Settings.InitializationObjects.Count - 1));
-        }
-
-        [Test]
-        public void AddressableAssetSettings_SetInitializationObjectAtIndex_CannotSetInvalidInitializationObject()
-        {
-            int currentInitObjectsCount = Settings.InitializationObjects.Count;
-            ScriptableObject initObject = null;
-            Assert.IsFalse(Settings.SetInitializationObjectAtIndex(Settings.InitializationObjects.Count - 1, initObject as IObjectInitializationDataProvider));
-            Assert.IsNull(Settings.GetInitializationObject(Settings.InitializationObjects.Count - 1));
-
-            var initTestObject = new InitializationObejctTest();
-            Assert.IsFalse(Settings.SetInitializationObjectAtIndex(Settings.InitializationObjects.Count - 1, initTestObject as IObjectInitializationDataProvider));
-
-            var testInitObject = ScriptableObject.CreateInstance<InitializeScriptable>();
-            testInitObject.name = "testObj";
-            Settings.AddInitializationObject(testInitObject as IObjectInitializationDataProvider);
-            Assert.IsFalse(Settings.SetInitializationObjectAtIndex(2, testInitObject));
-        }
-
-        [Test]
-        public void AddressableAssetSettings_GetInitializationObject_CannotGetInvalidInitializationObject()
-        {
-            int currentInitObjectsCount = Settings.InitializationObjects.Count;
-            Assert.IsNull(Settings.GetInitializationObject(Settings.InitializationObjects.Count - 1));
-            Assert.IsNull(Settings.GetInitializationObject(-1));
-        }
-
-        [Test]
-        public void AddressableAssetSettings_RemoveInitializationObject_CannotRemoveNonExistentInitializationObject()
-        {
-            Assert.IsFalse(Settings.RemoveInitializationObject(Settings.InitializationObjects.Count));
-        }
-
-        [Test]
-        public void AddressableAssetSettings_GetInitializationObject_CannotGetNonExistentInitializationObject()
-        {
-            Assert.IsNull(Settings.GetInitializationObject(Settings.InitializationObjects.Count));
-        }
-
-        [Test]
-        public void AddressableAssetSettings_GetInitializationObject_CannotGetInitializationObjectFromEmptyList()
-        {
-            var testSettings = new AddressableAssetSettings();
-            while (!IsNullOrEmpty(testSettings.InitializationObjects))
-            {
-                testSettings.RemoveInitializationObject(0);
-            }
-            Assert.AreEqual(0, testSettings.InitializationObjects.Count);
-            Assert.IsNull(testSettings.GetInitializationObject(1));
-        }
-
-        [Test]
-        public void AddressableAssetSettings_MoveAssetsFromResources_CanMoveAssetsFromResources()
-        {
-            // Setup
-            var testGuidsToPaths = new Dictionary<string, string>();
-            var testObject = new GameObject("TestObjectMoveAssets");
-            PrefabUtility.SaveAsPrefabAsset(testObject, ConfigFolder + "/testasset.prefab");
-            var testAssetGUID = AssetDatabase.AssetPathToGUID(ConfigFolder + "/testasset.prefab");
-            Settings.CreateOrMoveEntry(testAssetGUID, Settings.FindGroup(AddressableAssetSettings.PlayerDataGroupName));
-            var originalAssetEntry = Settings.CreateOrMoveEntry(m_AssetGUID, Settings.FindGroup(AddressableAssetSettings.PlayerDataGroupName));
-            var prevAddress = originalAssetEntry.address;
-            var prevDC = EditorUtility.GetDirtyCount(Settings);
-            var prevGroup = originalAssetEntry.parentGroup;
-            var prevPath = AssetDatabase.GUIDToAssetPath(m_AssetGUID);
-            var prevPathTwo = AssetDatabase.GUIDToAssetPath(testAssetGUID);
-            var testGroup = Settings.FindGroup(AddressableAssetSettings.DefaultLocalGroupName);
-            var testAssetPath = TestFolder + "/testMoveAssets";
-            testGuidsToPaths[m_AssetGUID] = testAssetPath + "/resources/test.prefab";
-            testGuidsToPaths[testAssetGUID] = testAssetPath + "/resources/testasset.prefab";
-
-            // Test
-            Settings.MoveAssetsFromResources(testGuidsToPaths, testGroup);
-            var dc = EditorUtility.GetDirtyCount(Settings);
-            Assert.AreNotEqual(prevPath, AssetDatabase.GUIDToAssetPath(m_AssetGUID));
-            Assert.AreNotEqual(prevPathTwo, AssetDatabase.GUIDToAssetPath(testAssetGUID));
-            Assert.AreNotEqual(prevGroup, Settings.FindAssetEntry(m_AssetGUID).parentGroup);
-            Assert.AreNotEqual(prevGroup, Settings.FindAssetEntry(testAssetGUID).parentGroup);
-            Assert.AreEqual(prevDC + 1, dc);
-
-            testGuidsToPaths[m_AssetGUID] = TestFolder + "/test.prefab";
-            testGuidsToPaths[testAssetGUID] = TestFolder + "/testasset.prefab";
-            Settings.MoveAssetsFromResources(testGuidsToPaths, prevGroup);
-            originalAssetEntry = Settings.FindAssetEntry(m_AssetGUID);
-            Assert.AreEqual(originalAssetEntry.address, "test");
-
-            //Cleanup
-            originalAssetEntry.address = prevAddress;
-            if (Directory.Exists(testAssetPath))
-                AssetDatabase.DeleteAsset(testAssetPath);
-            EditorBuildSettings.RemoveConfigObject(testAssetPath);
-        }
-
-        [Test]
-        public void AddressableAssetSettings_MoveAssetsFromResources_AddressRespectFolderHierarchy()
-        {
-            // Setup
-            var guidsToPaths = new Dictionary<string, string>();
-            var obj = new GameObject("TestObjectMoveAssets");
-
-            var objFolder = TestFolder + "/Resources/subfolder/subsubfolder";
-            if (!Directory.Exists(objFolder))
-            {
-                Directory.CreateDirectory(objFolder);
-            }
-
-            var objPath = objFolder + "/testasset.prefab";
-            PrefabUtility.SaveAsPrefabAsset(obj, objPath);
-
-            var guid = AssetDatabase.AssetPathToGUID(objPath);
-            var playerDataGroup = Settings.FindGroup(AddressableAssetSettings.PlayerDataGroupName);
-            Settings.CreateOrMoveEntry(guid, playerDataGroup);
-
-            var destinationFolder = TestFolder + "/testMoveAssets";
-            guidsToPaths[guid] = destinationFolder + "/testasset.prefab";
-
-            // Test
-            var defaultLocalGroup = Settings.FindGroup(AddressableAssetSettings.DefaultLocalGroupName);
-            Settings.MoveAssetsFromResources(guidsToPaths, defaultLocalGroup);
-
-            var idx = objPath.ToLower().LastIndexOf("resources/");
-            var expectedAddress = objPath.Substring(idx + 10).Replace(Path.GetExtension(objPath), "");
-            var entry = Settings.FindAssetEntry(guid);
-            Assert.AreEqual(expectedAddress, entry.address);
-            Assert.AreEqual(guidsToPaths[guid], AssetDatabase.GUIDToAssetPath(guid));
-            Assert.AreEqual(defaultLocalGroup, entry.parentGroup);
-
-            //Cleanup
-            if (Directory.Exists(TestFolder + "/Resources"))
-                AssetDatabase.DeleteAsset(TestFolder + "/Resources");
-            EditorBuildSettings.RemoveConfigObject(TestFolder + "/Resources");
-
-            Settings.RemoveAssetEntry(guid);
-            AssetDatabase.DeleteAsset(guidsToPaths[guid]);
-            if (Directory.Exists(destinationFolder))
-                AssetDatabase.DeleteAsset(destinationFolder);
-            EditorBuildSettings.RemoveConfigObject(destinationFolder);
-        }
-
-        [Test]
-        public void AddressableAssetSettings_MoveAssetsFromResources_CannotMoveNullOrInvalidAsset()
-        {
-            Settings.MoveAssetsFromResources(null, null);
-            var testAssetEntry = Settings.CreateOrMoveEntry(m_AssetGUID, Settings.FindGroup(AddressableAssetSettings.PlayerDataGroupName));
-            var currentGroup = testAssetEntry.parentGroup;
-            var testGuidsToPaths = new Dictionary<string, string>();
-            var currentPath = AssetDatabase.GUIDToAssetPath(m_AssetGUID);
-            var newAssetPath = TestFolder + "/testMoveAssets";
-            testGuidsToPaths[m_AssetGUID] = newAssetPath + "/test.prefab";
-            Settings.MoveAssetsFromResources(testGuidsToPaths, null);
-            Settings.MoveEntry(testAssetEntry, null);
-            Assert.AreEqual(currentPath, AssetDatabase.GUIDToAssetPath(m_AssetGUID));
-            Assert.AreEqual(currentGroup, Settings.FindAssetEntry(m_AssetGUID).parentGroup);
-        }
-
-        [Test]
-        public void AddressableAssetSettings_SetMaxConcurrentWebRequests_CanSet()
-        {
-            Settings.MaxConcurrentWebRequests = 100;
-            Assert.AreEqual(100, Settings.MaxConcurrentWebRequests);
-        }
-
-        [Test]
-        public void AddressableAssetSettings_SetMaxConcurrentWebRequestsWithValueOutsideOfBounds_IsClamped()
-        {
-            Settings.MaxConcurrentWebRequests = 0;
-            Assert.AreEqual(1, Settings.MaxConcurrentWebRequests);
-            Settings.MaxConcurrentWebRequests = 2000;
-            Assert.AreEqual(1024, Settings.MaxConcurrentWebRequests);
-        }
-
-        [TestCase(1)]
-        [TestCase(5)]
-        public void AddressableAssetSettings_SetLabelValueForEntries_CanSet(int numEntries)
-        {
-            // Setup
-            List<AddressableAssetEntry> entries = new List<AddressableAssetEntry>();
-            var newLabel = "testSetLabelValueForEntries";
-            SetupEntries(ref entries, numEntries);
-            var prevDC = EditorUtility.GetDirtyCount(Settings);
-
-            // Test
-            Settings.SetLabelValueForEntries(entries, newLabel, true, true);
-            foreach (var e in entries)
-                Assert.IsTrue(e.labels.Contains(newLabel));
-            Assert.AreEqual(prevDC + 1, EditorUtility.GetDirtyCount(Settings));
-
-            // Cleanup
-            Settings.RemoveLabel(newLabel);
-        }
-
-        [TestCase(1, 2)]
-        [TestCase(5, 8)]
-        public void AddressableAssetSettings_RemoveLabel_RemoveLabelShouldRemoveDeletedLabelFromEntries(int numEntries, int numLabels)
-        {
-            // Setup
-            List<AddressableAssetEntry> entries = new List<AddressableAssetEntry>();
-            SetupEntries(ref entries, numEntries);
-            List<string> testLabels = new List<string>();
-            for (int i = 1; i <= numLabels; i++)
-            {
-                var newLabel = "testSetLabelValueForEntries" + i;
-                testLabels.Add(newLabel);
-                Settings.SetLabelValueForEntries(entries, newLabel, true, true);
-            }
-
-            // Test
-            // Remove half the labels
-            for (int i = 0; i < numLabels / 2; i++)
-                Settings.RemoveLabel(testLabels[i]);
-
-            foreach (var e in entries)
-                foreach (var l in testLabels)
-                    Assert.IsTrue(e.labels.Contains(l));
-
-            // Check that each of the first half of labels were removed
-            foreach (var e in entries)
-            {
-                e.CreateKeyList();
-                for (int i = 0; i < numLabels; i++)
-                {
-                    if (i < numLabels / 2)
-                        Assert.IsFalse(e.labels.Contains(testLabels[i]));
-                    else
-                        Assert.IsTrue(e.labels.Contains(testLabels[i]));
-                }
-            }
-
-            // Cleanup
-            for (int i = numLabels / 2; i < numLabels; i++)
-            {
-                Settings.RemoveLabel(testLabels[i]);
-            }
-        }
-
-        [Test]
-        public void AddressableAssetSettings_HashChanges_WhenGroupIsAdded()
-        {
-            var prevHash = Settings.currentHash;
-            var testGroupObj = Settings.GetGroupTemplateObject(Settings.GroupTemplateObjects.Count - 1);
-            var testGroup = Settings.groups[0];
-            Assert.AreEqual(Settings.currentHash, prevHash);
-            Settings.AddGroupTemplateObject(testGroupObj);
-            Settings.groups.Add(testGroup);
-            var newHash = Settings.currentHash;
-            Assert.AreNotEqual(newHash, prevHash);
-            Settings.RemoveGroupTemplateObject(Settings.GroupTemplateObjects.Count - 1);
-            Settings.groups.RemoveAt(Settings.groups.Count - 1);
-        }
-
-        [Test]
-        public void CustomEntryCommand_WhenRegistered_InvokeIsCalled()
-        {
-            string notSet = null;
-            AddressableAssetSettings.RegisterCustomAssetEntryCommand("cmd1", s => notSet = "set");
-            Assert.IsTrue(AddressableAssetSettings.InvokeAssetEntryCommand("cmd1", new AddressableAssetEntry[] {}));
-            Assert.AreEqual("set", notSet);
-            AddressableAssetSettings.UnregisterCustomAssetEntryCommand("cmd1");
-        }
-
-        [Test]
-        public void CustomEntryCommand_WhenCommandThrows_InvokeDoesNotThrow()
-        {
-            AddressableAssetSettings.RegisterCustomAssetEntryCommand("cmd1", s => throw new Exception());
-            Assert.DoesNotThrow(() =>
-            {
-                LogAssert.Expect(LogType.Error, $"Encountered exception when running Asset Entry Command 'cmd1': Exception of type 'System.Exception' was thrown.");
-                Assert.IsFalse(AddressableAssetSettings.InvokeAssetEntryCommand("cmd1", new AddressableAssetEntry[] {}));
-            });
-            AddressableAssetSettings.UnregisterCustomAssetEntryCommand("cmd1");
-        }
-
-        [Test]
-        public void CustomEntryCommand_WhenCommandHasNullEntries_ReturnsFalseAndLogsError()
-        {
-            AddressableAssetSettings.RegisterCustomAssetEntryCommand("cmd1", s => {});
-            Assert.DoesNotThrow(() =>
-            {
-                LogAssert.Expect(LogType.Error, $"Asset Entry Command 'cmd1' called with null entry collection.");
-                Assert.IsFalse(AddressableAssetSettings.InvokeAssetEntryCommand("cmd1", null));
-            });
-            AddressableAssetSettings.UnregisterCustomAssetEntryCommand("cmd1");
-        }
-
-        [Test]
-        public void CustomEntryCommand_WhenCommandDoesNotExist_ReturnsFalseAndLogsError()
-        {
-            Assert.DoesNotThrow(() =>
-            {
-                LogAssert.Expect(LogType.Error, $"Asset Entry Command 'cmd' not found.  Ensure that it is registered by calling RegisterCustomAssetEntryCommand.");
-                Assert.IsFalse(AddressableAssetSettings.InvokeAssetEntryCommand("cmd", new AddressableAssetEntry[] {}));
-            });
-        }
-
-        [Test]
-        public void CustomEntryCommand_RegisterWithValidIdAndFunc_Succeeds()
-        {
-            AddressableAssetSettings.RegisterCustomAssetEntryCommand("cmd1", s => {});
-            CollectionAssert.Contains(AddressableAssetSettings.CustomAssetEntryCommands, "cmd1");
-            AddressableAssetSettings.UnregisterCustomAssetEntryCommand("cmd1");
-        }
-
-        [Test]
-        public void CustomEntryCommand_UnregisterWithInvalidIdParameters_Fails()
-        {
-            LogAssert.Expect(LogType.Error, "UnregisterCustomAssetEntryCommand - invalid command id.");
-            Assert.IsFalse(AddressableAssetSettings.UnregisterCustomAssetEntryCommand(""));
-            LogAssert.Expect(LogType.Error, "UnregisterCustomAssetEntryCommand - invalid command id.");
-            Assert.IsFalse(AddressableAssetSettings.UnregisterCustomAssetEntryCommand(null));
-            LogAssert.Expect(LogType.Error, $"UnregisterCustomAssetEntryCommand - command id 'doesntexist' is not registered.");
-            Assert.IsFalse(AddressableAssetSettings.UnregisterCustomAssetEntryCommand("doesntexist"));
-            CollectionAssert.IsEmpty(AddressableAssetSettings.CustomAssetEntryCommands);
-        }
-
-        [Test]
-        public void CustomEntryCommand_RegisterWithInvalidParameters_Fails()
-        {
-            LogAssert.Expect(LogType.Error, "RegisterCustomAssetEntryCommand - invalid command id.");
-            Assert.IsFalse(AddressableAssetSettings.RegisterCustomAssetEntryCommand("", s => {}));
-            LogAssert.Expect(LogType.Error, "RegisterCustomAssetEntryCommand - invalid command id.");
-            Assert.IsFalse(AddressableAssetSettings.RegisterCustomAssetEntryCommand(null, s => {}));
-            LogAssert.Expect(LogType.Error, $"RegisterCustomAssetEntryCommand - command functor for id 'valid'.");
-            Assert.IsFalse(AddressableAssetSettings.RegisterCustomAssetEntryCommand("valid", null));
-            CollectionAssert.IsEmpty(AddressableAssetSettings.CustomAssetEntryCommands);
-        }
-
-        [Test]
-        public void CustomGroupCommand_WhenRegistered_InvokeIsCalled()
-        {
-            string notSet = null;
-            AddressableAssetSettings.RegisterCustomAssetGroupCommand("cmd1", s => notSet = "set");
-            AddressableAssetSettings.InvokeAssetGroupCommand("cmd1", new AddressableAssetGroup[] {});
-            Assert.AreEqual("set", notSet);
-            AddressableAssetSettings.UnregisterCustomAssetGroupCommand("cmd1");
-        }
-
-        [Test]
-        public void CustomGroupCommand_RegisterWithValidIdAndFunc_Succeeds()
-        {
-            AddressableAssetSettings.RegisterCustomAssetGroupCommand("cmd1", s => {});
-            CollectionAssert.Contains(AddressableAssetSettings.CustomAssetGroupCommands, "cmd1");
-            AddressableAssetSettings.UnregisterCustomAssetGroupCommand("cmd1");
-        }
-
-        [Test]
-        public void CustomGroupCommand_UnregisterWithInvalidIdParameters_Fails()
-        {
-            LogAssert.Expect(LogType.Error, "UnregisterCustomAssetGroupCommand - invalid command id.");
-            Assert.IsFalse(AddressableAssetSettings.UnregisterCustomAssetGroupCommand(""));
-            LogAssert.Expect(LogType.Error, "UnregisterCustomAssetGroupCommand - invalid command id.");
-            Assert.IsFalse(AddressableAssetSettings.UnregisterCustomAssetGroupCommand(null));
-            LogAssert.Expect(LogType.Error, $"UnregisterCustomAssetGroupCommand - command id 'doesntexist' is not registered.");
-            Assert.IsFalse(AddressableAssetSettings.UnregisterCustomAssetGroupCommand("doesntexist"));
-            CollectionAssert.IsEmpty(AddressableAssetSettings.CustomAssetGroupCommands);
-        }
-
-        [Test]
-        public void CustomGroupCommand_RegisterWithInvalidParameters_Fails()
-        {
-            LogAssert.Expect(LogType.Error, "RegisterCustomAssetGroupCommand - invalid command id.");
-            Assert.IsFalse(AddressableAssetSettings.RegisterCustomAssetGroupCommand("", s => {}));
-            LogAssert.Expect(LogType.Error, "RegisterCustomAssetGroupCommand - invalid command id.");
-            Assert.IsFalse(AddressableAssetSettings.RegisterCustomAssetGroupCommand(null, s => {}));
-            LogAssert.Expect(LogType.Error, $"RegisterCustomAssetGroupCommand - command functor for id 'valid'.");
-            Assert.IsFalse(AddressableAssetSettings.RegisterCustomAssetGroupCommand("valid", null));
-            CollectionAssert.IsEmpty(AddressableAssetSettings.CustomAssetGroupCommands);
-        }
-
-        [Test]
-        public void CustomGroupCommand_WhenCommandThrows_InvokeDoesNotThrow()
-        {
-            AddressableAssetSettings.RegisterCustomAssetGroupCommand("cmd1", s => throw new Exception());
-            Assert.DoesNotThrow(() =>
-            {
-                LogAssert.Expect(LogType.Error, $"Encountered exception when running Asset Group Command 'cmd1': Exception of type 'System.Exception' was thrown.");
-                Assert.IsFalse(AddressableAssetSettings.InvokeAssetGroupCommand("cmd1", new AddressableAssetGroup[] {}));
-            });
-            AddressableAssetSettings.UnregisterCustomAssetGroupCommand("cmd1");
-        }
-
-        [Test]
-        public void CustomGroupCommand_WhenCommandHasNullGroups_ReturnsFalseAndLogsError()
-        {
-            AddressableAssetSettings.RegisterCustomAssetGroupCommand("cmd1", s => {});
-            Assert.DoesNotThrow(() =>
-            {
-                LogAssert.Expect(LogType.Error, $"Asset Group Command 'cmd1' called with null group collection.");
-                Assert.IsFalse(AddressableAssetSettings.InvokeAssetGroupCommand("cmd1", null));
-            });
-            AddressableAssetSettings.UnregisterCustomAssetGroupCommand("cmd1");
-        }
-
-        [Test]
-        public void CustomGroupCommand_WhenCommandDoesNotExist_ReturnsFalseAndLogsError()
-        {
-            Assert.DoesNotThrow(() =>
-            {
-                LogAssert.Expect(LogType.Error, $"Asset Group Command 'cmd' not found.  Ensure that it is registered by calling RegisterCustomAssetGroupCommand.");
-                Assert.IsFalse(AddressableAssetSettings.InvokeAssetGroupCommand("cmd", new AddressableAssetGroup[] {}));
-            });
-        }
-
-        [Test]
-        public void AssetGroupSchemaTemplate_CreateTemplate()
-        {
-            string description = "This is a Test Schema";
-            string groupName = "testGroup";
-            var testSchemaTemplate = AddressableAssetGroupSchemaTemplate.Create(
-                groupName, description, typeof(CustomTestSchema));
-            Assert.AreEqual(testSchemaTemplate.Description, description);
-            Assert.AreEqual(testSchemaTemplate.DisplayName, groupName);
-            Assert.IsNotNull(testSchemaTemplate.GetTypes());
-        }
-
-            [Test]
-        public void NullifyBundleFileIds_SetsBundleFileIdsToNull()
-        {
-            AddressableAssetSettings.NullifyBundleFileIds(Settings);
-            foreach (var group in Settings.groups)
-            {
-                foreach (var entry in group.entries)
-                {
-                    Assert.IsNull(entry.BundleFileId);
-                }
-            }
-        }
-    }
-}
->>>>>>> 2452c61d
+using System;
+using System.Collections.Generic;
+using System.IO;
+using System.Linq;
+using System.Reflection.Emit;
+using NUnit.Framework;
+using UnityEditor.AddressableAssets.Build;
+using UnityEditor.AddressableAssets.Build.DataBuilders;
+using UnityEditor.AddressableAssets.Build.Layout;
+using UnityEditor.AddressableAssets.Settings;
+using UnityEditor.AddressableAssets.Settings.GroupSchemas;
+using UnityEditor.Build.Pipeline.Utilities;
+using UnityEditor.VersionControl;
+using UnityEngine;
+using UnityEngine.AddressableAssets;
+using UnityEngine.ResourceManagement;
+using UnityEngine.ResourceManagement.AsyncOperations;
+using UnityEngine.ResourceManagement.Util;
+using UnityEngine.TestTools;
+
+namespace UnityEditor.AddressableAssets.Tests
+{
+    public class AddressableAssetSettingsTests : AddressableAssetTestBase
+    {
+        internal class InitializeScriptable : ScriptableObject, IObjectInitializationDataProvider
+        {
+            public string Name { get; }
+            public ObjectInitializationData CreateObjectInitializationData()
+            {
+                return new ObjectInitializationData();
+            }
+        }
+
+        internal class GroupTemplateTestObj : IGroupTemplate
+        {
+            public string Name { get; }
+            public string Description { get; }
+        }
+
+        internal class InitializationObejctTest : IObjectInitializationDataProvider
+        {
+            public string Name { get; }
+            public ObjectInitializationData CreateObjectInitializationData()
+            {
+                return new ObjectInitializationData();
+            }
+        }
+
+        internal class DataBuilderTest : IDataBuilder
+        {
+            public string Name { get; set; }
+            public bool CacheCleared = false;
+            public bool CanBuildData<T>() where T : IDataBuilderResult
+            {
+                return true;
+            }
+
+            public TResult BuildData<TResult>(AddressablesDataBuilderInput builderInput) where TResult : IDataBuilderResult
+            {
+                return default(TResult);
+            }
+
+            public void ClearCachedData()
+            {
+                CacheCleared = true;
+            }
+
+            public string Description { get; }
+        }
+
+        public void SetupEntries(ref List<AddressableAssetEntry> entries, int numEntries)
+        {
+            var testObject = new GameObject("TestObjectSetLabel");
+            PrefabUtility.SaveAsPrefabAsset(testObject, ConfigFolder + "/testasset.prefab");
+            var testAssetGUID = AssetDatabase.AssetPathToGUID(ConfigFolder + "/testasset.prefab");
+            entries.Add(Settings.CreateOrMoveEntry(m_AssetGUID, Settings.FindGroup(AddressableAssetSettings.PlayerDataGroupName)));
+            for (int i = 0; i <= numEntries; i++)
+                entries.Add(Settings.CreateOrMoveEntry(testAssetGUID, Settings.FindGroup(AddressableAssetSettings.PlayerDataGroupName)));
+        }
+
+        [Test]
+        public void GetDefaultGroupDoesNotThrowNullExceptionWhenGroupsNull()
+        {
+            Settings.groups.Insert(0,null);
+            Assert.IsNotNull(Settings.DefaultGroup);
+            Settings.groups.RemoveAt(0);
+        }
+        
+        [Test]
+        public void HasDefaultInitialGroups()
+        {
+            Assert.IsNotNull(Settings.FindGroup(AddressableAssetSettings.PlayerDataGroupName));
+            Assert.IsNotNull(Settings.FindGroup(AddressableAssetSettings.DefaultLocalGroupName));
+        }
+
+        [Test]
+        public void AddRemovelabel()
+        {
+            const string labelName = "Newlabel";
+            Settings.AddLabel(labelName);
+            Assert.Contains(labelName, Settings.labelTable.labelNames);
+            Settings.RemoveLabel(labelName);
+            Assert.False(Settings.labelTable.labelNames.Contains(labelName));
+        }
+
+        [Test]
+        public void RenameLabel_KeepsIndexTheSame_ForNewTableEntry()
+        {
+            string dummyLabel1, dummyLabel2, dummyLabel3;
+            dummyLabel3 = dummyLabel2 = dummyLabel1 = "dummylabel";
+            string replaceMe = "replaceme";
+            string useMeToReplace = "usemetoreplace";
+            Settings.AddLabel(dummyLabel1);
+            Settings.AddLabel(dummyLabel2);
+            Settings.AddLabel(replaceMe);
+            Settings.AddLabel(dummyLabel3);
+
+            int startIndex = Settings.labelTable.GetIndexOfLabel(replaceMe);
+
+            Settings.RenameLabel(replaceMe, useMeToReplace);
+
+            int endIndex = Settings.labelTable.GetIndexOfLabel(useMeToReplace);
+
+            Assert.AreEqual(startIndex, endIndex);
+
+            Settings.RemoveLabel(dummyLabel1);
+            Settings.RemoveLabel(dummyLabel2);
+            Settings.RemoveLabel(dummyLabel3);
+            Settings.RemoveLabel(useMeToReplace);
+        }
+
+        [Test]
+        public void RenameLabel_UpdatesLabelList_WithCorrectLabels()
+        {
+            string replaceMe = "replaceme";
+            string useMeToReplace = "usemetoreplace";
+            Settings.AddLabel(replaceMe);
+
+            Settings.RenameLabel(replaceMe, useMeToReplace);
+
+            Assert.IsFalse(Settings.GetLabels().Contains(replaceMe));
+            Assert.IsTrue(Settings.GetLabels().Contains(useMeToReplace));
+            
+            Settings.RemoveLabel(useMeToReplace);
+        }
+
+        [Test]
+        public void RenameLabel_UpdatesAssetEntries_ThatContainUsesOfTheOldLabels()
+        {
+            string replaceMe = "replaceme";
+            string useMeToReplace = "usemetoreplace";
+            Settings.AddLabel(replaceMe);
+            var assetEntry = Settings.CreateOrMoveEntry(m_AssetGUID, Settings.DefaultGroup);
+            assetEntry.SetLabel(replaceMe, true);
+
+            Settings.RenameLabel(replaceMe, useMeToReplace);
+
+            Assert.IsTrue(assetEntry.labels.Contains(useMeToReplace));
+            Assert.IsFalse(assetEntry.labels.Contains(replaceMe));
+
+            Settings.RemoveAssetEntry(assetEntry);
+            Settings.RemoveLabel(useMeToReplace);
+        }
+
+        [Test]
+        public void GetLabels_ShouldReturnCopy()
+        {
+            const string labelName = "Newlabel";
+            Settings.AddLabel("label_1");
+            Settings.AddLabel("label_2");
+
+            var labels = Settings.GetLabels();
+            labels.Add(labelName);
+
+            Assert.AreEqual(3, labels.Count);
+            Assert.AreEqual(2, Settings.labelTable.labelNames.Count);
+            Assert.IsFalse(Settings.labelTable.labelNames.Contains(labelName));
+        }
+
+        [Test]
+        public void WhenLabelNameHasSquareBrackets_AddingNewLabel_ThrowsError()
+        {
+            string name = "[label]";
+            Settings.AddLabel(name);
+            LogAssert.Expect(LogType.Error, $"Label name '{name}' cannot contain '[ ]'.");
+        }
+
+        [Test]
+        public void AddRemoveGroup()
+        {
+            const string groupName = "NewGroup";
+            var group = Settings.CreateGroup(groupName, false, false, false, null);
+            Assert.IsNotNull(group);
+            Settings.RemoveGroup(group);
+            Assert.IsNull(Settings.FindGroup(groupName));
+        }
+
+        [Test]
+        public void RemoveMissingGroupsReferences_CheckGroupCount()
+        {
+            var size = Settings.groups.Count;
+            var x = Settings.groups[size - 1];
+            Settings.groups[size - 1] = null;
+            bool b = Settings.RemoveMissingGroupReferences();
+            Assert.AreEqual(Settings.groups.Count + 1, size);
+            Settings.groups.Add(x);
+            LogAssert.Expect(LogType.Log, "Addressable settings contains 1 group reference(s) that are no longer there. Removing reference(s).");
+        }
+
+        [Test]
+        public void CanCreateAssetReference()
+        {
+            AssetReference testReference = Settings.CreateAssetReference(m_AssetGUID);
+            Assert.NotNull(testReference);
+            var entry = Settings.FindGroup(AddressableAssetSettings.DefaultLocalGroupName).GetAssetEntry(m_AssetGUID);
+            Assert.AreSame(testReference.AssetGUID, entry.guid);
+        }
+
+        [Test]
+        public void CreateUpdateNewEntry()
+        {
+            var group = Settings.CreateGroup("NewGroupForCreateOrMoveEntryTest", false, false, false, null);
+            Assert.IsNotNull(group);
+            var entry = Settings.CreateOrMoveEntry(m_AssetGUID, group);
+            Assert.IsNotNull(entry);
+            Assert.AreSame(group, entry.parentGroup);
+            var localDataGroup = Settings.FindGroup(AddressableAssetSettings.DefaultLocalGroupName);
+            Assert.IsNotNull(localDataGroup);
+            entry = Settings.CreateOrMoveEntry(m_AssetGUID, localDataGroup);
+            Assert.IsNotNull(entry);
+            Assert.AreNotSame(group, entry.parentGroup);
+            Assert.AreSame(localDataGroup, entry.parentGroup);
+            Settings.RemoveGroup(group);
+            localDataGroup.RemoveAssetEntry(entry);
+            var tmp = Settings.FindAssetEntry(entry.guid);
+            Assert.IsNull(Settings.FindAssetEntry(entry.guid));
+        }
+
+        [Test]
+        public void CreateOrMoveEntries_CreatesNewEntries()
+        {
+            string guid1 = "guid1";
+            string guid2 = "guid2";
+            string guid3 = "guid3";
+
+            Settings.CreateOrMoveEntries(new List<string>() { guid1, guid2, guid3 }, Settings.DefaultGroup, 
+                new List<AddressableAssetEntry>(), 
+                new List<AddressableAssetEntry>());
+
+            Assert.IsNotNull(Settings.FindAssetEntry(guid1));
+            Assert.IsNotNull(Settings.FindAssetEntry(guid2));
+            Assert.IsNotNull(Settings.FindAssetEntry(guid3));
+
+            Settings.RemoveAssetEntry(guid1);
+            Settings.RemoveAssetEntry(guid2);
+            Settings.RemoveAssetEntry(guid3);
+        }
+
+        [Test]
+        public void CreateOrMoveEntries_MovesEntriesThatAlreadyExist()
+        {
+            string guid1 = "guid1";
+            string guid2 = "guid2";
+            string guid3 = "guid3";
+            var group = Settings.CreateGroup("SeparateGroup", false, false, true, new List<AddressableAssetGroupSchema>());
+            group.AddAssetEntry(Settings.CreateEntry(guid1, "addr1", group,false));
+            group.AddAssetEntry(Settings.CreateEntry(guid2, "addr2", group,false));
+            group.AddAssetEntry(Settings.CreateEntry(guid3, "addr3", group,false));
+
+            Settings.CreateOrMoveEntries(new List<string>() { guid1, guid2, guid3 }, Settings.DefaultGroup, 
+                new List<AddressableAssetEntry>(), 
+                new List<AddressableAssetEntry>());
+
+            Assert.IsNull(group.GetAssetEntry(guid1));
+            Assert.IsNull(group.GetAssetEntry(guid2));
+            Assert.IsNull(group.GetAssetEntry(guid3));
+
+            Assert.IsNotNull(Settings.DefaultGroup.GetAssetEntry(guid1));
+            Assert.IsNotNull(Settings.DefaultGroup.GetAssetEntry(guid2));
+            Assert.IsNotNull(Settings.DefaultGroup.GetAssetEntry(guid3));
+
+            Settings.RemoveGroup(group);
+        }
+
+        [Test]
+        public void CreateOrMoveEntries_Creates_AndMovesExistingEntries_InMixedLists()
+        {
+            string guid1 = "guid1";
+            string guid2 = "guid2";
+            string guid3 = "guid3";
+            var group = Settings.CreateGroup("SeparateGroup", false, false, true, new List<AddressableAssetGroupSchema>());
+            group.AddAssetEntry(Settings.CreateEntry(guid1, "addr1", group,false));
+            group.AddAssetEntry(Settings.CreateEntry(guid3, "addr3", group,false));
+
+            Settings.CreateOrMoveEntries(new List<string>() { guid1, guid2, guid3 }, Settings.DefaultGroup, 
+                new List<AddressableAssetEntry>(), 
+                new List<AddressableAssetEntry>());
+
+            Assert.IsNull(group.GetAssetEntry(guid1));
+            Assert.IsNull(group.GetAssetEntry(guid3));
+
+            Assert.IsNotNull(Settings.DefaultGroup.GetAssetEntry(guid1));
+            Assert.IsNotNull(Settings.DefaultGroup.GetAssetEntry(guid2));
+            Assert.IsNotNull(Settings.DefaultGroup.GetAssetEntry(guid3));
+
+            Settings.RemoveGroup(group);
+        }
+
+        [Test]
+        public void CannotCreateOrMoveWithoutGuid()
+        {
+            Assert.IsNull(Settings.CreateOrMoveEntry(null, Settings.DefaultGroup));
+            Assert.IsNull(Settings.CreateSubEntryIfUnique(null, "", null));
+        }
+
+        [Test]
+        public void FindAssetEntry()
+        {
+            var localDataGroup = Settings.FindGroup(AddressableAssetSettings.DefaultLocalGroupName);
+            Assert.IsNotNull(localDataGroup);
+            var entry = Settings.CreateOrMoveEntry(m_AssetGUID, localDataGroup);
+            var foundEntry = Settings.FindAssetEntry(m_AssetGUID);
+            Assert.AreSame(entry, foundEntry);
+        }
+
+        [Test]
+        public void FindAssetEntry_IncludeImplicitIsTrue_ReturnsImplicitEntries()
+        {
+            var folderPath = GetAssetPath("aaFolder");
+            Directory.CreateDirectory(folderPath);
+            AssetDatabase.Refresh();
+            var folderGuid = AssetDatabase.AssetPathToGUID(folderPath);
+            Assert.IsFalse(string.IsNullOrEmpty(folderGuid));
+
+            var asset1GUID = CreateAsset(Path.Combine(folderPath, "asset1.prefab").Replace('\\', '/'));
+            var folderEntry = Settings.CreateOrMoveEntry(folderGuid, Settings.DefaultGroup);
+            Assert.IsNotNull(folderEntry);
+
+            var foundEntry = Settings.FindAssetEntry(asset1GUID, false);
+            Assert.IsNull(foundEntry);
+
+            foundEntry = Settings.FindAssetEntry(asset1GUID, true);
+            Assert.AreEqual(AssetDatabase.GUIDToAssetPath(asset1GUID), foundEntry.AssetPath);
+
+            Directory.Delete(folderPath, true);
+            Settings.RemoveAssetEntry(folderEntry, false);
+        }
+
+        [Test]
+        public void AddressablesClearCachedData_DoesNotThrowError()
+        {
+            //individual clean paths
+            foreach (ScriptableObject so in Settings.DataBuilders)
+            {
+                BuildScriptBase db = so as BuildScriptBase;
+                Assert.DoesNotThrow(() => Settings.CleanPlayerContentImpl(db));
+            }
+
+            //Clean all path
+            Assert.DoesNotThrow(() => Settings.CleanPlayerContentImpl());
+
+            //Cleanup
+            Settings.BuildPlayerContentImpl();
+        }
+
+        [Test]
+        public void AddressablesCleanCachedData_ClearsData()
+        {
+            //Setup
+            Settings.BuildPlayerContentImpl();
+
+            //Check after each clean that the data is not built
+            foreach (ScriptableObject so in Settings.DataBuilders)
+            {
+                BuildScriptBase db = so as BuildScriptBase;
+                Settings.CleanPlayerContentImpl(db);
+                Assert.IsFalse(db.IsDataBuilt());
+            }
+        }
+
+        [Test]
+        public void AddressablesCleanAllCachedData_ClearsAllData()
+        {
+            //Setup
+            Settings.BuildPlayerContentImpl();
+
+            //Clean ALL data builders
+            Settings.CleanPlayerContentImpl();
+
+            //Check none have data built
+            foreach (ScriptableObject so in Settings.DataBuilders)
+            {
+                BuildScriptBase db = so as BuildScriptBase;
+                Assert.IsFalse(db.IsDataBuilt());
+            }
+        }
+
+        [Test]
+        public void DeletingAsset_DoesNotDeleteGroupWithSimilarName()
+        {
+            //Setup
+            const string groupName = "NewAsset.mat";
+            string assetPath = GetAssetPath(groupName);
+
+
+            var mat = new Material(Shader.Find("Unlit/Color"));
+            AssetDatabase.CreateAsset(mat, assetPath);
+
+            var group = Settings.CreateGroup(groupName, false, false, false, null);
+            Assert.IsNotNull(group);
+
+            //Test
+            AssetDatabase.DeleteAsset(assetPath);
+
+            //Assert
+            Settings.CheckForGroupDataDeletion(groupName);
+            Assert.IsNotNull(Settings.FindGroup(groupName));
+
+            //Clean up
+            Settings.RemoveGroup(group);
+            Assert.IsNull(Settings.FindGroup(groupName));
+        }
+
+        [Test]
+        public void Settings_WhenActivePlayerDataBuilderIndexSetWithSameValue_DoesNotDirtyAsset()
+        {
+            var prevDC = EditorUtility.GetDirtyCount(Settings);
+            Settings.ActivePlayerDataBuilderIndex = Settings.ActivePlayerDataBuilderIndex;
+            var dc = EditorUtility.GetDirtyCount(Settings);
+            Assert.AreEqual(prevDC, dc);
+        }
+
+        [Test]
+        public void Settings_WhenActivePlayerDataBuilderIndexSetWithDifferentValue_DoesDirtyAsset()
+        {
+            var prevDC = EditorUtility.GetDirtyCount(Settings);
+            Settings.ActivePlayerDataBuilderIndex = Settings.ActivePlayerDataBuilderIndex + 1;
+            var dc = EditorUtility.GetDirtyCount(Settings);
+            Assert.AreEqual(prevDC + 1, dc);
+        }
+
+        [Test]
+        public void AddressableAssetSettings_OnPostprocessAllAssets_AddDeleteGroupTriggersSettingsSave()
+        {
+            // Setup
+            var importedAssets = new string[1];
+            var deletedAssets = new string[0];
+            var movedAssets = new string[0];
+            var movedFromAssetPaths = new string[0];
+            var newGroup = ScriptableObject.CreateInstance<AddressableAssetGroup>();
+            newGroup.Name = "testGroup";
+            var groupPath = ConfigFolder + "/AssetGroups/" + newGroup.Name + ".asset";
+            AssetDatabase.CreateAsset(newGroup, groupPath);
+            newGroup.Initialize(ScriptableObject.CreateInstance<AddressableAssetSettings>(), "testGroup", AssetDatabase.AssetPathToGUID(groupPath), false);
+            importedAssets[0] = groupPath;
+            EditorUtility.ClearDirty(Settings);
+            var prevDC = EditorUtility.GetDirtyCount(Settings);
+
+            // Test
+            Settings.OnPostprocessAllAssets(importedAssets, deletedAssets, movedAssets, movedFromAssetPaths);
+            Assert.AreEqual(prevDC + 1, EditorUtility.GetDirtyCount(Settings));
+            Assert.IsTrue(EditorUtility.IsDirty(Settings));
+
+            deletedAssets = new string[1];
+            importedAssets = new string[0];
+            deletedAssets[0] = groupPath;
+            EditorUtility.ClearDirty(Settings);
+            prevDC = EditorUtility.GetDirtyCount(Settings);
+            Settings.OnPostprocessAllAssets(importedAssets, deletedAssets, movedAssets, movedFromAssetPaths);
+            Assert.AreEqual(prevDC + 2, EditorUtility.GetDirtyCount(Settings));
+            Assert.IsTrue(EditorUtility.IsDirty(Settings));
+        }
+
+        [Test]
+        public void AddressableAssetSettings_OnPostprocessAllAssets_DeleteAssetToNullNotTriggerSettingsSave()
+        {
+            // Setup
+            var importedAssets = new string[0];
+            var deletedAssets = new string[1];
+            var movedAssets = new string[0];
+            var movedFromAssetPaths = new string[0];
+            Settings.groups.Add(null);
+            Settings.DataBuilders.Add(null);
+            Settings.GroupTemplateObjects.Add(null);
+            Settings.InitializationObjects.Add(null);
+            deletedAssets[0] = "";
+            EditorUtility.ClearDirty(Settings);
+            var prevDC = EditorUtility.GetDirtyCount(Settings);
+
+            // Test
+            Settings.OnPostprocessAllAssets(importedAssets, deletedAssets, movedAssets, movedFromAssetPaths);
+            Settings.OnPostprocessAllAssets(importedAssets, deletedAssets, movedAssets, movedFromAssetPaths);
+            Settings.OnPostprocessAllAssets(importedAssets, deletedAssets, movedAssets, movedFromAssetPaths);
+            Settings.OnPostprocessAllAssets(importedAssets, deletedAssets, movedAssets, movedFromAssetPaths);
+            Assert.AreEqual(prevDC, EditorUtility.GetDirtyCount(Settings));
+            Assert.IsFalse(EditorUtility.IsDirty(Settings));
+        }
+
+        [Test]
+        public void AddressableAssetSettings_OnPostprocessAllAssets_ChangeImportedAssetsDoesNotTriggerSettingsSave()
+        {
+            var importedAssets = new string[1];
+            var deletedAssets = new string[0];
+            var movedAssets = new string[0];
+            var movedFromAssetPaths = new string[0];
+            var entry = Settings.CreateOrMoveEntry(m_AssetGUID, Settings.groups[0]);
+            var prevTestObjName = entry.MainAsset.name;
+            entry.MainAsset.name = "test";
+            importedAssets[0] = TestFolder + "/test.prefab";
+            EditorUtility.ClearDirty(Settings);
+            var prevDC = EditorUtility.GetDirtyCount(Settings);
+            Settings.OnPostprocessAllAssets(importedAssets, deletedAssets, movedAssets, movedFromAssetPaths);
+            Assert.AreEqual(prevDC, EditorUtility.GetDirtyCount(Settings));
+            Assert.IsFalse(EditorUtility.IsDirty(Settings));
+            entry.MainAsset.name = prevTestObjName;
+        }
+
+        [Test]
+        public void AddressableAssetSettings_OnPostprocessAllAssets_MovedGroupNotTriggerSettingsSave()
+        {
+            // Setup
+            var importedAssets = new string[0];
+            var deletedAssets = new string[0];
+            var movedAssets = new string[1];
+            var movedFromAssetPaths = new string[1];
+            var newGroup = ScriptableObject.CreateInstance<AddressableAssetGroup>();
+            newGroup.Name = "testGroup";
+            var groupPath = ConfigFolder + "/AssetGroups/" + newGroup.Name + ".asset";
+            AssetDatabase.CreateAsset(newGroup, groupPath);
+            newGroup.Initialize(ScriptableObject.CreateInstance<AddressableAssetSettings>(), "testGroup", AssetDatabase.AssetPathToGUID(groupPath), false);
+            EditorUtility.ClearDirty(Settings);
+            var prevDC = EditorUtility.GetDirtyCount(Settings);
+            Settings.groups.Add(newGroup);
+            string newGroupPath = ConfigFolder + "/AssetGroups/changeGroup.asset";
+            AssetDatabase.MoveAsset(groupPath, newGroupPath);
+            movedAssets[0] = newGroupPath;
+            movedFromAssetPaths[0] = groupPath;
+
+            // Test
+            Settings.OnPostprocessAllAssets(importedAssets, deletedAssets, movedAssets, movedFromAssetPaths);
+            Assert.AreEqual(prevDC, EditorUtility.GetDirtyCount(Settings));
+            Assert.IsFalse(EditorUtility.IsDirty(Settings));
+
+            //Cleanup
+            Settings.RemoveGroup(newGroup);
+        }
+
+        [Test]
+        public void AddressableAssetSettings_OnPostprocessAllAssets_MovedAssetToResourcesNotTriggerSettingsSave()
+        {
+            // Setup
+            var importedAssets = new string[0];
+            var deletedAssets = new string[0];
+            var movedAssets = new string[1];
+            var movedFromAssetPaths = new string[1];
+            var assetPath = TestFolder + "/test.prefab";
+            var newAssetPath = TestFolder + "/resources/test.prefab";
+            if (!Directory.Exists(TestFolder + "/resources"))
+            {
+                Directory.CreateDirectory(TestFolder + "/resources");
+                AssetDatabase.Refresh();
+            }
+            Settings.CreateOrMoveEntry(AssetDatabase.AssetPathToGUID(newAssetPath), Settings.groups[0]);
+            movedAssets[0] = newAssetPath;
+            movedFromAssetPaths[0] = assetPath;
+            EditorUtility.ClearDirty(Settings);
+            var prevDC = EditorUtility.GetDirtyCount(Settings);
+            Settings.OnPostprocessAllAssets(importedAssets, deletedAssets, movedAssets, movedFromAssetPaths);
+            Assert.AreEqual(prevDC, EditorUtility.GetDirtyCount(Settings));
+            Assert.IsFalse(EditorUtility.IsDirty(Settings));
+
+            // Cleanup
+            AssetDatabase.MoveAsset(newAssetPath, assetPath);
+            Settings.CreateOrMoveEntry(AssetDatabase.AssetPathToGUID(assetPath), Settings.groups[0]);
+            Directory.Delete(TestFolder + "/resources");
+        }
+
+        [Test]
+        public void AddressableAssetSettings_ActivePlayerDataBuilderIndex_CanGetActivePlayModeDataBuilderIndex()
+        {
+            Assert.NotNull(Settings.ActivePlayerDataBuilderIndex);
+        }
+
+        [Test]
+        public void AddressableAssetSettings_ActivePlayerDataBuilderIndex_CanSetActivePlayModeDataBuilderIndex()
+        {
+            var prevActivePlayModeDataBuilderIndex = Settings.ActivePlayerDataBuilderIndex;
+            Settings.ActivePlayerDataBuilderIndex = 1;
+            Assert.AreNotEqual(prevActivePlayModeDataBuilderIndex, Settings.ActivePlayerDataBuilderIndex);
+            Settings.ActivePlayerDataBuilderIndex = prevActivePlayModeDataBuilderIndex;
+        }
+
+#pragma warning disable 618
+        [Test]
+        public void AddressableAssetSettings_RemoveSchemaTemplate_CannotRemoveGroupSchemaTemplate()
+        {
+            LogAssert.Expect(LogType.Error, "GroupSchemaTemplates are deprecated, use GroupTemplateObjects");
+            Settings.RemoveSchemaTemplate(0);
+        }
+
+#pragma warning restore 618
+
+        [Test]
+        public void AddressableAssetSettings_GetGroupTemplateObject_CanGetGroupTemplateObject()
+        {
+            var groupTemplate = Settings.GetGroupTemplateObject(Settings.GroupTemplateObjects.Count - 1);
+            Assert.NotNull(groupTemplate);
+        }
+
+        [Test]
+        public void AddressableAssetSettings_AddGroupTemplateObject_CanAddGroupTemplateObject()
+        {
+            var template = ScriptableObject.CreateInstance<AddressableAssetGroupTemplate>();
+            template.name = "testGroup";
+            Settings.AddGroupTemplateObject(template);
+            var groupTemplate = Settings.GetGroupTemplateObject(Settings.GroupTemplateObjects.Count - 1);
+            Assert.NotNull(groupTemplate);
+            Assert.Greater(Settings.GroupTemplateObjects.Count, 1);
+            Assert.AreEqual(groupTemplate.Name, template.name);
+            Assert.AreSame(groupTemplate, template);
+
+            Assert.IsTrue(Settings.CreateAndAddGroupTemplate("testCreatAndAdd", "test template function", typeof(BundledAssetGroupSchema)));
+        }
+
+        [Test]
+        public void AddressableAssetSettings_SetGroupTemplateObjectAtIndex_CanSetGroupTemplateObject()
+        {
+            // Setup
+            var testTemplate1 = ScriptableObject.CreateInstance<AddressableAssetGroupTemplate>();
+            var testTemplate2 = ScriptableObject.CreateInstance<AddressableAssetGroupTemplate>();
+            var template = ScriptableObject.CreateInstance<AddressableAssetGroupTemplate>();
+            testTemplate1.name = "test1";
+            testTemplate2.name = "test2";
+            template.name = "testGroupIndex";
+            var restoredObjects = new List<ScriptableObject>(Settings.GroupTemplateObjects);
+            Settings.AddGroupTemplateObject(testTemplate1);
+            Settings.AddGroupTemplateObject(testTemplate2);
+            var saveTemplate = Settings.GetGroupTemplateObject(0);
+            var checkUnchangedTemplate = Settings.GetGroupTemplateObject(1);
+
+            // Test
+            Settings.SetGroupTemplateObjectAtIndex((Settings.GroupTemplateObjects.Count - 1), template, true);
+            Settings.SetGroupTemplateObjectAtIndex(0, template, true);
+            var groupTemplate = Settings.GetGroupTemplateObject(Settings.GroupTemplateObjects.Count - 1);
+            Assert.NotNull(groupTemplate);
+            Assert.AreSame(template, groupTemplate);
+            groupTemplate = Settings.GetGroupTemplateObject(0);
+            Assert.NotNull(groupTemplate);
+            Assert.AreSame(template, groupTemplate);
+            groupTemplate = Settings.GetGroupTemplateObject(1);
+            Assert.NotNull(groupTemplate);
+            Assert.AreSame(checkUnchangedTemplate, groupTemplate);
+
+            /* Cleanup
+             * Restore GroupTemplateObjects
+             */
+            Settings.RemoveGroupTemplateObject(2, true);
+            Settings.RemoveGroupTemplateObject(1, true);
+            Settings.SetGroupTemplateObjectAtIndex(0, saveTemplate, true);
+            Assert.AreEqual(restoredObjects.Count, Settings.GroupTemplateObjects.Count);
+            Assert.AreSame(restoredObjects[0], Settings.GroupTemplateObjects[0]);
+        }
+
+        [Test]
+        public void AddressableAssetSettings_AddGroupTemplateObject_CannotAddInvalidGroupTemplateObject()
+        {
+            int currentGroupTemplateCount = Settings.GroupTemplateObjects.Count;
+            var unchangedGroupTemplate = Settings.GetGroupTemplateObject(Settings.GroupTemplateObjects.Count - 1);
+            ScriptableObject groupTemplate = null;
+            Assert.IsFalse(Settings.AddGroupTemplateObject(groupTemplate as IGroupTemplate));
+            Assert.AreSame(unchangedGroupTemplate, Settings.GetGroupTemplateObject(Settings.GroupTemplateObjects.Count - 1));
+
+            var groupTemplateTest = new GroupTemplateTestObj();
+            Assert.IsFalse(Settings.AddGroupTemplateObject(groupTemplateTest as IGroupTemplate));
+            Assert.AreEqual(currentGroupTemplateCount, Settings.GroupTemplateObjects.Count);
+            Assert.AreSame(unchangedGroupTemplate, Settings.GetGroupTemplateObject(Settings.GroupTemplateObjects.Count - 1));
+        }
+
+        [Test]
+        public void AddressableAssetSettings_CreateAndAddGroupTemplate_CannotAddInvalidGroupTemplateObject()
+        {
+            Assert.IsFalse(Settings.CreateAndAddGroupTemplate(null, "test template function", null));
+            Assert.IsFalse(Settings.CreateAndAddGroupTemplate("testCreatAndAdd", "test template function", new Type[0]));
+            var testParams = new Type[1];
+            testParams[0] = null;
+            Assert.IsFalse(Settings.CreateAndAddGroupTemplate("testCreatAndAdd", "test template function", testParams));
+            testParams[0] = typeof(ScriptableObject);
+            Assert.IsFalse(Settings.CreateAndAddGroupTemplate("testCreatAndAdd", "test template function", testParams));
+        }
+
+        [Test]
+        public void AddressableAssetSettings_SetGroupTemplateObjectAtIndex_CannotSetInvalidGroupTemplateObject()
+        {
+            int currentGroupTemplateCount = Settings.GroupTemplateObjects.Count;
+            var unchangedGroupTemplate = Settings.GetGroupTemplateObject(Settings.GroupTemplateObjects.Count - 1);
+            ScriptableObject groupTemplate = null;
+            Assert.IsFalse(Settings.SetGroupTemplateObjectAtIndex(Settings.GroupTemplateObjects.Count - 1, groupTemplate as IGroupTemplate));
+            Assert.AreSame(unchangedGroupTemplate, Settings.GetGroupTemplateObject(Settings.GroupTemplateObjects.Count - 1));
+
+            var groupTemplateTest = new GroupTemplateTestObj();
+            Assert.IsFalse(Settings.SetGroupTemplateObjectAtIndex(Settings.GroupTemplateObjects.Count - 1, groupTemplateTest as IGroupTemplate));
+            Assert.AreEqual(currentGroupTemplateCount, Settings.GroupTemplateObjects.Count);
+            Assert.AreSame(unchangedGroupTemplate, Settings.GetGroupTemplateObject(Settings.GroupTemplateObjects.Count - 1));
+        }
+
+        [Test]
+        public void AddressableAssetSettings_RemoveGroupTemplateObject_CannotRemoveNonExistentGroupTemplateObject()
+        {
+            Assert.IsFalse(Settings.RemoveGroupTemplateObject(Settings.GroupTemplateObjects.Count));
+        }
+
+        [Test]
+        public void AddressableAssetSettings_GetGroupTemplateObject_CannotGetNonExistentGroupTemplateObject()
+        {
+            Assert.IsNull(Settings.GetGroupTemplateObject(Settings.GroupTemplateObjects.Count));
+        }
+
+        internal static bool IsNullOrEmpty<T>(ICollection<T> collection)
+        {
+            return collection == null || collection.Count == 0;
+        }
+
+        [Test]
+        public void AddressableAssetSettings_GetGroupTemplateObject_CannotGetFromEmptyGroupTemplateObjectList()
+        {
+            var testSettings = new AddressableAssetSettings();
+            while (!IsNullOrEmpty(testSettings.GroupTemplateObjects))
+            {
+                testSettings.RemoveGroupTemplateObject(0);
+            }
+            Assert.AreEqual(0, testSettings.GroupTemplateObjects.Count);
+            Assert.IsNull(testSettings.GetGroupTemplateObject(1));
+        }
+
+        [Test]
+        public void AddressableAssetSettings_AddDataBuilder_CanAddDataBuilder()
+        {
+            var testBuilder = Settings.GetDataBuilder(0);
+            var testBuilderTwo = Settings.GetDataBuilder(1);
+            var lastBuilder = Settings.GetDataBuilder(Settings.DataBuilders.Count - 1);
+            int buildersCount = Settings.DataBuilders.Count;
+
+            // Test
+            Assert.IsTrue(Settings.AddDataBuilder(testBuilder as IDataBuilder));
+            Assert.AreEqual(buildersCount + 1, Settings.DataBuilders.Count);
+            Assert.AreEqual(Settings.DataBuilders[Settings.DataBuilders.Count - 1], testBuilder);
+        }
+
+        [Test]
+        public void AddressableAssetSettings_RemoveDataBuilder_CanRemoveDataBuilder()
+        {
+            var testBuilder = Settings.GetDataBuilder(0);
+            var testBuilderTwo = Settings.GetDataBuilder(1);
+            var lastBuilder = Settings.GetDataBuilder(Settings.DataBuilders.Count - 1);
+            int buildersCount = Settings.DataBuilders.Count;
+            Settings.AddDataBuilder(testBuilder as IDataBuilder);
+
+            // Test
+            Assert.IsTrue(Settings.RemoveDataBuilder(Settings.DataBuilders.Count - 1));
+            Assert.AreEqual(buildersCount, Settings.DataBuilders.Count);
+            Assert.AreEqual(lastBuilder, Settings.GetDataBuilder(Settings.DataBuilders.Count - 1));
+        }
+
+        [Test]
+        public void AddressableAssetSettings_SetDataBuilder_CanSetDataBuilder()
+        {
+            var testBuilder = Settings.GetDataBuilder(0);
+            var testBuilderTwo = Settings.GetDataBuilder(1);
+            var lastBuilder = Settings.GetDataBuilder(Settings.DataBuilders.Count - 1);
+            int buildersCount = Settings.DataBuilders.Count;
+            Settings.AddDataBuilder(testBuilder as IDataBuilder);
+
+            // Test
+            Assert.IsTrue(Settings.SetDataBuilderAtIndex(Settings.DataBuilders.Count - 1, testBuilderTwo));
+            Assert.AreEqual(Settings.GetDataBuilder(Settings.DataBuilders.Count - 1), testBuilderTwo);
+
+            //Cleanup
+            Assert.IsTrue(Settings.RemoveDataBuilder(Settings.DataBuilders.Count - 1));
+            Assert.AreEqual(buildersCount, Settings.DataBuilders.Count);
+            Assert.AreEqual(lastBuilder, Settings.GetDataBuilder(Settings.DataBuilders.Count - 1));
+        }
+
+        [Test]
+        public void AddressableAssetSettings_AddDataBuilder_CannotAddInvalidDataBuilders()
+        {
+            int currentDataBuildersCount = Settings.DataBuilders.Count;
+            var unchangedDataBuilder = Settings.GetDataBuilder(Settings.DataBuilders.Count - 1);
+            ScriptableObject testBuilder = null;
+            Assert.IsFalse(Settings.AddDataBuilder(testBuilder as IDataBuilder));
+            Assert.AreSame(unchangedDataBuilder, Settings.GetDataBuilder(Settings.DataBuilders.Count - 1));
+
+            var testDataBuilder = new DataBuilderTest();
+            Assert.IsFalse(Settings.AddDataBuilder(testDataBuilder as IDataBuilder));
+            Assert.AreEqual(currentDataBuildersCount, Settings.DataBuilders.Count);
+            Assert.AreSame(unchangedDataBuilder, Settings.GetDataBuilder(Settings.DataBuilders.Count - 1));
+        }
+
+        [Test]
+        public void AddressableAssetSettings_SetDataBuilderAtIndex_CannotSetInvalidDataBuilders()
+        {
+            int currentDataBuildersCount = Settings.DataBuilders.Count;
+            var unchangedDataBuilder = Settings.GetDataBuilder(Settings.DataBuilders.Count - 1);
+            ScriptableObject testBuilder = null;
+            Assert.IsFalse(Settings.SetDataBuilderAtIndex(Settings.DataBuilders.Count - 1, testBuilder as IDataBuilder));
+            Assert.AreSame(unchangedDataBuilder, Settings.GetDataBuilder(Settings.DataBuilders.Count - 1));
+
+            var testDataBuilder = new DataBuilderTest();
+            Assert.IsFalse(Settings.SetDataBuilderAtIndex(Settings.DataBuilders.Count - 1, testDataBuilder as IDataBuilder));
+            Assert.AreEqual(currentDataBuildersCount, Settings.DataBuilders.Count);
+            Assert.AreSame(unchangedDataBuilder, Settings.GetDataBuilder(Settings.DataBuilders.Count - 1));
+            Assert.IsFalse(Settings.SetDataBuilderAtIndex(5, testDataBuilder));
+        }
+
+        [Test]
+        public void AddressableAssetSettings_GetDataBuilder_CannotGetNonExistentDataBuilder()
+        {
+            Assert.IsNull(Settings.GetDataBuilder(Settings.DataBuilders.Count));
+        }
+
+        [Test]
+        public void AddressableAssetSettings_RemoveDataBuilder_CannotRemoveNonExistentDataBuilder()
+        {
+            Assert.IsFalse(Settings.RemoveDataBuilder(Settings.DataBuilders.Count));
+        }
+
+        [Test]
+        public void AddressableAssetSettings_GetDataBuilder_CannotGetDataBuilderFromEmpty()
+        {
+            var testSettings = new AddressableAssetSettings();
+            while (!IsNullOrEmpty(testSettings.DataBuilders))
+            {
+                testSettings.RemoveDataBuilder(0);
+            }
+            Assert.AreEqual(0, testSettings.DataBuilders.Count);
+            Assert.IsNull(testSettings.GetDataBuilder(1));
+        }
+
+        [Test]
+        public void AddressableAssetSettings_AddInitializationObject_CanAddInitializationObject()
+        {
+            var testInitObject = ScriptableObject.CreateInstance<InitializeScriptable>();
+            testInitObject.name = "testObj";
+            var testInitObjectTwo = ScriptableObject.CreateInstance<InitializeScriptable>();
+            testInitObjectTwo.name = "testObjTwo";
+            var lastInitObject = Settings.GetInitializationObject(Settings.InitializationObjects.Count - 1);
+            int initObjectsCount = Settings.InitializationObjects.Count;
+
+            // Test
+            Assert.IsTrue(Settings.AddInitializationObject(testInitObject as IObjectInitializationDataProvider));
+            Assert.AreEqual(initObjectsCount + 1, Settings.InitializationObjects.Count);
+            Assert.AreEqual(Settings.InitializationObjects[Settings.InitializationObjects.Count - 1], testInitObject);
+
+            // Cleanup
+            Settings.RemoveInitializationObject(Settings.InitializationObjects.Count - 1);
+        }
+
+        [Test]
+        public void AddressableAssetSettings_SetInitializationObject_CanSetInitializationObject()
+        {
+            var testInitObject = ScriptableObject.CreateInstance<InitializeScriptable>();
+            testInitObject.name = "testObj";
+            var testInitObjectTwo = ScriptableObject.CreateInstance<InitializeScriptable>();
+            testInitObjectTwo.name = "testObjTwo";
+            var lastInitObject = Settings.GetInitializationObject(Settings.InitializationObjects.Count - 1);
+            int initObjectsCount = Settings.InitializationObjects.Count;
+            Settings.AddInitializationObject(testInitObject as IObjectInitializationDataProvider);
+
+            // Test
+            Assert.IsTrue(Settings.SetInitializationObjectAtIndex(Settings.InitializationObjects.Count - 1, testInitObjectTwo as IObjectInitializationDataProvider));
+            Assert.AreEqual(Settings.GetInitializationObject(Settings.InitializationObjects.Count - 1), testInitObjectTwo);
+
+            // Cleanup
+            Settings.RemoveInitializationObject(Settings.InitializationObjects.Count - 1);
+        }
+
+        [Test]
+        public void AddressableAssetSettings_RemoveInitializationObject_CanRemoveInitializationObject()
+        {
+            var testInitObject = ScriptableObject.CreateInstance<InitializeScriptable>();
+            testInitObject.name = "testObj";
+            var testInitObjectTwo = ScriptableObject.CreateInstance<InitializeScriptable>();
+            testInitObjectTwo.name = "testObjTwo";
+            var lastInitObject = Settings.GetInitializationObject(Settings.InitializationObjects.Count - 1);
+            int initObjectsCount = Settings.InitializationObjects.Count;
+            Settings.AddInitializationObject(testInitObject as IObjectInitializationDataProvider);
+
+            /* Cleanup */
+            Assert.IsTrue(Settings.RemoveInitializationObject(Settings.InitializationObjects.Count - 1));
+            Assert.AreEqual(initObjectsCount, Settings.InitializationObjects.Count);
+            Assert.AreEqual(lastInitObject, Settings.GetInitializationObject(Settings.InitializationObjects.Count - 1));
+        }
+
+        [Test]
+        public void AddressableAssetSettings_AddInitializationObject_CannotAddInvalidInitializationObject()
+        {
+            int currentInitObjectsCount = Settings.InitializationObjects.Count;
+            ScriptableObject initObject = null;
+            Assert.IsFalse(Settings.AddInitializationObject(initObject as IObjectInitializationDataProvider));
+            Assert.IsNull(Settings.GetInitializationObject(Settings.InitializationObjects.Count - 1));
+
+            var initTestObject = new InitializationObejctTest();
+            Assert.IsFalse(Settings.AddInitializationObject(initTestObject as IObjectInitializationDataProvider));
+            Assert.AreEqual(currentInitObjectsCount , Settings.InitializationObjects.Count);
+            Assert.IsNull(Settings.GetDataBuilder(Settings.InitializationObjects.Count - 1));
+        }
+
+        [Test]
+        public void AddressableAssetSettings_SetInitializationObjectAtIndex_CannotSetInvalidInitializationObject()
+        {
+            int currentInitObjectsCount = Settings.InitializationObjects.Count;
+            ScriptableObject initObject = null;
+            Assert.IsFalse(Settings.SetInitializationObjectAtIndex(Settings.InitializationObjects.Count - 1, initObject as IObjectInitializationDataProvider));
+            Assert.IsNull(Settings.GetInitializationObject(Settings.InitializationObjects.Count - 1));
+
+            var initTestObject = new InitializationObejctTest();
+            Assert.IsFalse(Settings.SetInitializationObjectAtIndex(Settings.InitializationObjects.Count - 1, initTestObject as IObjectInitializationDataProvider));
+
+            var testInitObject = ScriptableObject.CreateInstance<InitializeScriptable>();
+            testInitObject.name = "testObj";
+            Settings.AddInitializationObject(testInitObject as IObjectInitializationDataProvider);
+            Assert.IsFalse(Settings.SetInitializationObjectAtIndex(2, testInitObject));
+        }
+
+        [Test]
+        public void AddressableAssetSettings_GetInitializationObject_CannotGetInvalidInitializationObject()
+        {
+            int currentInitObjectsCount = Settings.InitializationObjects.Count;
+            Assert.IsNull(Settings.GetInitializationObject(Settings.InitializationObjects.Count - 1));
+            Assert.IsNull(Settings.GetInitializationObject(-1));
+        }
+
+        [Test]
+        public void AddressableAssetSettings_RemoveInitializationObject_CannotRemoveNonExistentInitializationObject()
+        {
+            Assert.IsFalse(Settings.RemoveInitializationObject(Settings.InitializationObjects.Count));
+        }
+
+        [Test]
+        public void AddressableAssetSettings_GetInitializationObject_CannotGetNonExistentInitializationObject()
+        {
+            Assert.IsNull(Settings.GetInitializationObject(Settings.InitializationObjects.Count));
+        }
+
+        [Test]
+        public void AddressableAssetSettings_GetInitializationObject_CannotGetInitializationObjectFromEmptyList()
+        {
+            var testSettings = new AddressableAssetSettings();
+            while (!IsNullOrEmpty(testSettings.InitializationObjects))
+            {
+                testSettings.RemoveInitializationObject(0);
+            }
+            Assert.AreEqual(0, testSettings.InitializationObjects.Count);
+            Assert.IsNull(testSettings.GetInitializationObject(1));
+        }
+
+        [Test]
+        public void AddressableAssetSettings_MoveAssetsFromResources_CanMoveAssetsFromResources()
+        {
+            // Setup
+            var testGuidsToPaths = new Dictionary<string, string>();
+            var testObject = new GameObject("TestObjectMoveAssets");
+            PrefabUtility.SaveAsPrefabAsset(testObject, ConfigFolder + "/testasset.prefab");
+            var testAssetGUID = AssetDatabase.AssetPathToGUID(ConfigFolder + "/testasset.prefab");
+            Settings.CreateOrMoveEntry(testAssetGUID, Settings.FindGroup(AddressableAssetSettings.PlayerDataGroupName));
+            var originalAssetEntry = Settings.CreateOrMoveEntry(m_AssetGUID, Settings.FindGroup(AddressableAssetSettings.PlayerDataGroupName));
+            var prevAddress = originalAssetEntry.address;
+            var prevDC = EditorUtility.GetDirtyCount(Settings);
+            var prevGroup = originalAssetEntry.parentGroup;
+            var prevPath = AssetDatabase.GUIDToAssetPath(m_AssetGUID);
+            var prevPathTwo = AssetDatabase.GUIDToAssetPath(testAssetGUID);
+            var testGroup = Settings.FindGroup(AddressableAssetSettings.DefaultLocalGroupName);
+            var testAssetPath = TestFolder + "/testMoveAssets";
+            testGuidsToPaths[m_AssetGUID] = testAssetPath + "/resources/test.prefab";
+            testGuidsToPaths[testAssetGUID] = testAssetPath + "/resources/testasset.prefab";
+
+            // Test
+            Settings.MoveAssetsFromResources(testGuidsToPaths, testGroup);
+            var dc = EditorUtility.GetDirtyCount(Settings);
+            Assert.AreNotEqual(prevPath, AssetDatabase.GUIDToAssetPath(m_AssetGUID));
+            Assert.AreNotEqual(prevPathTwo, AssetDatabase.GUIDToAssetPath(testAssetGUID));
+            Assert.AreNotEqual(prevGroup, Settings.FindAssetEntry(m_AssetGUID).parentGroup);
+            Assert.AreNotEqual(prevGroup, Settings.FindAssetEntry(testAssetGUID).parentGroup);
+            Assert.AreEqual(prevDC + 1, dc);
+
+            testGuidsToPaths[m_AssetGUID] = TestFolder + "/test.prefab";
+            testGuidsToPaths[testAssetGUID] = TestFolder + "/testasset.prefab";
+            Settings.MoveAssetsFromResources(testGuidsToPaths, prevGroup);
+            originalAssetEntry = Settings.FindAssetEntry(m_AssetGUID);
+            Assert.AreEqual(originalAssetEntry.address, "test");
+
+            //Cleanup
+            originalAssetEntry.address = prevAddress;
+            if (Directory.Exists(testAssetPath))
+                AssetDatabase.DeleteAsset(testAssetPath);
+            EditorBuildSettings.RemoveConfigObject(testAssetPath);
+        }
+
+        [Test]
+        public void AddressableAssetSettings_MoveAssetsFromResources_AddressRespectFolderHierarchy()
+        {
+            // Setup
+            var guidsToPaths = new Dictionary<string, string>();
+            var obj = new GameObject("TestObjectMoveAssets");
+
+            var objFolder = TestFolder + "/Resources/subfolder/subsubfolder";
+            if (!Directory.Exists(objFolder))
+            {
+                Directory.CreateDirectory(objFolder);
+            }
+
+            var objPath = objFolder + "/testasset.prefab";
+            PrefabUtility.SaveAsPrefabAsset(obj, objPath);
+
+            var guid = AssetDatabase.AssetPathToGUID(objPath);
+            var playerDataGroup = Settings.FindGroup(AddressableAssetSettings.PlayerDataGroupName);
+            Settings.CreateOrMoveEntry(guid, playerDataGroup);
+
+            var destinationFolder = TestFolder + "/testMoveAssets";
+            guidsToPaths[guid] = destinationFolder + "/testasset.prefab";
+
+            // Test
+            var defaultLocalGroup = Settings.FindGroup(AddressableAssetSettings.DefaultLocalGroupName);
+            Settings.MoveAssetsFromResources(guidsToPaths, defaultLocalGroup);
+
+            var idx = objPath.ToLower().LastIndexOf("resources/");
+            var expectedAddress = objPath.Substring(idx + 10).Replace(Path.GetExtension(objPath), "");
+            var entry = Settings.FindAssetEntry(guid);
+            Assert.AreEqual(expectedAddress, entry.address);
+            Assert.AreEqual(guidsToPaths[guid], AssetDatabase.GUIDToAssetPath(guid));
+            Assert.AreEqual(defaultLocalGroup, entry.parentGroup);
+
+            //Cleanup
+            if (Directory.Exists(TestFolder + "/Resources"))
+                AssetDatabase.DeleteAsset(TestFolder + "/Resources");
+            EditorBuildSettings.RemoveConfigObject(TestFolder + "/Resources");
+
+            Settings.RemoveAssetEntry(guid);
+            AssetDatabase.DeleteAsset(guidsToPaths[guid]);
+            if (Directory.Exists(destinationFolder))
+                AssetDatabase.DeleteAsset(destinationFolder);
+            EditorBuildSettings.RemoveConfigObject(destinationFolder);
+        }
+
+        [Test]
+        public void AddressableAssetSettings_MoveAssetsFromResources_CannotMoveNullOrInvalidAsset()
+        {
+            Settings.MoveAssetsFromResources(null, null);
+            var testAssetEntry = Settings.CreateOrMoveEntry(m_AssetGUID, Settings.FindGroup(AddressableAssetSettings.PlayerDataGroupName));
+            var currentGroup = testAssetEntry.parentGroup;
+            var testGuidsToPaths = new Dictionary<string, string>();
+            var currentPath = AssetDatabase.GUIDToAssetPath(m_AssetGUID);
+            var newAssetPath = TestFolder + "/testMoveAssets";
+            testGuidsToPaths[m_AssetGUID] = newAssetPath + "/test.prefab";
+            Settings.MoveAssetsFromResources(testGuidsToPaths, null);
+            Settings.MoveEntry(testAssetEntry, null);
+            Assert.AreEqual(currentPath, AssetDatabase.GUIDToAssetPath(m_AssetGUID));
+            Assert.AreEqual(currentGroup, Settings.FindAssetEntry(m_AssetGUID).parentGroup);
+        }
+
+        [Test]
+        public void AddressableAssetSettings_SetMaxConcurrentWebRequests_CanSet()
+        {
+            Settings.MaxConcurrentWebRequests = 100;
+            Assert.AreEqual(100, Settings.MaxConcurrentWebRequests);
+        }
+
+        [Test]
+        public void AddressableAssetSettings_SetMaxConcurrentWebRequestsWithValueOutsideOfBounds_IsClamped()
+        {
+            Settings.MaxConcurrentWebRequests = 0;
+            Assert.AreEqual(1, Settings.MaxConcurrentWebRequests);
+            Settings.MaxConcurrentWebRequests = 2000;
+            Assert.AreEqual(1024, Settings.MaxConcurrentWebRequests);
+        }
+
+        [TestCase(1)]
+        [TestCase(5)]
+        public void AddressableAssetSettings_SetLabelValueForEntries_CanSet(int numEntries)
+        {
+            // Setup
+            List<AddressableAssetEntry> entries = new List<AddressableAssetEntry>();
+            var newLabel = "testSetLabelValueForEntries";
+            SetupEntries(ref entries, numEntries);
+            var prevDC = EditorUtility.GetDirtyCount(Settings);
+
+            // Test
+            Settings.SetLabelValueForEntries(entries, newLabel, true, true);
+            foreach (var e in entries)
+                Assert.IsTrue(e.labels.Contains(newLabel));
+            Assert.AreEqual(prevDC + 1, EditorUtility.GetDirtyCount(Settings));
+
+            // Cleanup
+            Settings.RemoveLabel(newLabel);
+        }
+
+        [TestCase(1, 2)]
+        [TestCase(5, 8)]
+        public void AddressableAssetSettings_RemoveLabel_RemoveLabelShouldRemoveDeletedLabelFromEntries(int numEntries, int numLabels)
+        {
+            // Setup
+            List<AddressableAssetEntry> entries = new List<AddressableAssetEntry>();
+            SetupEntries(ref entries, numEntries);
+            List<string> testLabels = new List<string>();
+            for (int i = 1; i <= numLabels; i++)
+            {
+                var newLabel = "testSetLabelValueForEntries" + i;
+                testLabels.Add(newLabel);
+                Settings.SetLabelValueForEntries(entries, newLabel, true, true);
+            }
+
+            // Test
+            // Remove half the labels
+            for (int i = 0; i < numLabels / 2; i++)
+                Settings.RemoveLabel(testLabels[i]);
+
+            foreach (var e in entries)
+                foreach (var l in testLabels)
+                    Assert.IsTrue(e.labels.Contains(l));
+
+            // Check that each of the first half of labels were removed
+            foreach (var e in entries)
+            {
+                e.CreateKeyList();
+                for (int i = 0; i < numLabels; i++)
+                {
+                    if (i < numLabels / 2)
+                        Assert.IsFalse(e.labels.Contains(testLabels[i]));
+                    else
+                        Assert.IsTrue(e.labels.Contains(testLabels[i]));
+                }
+            }
+
+            // Cleanup
+            for (int i = numLabels / 2; i < numLabels; i++)
+            {
+                Settings.RemoveLabel(testLabels[i]);
+            }
+        }
+
+        [Test]
+        public void AddressableAssetSettings_HashChanges_WhenGroupIsAdded()
+        {
+            var prevHash = Settings.currentHash;
+            var testGroupObj = Settings.GetGroupTemplateObject(Settings.GroupTemplateObjects.Count - 1);
+            var testGroup = Settings.groups[0];
+            Assert.AreEqual(Settings.currentHash, prevHash);
+            Settings.AddGroupTemplateObject(testGroupObj);
+            Settings.groups.Add(testGroup);
+            var newHash = Settings.currentHash;
+            Assert.AreNotEqual(newHash, prevHash);
+            Settings.RemoveGroupTemplateObject(Settings.GroupTemplateObjects.Count - 1);
+            Settings.groups.RemoveAt(Settings.groups.Count - 1);
+        }
+
+        [Test]
+        public void CustomEntryCommand_WhenRegistered_InvokeIsCalled()
+        {
+            string notSet = null;
+            AddressableAssetSettings.RegisterCustomAssetEntryCommand("cmd1", s => notSet = "set");
+            Assert.IsTrue(AddressableAssetSettings.InvokeAssetEntryCommand("cmd1", new AddressableAssetEntry[] {}));
+            Assert.AreEqual("set", notSet);
+            AddressableAssetSettings.UnregisterCustomAssetEntryCommand("cmd1");
+        }
+
+        [Test]
+        public void CustomEntryCommand_WhenCommandThrows_InvokeDoesNotThrow()
+        {
+            AddressableAssetSettings.RegisterCustomAssetEntryCommand("cmd1", s => throw new Exception());
+            Assert.DoesNotThrow(() =>
+            {
+                LogAssert.Expect(LogType.Error, $"Encountered exception when running Asset Entry Command 'cmd1': Exception of type 'System.Exception' was thrown.");
+                Assert.IsFalse(AddressableAssetSettings.InvokeAssetEntryCommand("cmd1", new AddressableAssetEntry[] {}));
+            });
+            AddressableAssetSettings.UnregisterCustomAssetEntryCommand("cmd1");
+        }
+
+        [Test]
+        public void CustomEntryCommand_WhenCommandHasNullEntries_ReturnsFalseAndLogsError()
+        {
+            AddressableAssetSettings.RegisterCustomAssetEntryCommand("cmd1", s => {});
+            Assert.DoesNotThrow(() =>
+            {
+                LogAssert.Expect(LogType.Error, $"Asset Entry Command 'cmd1' called with null entry collection.");
+                Assert.IsFalse(AddressableAssetSettings.InvokeAssetEntryCommand("cmd1", null));
+            });
+            AddressableAssetSettings.UnregisterCustomAssetEntryCommand("cmd1");
+        }
+
+        [Test]
+        public void CustomEntryCommand_WhenCommandDoesNotExist_ReturnsFalseAndLogsError()
+        {
+            Assert.DoesNotThrow(() =>
+            {
+                LogAssert.Expect(LogType.Error, $"Asset Entry Command 'cmd' not found.  Ensure that it is registered by calling RegisterCustomAssetEntryCommand.");
+                Assert.IsFalse(AddressableAssetSettings.InvokeAssetEntryCommand("cmd", new AddressableAssetEntry[] {}));
+            });
+        }
+
+        [Test]
+        public void CustomEntryCommand_RegisterWithValidIdAndFunc_Succeeds()
+        {
+            AddressableAssetSettings.RegisterCustomAssetEntryCommand("cmd1", s => {});
+            CollectionAssert.Contains(AddressableAssetSettings.CustomAssetEntryCommands, "cmd1");
+            AddressableAssetSettings.UnregisterCustomAssetEntryCommand("cmd1");
+        }
+
+        [Test]
+        public void CustomEntryCommand_UnregisterWithInvalidIdParameters_Fails()
+        {
+            LogAssert.Expect(LogType.Error, "UnregisterCustomAssetEntryCommand - invalid command id.");
+            Assert.IsFalse(AddressableAssetSettings.UnregisterCustomAssetEntryCommand(""));
+            LogAssert.Expect(LogType.Error, "UnregisterCustomAssetEntryCommand - invalid command id.");
+            Assert.IsFalse(AddressableAssetSettings.UnregisterCustomAssetEntryCommand(null));
+            LogAssert.Expect(LogType.Error, $"UnregisterCustomAssetEntryCommand - command id 'doesntexist' is not registered.");
+            Assert.IsFalse(AddressableAssetSettings.UnregisterCustomAssetEntryCommand("doesntexist"));
+            CollectionAssert.IsEmpty(AddressableAssetSettings.CustomAssetEntryCommands);
+        }
+
+        [Test]
+        public void CustomEntryCommand_RegisterWithInvalidParameters_Fails()
+        {
+            LogAssert.Expect(LogType.Error, "RegisterCustomAssetEntryCommand - invalid command id.");
+            Assert.IsFalse(AddressableAssetSettings.RegisterCustomAssetEntryCommand("", s => {}));
+            LogAssert.Expect(LogType.Error, "RegisterCustomAssetEntryCommand - invalid command id.");
+            Assert.IsFalse(AddressableAssetSettings.RegisterCustomAssetEntryCommand(null, s => {}));
+            LogAssert.Expect(LogType.Error, $"RegisterCustomAssetEntryCommand - command functor for id 'valid'.");
+            Assert.IsFalse(AddressableAssetSettings.RegisterCustomAssetEntryCommand("valid", null));
+            CollectionAssert.IsEmpty(AddressableAssetSettings.CustomAssetEntryCommands);
+        }
+
+        [Test]
+        public void CustomGroupCommand_WhenRegistered_InvokeIsCalled()
+        {
+            string notSet = null;
+            AddressableAssetSettings.RegisterCustomAssetGroupCommand("cmd1", s => notSet = "set");
+            AddressableAssetSettings.InvokeAssetGroupCommand("cmd1", new AddressableAssetGroup[] {});
+            Assert.AreEqual("set", notSet);
+            AddressableAssetSettings.UnregisterCustomAssetGroupCommand("cmd1");
+        }
+
+        [Test]
+        public void CustomGroupCommand_RegisterWithValidIdAndFunc_Succeeds()
+        {
+            AddressableAssetSettings.RegisterCustomAssetGroupCommand("cmd1", s => {});
+            CollectionAssert.Contains(AddressableAssetSettings.CustomAssetGroupCommands, "cmd1");
+            AddressableAssetSettings.UnregisterCustomAssetGroupCommand("cmd1");
+        }
+
+        [Test]
+        public void CustomGroupCommand_UnregisterWithInvalidIdParameters_Fails()
+        {
+            LogAssert.Expect(LogType.Error, "UnregisterCustomAssetGroupCommand - invalid command id.");
+            Assert.IsFalse(AddressableAssetSettings.UnregisterCustomAssetGroupCommand(""));
+            LogAssert.Expect(LogType.Error, "UnregisterCustomAssetGroupCommand - invalid command id.");
+            Assert.IsFalse(AddressableAssetSettings.UnregisterCustomAssetGroupCommand(null));
+            LogAssert.Expect(LogType.Error, $"UnregisterCustomAssetGroupCommand - command id 'doesntexist' is not registered.");
+            Assert.IsFalse(AddressableAssetSettings.UnregisterCustomAssetGroupCommand("doesntexist"));
+            CollectionAssert.IsEmpty(AddressableAssetSettings.CustomAssetGroupCommands);
+        }
+
+        [Test]
+        public void CustomGroupCommand_RegisterWithInvalidParameters_Fails()
+        {
+            LogAssert.Expect(LogType.Error, "RegisterCustomAssetGroupCommand - invalid command id.");
+            Assert.IsFalse(AddressableAssetSettings.RegisterCustomAssetGroupCommand("", s => {}));
+            LogAssert.Expect(LogType.Error, "RegisterCustomAssetGroupCommand - invalid command id.");
+            Assert.IsFalse(AddressableAssetSettings.RegisterCustomAssetGroupCommand(null, s => {}));
+            LogAssert.Expect(LogType.Error, $"RegisterCustomAssetGroupCommand - command functor for id 'valid'.");
+            Assert.IsFalse(AddressableAssetSettings.RegisterCustomAssetGroupCommand("valid", null));
+            CollectionAssert.IsEmpty(AddressableAssetSettings.CustomAssetGroupCommands);
+        }
+
+        [Test]
+        public void CustomGroupCommand_WhenCommandThrows_InvokeDoesNotThrow()
+        {
+            AddressableAssetSettings.RegisterCustomAssetGroupCommand("cmd1", s => throw new Exception());
+            Assert.DoesNotThrow(() =>
+            {
+                LogAssert.Expect(LogType.Error, $"Encountered exception when running Asset Group Command 'cmd1': Exception of type 'System.Exception' was thrown.");
+                Assert.IsFalse(AddressableAssetSettings.InvokeAssetGroupCommand("cmd1", new AddressableAssetGroup[] {}));
+            });
+            AddressableAssetSettings.UnregisterCustomAssetGroupCommand("cmd1");
+        }
+
+        [Test]
+        public void CustomGroupCommand_WhenCommandHasNullGroups_ReturnsFalseAndLogsError()
+        {
+            AddressableAssetSettings.RegisterCustomAssetGroupCommand("cmd1", s => {});
+            Assert.DoesNotThrow(() =>
+            {
+                LogAssert.Expect(LogType.Error, $"Asset Group Command 'cmd1' called with null group collection.");
+                Assert.IsFalse(AddressableAssetSettings.InvokeAssetGroupCommand("cmd1", null));
+            });
+            AddressableAssetSettings.UnregisterCustomAssetGroupCommand("cmd1");
+        }
+
+        [Test]
+        public void CustomGroupCommand_WhenCommandDoesNotExist_ReturnsFalseAndLogsError()
+        {
+            Assert.DoesNotThrow(() =>
+            {
+                LogAssert.Expect(LogType.Error, $"Asset Group Command 'cmd' not found.  Ensure that it is registered by calling RegisterCustomAssetGroupCommand.");
+                Assert.IsFalse(AddressableAssetSettings.InvokeAssetGroupCommand("cmd", new AddressableAssetGroup[] {}));
+            });
+        }
+
+        [Test]
+        public void AssetGroupSchemaTemplate_CreateTemplate()
+        {
+            string description = "This is a Test Schema";
+            string groupName = "testGroup";
+            var testSchemaTemplate = AddressableAssetGroupSchemaTemplate.Create(
+                groupName, description, typeof(CustomTestSchema));
+            Assert.AreEqual(testSchemaTemplate.Description, description);
+            Assert.AreEqual(testSchemaTemplate.DisplayName, groupName);
+            Assert.IsNotNull(testSchemaTemplate.GetTypes());
+        }
+
+            [Test]
+        public void NullifyBundleFileIds_SetsBundleFileIdsToNull()
+        {
+            AddressableAssetSettings.NullifyBundleFileIds(Settings);
+            foreach (var group in Settings.groups)
+            {
+                foreach (var entry in group.entries)
+                {
+                    Assert.IsNull(entry.BundleFileId);
+                }
+            }
+        }
+    }
+}