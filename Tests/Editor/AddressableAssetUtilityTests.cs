<<<<<<< HEAD
using System;
using System.Collections.Generic;
using System.IO;
using System.Linq;
using System.Reflection;
using System.Runtime.CompilerServices;
using System.Text;
using System.Threading.Tasks;
using NUnit.Framework;
using UnityEditor.AddressableAssets.Settings;
using UnityEditor.AddressableAssets.Settings.GroupSchemas;
using UnityEditor.Build.Utilities;
using UnityEditor.PackageManager;
using UnityEditor.PackageManager.Requests;
using UnityEngine;
using UnityEngine.Audio;

namespace UnityEditor.AddressableAssets.Tests
{
    public class AddressableAssetUtilityTests : AddressableAssetTestBase
    {
        static string CreateTestPrefabAsset(string assetPath, string objectName)
        {
            GameObject go = GameObject.CreatePrimitive(PrimitiveType.Cube);
            go.name = objectName;
            PrefabUtility.SaveAsPrefabAsset(go, assetPath);
            UnityEngine.Object.DestroyImmediate(go, false);
            return AssetDatabase.AssetPathToGUID(assetPath);
        }

        [Test]
        public void GetPathAndGUIDFromTarget_FromPrefabAsset_ReturnsCorrectPathGUIDType()
        {
            var expectedGUID = CreateTestPrefabAsset(GetAssetPath("prefab1.prefab"), "prefab1");
            var expectedPath = AssetDatabase.GUIDToAssetPath(expectedGUID);
            var obj = AssetDatabase.LoadAssetAtPath<UnityEngine.Object>(expectedPath);
            Assert.IsTrue(AddressableAssetUtility.IsPathValidForEntry(expectedPath), $"Asset is not a valid Addressable Entry path : {expectedPath}");
            Assert.IsTrue(AddressableAssetUtility.TryGetPathAndGUIDFromTarget(obj, out var actualPath, out var actualGUID), "Could not get Path and Guid from Target at expectedPath " + expectedPath);
            Assert.AreEqual(expectedPath, actualPath);
            Assert.AreEqual(expectedGUID, actualGUID);
            AssetDatabase.DeleteAsset(expectedPath);
        }

        [Test]
        public void GetPathAndGUIDFromTarget_FromPrefabObject_Fails()
        {
            var obj = GameObject.CreatePrimitive(PrimitiveType.Cube);
            Assert.IsFalse(AddressableAssetUtility.TryGetPathAndGUIDFromTarget(obj, out var actualPath, out var actualGUID));
            Assert.IsEmpty(actualPath);
            Assert.IsEmpty(actualGUID);
            Assert.IsEmpty(actualGUID);
        }

        [Test]
        public void GetPackages_ReturnsUnityPackages()
        {
            ListRequest req = Client.List(true);
            var packages = AddressableAssetUtility.GetPackages(req);
            var addressablesPackage = packages.FirstOrDefault(p => p.name == $"com.unity.addressables");
            Assert.IsNotNull(addressablesPackage);
        }

        [Test]
        public void GetPathAndGUIDFromTarget_FromNullObject_Fails()
        {
            Assert.IsFalse(AddressableAssetUtility.TryGetPathAndGUIDFromTarget(null, out var actualPath, out var actualGUID));
            Assert.IsEmpty(actualPath);
            Assert.IsEmpty(actualGUID);
            Assert.IsEmpty(actualGUID);
        }

        public class TestBaseClass {}
        [System.ComponentModel.DisplayName("TestSubClass_DisplayName")]
        public class TestSubClass : TestBaseClass {}
        public abstract class TestAbstractSubClass : TestBaseClass {}

        [Test]
        public void GetTypesGeneric_ReturnsOnly_NonAbstractSubTypes()
        {
            var types = AddressableAssetUtility.GetTypes<TestBaseClass>();
            Assert.AreEqual(1, types.Count);
            Assert.AreEqual(types[0], typeof(TestSubClass));
        }

        [Test]
        public void GetTypes_ReturnsOnly_NonAbstractSubTypes()
        {
            var types = AddressableAssetUtility.GetTypes(typeof(TestBaseClass));
            Assert.AreEqual(1, types.Count);
            Assert.AreEqual(types[0], typeof(TestSubClass));
        }

        [Test]
        public void GetCachedTypeDisplayName_WithNoAttribute_ReturnsTypeName()
        {
            var name = AddressableAssetUtility.GetCachedTypeDisplayName(typeof(TestBaseClass));
            Assert.AreEqual(typeof(TestBaseClass).Name, name);
        }

        [Test]
        public void GetCachedTypeDisplayName_WithAttribute_ReturnsAttributeValue()
        {
            var subName = AddressableAssetUtility.GetCachedTypeDisplayName(typeof(TestSubClass));
            Assert.AreEqual("TestSubClass_DisplayName", subName);
        }

        [Test]
        public void GetCachedTypeDisplayName_WithNullType_ReturnsNONE()
        {
            var subName = AddressableAssetUtility.GetCachedTypeDisplayName(null);
            Assert.AreEqual("<none>", subName);
        }

        [Test]
        public void IsInResourcesProperlyHandlesCase()
        {
            Assert.IsTrue(AddressableAssetUtility.IsInResources("/rEsOurces/"));
            Assert.IsTrue(AddressableAssetUtility.IsInResources("/resources/"));
            Assert.IsTrue(AddressableAssetUtility.IsInResources("/RESOURCES/"));
        }

        [Test]
        public void IsInResourcesHandlesExtraPathing()
        {
            Assert.IsTrue(AddressableAssetUtility.IsInResources("path/path/resources/path"));
            Assert.IsTrue(AddressableAssetUtility.IsInResources("path/path/resources/"));
            Assert.IsTrue(AddressableAssetUtility.IsInResources("/resources/path"));
        }

        [Test]
        public void IsInResourcesHandlesResourcesInWrongContext()
        {
            Assert.IsFalse(AddressableAssetUtility.IsInResources("resources/"));
            Assert.IsFalse(AddressableAssetUtility.IsInResources("/resources"));
            Assert.IsFalse(AddressableAssetUtility.IsInResources("path/resourcesOther/path"));
            Assert.IsFalse(AddressableAssetUtility.IsInResources("/path/res/ources/path"));
        }

        [Test]
        public void IsPathValidBlocksCommonStrings()
        {
            Assert.IsFalse(AddressableAssetUtility.IsPathValidForEntry(string.Empty));
            Assert.IsFalse(AddressableAssetUtility.IsPathValidForEntry(CommonStrings.UnityEditorResourcePath));
            Assert.IsFalse(AddressableAssetUtility.IsPathValidForEntry(CommonStrings.UnityDefaultResourcePath));
            Assert.IsFalse(AddressableAssetUtility.IsPathValidForEntry(CommonStrings.UnityBuiltInExtraPath));
        }

        [Test]
        public void IsPathValidBlocksBadExtensions()
        {
            Assert.IsFalse(AddressableAssetUtility.IsPathValidForEntry("Assets/file.cs"));
            Assert.IsFalse(AddressableAssetUtility.IsPathValidForEntry("Assets/file.js"));
            Assert.IsFalse(AddressableAssetUtility.IsPathValidForEntry("Assets/file.boo"));
            Assert.IsFalse(AddressableAssetUtility.IsPathValidForEntry("Assets/file.exe"));
            Assert.IsFalse(AddressableAssetUtility.IsPathValidForEntry("Assets/file.dll"));
            Assert.IsFalse(AddressableAssetUtility.IsPathValidForEntry("Assets/file.preset"));
            Assert.IsFalse(AddressableAssetUtility.IsPathValidForEntry("Assets/file.asmdef"));
        }

        [Test]
        public void IsPathValidAllowsBasicTypes()
        {
            Assert.IsTrue(AddressableAssetUtility.IsPathValidForEntry("Assets/file.asset"));
            Assert.IsTrue(AddressableAssetUtility.IsPathValidForEntry("Assets/file.png"));
            Assert.IsTrue(AddressableAssetUtility.IsPathValidForEntry("Assets/file.bin"));
            Assert.IsTrue(AddressableAssetUtility.IsPathValidForEntry("Assets/file.txt"));
            Assert.IsTrue(AddressableAssetUtility.IsPathValidForEntry("Assets/file.prefab"));
            Assert.IsTrue(AddressableAssetUtility.IsPathValidForEntry("Assets/file.mat"));
            Assert.IsTrue(AddressableAssetUtility.IsPathValidForEntry("Assets/file.wav"));
            Assert.IsTrue(AddressableAssetUtility.IsPathValidForEntry("Assets/file.jpg"));
            Assert.IsTrue(AddressableAssetUtility.IsPathValidForEntry("Assets/file.avi"));
            Assert.IsTrue(AddressableAssetUtility.IsPathValidForEntry("Assets/file.controller"));
        }

        [Test]
        public void WhenPathIsInUnityAuthoredPackage_IsPathValidForEntry_ReturnsTrue()
        {
            Assert.IsTrue(AddressableAssetUtility.IsPathValidForEntry("Packages/com.unity.demo/file.asset"));
        }

        [Test]
        public void WhenPathIsPackageImportFile_IsPathValidForEntry_ReturnsFalse()
        {
            Assert.IsFalse(AddressableAssetUtility.IsPathValidForEntry("Packages/com.company.demo/package.json"));
        }

        public void WhenPathIsNotPackageImportFile_IsPathValidForEntry_ReturnsTrue()
        {
            Assert.IsTrue(AddressableAssetUtility.IsPathValidForEntry("Packages/com.company.demo/folder/package.json"));
        }

        [Test]
        public void WhenAssetIsNotInPackageFolder_IsPathValidPackageAsset_ReturnsFalse()
        {
            Assert.IsFalse(AddressableAssetUtility.IsPathValidPackageAsset("Assets/file.asset"));
            Assert.IsFalse(AddressableAssetUtility.IsPathValidPackageAsset("Packages/com.company.demo"));
        }

        [Test]
        public void IsEditorTypeRemappedToNull()
        {
            Assert.IsNull(AddressableAssetUtility.MapEditorTypeToRuntimeType(typeof(UnityEditor.AssetImporter), false));
        }

        [Test]
        public void IsRuntimeTypeNotRemapped()
        {
            Assert.AreEqual(AddressableAssetUtility.MapEditorTypeToRuntimeType(typeof(UnityEngine.Vector3), false), typeof(UnityEngine.Vector3));
        }

        [Test]
        public void AreConvertableEditorAssemblyTypesConverted()
        {
            Assembly asm = AppDomain.CurrentDomain.GetAssemblies().FirstOrDefault(a => a.FullName == "UnityEditor, Version=0.0.0.0, Culture=neutral, PublicKeyToken=null");
            var conversionMapping = new Dictionary<Type, Type>()
            {
                { asm.GetType("UnityEditor.Audio.AudioMixerGroupController"), typeof(AudioMixerGroup) },
                { asm.GetType("UnityEditor.Audio.AudioMixerController"), typeof(AudioMixer) },
                { typeof(UnityEditor.SceneAsset),  typeof(UnityEngine.ResourceManagement.ResourceProviders.SceneInstance) },
                { typeof(UnityEditor.Animations.AnimatorController), typeof(RuntimeAnimatorController) }
            };

            foreach (Type key in conversionMapping.Keys)
            {
                var type = AddressableAssetUtility.MapEditorTypeToRuntimeType(key, false);
                Assert.AreEqual(type, conversionMapping[key]);
            }
        }

        [Test]
        public void SafeMoveResourcesToGroup_ResourcesMovedToNewFolderAndGroup()
        {
            var folderPath = AssetDatabase.GUIDToAssetPath(AssetDatabase.CreateFolder(TestFolder, "Resources"));
            var g1 = CreateTestPrefabAsset(folderPath + "/p1.prefab", "p1");
            var g2 = CreateTestPrefabAsset(folderPath + "/p2.prefab", "p2");
            Assert.AreEqual(0, Settings.DefaultGroup.entries.Count);
            var result = AddressableAssetUtility.SafeMoveResourcesToGroup(Settings, Settings.DefaultGroup, new List<string> { AssetDatabase.GUIDToAssetPath(g1), AssetDatabase.GUIDToAssetPath(g2) }, null, false);
            Assert.IsTrue(result);
            Assert.AreEqual(2, Settings.DefaultGroup.entries.Count);
            var ap = $"{TestFolder}_Resources_moved";
            Assert.IsTrue(AssetDatabase.IsValidFolder($"{TestFolder}/Resources_moved"));
        }

        [Test]
        public void SafeMoveResourcesToGroup_WithInvalidParameters_Fails()
        {
            Assert.IsFalse(AddressableAssetUtility.SafeMoveResourcesToGroup(Settings, null, null, null, false));
            Assert.IsFalse(AddressableAssetUtility.SafeMoveResourcesToGroup(Settings, Settings.DefaultGroup, null, null, false));
        }

        HashSet<string> otherInternaIds = new HashSet<string>(new string[] { "a", "ab", "abc" });

        [TestCase(BundledAssetGroupSchema.AssetNamingMode.FullPath, "Assets/blah/something.asset", "", "Assets/blah/something.asset")]
        [TestCase(BundledAssetGroupSchema.AssetNamingMode.Filename, "Assets/blah/something.asset", "", "something.asset")]
        [TestCase(BundledAssetGroupSchema.AssetNamingMode.Filename, "Assets/blah/somescene.unity", "", "somescene")]
        [TestCase(BundledAssetGroupSchema.AssetNamingMode.GUID, "Assets/blah/something.asset", "guidstring", "guidstring")]
        [TestCase(BundledAssetGroupSchema.AssetNamingMode.Dynamic, "Assets/blah/something.asset", "guidstring", "g")]
        [TestCase(BundledAssetGroupSchema.AssetNamingMode.Dynamic, "Assets/blah/something.asset", "abcd_guidstring", "abcd")]
        [Test]
        public void BundledAssetGroupSchema_GetAssetLoadPath_Returns_ExpectedId(int imode, string assetPath, string guid, string expectedId)
        {
            var mode = (BundledAssetGroupSchema.AssetNamingMode)imode;
            var bas = Settings.DefaultGroup.GetSchema<BundledAssetGroupSchema>();
            bas.InternalIdNamingMode = mode;
            var actualId  = bas.GetAssetLoadPath(assetPath, otherInternaIds, s => guid);
            Assert.AreEqual(expectedId, actualId);
        }

        [Test]
        public void InspectorGUI_GatherTargetinfo_AllAddressable()
        {
            string path1 = GetAssetPath("test.prefab");
            string guid1 = AssetDatabase.AssetPathToGUID(path1);
            Settings.CreateOrMoveEntry(guid1, Settings.DefaultGroup);
            string path2 = GetAssetPath("test 1.prefab");
            string guid2 = AssetDatabase.AssetPathToGUID(path2);
            Settings.CreateOrMoveEntry(guid2, Settings.DefaultGroup);

            UnityEngine.Object[] targets = new UnityEngine.Object[2];
            targets[0] = AssetDatabase.LoadAssetAtPath<UnityEngine.Object>(path1);
            targets[1] = AssetDatabase.LoadAssetAtPath<UnityEngine.Object>(path2);
            var infos = UnityEditor.AddressableAssets.GUI.AddressableAssetInspectorGUI.GatherTargetInfos(targets, Settings);
            
            Assert.AreEqual(2, infos.Count);
            Assert.NotNull(infos[0].MainAssetEntry);
            Assert.NotNull(infos[1].MainAssetEntry);
           
            // clean up
            Settings.RemoveAssetEntry(guid1);
            Settings.RemoveAssetEntry(guid2);
        }
        
        [Test]
        public void InspectorGUI_GatherTargetinfo_MixedAddressable()
        {
            string path1 = GetAssetPath("test.prefab");
            string guid1 = AssetDatabase.AssetPathToGUID(path1);
            Settings.CreateOrMoveEntry(guid1, Settings.DefaultGroup);
            string path2 = GetAssetPath("test 1.prefab");

            UnityEngine.Object[] targets = new UnityEngine.Object[2];
            targets[0] = AssetDatabase.LoadAssetAtPath<UnityEngine.Object>(path1);
            targets[1] = AssetDatabase.LoadAssetAtPath<UnityEngine.Object>(path2);
            var infos = UnityEditor.AddressableAssets.GUI.AddressableAssetInspectorGUI.GatherTargetInfos(targets, Settings);
            
            Assert.AreEqual(2, infos.Count);
            Assert.NotNull(infos[0].MainAssetEntry);
            Assert.IsNull(infos[1].MainAssetEntry);
           
            // clean up
            Settings.RemoveAssetEntry(guid1);
        }
        
        [Test]
        public void InspectorGUI_FindUniqueAssetGuids_CorrectAssetCount()
        {
            string path1 = GetAssetPath("test.prefab");
            string guid1 = AssetDatabase.AssetPathToGUID(path1);
            Settings.CreateOrMoveEntry(guid1, Settings.DefaultGroup);
            string path2 = GetAssetPath("test 1.prefab");

            UnityEngine.Object[] targets = new UnityEngine.Object[2];
            targets[0] = AssetDatabase.LoadAssetAtPath<UnityEngine.Object>(path1);
            targets[1] = AssetDatabase.LoadAssetAtPath<UnityEngine.Object>(path2);
            var infos = UnityEditor.AddressableAssets.GUI.AddressableAssetInspectorGUI.GatherTargetInfos(targets, Settings);
            
            Assert.AreEqual(2, infos.Count);
            Assert.NotNull(infos[0].MainAssetEntry);
            Assert.IsNull(infos[1].MainAssetEntry);
            
            infos.Add(infos[0]);
            infos.Add(infos[1]);
            UnityEditor.AddressableAssets.GUI.AddressableAssetInspectorGUI.FindUniqueAssetGuids(infos, out var uniqueAssetGuids, out var uniqueAddressableAssetGuids);
            
            Assert.AreEqual(2, uniqueAssetGuids.Count);
            Assert.AreEqual(1, uniqueAddressableAssetGuids.Count);
           
            // clean up
            Settings.RemoveAssetEntry(guid1);
        }

        [Test]
        public void GivenFunction_ParallelForEachAsync_ReturnsCompletedTask()
        {
            //two identical lists
            var originalNums = new List<int>() { 1, 2, 3, 4, 5 };
            var nums = new List<int>() { 1, 2, 3, 4, 5 };

            //function modifies original list by adding one 
            AddressableAssetUtility.ParallelForEachAsync(nums, 5, (num) =>
            {
                originalNums[num - 1] += 1;
                return Task.FromResult(originalNums[num - 1]);
            }).GetAwaiter().GetResult();

            //validate that the modified number matches
            for (var i = 0; i < originalNums.Count; i++)
            {
                Assert.AreEqual(nums[i] + 1, originalNums[i]);
            }
        }

        [Test]
        public void GetMD5Hash_ReturnsValidMD5Hash()
        {
            const string FilePath = "test_file";
            var file = File.Create(FilePath);
            var content = "12345";
            var contentBytes = Encoding.ASCII.GetBytes(content);
            file.Write(contentBytes, 0, contentBytes.Length);
            file.Close();

            var hashString = AddressableAssetUtility.GetMd5Hash(FilePath);
            File.Delete(FilePath);

            Assert.NotNull(hashString);
            Assert.AreEqual("827ccb0eea8a706c4c34a16891f84e7b", hashString);

        }
    }
}
=======
using System;
using System.Collections.Generic;
using System.IO;
using System.Linq;
using System.Reflection;
using System.Text;
using System.Threading.Tasks;
using NUnit.Framework;
using UnityEditor.AddressableAssets.Settings;
using UnityEditor.AddressableAssets.Settings.GroupSchemas;
using UnityEditor.Build.Utilities;
using UnityEngine;
using UnityEngine.Audio;

namespace UnityEditor.AddressableAssets.Tests
{
    public class AddressableAssetUtilityTests : AddressableAssetTestBase
    {
        static string CreateTestPrefabAsset(string assetPath, string objectName)
        {
            GameObject go = GameObject.CreatePrimitive(PrimitiveType.Cube);
            go.name = objectName;
            PrefabUtility.SaveAsPrefabAsset(go, assetPath);
            UnityEngine.Object.DestroyImmediate(go, false);
            return AssetDatabase.AssetPathToGUID(assetPath);
        }

        [Test]
        public void GetPathAndGUIDFromTarget_FromPrefabAsset_ReturnsCorrectPathGUIDType()
        {
            var expectedGUID = CreateTestPrefabAsset(GetAssetPath("prefab1.prefab"), "prefab1");
            var expectedPath = AssetDatabase.GUIDToAssetPath(expectedGUID);
            var obj = AssetDatabase.LoadAssetAtPath<UnityEngine.Object>(expectedPath);
            Assert.IsTrue(AddressableAssetUtility.IsPathValidForEntry(expectedPath), $"Asset is not a valid Addressable Entry path : {expectedPath}");
            Assert.IsTrue(AddressableAssetUtility.TryGetPathAndGUIDFromTarget(obj, out var actualPath, out var actualGUID), "Could not get Path and Guid from Target at expectedPath " + expectedPath);
            Assert.AreEqual(expectedPath, actualPath);
            Assert.AreEqual(expectedGUID, actualGUID);
            AssetDatabase.DeleteAsset(expectedPath);
        }

        [Test]
        public void GetPathAndGUIDFromTarget_FromPrefabObject_Fails()
        {
            var obj = GameObject.CreatePrimitive(PrimitiveType.Cube);
            Assert.IsFalse(AddressableAssetUtility.TryGetPathAndGUIDFromTarget(obj, out var actualPath, out var actualGUID));
            Assert.IsEmpty(actualPath);
            Assert.IsEmpty(actualGUID);
            Assert.IsEmpty(actualGUID);
        }

        [Test]
        public void GetPathAndGUIDFromTarget_FromNullObject_Fails()
        {
            Assert.IsFalse(AddressableAssetUtility.TryGetPathAndGUIDFromTarget(null, out var actualPath, out var actualGUID));
            Assert.IsEmpty(actualPath);
            Assert.IsEmpty(actualGUID);
            Assert.IsEmpty(actualGUID);
        }

        public class TestBaseClass {}
        [System.ComponentModel.DisplayName("TestSubClass_DisplayName")]
        public class TestSubClass : TestBaseClass {}
        public abstract class TestAbstractSubClass : TestBaseClass {}

        [Test]
        public void GetTypesGeneric_ReturnsOnly_NonAbstractSubTypes()
        {
            var types = AddressableAssetUtility.GetTypes<TestBaseClass>();
            Assert.AreEqual(1, types.Count);
            Assert.AreEqual(types[0], typeof(TestSubClass));
        }

        [Test]
        public void GetTypes_ReturnsOnly_NonAbstractSubTypes()
        {
            var types = AddressableAssetUtility.GetTypes(typeof(TestBaseClass));
            Assert.AreEqual(1, types.Count);
            Assert.AreEqual(types[0], typeof(TestSubClass));
        }

        [Test]
        public void GetCachedTypeDisplayName_WithNoAttribute_ReturnsTypeName()
        {
            var name = AddressableAssetUtility.GetCachedTypeDisplayName(typeof(TestBaseClass));
            Assert.AreEqual(typeof(TestBaseClass).Name, name);
        }

        [Test]
        public void GetCachedTypeDisplayName_WithAttribute_ReturnsAttributeValue()
        {
            var subName = AddressableAssetUtility.GetCachedTypeDisplayName(typeof(TestSubClass));
            Assert.AreEqual("TestSubClass_DisplayName", subName);
        }

        [Test]
        public void GetCachedTypeDisplayName_WithNullType_ReturnsNONE()
        {
            var subName = AddressableAssetUtility.GetCachedTypeDisplayName(null);
            Assert.AreEqual("<none>", subName);
        }

        [Test]
        public void IsInResourcesProperlyHandlesCase()
        {
            Assert.IsTrue(AddressableAssetUtility.IsInResources("/rEsOurces/"));
            Assert.IsTrue(AddressableAssetUtility.IsInResources("/resources/"));
            Assert.IsTrue(AddressableAssetUtility.IsInResources("/RESOURCES/"));
        }

        [Test]
        public void IsInResourcesHandlesExtraPathing()
        {
            Assert.IsTrue(AddressableAssetUtility.IsInResources("path/path/resources/path"));
            Assert.IsTrue(AddressableAssetUtility.IsInResources("path/path/resources/"));
            Assert.IsTrue(AddressableAssetUtility.IsInResources("/resources/path"));
        }

        [Test]
        public void IsInResourcesHandlesResourcesInWrongContext()
        {
            Assert.IsFalse(AddressableAssetUtility.IsInResources("resources/"));
            Assert.IsFalse(AddressableAssetUtility.IsInResources("/resources"));
            Assert.IsFalse(AddressableAssetUtility.IsInResources("path/resourcesOther/path"));
            Assert.IsFalse(AddressableAssetUtility.IsInResources("/path/res/ources/path"));
        }

        [Test]
        public void IsPathValidBlocksCommonStrings()
        {
            Assert.IsFalse(AddressableAssetUtility.IsPathValidForEntry(string.Empty));
            Assert.IsFalse(AddressableAssetUtility.IsPathValidForEntry(CommonStrings.UnityEditorResourcePath));
            Assert.IsFalse(AddressableAssetUtility.IsPathValidForEntry(CommonStrings.UnityDefaultResourcePath));
            Assert.IsFalse(AddressableAssetUtility.IsPathValidForEntry(CommonStrings.UnityBuiltInExtraPath));
        }

        [Test]
        [TestCase("Assets/Editor/Resources/fake_asset.png")]
        [TestCase("Assets/Editor/Resources/fake_asset.png")]
        [TestCase("Assets/Editor/Editor/fake_asset.png")]
        [TestCase("Assets\\Editor\\Resources\\fake_asset.png")]
        [TestCase("Assets\\Editor\\Editor\\Resources\\fake_asset.png")]
        [TestCase("Assets\\Editor\\Resources\\Editor\\Resources\\fake_asset.png")]
        public void IsPathValidBlocksEditorPaths(string path)
        {
            Assert.IsFalse(AddressableAssetUtility.IsPathValidForEntry(path));
        }

        [Test]
        public void IsPathValidBlocksBadExtensions()
        {
            Assert.IsFalse(AddressableAssetUtility.IsPathValidForEntry("Assets/file.cs"));
            Assert.IsFalse(AddressableAssetUtility.IsPathValidForEntry("Assets/file.js"));
            Assert.IsFalse(AddressableAssetUtility.IsPathValidForEntry("Assets/file.boo"));
            Assert.IsFalse(AddressableAssetUtility.IsPathValidForEntry("Assets/file.exe"));
            Assert.IsFalse(AddressableAssetUtility.IsPathValidForEntry("Assets/file.dll"));
            Assert.IsFalse(AddressableAssetUtility.IsPathValidForEntry("Assets/file.preset"));
            Assert.IsFalse(AddressableAssetUtility.IsPathValidForEntry("Assets/file.asmdef"));
        }

        [Test]
        public void IsPathValidAllowsBasicTypes()
        {
            Assert.IsTrue(AddressableAssetUtility.IsPathValidForEntry("Assets/file.asset"));
            Assert.IsTrue(AddressableAssetUtility.IsPathValidForEntry("Assets/file.png"));
            Assert.IsTrue(AddressableAssetUtility.IsPathValidForEntry("Assets/file.bin"));
            Assert.IsTrue(AddressableAssetUtility.IsPathValidForEntry("Assets/file.txt"));
            Assert.IsTrue(AddressableAssetUtility.IsPathValidForEntry("Assets/file.prefab"));
            Assert.IsTrue(AddressableAssetUtility.IsPathValidForEntry("Assets/file.mat"));
            Assert.IsTrue(AddressableAssetUtility.IsPathValidForEntry("Assets/file.wav"));
            Assert.IsTrue(AddressableAssetUtility.IsPathValidForEntry("Assets/file.jpg"));
            Assert.IsTrue(AddressableAssetUtility.IsPathValidForEntry("Assets/file.avi"));
            Assert.IsTrue(AddressableAssetUtility.IsPathValidForEntry("Assets/file.controller"));
        }

        [Test]
        public void WhenPathIsInUnityAuthoredPackage_IsPathValidForEntry_ReturnsTrue()
        {
            Assert.IsTrue(AddressableAssetUtility.IsPathValidForEntry("Packages/com.unity.demo/file.asset"));
        }

        [Test]
        public void WhenPathIsPackageImportFile_IsPathValidForEntry_ReturnsFalse()
        {
            Assert.IsFalse(AddressableAssetUtility.IsPathValidForEntry("Packages/com.company.demo/package.json"));
        }

        public void WhenPathIsNotPackageImportFile_IsPathValidForEntry_ReturnsTrue()
        {
            Assert.IsTrue(AddressableAssetUtility.IsPathValidForEntry("Packages/com.company.demo/folder/package.json"));
        }

        [Test]
        public void WhenAssetIsNotInPackageFolder_IsPathValidPackageAsset_ReturnsFalse()
        {
            Assert.IsFalse(AddressableAssetUtility.IsPathValidPackageAsset("Assets/file.asset"));
            Assert.IsFalse(AddressableAssetUtility.IsPathValidPackageAsset("Packages/com.company.demo"));
        }

        [Test]
        public void IsEditorTypeRemappedToNull()
        {
            Assert.IsNull(AddressableAssetUtility.MapEditorTypeToRuntimeType(typeof(UnityEditor.AssetImporter), false));
        }

        [Test]
        public void IsRuntimeTypeNotRemapped()
        {
            Assert.AreEqual(AddressableAssetUtility.MapEditorTypeToRuntimeType(typeof(UnityEngine.Vector3), false), typeof(UnityEngine.Vector3));
        }

        [Test]
        public void AreConvertableEditorAssemblyTypesConverted()
        {
            Assembly asm = AppDomain.CurrentDomain.GetAssemblies().FirstOrDefault(a => a.FullName == "UnityEditor, Version=0.0.0.0, Culture=neutral, PublicKeyToken=null");
            var conversionMapping = new Dictionary<Type, Type>()
            {
                { asm.GetType("UnityEditor.Audio.AudioMixerGroupController"), typeof(AudioMixerGroup) },
                { asm.GetType("UnityEditor.Audio.AudioMixerController"), typeof(AudioMixer) },
                { typeof(UnityEditor.SceneAsset),  typeof(UnityEngine.ResourceManagement.ResourceProviders.SceneInstance) },
                { typeof(UnityEditor.Animations.AnimatorController), typeof(RuntimeAnimatorController) }
            };

            foreach (Type key in conversionMapping.Keys)
            {
                var type = AddressableAssetUtility.MapEditorTypeToRuntimeType(key, false);
                Assert.AreEqual(type, conversionMapping[key]);
            }
        }

        [Test]
        public void SafeMoveResourcesToGroup_ResourcesMovedToNewFolderAndGroup()
        {
            var folderPath = AssetDatabase.GUIDToAssetPath(AssetDatabase.CreateFolder(TestFolder, "Resources"));
            var g1 = CreateTestPrefabAsset(folderPath + "/p1.prefab", "p1");
            var g2 = CreateTestPrefabAsset(folderPath + "/p2.prefab", "p2");
            Assert.AreEqual(0, Settings.DefaultGroup.entries.Count);
            var result = AddressableAssetUtility.SafeMoveResourcesToGroup(Settings, Settings.DefaultGroup, new List<string> { AssetDatabase.GUIDToAssetPath(g1), AssetDatabase.GUIDToAssetPath(g2) }, null, false);
            Assert.IsTrue(result);
            Assert.AreEqual(2, Settings.DefaultGroup.entries.Count);
            var ap = $"{TestFolder}_Resources_moved";
            Assert.IsTrue(AssetDatabase.IsValidFolder($"{TestFolder}/Resources_moved"));
        }

        [Test]
        public void SafeMoveResourcesToGroup_WithInvalidParameters_Fails()
        {
            Assert.IsFalse(AddressableAssetUtility.SafeMoveResourcesToGroup(Settings, null, null, null, false));
            Assert.IsFalse(AddressableAssetUtility.SafeMoveResourcesToGroup(Settings, Settings.DefaultGroup, null, null, false));
        }

        HashSet<string> otherInternaIds = new HashSet<string>(new string[] { "a", "ab", "abc" });

        [TestCase(BundledAssetGroupSchema.AssetNamingMode.FullPath, "Assets/blah/something.asset", "", "Assets/blah/something.asset")]
        [TestCase(BundledAssetGroupSchema.AssetNamingMode.Filename, "Assets/blah/something.asset", "", "something.asset")]
        [TestCase(BundledAssetGroupSchema.AssetNamingMode.Filename, "Assets/blah/somescene.unity", "", "somescene")]
        [TestCase(BundledAssetGroupSchema.AssetNamingMode.GUID, "Assets/blah/something.asset", "guidstring", "guidstring")]
        [TestCase(BundledAssetGroupSchema.AssetNamingMode.Dynamic, "Assets/blah/something.asset", "guidstring", "g")]
        [TestCase(BundledAssetGroupSchema.AssetNamingMode.Dynamic, "Assets/blah/something.asset", "abcd_guidstring", "abcd")]
        [Test]
        public void BundledAssetGroupSchema_GetAssetLoadPath_Returns_ExpectedId(int imode, string assetPath, string guid, string expectedId)
        {
            var mode = (BundledAssetGroupSchema.AssetNamingMode)imode;
            var bas = Settings.DefaultGroup.GetSchema<BundledAssetGroupSchema>();
            bas.InternalIdNamingMode = mode;
            var actualId  = bas.GetAssetLoadPath(assetPath, otherInternaIds, s => guid);
            Assert.AreEqual(expectedId, actualId);
        }

        [Test]
        public void InspectorGUI_GatherTargetinfo_AllAddressable()
        {
            string path1 = GetAssetPath("test.prefab");
            string guid1 = AssetDatabase.AssetPathToGUID(path1);
            Settings.CreateOrMoveEntry(guid1, Settings.DefaultGroup);
            string path2 = GetAssetPath("test 1.prefab");
            string guid2 = AssetDatabase.AssetPathToGUID(path2);
            Settings.CreateOrMoveEntry(guid2, Settings.DefaultGroup);

            UnityEngine.Object[] targets = new UnityEngine.Object[2];
            targets[0] = AssetDatabase.LoadAssetAtPath<UnityEngine.Object>(path1);
            targets[1] = AssetDatabase.LoadAssetAtPath<UnityEngine.Object>(path2);
            var infos = UnityEditor.AddressableAssets.GUI.AddressableAssetInspectorGUI.GatherTargetInfos(targets, Settings);
            
            Assert.AreEqual(2, infos.Count);
            Assert.NotNull(infos[0].MainAssetEntry);
            Assert.NotNull(infos[1].MainAssetEntry);
           
            // clean up
            Settings.RemoveAssetEntry(guid1);
            Settings.RemoveAssetEntry(guid2);
        }
        
        [Test]
        public void InspectorGUI_GatherTargetinfo_MixedAddressable()
        {
            string path1 = GetAssetPath("test.prefab");
            string guid1 = AssetDatabase.AssetPathToGUID(path1);
            Settings.CreateOrMoveEntry(guid1, Settings.DefaultGroup);
            string path2 = GetAssetPath("test 1.prefab");

            UnityEngine.Object[] targets = new UnityEngine.Object[2];
            targets[0] = AssetDatabase.LoadAssetAtPath<UnityEngine.Object>(path1);
            targets[1] = AssetDatabase.LoadAssetAtPath<UnityEngine.Object>(path2);
            var infos = UnityEditor.AddressableAssets.GUI.AddressableAssetInspectorGUI.GatherTargetInfos(targets, Settings);
            
            Assert.AreEqual(2, infos.Count);
            Assert.NotNull(infos[0].MainAssetEntry);
            Assert.IsNull(infos[1].MainAssetEntry);
           
            // clean up
            Settings.RemoveAssetEntry(guid1);
        }
        
        [Test]
        public void InspectorGUI_FindUniqueAssetGuids_CorrectAssetCount()
        {
            string path1 = GetAssetPath("test.prefab");
            string guid1 = AssetDatabase.AssetPathToGUID(path1);
            Settings.CreateOrMoveEntry(guid1, Settings.DefaultGroup);
            string path2 = GetAssetPath("test 1.prefab");

            UnityEngine.Object[] targets = new UnityEngine.Object[2];
            targets[0] = AssetDatabase.LoadAssetAtPath<UnityEngine.Object>(path1);
            targets[1] = AssetDatabase.LoadAssetAtPath<UnityEngine.Object>(path2);
            var infos = UnityEditor.AddressableAssets.GUI.AddressableAssetInspectorGUI.GatherTargetInfos(targets, Settings);
            
            Assert.AreEqual(2, infos.Count);
            Assert.NotNull(infos[0].MainAssetEntry);
            Assert.IsNull(infos[1].MainAssetEntry);
            
            infos.Add(infos[0]);
            infos.Add(infos[1]);
            UnityEditor.AddressableAssets.GUI.AddressableAssetInspectorGUI.FindUniqueAssetGuids(infos, out var uniqueAssetGuids, out var uniqueAddressableAssetGuids);
            
            Assert.AreEqual(2, uniqueAssetGuids.Count);
            Assert.AreEqual(1, uniqueAddressableAssetGuids.Count);
           
            // clean up
            Settings.RemoveAssetEntry(guid1);
        }

        [Test]
        public void GivenFunction_ParallelForEachAsync_ReturnsCompletedTask()
        {
            //two identical lists
            var originalNums = new List<int>() { 1, 2, 3, 4, 5 };
            var nums = new List<int>() { 1, 2, 3, 4, 5 };

            //function modifies original list by adding one 
            AddressableAssetUtility.ParallelForEachAsync(nums, 5, (num) =>
            {
                originalNums[num - 1] += 1;
                return Task.FromResult(originalNums[num - 1]);
            }).GetAwaiter().GetResult();

            //validate that the modified number matches
            for (var i = 0; i < originalNums.Count; i++)
            {
                Assert.AreEqual(nums[i] + 1, originalNums[i]);
            }
        }

        [Test]
        public void GetMD5Hash_ReturnsValidMD5Hash()
        {
            const string FilePath = "test_file";
            var file = File.Create(FilePath);
            var content = "12345";
            var contentBytes = Encoding.ASCII.GetBytes(content);
            file.Write(contentBytes, 0, contentBytes.Length);
            file.Close();

            var hashString = AddressableAssetUtility.GetMd5Hash(FilePath);
            File.Delete(FilePath);

            Assert.NotNull(hashString);
            Assert.AreEqual("827ccb0eea8a706c4c34a16891f84e7b", hashString);

        }
    }
}
>>>>>>> f473b29b
<|MERGE_RESOLUTION|>--- conflicted
+++ resolved
@@ -1,765 +1,381 @@
-<<<<<<< HEAD
-using System;
-using System.Collections.Generic;
-using System.IO;
-using System.Linq;
-using System.Reflection;
-using System.Runtime.CompilerServices;
-using System.Text;
-using System.Threading.Tasks;
-using NUnit.Framework;
-using UnityEditor.AddressableAssets.Settings;
-using UnityEditor.AddressableAssets.Settings.GroupSchemas;
-using UnityEditor.Build.Utilities;
-using UnityEditor.PackageManager;
-using UnityEditor.PackageManager.Requests;
-using UnityEngine;
-using UnityEngine.Audio;
-
-namespace UnityEditor.AddressableAssets.Tests
-{
-    public class AddressableAssetUtilityTests : AddressableAssetTestBase
-    {
-        static string CreateTestPrefabAsset(string assetPath, string objectName)
-        {
-            GameObject go = GameObject.CreatePrimitive(PrimitiveType.Cube);
-            go.name = objectName;
-            PrefabUtility.SaveAsPrefabAsset(go, assetPath);
-            UnityEngine.Object.DestroyImmediate(go, false);
-            return AssetDatabase.AssetPathToGUID(assetPath);
-        }
-
-        [Test]
-        public void GetPathAndGUIDFromTarget_FromPrefabAsset_ReturnsCorrectPathGUIDType()
-        {
-            var expectedGUID = CreateTestPrefabAsset(GetAssetPath("prefab1.prefab"), "prefab1");
-            var expectedPath = AssetDatabase.GUIDToAssetPath(expectedGUID);
-            var obj = AssetDatabase.LoadAssetAtPath<UnityEngine.Object>(expectedPath);
-            Assert.IsTrue(AddressableAssetUtility.IsPathValidForEntry(expectedPath), $"Asset is not a valid Addressable Entry path : {expectedPath}");
-            Assert.IsTrue(AddressableAssetUtility.TryGetPathAndGUIDFromTarget(obj, out var actualPath, out var actualGUID), "Could not get Path and Guid from Target at expectedPath " + expectedPath);
-            Assert.AreEqual(expectedPath, actualPath);
-            Assert.AreEqual(expectedGUID, actualGUID);
-            AssetDatabase.DeleteAsset(expectedPath);
-        }
-
-        [Test]
-        public void GetPathAndGUIDFromTarget_FromPrefabObject_Fails()
-        {
-            var obj = GameObject.CreatePrimitive(PrimitiveType.Cube);
-            Assert.IsFalse(AddressableAssetUtility.TryGetPathAndGUIDFromTarget(obj, out var actualPath, out var actualGUID));
-            Assert.IsEmpty(actualPath);
-            Assert.IsEmpty(actualGUID);
-            Assert.IsEmpty(actualGUID);
-        }
-
-        [Test]
-        public void GetPackages_ReturnsUnityPackages()
-        {
-            ListRequest req = Client.List(true);
-            var packages = AddressableAssetUtility.GetPackages(req);
-            var addressablesPackage = packages.FirstOrDefault(p => p.name == $"com.unity.addressables");
-            Assert.IsNotNull(addressablesPackage);
-        }
-
-        [Test]
-        public void GetPathAndGUIDFromTarget_FromNullObject_Fails()
-        {
-            Assert.IsFalse(AddressableAssetUtility.TryGetPathAndGUIDFromTarget(null, out var actualPath, out var actualGUID));
-            Assert.IsEmpty(actualPath);
-            Assert.IsEmpty(actualGUID);
-            Assert.IsEmpty(actualGUID);
-        }
-
-        public class TestBaseClass {}
-        [System.ComponentModel.DisplayName("TestSubClass_DisplayName")]
-        public class TestSubClass : TestBaseClass {}
-        public abstract class TestAbstractSubClass : TestBaseClass {}
-
-        [Test]
-        public void GetTypesGeneric_ReturnsOnly_NonAbstractSubTypes()
-        {
-            var types = AddressableAssetUtility.GetTypes<TestBaseClass>();
-            Assert.AreEqual(1, types.Count);
-            Assert.AreEqual(types[0], typeof(TestSubClass));
-        }
-
-        [Test]
-        public void GetTypes_ReturnsOnly_NonAbstractSubTypes()
-        {
-            var types = AddressableAssetUtility.GetTypes(typeof(TestBaseClass));
-            Assert.AreEqual(1, types.Count);
-            Assert.AreEqual(types[0], typeof(TestSubClass));
-        }
-
-        [Test]
-        public void GetCachedTypeDisplayName_WithNoAttribute_ReturnsTypeName()
-        {
-            var name = AddressableAssetUtility.GetCachedTypeDisplayName(typeof(TestBaseClass));
-            Assert.AreEqual(typeof(TestBaseClass).Name, name);
-        }
-
-        [Test]
-        public void GetCachedTypeDisplayName_WithAttribute_ReturnsAttributeValue()
-        {
-            var subName = AddressableAssetUtility.GetCachedTypeDisplayName(typeof(TestSubClass));
-            Assert.AreEqual("TestSubClass_DisplayName", subName);
-        }
-
-        [Test]
-        public void GetCachedTypeDisplayName_WithNullType_ReturnsNONE()
-        {
-            var subName = AddressableAssetUtility.GetCachedTypeDisplayName(null);
-            Assert.AreEqual("<none>", subName);
-        }
-
-        [Test]
-        public void IsInResourcesProperlyHandlesCase()
-        {
-            Assert.IsTrue(AddressableAssetUtility.IsInResources("/rEsOurces/"));
-            Assert.IsTrue(AddressableAssetUtility.IsInResources("/resources/"));
-            Assert.IsTrue(AddressableAssetUtility.IsInResources("/RESOURCES/"));
-        }
-
-        [Test]
-        public void IsInResourcesHandlesExtraPathing()
-        {
-            Assert.IsTrue(AddressableAssetUtility.IsInResources("path/path/resources/path"));
-            Assert.IsTrue(AddressableAssetUtility.IsInResources("path/path/resources/"));
-            Assert.IsTrue(AddressableAssetUtility.IsInResources("/resources/path"));
-        }
-
-        [Test]
-        public void IsInResourcesHandlesResourcesInWrongContext()
-        {
-            Assert.IsFalse(AddressableAssetUtility.IsInResources("resources/"));
-            Assert.IsFalse(AddressableAssetUtility.IsInResources("/resources"));
-            Assert.IsFalse(AddressableAssetUtility.IsInResources("path/resourcesOther/path"));
-            Assert.IsFalse(AddressableAssetUtility.IsInResources("/path/res/ources/path"));
-        }
-
-        [Test]
-        public void IsPathValidBlocksCommonStrings()
-        {
-            Assert.IsFalse(AddressableAssetUtility.IsPathValidForEntry(string.Empty));
-            Assert.IsFalse(AddressableAssetUtility.IsPathValidForEntry(CommonStrings.UnityEditorResourcePath));
-            Assert.IsFalse(AddressableAssetUtility.IsPathValidForEntry(CommonStrings.UnityDefaultResourcePath));
-            Assert.IsFalse(AddressableAssetUtility.IsPathValidForEntry(CommonStrings.UnityBuiltInExtraPath));
-        }
-
-        [Test]
-        public void IsPathValidBlocksBadExtensions()
-        {
-            Assert.IsFalse(AddressableAssetUtility.IsPathValidForEntry("Assets/file.cs"));
-            Assert.IsFalse(AddressableAssetUtility.IsPathValidForEntry("Assets/file.js"));
-            Assert.IsFalse(AddressableAssetUtility.IsPathValidForEntry("Assets/file.boo"));
-            Assert.IsFalse(AddressableAssetUtility.IsPathValidForEntry("Assets/file.exe"));
-            Assert.IsFalse(AddressableAssetUtility.IsPathValidForEntry("Assets/file.dll"));
-            Assert.IsFalse(AddressableAssetUtility.IsPathValidForEntry("Assets/file.preset"));
-            Assert.IsFalse(AddressableAssetUtility.IsPathValidForEntry("Assets/file.asmdef"));
-        }
-
-        [Test]
-        public void IsPathValidAllowsBasicTypes()
-        {
-            Assert.IsTrue(AddressableAssetUtility.IsPathValidForEntry("Assets/file.asset"));
-            Assert.IsTrue(AddressableAssetUtility.IsPathValidForEntry("Assets/file.png"));
-            Assert.IsTrue(AddressableAssetUtility.IsPathValidForEntry("Assets/file.bin"));
-            Assert.IsTrue(AddressableAssetUtility.IsPathValidForEntry("Assets/file.txt"));
-            Assert.IsTrue(AddressableAssetUtility.IsPathValidForEntry("Assets/file.prefab"));
-            Assert.IsTrue(AddressableAssetUtility.IsPathValidForEntry("Assets/file.mat"));
-            Assert.IsTrue(AddressableAssetUtility.IsPathValidForEntry("Assets/file.wav"));
-            Assert.IsTrue(AddressableAssetUtility.IsPathValidForEntry("Assets/file.jpg"));
-            Assert.IsTrue(AddressableAssetUtility.IsPathValidForEntry("Assets/file.avi"));
-            Assert.IsTrue(AddressableAssetUtility.IsPathValidForEntry("Assets/file.controller"));
-        }
-
-        [Test]
-        public void WhenPathIsInUnityAuthoredPackage_IsPathValidForEntry_ReturnsTrue()
-        {
-            Assert.IsTrue(AddressableAssetUtility.IsPathValidForEntry("Packages/com.unity.demo/file.asset"));
-        }
-
-        [Test]
-        public void WhenPathIsPackageImportFile_IsPathValidForEntry_ReturnsFalse()
-        {
-            Assert.IsFalse(AddressableAssetUtility.IsPathValidForEntry("Packages/com.company.demo/package.json"));
-        }
-
-        public void WhenPathIsNotPackageImportFile_IsPathValidForEntry_ReturnsTrue()
-        {
-            Assert.IsTrue(AddressableAssetUtility.IsPathValidForEntry("Packages/com.company.demo/folder/package.json"));
-        }
-
-        [Test]
-        public void WhenAssetIsNotInPackageFolder_IsPathValidPackageAsset_ReturnsFalse()
-        {
-            Assert.IsFalse(AddressableAssetUtility.IsPathValidPackageAsset("Assets/file.asset"));
-            Assert.IsFalse(AddressableAssetUtility.IsPathValidPackageAsset("Packages/com.company.demo"));
-        }
-
-        [Test]
-        public void IsEditorTypeRemappedToNull()
-        {
-            Assert.IsNull(AddressableAssetUtility.MapEditorTypeToRuntimeType(typeof(UnityEditor.AssetImporter), false));
-        }
-
-        [Test]
-        public void IsRuntimeTypeNotRemapped()
-        {
-            Assert.AreEqual(AddressableAssetUtility.MapEditorTypeToRuntimeType(typeof(UnityEngine.Vector3), false), typeof(UnityEngine.Vector3));
-        }
-
-        [Test]
-        public void AreConvertableEditorAssemblyTypesConverted()
-        {
-            Assembly asm = AppDomain.CurrentDomain.GetAssemblies().FirstOrDefault(a => a.FullName == "UnityEditor, Version=0.0.0.0, Culture=neutral, PublicKeyToken=null");
-            var conversionMapping = new Dictionary<Type, Type>()
-            {
-                { asm.GetType("UnityEditor.Audio.AudioMixerGroupController"), typeof(AudioMixerGroup) },
-                { asm.GetType("UnityEditor.Audio.AudioMixerController"), typeof(AudioMixer) },
-                { typeof(UnityEditor.SceneAsset),  typeof(UnityEngine.ResourceManagement.ResourceProviders.SceneInstance) },
-                { typeof(UnityEditor.Animations.AnimatorController), typeof(RuntimeAnimatorController) }
-            };
-
-            foreach (Type key in conversionMapping.Keys)
-            {
-                var type = AddressableAssetUtility.MapEditorTypeToRuntimeType(key, false);
-                Assert.AreEqual(type, conversionMapping[key]);
-            }
-        }
-
-        [Test]
-        public void SafeMoveResourcesToGroup_ResourcesMovedToNewFolderAndGroup()
-        {
-            var folderPath = AssetDatabase.GUIDToAssetPath(AssetDatabase.CreateFolder(TestFolder, "Resources"));
-            var g1 = CreateTestPrefabAsset(folderPath + "/p1.prefab", "p1");
-            var g2 = CreateTestPrefabAsset(folderPath + "/p2.prefab", "p2");
-            Assert.AreEqual(0, Settings.DefaultGroup.entries.Count);
-            var result = AddressableAssetUtility.SafeMoveResourcesToGroup(Settings, Settings.DefaultGroup, new List<string> { AssetDatabase.GUIDToAssetPath(g1), AssetDatabase.GUIDToAssetPath(g2) }, null, false);
-            Assert.IsTrue(result);
-            Assert.AreEqual(2, Settings.DefaultGroup.entries.Count);
-            var ap = $"{TestFolder}_Resources_moved";
-            Assert.IsTrue(AssetDatabase.IsValidFolder($"{TestFolder}/Resources_moved"));
-        }
-
-        [Test]
-        public void SafeMoveResourcesToGroup_WithInvalidParameters_Fails()
-        {
-            Assert.IsFalse(AddressableAssetUtility.SafeMoveResourcesToGroup(Settings, null, null, null, false));
-            Assert.IsFalse(AddressableAssetUtility.SafeMoveResourcesToGroup(Settings, Settings.DefaultGroup, null, null, false));
-        }
-
-        HashSet<string> otherInternaIds = new HashSet<string>(new string[] { "a", "ab", "abc" });
-
-        [TestCase(BundledAssetGroupSchema.AssetNamingMode.FullPath, "Assets/blah/something.asset", "", "Assets/blah/something.asset")]
-        [TestCase(BundledAssetGroupSchema.AssetNamingMode.Filename, "Assets/blah/something.asset", "", "something.asset")]
-        [TestCase(BundledAssetGroupSchema.AssetNamingMode.Filename, "Assets/blah/somescene.unity", "", "somescene")]
-        [TestCase(BundledAssetGroupSchema.AssetNamingMode.GUID, "Assets/blah/something.asset", "guidstring", "guidstring")]
-        [TestCase(BundledAssetGroupSchema.AssetNamingMode.Dynamic, "Assets/blah/something.asset", "guidstring", "g")]
-        [TestCase(BundledAssetGroupSchema.AssetNamingMode.Dynamic, "Assets/blah/something.asset", "abcd_guidstring", "abcd")]
-        [Test]
-        public void BundledAssetGroupSchema_GetAssetLoadPath_Returns_ExpectedId(int imode, string assetPath, string guid, string expectedId)
-        {
-            var mode = (BundledAssetGroupSchema.AssetNamingMode)imode;
-            var bas = Settings.DefaultGroup.GetSchema<BundledAssetGroupSchema>();
-            bas.InternalIdNamingMode = mode;
-            var actualId  = bas.GetAssetLoadPath(assetPath, otherInternaIds, s => guid);
-            Assert.AreEqual(expectedId, actualId);
-        }
-
-        [Test]
-        public void InspectorGUI_GatherTargetinfo_AllAddressable()
-        {
-            string path1 = GetAssetPath("test.prefab");
-            string guid1 = AssetDatabase.AssetPathToGUID(path1);
-            Settings.CreateOrMoveEntry(guid1, Settings.DefaultGroup);
-            string path2 = GetAssetPath("test 1.prefab");
-            string guid2 = AssetDatabase.AssetPathToGUID(path2);
-            Settings.CreateOrMoveEntry(guid2, Settings.DefaultGroup);
-
-            UnityEngine.Object[] targets = new UnityEngine.Object[2];
-            targets[0] = AssetDatabase.LoadAssetAtPath<UnityEngine.Object>(path1);
-            targets[1] = AssetDatabase.LoadAssetAtPath<UnityEngine.Object>(path2);
-            var infos = UnityEditor.AddressableAssets.GUI.AddressableAssetInspectorGUI.GatherTargetInfos(targets, Settings);
-            
-            Assert.AreEqual(2, infos.Count);
-            Assert.NotNull(infos[0].MainAssetEntry);
-            Assert.NotNull(infos[1].MainAssetEntry);
-           
-            // clean up
-            Settings.RemoveAssetEntry(guid1);
-            Settings.RemoveAssetEntry(guid2);
-        }
-        
-        [Test]
-        public void InspectorGUI_GatherTargetinfo_MixedAddressable()
-        {
-            string path1 = GetAssetPath("test.prefab");
-            string guid1 = AssetDatabase.AssetPathToGUID(path1);
-            Settings.CreateOrMoveEntry(guid1, Settings.DefaultGroup);
-            string path2 = GetAssetPath("test 1.prefab");
-
-            UnityEngine.Object[] targets = new UnityEngine.Object[2];
-            targets[0] = AssetDatabase.LoadAssetAtPath<UnityEngine.Object>(path1);
-            targets[1] = AssetDatabase.LoadAssetAtPath<UnityEngine.Object>(path2);
-            var infos = UnityEditor.AddressableAssets.GUI.AddressableAssetInspectorGUI.GatherTargetInfos(targets, Settings);
-            
-            Assert.AreEqual(2, infos.Count);
-            Assert.NotNull(infos[0].MainAssetEntry);
-            Assert.IsNull(infos[1].MainAssetEntry);
-           
-            // clean up
-            Settings.RemoveAssetEntry(guid1);
-        }
-        
-        [Test]
-        public void InspectorGUI_FindUniqueAssetGuids_CorrectAssetCount()
-        {
-            string path1 = GetAssetPath("test.prefab");
-            string guid1 = AssetDatabase.AssetPathToGUID(path1);
-            Settings.CreateOrMoveEntry(guid1, Settings.DefaultGroup);
-            string path2 = GetAssetPath("test 1.prefab");
-
-            UnityEngine.Object[] targets = new UnityEngine.Object[2];
-            targets[0] = AssetDatabase.LoadAssetAtPath<UnityEngine.Object>(path1);
-            targets[1] = AssetDatabase.LoadAssetAtPath<UnityEngine.Object>(path2);
-            var infos = UnityEditor.AddressableAssets.GUI.AddressableAssetInspectorGUI.GatherTargetInfos(targets, Settings);
-            
-            Assert.AreEqual(2, infos.Count);
-            Assert.NotNull(infos[0].MainAssetEntry);
-            Assert.IsNull(infos[1].MainAssetEntry);
-            
-            infos.Add(infos[0]);
-            infos.Add(infos[1]);
-            UnityEditor.AddressableAssets.GUI.AddressableAssetInspectorGUI.FindUniqueAssetGuids(infos, out var uniqueAssetGuids, out var uniqueAddressableAssetGuids);
-            
-            Assert.AreEqual(2, uniqueAssetGuids.Count);
-            Assert.AreEqual(1, uniqueAddressableAssetGuids.Count);
-           
-            // clean up
-            Settings.RemoveAssetEntry(guid1);
-        }
-
-        [Test]
-        public void GivenFunction_ParallelForEachAsync_ReturnsCompletedTask()
-        {
-            //two identical lists
-            var originalNums = new List<int>() { 1, 2, 3, 4, 5 };
-            var nums = new List<int>() { 1, 2, 3, 4, 5 };
-
-            //function modifies original list by adding one 
-            AddressableAssetUtility.ParallelForEachAsync(nums, 5, (num) =>
-            {
-                originalNums[num - 1] += 1;
-                return Task.FromResult(originalNums[num - 1]);
-            }).GetAwaiter().GetResult();
-
-            //validate that the modified number matches
-            for (var i = 0; i < originalNums.Count; i++)
-            {
-                Assert.AreEqual(nums[i] + 1, originalNums[i]);
-            }
-        }
-
-        [Test]
-        public void GetMD5Hash_ReturnsValidMD5Hash()
-        {
-            const string FilePath = "test_file";
-            var file = File.Create(FilePath);
-            var content = "12345";
-            var contentBytes = Encoding.ASCII.GetBytes(content);
-            file.Write(contentBytes, 0, contentBytes.Length);
-            file.Close();
-
-            var hashString = AddressableAssetUtility.GetMd5Hash(FilePath);
-            File.Delete(FilePath);
-
-            Assert.NotNull(hashString);
-            Assert.AreEqual("827ccb0eea8a706c4c34a16891f84e7b", hashString);
-
-        }
-    }
-}
-=======
-using System;
-using System.Collections.Generic;
-using System.IO;
-using System.Linq;
-using System.Reflection;
-using System.Text;
-using System.Threading.Tasks;
-using NUnit.Framework;
-using UnityEditor.AddressableAssets.Settings;
-using UnityEditor.AddressableAssets.Settings.GroupSchemas;
-using UnityEditor.Build.Utilities;
-using UnityEngine;
-using UnityEngine.Audio;
-
-namespace UnityEditor.AddressableAssets.Tests
-{
-    public class AddressableAssetUtilityTests : AddressableAssetTestBase
-    {
-        static string CreateTestPrefabAsset(string assetPath, string objectName)
-        {
-            GameObject go = GameObject.CreatePrimitive(PrimitiveType.Cube);
-            go.name = objectName;
-            PrefabUtility.SaveAsPrefabAsset(go, assetPath);
-            UnityEngine.Object.DestroyImmediate(go, false);
-            return AssetDatabase.AssetPathToGUID(assetPath);
-        }
-
-        [Test]
-        public void GetPathAndGUIDFromTarget_FromPrefabAsset_ReturnsCorrectPathGUIDType()
-        {
-            var expectedGUID = CreateTestPrefabAsset(GetAssetPath("prefab1.prefab"), "prefab1");
-            var expectedPath = AssetDatabase.GUIDToAssetPath(expectedGUID);
-            var obj = AssetDatabase.LoadAssetAtPath<UnityEngine.Object>(expectedPath);
-            Assert.IsTrue(AddressableAssetUtility.IsPathValidForEntry(expectedPath), $"Asset is not a valid Addressable Entry path : {expectedPath}");
-            Assert.IsTrue(AddressableAssetUtility.TryGetPathAndGUIDFromTarget(obj, out var actualPath, out var actualGUID), "Could not get Path and Guid from Target at expectedPath " + expectedPath);
-            Assert.AreEqual(expectedPath, actualPath);
-            Assert.AreEqual(expectedGUID, actualGUID);
-            AssetDatabase.DeleteAsset(expectedPath);
-        }
-
-        [Test]
-        public void GetPathAndGUIDFromTarget_FromPrefabObject_Fails()
-        {
-            var obj = GameObject.CreatePrimitive(PrimitiveType.Cube);
-            Assert.IsFalse(AddressableAssetUtility.TryGetPathAndGUIDFromTarget(obj, out var actualPath, out var actualGUID));
-            Assert.IsEmpty(actualPath);
-            Assert.IsEmpty(actualGUID);
-            Assert.IsEmpty(actualGUID);
-        }
-
-        [Test]
-        public void GetPathAndGUIDFromTarget_FromNullObject_Fails()
-        {
-            Assert.IsFalse(AddressableAssetUtility.TryGetPathAndGUIDFromTarget(null, out var actualPath, out var actualGUID));
-            Assert.IsEmpty(actualPath);
-            Assert.IsEmpty(actualGUID);
-            Assert.IsEmpty(actualGUID);
-        }
-
-        public class TestBaseClass {}
-        [System.ComponentModel.DisplayName("TestSubClass_DisplayName")]
-        public class TestSubClass : TestBaseClass {}
-        public abstract class TestAbstractSubClass : TestBaseClass {}
-
-        [Test]
-        public void GetTypesGeneric_ReturnsOnly_NonAbstractSubTypes()
-        {
-            var types = AddressableAssetUtility.GetTypes<TestBaseClass>();
-            Assert.AreEqual(1, types.Count);
-            Assert.AreEqual(types[0], typeof(TestSubClass));
-        }
-
-        [Test]
-        public void GetTypes_ReturnsOnly_NonAbstractSubTypes()
-        {
-            var types = AddressableAssetUtility.GetTypes(typeof(TestBaseClass));
-            Assert.AreEqual(1, types.Count);
-            Assert.AreEqual(types[0], typeof(TestSubClass));
-        }
-
-        [Test]
-        public void GetCachedTypeDisplayName_WithNoAttribute_ReturnsTypeName()
-        {
-            var name = AddressableAssetUtility.GetCachedTypeDisplayName(typeof(TestBaseClass));
-            Assert.AreEqual(typeof(TestBaseClass).Name, name);
-        }
-
-        [Test]
-        public void GetCachedTypeDisplayName_WithAttribute_ReturnsAttributeValue()
-        {
-            var subName = AddressableAssetUtility.GetCachedTypeDisplayName(typeof(TestSubClass));
-            Assert.AreEqual("TestSubClass_DisplayName", subName);
-        }
-
-        [Test]
-        public void GetCachedTypeDisplayName_WithNullType_ReturnsNONE()
-        {
-            var subName = AddressableAssetUtility.GetCachedTypeDisplayName(null);
-            Assert.AreEqual("<none>", subName);
-        }
-
-        [Test]
-        public void IsInResourcesProperlyHandlesCase()
-        {
-            Assert.IsTrue(AddressableAssetUtility.IsInResources("/rEsOurces/"));
-            Assert.IsTrue(AddressableAssetUtility.IsInResources("/resources/"));
-            Assert.IsTrue(AddressableAssetUtility.IsInResources("/RESOURCES/"));
-        }
-
-        [Test]
-        public void IsInResourcesHandlesExtraPathing()
-        {
-            Assert.IsTrue(AddressableAssetUtility.IsInResources("path/path/resources/path"));
-            Assert.IsTrue(AddressableAssetUtility.IsInResources("path/path/resources/"));
-            Assert.IsTrue(AddressableAssetUtility.IsInResources("/resources/path"));
-        }
-
-        [Test]
-        public void IsInResourcesHandlesResourcesInWrongContext()
-        {
-            Assert.IsFalse(AddressableAssetUtility.IsInResources("resources/"));
-            Assert.IsFalse(AddressableAssetUtility.IsInResources("/resources"));
-            Assert.IsFalse(AddressableAssetUtility.IsInResources("path/resourcesOther/path"));
-            Assert.IsFalse(AddressableAssetUtility.IsInResources("/path/res/ources/path"));
-        }
-
-        [Test]
-        public void IsPathValidBlocksCommonStrings()
-        {
-            Assert.IsFalse(AddressableAssetUtility.IsPathValidForEntry(string.Empty));
-            Assert.IsFalse(AddressableAssetUtility.IsPathValidForEntry(CommonStrings.UnityEditorResourcePath));
-            Assert.IsFalse(AddressableAssetUtility.IsPathValidForEntry(CommonStrings.UnityDefaultResourcePath));
-            Assert.IsFalse(AddressableAssetUtility.IsPathValidForEntry(CommonStrings.UnityBuiltInExtraPath));
-        }
-
-        [Test]
-        [TestCase("Assets/Editor/Resources/fake_asset.png")]
-        [TestCase("Assets/Editor/Resources/fake_asset.png")]
-        [TestCase("Assets/Editor/Editor/fake_asset.png")]
-        [TestCase("Assets\\Editor\\Resources\\fake_asset.png")]
-        [TestCase("Assets\\Editor\\Editor\\Resources\\fake_asset.png")]
-        [TestCase("Assets\\Editor\\Resources\\Editor\\Resources\\fake_asset.png")]
-        public void IsPathValidBlocksEditorPaths(string path)
-        {
-            Assert.IsFalse(AddressableAssetUtility.IsPathValidForEntry(path));
-        }
-
-        [Test]
-        public void IsPathValidBlocksBadExtensions()
-        {
-            Assert.IsFalse(AddressableAssetUtility.IsPathValidForEntry("Assets/file.cs"));
-            Assert.IsFalse(AddressableAssetUtility.IsPathValidForEntry("Assets/file.js"));
-            Assert.IsFalse(AddressableAssetUtility.IsPathValidForEntry("Assets/file.boo"));
-            Assert.IsFalse(AddressableAssetUtility.IsPathValidForEntry("Assets/file.exe"));
-            Assert.IsFalse(AddressableAssetUtility.IsPathValidForEntry("Assets/file.dll"));
-            Assert.IsFalse(AddressableAssetUtility.IsPathValidForEntry("Assets/file.preset"));
-            Assert.IsFalse(AddressableAssetUtility.IsPathValidForEntry("Assets/file.asmdef"));
-        }
-
-        [Test]
-        public void IsPathValidAllowsBasicTypes()
-        {
-            Assert.IsTrue(AddressableAssetUtility.IsPathValidForEntry("Assets/file.asset"));
-            Assert.IsTrue(AddressableAssetUtility.IsPathValidForEntry("Assets/file.png"));
-            Assert.IsTrue(AddressableAssetUtility.IsPathValidForEntry("Assets/file.bin"));
-            Assert.IsTrue(AddressableAssetUtility.IsPathValidForEntry("Assets/file.txt"));
-            Assert.IsTrue(AddressableAssetUtility.IsPathValidForEntry("Assets/file.prefab"));
-            Assert.IsTrue(AddressableAssetUtility.IsPathValidForEntry("Assets/file.mat"));
-            Assert.IsTrue(AddressableAssetUtility.IsPathValidForEntry("Assets/file.wav"));
-            Assert.IsTrue(AddressableAssetUtility.IsPathValidForEntry("Assets/file.jpg"));
-            Assert.IsTrue(AddressableAssetUtility.IsPathValidForEntry("Assets/file.avi"));
-            Assert.IsTrue(AddressableAssetUtility.IsPathValidForEntry("Assets/file.controller"));
-        }
-
-        [Test]
-        public void WhenPathIsInUnityAuthoredPackage_IsPathValidForEntry_ReturnsTrue()
-        {
-            Assert.IsTrue(AddressableAssetUtility.IsPathValidForEntry("Packages/com.unity.demo/file.asset"));
-        }
-
-        [Test]
-        public void WhenPathIsPackageImportFile_IsPathValidForEntry_ReturnsFalse()
-        {
-            Assert.IsFalse(AddressableAssetUtility.IsPathValidForEntry("Packages/com.company.demo/package.json"));
-        }
-
-        public void WhenPathIsNotPackageImportFile_IsPathValidForEntry_ReturnsTrue()
-        {
-            Assert.IsTrue(AddressableAssetUtility.IsPathValidForEntry("Packages/com.company.demo/folder/package.json"));
-        }
-
-        [Test]
-        public void WhenAssetIsNotInPackageFolder_IsPathValidPackageAsset_ReturnsFalse()
-        {
-            Assert.IsFalse(AddressableAssetUtility.IsPathValidPackageAsset("Assets/file.asset"));
-            Assert.IsFalse(AddressableAssetUtility.IsPathValidPackageAsset("Packages/com.company.demo"));
-        }
-
-        [Test]
-        public void IsEditorTypeRemappedToNull()
-        {
-            Assert.IsNull(AddressableAssetUtility.MapEditorTypeToRuntimeType(typeof(UnityEditor.AssetImporter), false));
-        }
-
-        [Test]
-        public void IsRuntimeTypeNotRemapped()
-        {
-            Assert.AreEqual(AddressableAssetUtility.MapEditorTypeToRuntimeType(typeof(UnityEngine.Vector3), false), typeof(UnityEngine.Vector3));
-        }
-
-        [Test]
-        public void AreConvertableEditorAssemblyTypesConverted()
-        {
-            Assembly asm = AppDomain.CurrentDomain.GetAssemblies().FirstOrDefault(a => a.FullName == "UnityEditor, Version=0.0.0.0, Culture=neutral, PublicKeyToken=null");
-            var conversionMapping = new Dictionary<Type, Type>()
-            {
-                { asm.GetType("UnityEditor.Audio.AudioMixerGroupController"), typeof(AudioMixerGroup) },
-                { asm.GetType("UnityEditor.Audio.AudioMixerController"), typeof(AudioMixer) },
-                { typeof(UnityEditor.SceneAsset),  typeof(UnityEngine.ResourceManagement.ResourceProviders.SceneInstance) },
-                { typeof(UnityEditor.Animations.AnimatorController), typeof(RuntimeAnimatorController) }
-            };
-
-            foreach (Type key in conversionMapping.Keys)
-            {
-                var type = AddressableAssetUtility.MapEditorTypeToRuntimeType(key, false);
-                Assert.AreEqual(type, conversionMapping[key]);
-            }
-        }
-
-        [Test]
-        public void SafeMoveResourcesToGroup_ResourcesMovedToNewFolderAndGroup()
-        {
-            var folderPath = AssetDatabase.GUIDToAssetPath(AssetDatabase.CreateFolder(TestFolder, "Resources"));
-            var g1 = CreateTestPrefabAsset(folderPath + "/p1.prefab", "p1");
-            var g2 = CreateTestPrefabAsset(folderPath + "/p2.prefab", "p2");
-            Assert.AreEqual(0, Settings.DefaultGroup.entries.Count);
-            var result = AddressableAssetUtility.SafeMoveResourcesToGroup(Settings, Settings.DefaultGroup, new List<string> { AssetDatabase.GUIDToAssetPath(g1), AssetDatabase.GUIDToAssetPath(g2) }, null, false);
-            Assert.IsTrue(result);
-            Assert.AreEqual(2, Settings.DefaultGroup.entries.Count);
-            var ap = $"{TestFolder}_Resources_moved";
-            Assert.IsTrue(AssetDatabase.IsValidFolder($"{TestFolder}/Resources_moved"));
-        }
-
-        [Test]
-        public void SafeMoveResourcesToGroup_WithInvalidParameters_Fails()
-        {
-            Assert.IsFalse(AddressableAssetUtility.SafeMoveResourcesToGroup(Settings, null, null, null, false));
-            Assert.IsFalse(AddressableAssetUtility.SafeMoveResourcesToGroup(Settings, Settings.DefaultGroup, null, null, false));
-        }
-
-        HashSet<string> otherInternaIds = new HashSet<string>(new string[] { "a", "ab", "abc" });
-
-        [TestCase(BundledAssetGroupSchema.AssetNamingMode.FullPath, "Assets/blah/something.asset", "", "Assets/blah/something.asset")]
-        [TestCase(BundledAssetGroupSchema.AssetNamingMode.Filename, "Assets/blah/something.asset", "", "something.asset")]
-        [TestCase(BundledAssetGroupSchema.AssetNamingMode.Filename, "Assets/blah/somescene.unity", "", "somescene")]
-        [TestCase(BundledAssetGroupSchema.AssetNamingMode.GUID, "Assets/blah/something.asset", "guidstring", "guidstring")]
-        [TestCase(BundledAssetGroupSchema.AssetNamingMode.Dynamic, "Assets/blah/something.asset", "guidstring", "g")]
-        [TestCase(BundledAssetGroupSchema.AssetNamingMode.Dynamic, "Assets/blah/something.asset", "abcd_guidstring", "abcd")]
-        [Test]
-        public void BundledAssetGroupSchema_GetAssetLoadPath_Returns_ExpectedId(int imode, string assetPath, string guid, string expectedId)
-        {
-            var mode = (BundledAssetGroupSchema.AssetNamingMode)imode;
-            var bas = Settings.DefaultGroup.GetSchema<BundledAssetGroupSchema>();
-            bas.InternalIdNamingMode = mode;
-            var actualId  = bas.GetAssetLoadPath(assetPath, otherInternaIds, s => guid);
-            Assert.AreEqual(expectedId, actualId);
-        }
-
-        [Test]
-        public void InspectorGUI_GatherTargetinfo_AllAddressable()
-        {
-            string path1 = GetAssetPath("test.prefab");
-            string guid1 = AssetDatabase.AssetPathToGUID(path1);
-            Settings.CreateOrMoveEntry(guid1, Settings.DefaultGroup);
-            string path2 = GetAssetPath("test 1.prefab");
-            string guid2 = AssetDatabase.AssetPathToGUID(path2);
-            Settings.CreateOrMoveEntry(guid2, Settings.DefaultGroup);
-
-            UnityEngine.Object[] targets = new UnityEngine.Object[2];
-            targets[0] = AssetDatabase.LoadAssetAtPath<UnityEngine.Object>(path1);
-            targets[1] = AssetDatabase.LoadAssetAtPath<UnityEngine.Object>(path2);
-            var infos = UnityEditor.AddressableAssets.GUI.AddressableAssetInspectorGUI.GatherTargetInfos(targets, Settings);
-            
-            Assert.AreEqual(2, infos.Count);
-            Assert.NotNull(infos[0].MainAssetEntry);
-            Assert.NotNull(infos[1].MainAssetEntry);
-           
-            // clean up
-            Settings.RemoveAssetEntry(guid1);
-            Settings.RemoveAssetEntry(guid2);
-        }
-        
-        [Test]
-        public void InspectorGUI_GatherTargetinfo_MixedAddressable()
-        {
-            string path1 = GetAssetPath("test.prefab");
-            string guid1 = AssetDatabase.AssetPathToGUID(path1);
-            Settings.CreateOrMoveEntry(guid1, Settings.DefaultGroup);
-            string path2 = GetAssetPath("test 1.prefab");
-
-            UnityEngine.Object[] targets = new UnityEngine.Object[2];
-            targets[0] = AssetDatabase.LoadAssetAtPath<UnityEngine.Object>(path1);
-            targets[1] = AssetDatabase.LoadAssetAtPath<UnityEngine.Object>(path2);
-            var infos = UnityEditor.AddressableAssets.GUI.AddressableAssetInspectorGUI.GatherTargetInfos(targets, Settings);
-            
-            Assert.AreEqual(2, infos.Count);
-            Assert.NotNull(infos[0].MainAssetEntry);
-            Assert.IsNull(infos[1].MainAssetEntry);
-           
-            // clean up
-            Settings.RemoveAssetEntry(guid1);
-        }
-        
-        [Test]
-        public void InspectorGUI_FindUniqueAssetGuids_CorrectAssetCount()
-        {
-            string path1 = GetAssetPath("test.prefab");
-            string guid1 = AssetDatabase.AssetPathToGUID(path1);
-            Settings.CreateOrMoveEntry(guid1, Settings.DefaultGroup);
-            string path2 = GetAssetPath("test 1.prefab");
-
-            UnityEngine.Object[] targets = new UnityEngine.Object[2];
-            targets[0] = AssetDatabase.LoadAssetAtPath<UnityEngine.Object>(path1);
-            targets[1] = AssetDatabase.LoadAssetAtPath<UnityEngine.Object>(path2);
-            var infos = UnityEditor.AddressableAssets.GUI.AddressableAssetInspectorGUI.GatherTargetInfos(targets, Settings);
-            
-            Assert.AreEqual(2, infos.Count);
-            Assert.NotNull(infos[0].MainAssetEntry);
-            Assert.IsNull(infos[1].MainAssetEntry);
-            
-            infos.Add(infos[0]);
-            infos.Add(infos[1]);
-            UnityEditor.AddressableAssets.GUI.AddressableAssetInspectorGUI.FindUniqueAssetGuids(infos, out var uniqueAssetGuids, out var uniqueAddressableAssetGuids);
-            
-            Assert.AreEqual(2, uniqueAssetGuids.Count);
-            Assert.AreEqual(1, uniqueAddressableAssetGuids.Count);
-           
-            // clean up
-            Settings.RemoveAssetEntry(guid1);
-        }
-
-        [Test]
-        public void GivenFunction_ParallelForEachAsync_ReturnsCompletedTask()
-        {
-            //two identical lists
-            var originalNums = new List<int>() { 1, 2, 3, 4, 5 };
-            var nums = new List<int>() { 1, 2, 3, 4, 5 };
-
-            //function modifies original list by adding one 
-            AddressableAssetUtility.ParallelForEachAsync(nums, 5, (num) =>
-            {
-                originalNums[num - 1] += 1;
-                return Task.FromResult(originalNums[num - 1]);
-            }).GetAwaiter().GetResult();
-
-            //validate that the modified number matches
-            for (var i = 0; i < originalNums.Count; i++)
-            {
-                Assert.AreEqual(nums[i] + 1, originalNums[i]);
-            }
-        }
-
-        [Test]
-        public void GetMD5Hash_ReturnsValidMD5Hash()
-        {
-            const string FilePath = "test_file";
-            var file = File.Create(FilePath);
-            var content = "12345";
-            var contentBytes = Encoding.ASCII.GetBytes(content);
-            file.Write(contentBytes, 0, contentBytes.Length);
-            file.Close();
-
-            var hashString = AddressableAssetUtility.GetMd5Hash(FilePath);
-            File.Delete(FilePath);
-
-            Assert.NotNull(hashString);
-            Assert.AreEqual("827ccb0eea8a706c4c34a16891f84e7b", hashString);
-
-        }
-    }
-}
->>>>>>> f473b29b
+using System;
+using System.Collections.Generic;
+using System.IO;
+using System.Linq;
+using System.Reflection;
+using System.Text;
+using System.Threading.Tasks;
+using NUnit.Framework;
+using UnityEditor.AddressableAssets.Settings;
+using UnityEditor.AddressableAssets.Settings.GroupSchemas;
+using UnityEditor.Build.Utilities;
+using UnityEngine;
+using UnityEngine.Audio;
+
+namespace UnityEditor.AddressableAssets.Tests
+{
+    public class AddressableAssetUtilityTests : AddressableAssetTestBase
+    {
+        static string CreateTestPrefabAsset(string assetPath, string objectName)
+        {
+            GameObject go = GameObject.CreatePrimitive(PrimitiveType.Cube);
+            go.name = objectName;
+            PrefabUtility.SaveAsPrefabAsset(go, assetPath);
+            UnityEngine.Object.DestroyImmediate(go, false);
+            return AssetDatabase.AssetPathToGUID(assetPath);
+        }
+
+        [Test]
+        public void GetPathAndGUIDFromTarget_FromPrefabAsset_ReturnsCorrectPathGUIDType()
+        {
+            var expectedGUID = CreateTestPrefabAsset(GetAssetPath("prefab1.prefab"), "prefab1");
+            var expectedPath = AssetDatabase.GUIDToAssetPath(expectedGUID);
+            var obj = AssetDatabase.LoadAssetAtPath<UnityEngine.Object>(expectedPath);
+            Assert.IsTrue(AddressableAssetUtility.IsPathValidForEntry(expectedPath), $"Asset is not a valid Addressable Entry path : {expectedPath}");
+            Assert.IsTrue(AddressableAssetUtility.TryGetPathAndGUIDFromTarget(obj, out var actualPath, out var actualGUID), "Could not get Path and Guid from Target at expectedPath " + expectedPath);
+            Assert.AreEqual(expectedPath, actualPath);
+            Assert.AreEqual(expectedGUID, actualGUID);
+            AssetDatabase.DeleteAsset(expectedPath);
+        }
+
+        [Test]
+        public void GetPathAndGUIDFromTarget_FromPrefabObject_Fails()
+        {
+            var obj = GameObject.CreatePrimitive(PrimitiveType.Cube);
+            Assert.IsFalse(AddressableAssetUtility.TryGetPathAndGUIDFromTarget(obj, out var actualPath, out var actualGUID));
+            Assert.IsEmpty(actualPath);
+            Assert.IsEmpty(actualGUID);
+            Assert.IsEmpty(actualGUID);
+        }
+
+        [Test]
+        public void GetPathAndGUIDFromTarget_FromNullObject_Fails()
+        {
+            Assert.IsFalse(AddressableAssetUtility.TryGetPathAndGUIDFromTarget(null, out var actualPath, out var actualGUID));
+            Assert.IsEmpty(actualPath);
+            Assert.IsEmpty(actualGUID);
+            Assert.IsEmpty(actualGUID);
+        }
+
+        public class TestBaseClass {}
+        [System.ComponentModel.DisplayName("TestSubClass_DisplayName")]
+        public class TestSubClass : TestBaseClass {}
+        public abstract class TestAbstractSubClass : TestBaseClass {}
+
+        [Test]
+        public void GetTypesGeneric_ReturnsOnly_NonAbstractSubTypes()
+        {
+            var types = AddressableAssetUtility.GetTypes<TestBaseClass>();
+            Assert.AreEqual(1, types.Count);
+            Assert.AreEqual(types[0], typeof(TestSubClass));
+        }
+
+        [Test]
+        public void GetTypes_ReturnsOnly_NonAbstractSubTypes()
+        {
+            var types = AddressableAssetUtility.GetTypes(typeof(TestBaseClass));
+            Assert.AreEqual(1, types.Count);
+            Assert.AreEqual(types[0], typeof(TestSubClass));
+        }
+
+        [Test]
+        public void GetCachedTypeDisplayName_WithNoAttribute_ReturnsTypeName()
+        {
+            var name = AddressableAssetUtility.GetCachedTypeDisplayName(typeof(TestBaseClass));
+            Assert.AreEqual(typeof(TestBaseClass).Name, name);
+        }
+
+        [Test]
+        public void GetCachedTypeDisplayName_WithAttribute_ReturnsAttributeValue()
+        {
+            var subName = AddressableAssetUtility.GetCachedTypeDisplayName(typeof(TestSubClass));
+            Assert.AreEqual("TestSubClass_DisplayName", subName);
+        }
+
+        [Test]
+        public void GetCachedTypeDisplayName_WithNullType_ReturnsNONE()
+        {
+            var subName = AddressableAssetUtility.GetCachedTypeDisplayName(null);
+            Assert.AreEqual("<none>", subName);
+        }
+
+        [Test]
+        public void IsInResourcesProperlyHandlesCase()
+        {
+            Assert.IsTrue(AddressableAssetUtility.IsInResources("/rEsOurces/"));
+            Assert.IsTrue(AddressableAssetUtility.IsInResources("/resources/"));
+            Assert.IsTrue(AddressableAssetUtility.IsInResources("/RESOURCES/"));
+        }
+
+        [Test]
+        public void IsInResourcesHandlesExtraPathing()
+        {
+            Assert.IsTrue(AddressableAssetUtility.IsInResources("path/path/resources/path"));
+            Assert.IsTrue(AddressableAssetUtility.IsInResources("path/path/resources/"));
+            Assert.IsTrue(AddressableAssetUtility.IsInResources("/resources/path"));
+        }
+
+        [Test]
+        public void IsInResourcesHandlesResourcesInWrongContext()
+        {
+            Assert.IsFalse(AddressableAssetUtility.IsInResources("resources/"));
+            Assert.IsFalse(AddressableAssetUtility.IsInResources("/resources"));
+            Assert.IsFalse(AddressableAssetUtility.IsInResources("path/resourcesOther/path"));
+            Assert.IsFalse(AddressableAssetUtility.IsInResources("/path/res/ources/path"));
+        }
+
+        [Test]
+        public void IsPathValidBlocksCommonStrings()
+        {
+            Assert.IsFalse(AddressableAssetUtility.IsPathValidForEntry(string.Empty));
+            Assert.IsFalse(AddressableAssetUtility.IsPathValidForEntry(CommonStrings.UnityEditorResourcePath));
+            Assert.IsFalse(AddressableAssetUtility.IsPathValidForEntry(CommonStrings.UnityDefaultResourcePath));
+            Assert.IsFalse(AddressableAssetUtility.IsPathValidForEntry(CommonStrings.UnityBuiltInExtraPath));
+        }
+
+        [Test]
+        [TestCase("Assets/Editor/Resources/fake_asset.png")]
+        [TestCase("Assets/Editor/Resources/fake_asset.png")]
+        [TestCase("Assets/Editor/Editor/fake_asset.png")]
+        [TestCase("Assets\\Editor\\Resources\\fake_asset.png")]
+        [TestCase("Assets\\Editor\\Editor\\Resources\\fake_asset.png")]
+        [TestCase("Assets\\Editor\\Resources\\Editor\\Resources\\fake_asset.png")]
+        public void IsPathValidBlocksEditorPaths(string path)
+        {
+            Assert.IsFalse(AddressableAssetUtility.IsPathValidForEntry(path));
+        }
+
+        [Test]
+        public void IsPathValidBlocksBadExtensions()
+        {
+            Assert.IsFalse(AddressableAssetUtility.IsPathValidForEntry("Assets/file.cs"));
+            Assert.IsFalse(AddressableAssetUtility.IsPathValidForEntry("Assets/file.js"));
+            Assert.IsFalse(AddressableAssetUtility.IsPathValidForEntry("Assets/file.boo"));
+            Assert.IsFalse(AddressableAssetUtility.IsPathValidForEntry("Assets/file.exe"));
+            Assert.IsFalse(AddressableAssetUtility.IsPathValidForEntry("Assets/file.dll"));
+            Assert.IsFalse(AddressableAssetUtility.IsPathValidForEntry("Assets/file.preset"));
+            Assert.IsFalse(AddressableAssetUtility.IsPathValidForEntry("Assets/file.asmdef"));
+        }
+
+        [Test]
+        public void IsPathValidAllowsBasicTypes()
+        {
+            Assert.IsTrue(AddressableAssetUtility.IsPathValidForEntry("Assets/file.asset"));
+            Assert.IsTrue(AddressableAssetUtility.IsPathValidForEntry("Assets/file.png"));
+            Assert.IsTrue(AddressableAssetUtility.IsPathValidForEntry("Assets/file.bin"));
+            Assert.IsTrue(AddressableAssetUtility.IsPathValidForEntry("Assets/file.txt"));
+            Assert.IsTrue(AddressableAssetUtility.IsPathValidForEntry("Assets/file.prefab"));
+            Assert.IsTrue(AddressableAssetUtility.IsPathValidForEntry("Assets/file.mat"));
+            Assert.IsTrue(AddressableAssetUtility.IsPathValidForEntry("Assets/file.wav"));
+            Assert.IsTrue(AddressableAssetUtility.IsPathValidForEntry("Assets/file.jpg"));
+            Assert.IsTrue(AddressableAssetUtility.IsPathValidForEntry("Assets/file.avi"));
+            Assert.IsTrue(AddressableAssetUtility.IsPathValidForEntry("Assets/file.controller"));
+        }
+
+        [Test]
+        public void WhenPathIsInUnityAuthoredPackage_IsPathValidForEntry_ReturnsTrue()
+        {
+            Assert.IsTrue(AddressableAssetUtility.IsPathValidForEntry("Packages/com.unity.demo/file.asset"));
+        }
+
+        [Test]
+        public void WhenPathIsPackageImportFile_IsPathValidForEntry_ReturnsFalse()
+        {
+            Assert.IsFalse(AddressableAssetUtility.IsPathValidForEntry("Packages/com.company.demo/package.json"));
+        }
+
+        public void WhenPathIsNotPackageImportFile_IsPathValidForEntry_ReturnsTrue()
+        {
+            Assert.IsTrue(AddressableAssetUtility.IsPathValidForEntry("Packages/com.company.demo/folder/package.json"));
+        }
+
+        [Test]
+        public void WhenAssetIsNotInPackageFolder_IsPathValidPackageAsset_ReturnsFalse()
+        {
+            Assert.IsFalse(AddressableAssetUtility.IsPathValidPackageAsset("Assets/file.asset"));
+            Assert.IsFalse(AddressableAssetUtility.IsPathValidPackageAsset("Packages/com.company.demo"));
+        }
+
+        [Test]
+        public void IsEditorTypeRemappedToNull()
+        {
+            Assert.IsNull(AddressableAssetUtility.MapEditorTypeToRuntimeType(typeof(UnityEditor.AssetImporter), false));
+        }
+
+        [Test]
+        public void IsRuntimeTypeNotRemapped()
+        {
+            Assert.AreEqual(AddressableAssetUtility.MapEditorTypeToRuntimeType(typeof(UnityEngine.Vector3), false), typeof(UnityEngine.Vector3));
+        }
+
+        [Test]
+        public void AreConvertableEditorAssemblyTypesConverted()
+        {
+            Assembly asm = AppDomain.CurrentDomain.GetAssemblies().FirstOrDefault(a => a.FullName == "UnityEditor, Version=0.0.0.0, Culture=neutral, PublicKeyToken=null");
+            var conversionMapping = new Dictionary<Type, Type>()
+            {
+                { asm.GetType("UnityEditor.Audio.AudioMixerGroupController"), typeof(AudioMixerGroup) },
+                { asm.GetType("UnityEditor.Audio.AudioMixerController"), typeof(AudioMixer) },
+                { typeof(UnityEditor.SceneAsset),  typeof(UnityEngine.ResourceManagement.ResourceProviders.SceneInstance) },
+                { typeof(UnityEditor.Animations.AnimatorController), typeof(RuntimeAnimatorController) }
+            };
+
+            foreach (Type key in conversionMapping.Keys)
+            {
+                var type = AddressableAssetUtility.MapEditorTypeToRuntimeType(key, false);
+                Assert.AreEqual(type, conversionMapping[key]);
+            }
+        }
+
+        [Test]
+        public void SafeMoveResourcesToGroup_ResourcesMovedToNewFolderAndGroup()
+        {
+            var folderPath = AssetDatabase.GUIDToAssetPath(AssetDatabase.CreateFolder(TestFolder, "Resources"));
+            var g1 = CreateTestPrefabAsset(folderPath + "/p1.prefab", "p1");
+            var g2 = CreateTestPrefabAsset(folderPath + "/p2.prefab", "p2");
+            Assert.AreEqual(0, Settings.DefaultGroup.entries.Count);
+            var result = AddressableAssetUtility.SafeMoveResourcesToGroup(Settings, Settings.DefaultGroup, new List<string> { AssetDatabase.GUIDToAssetPath(g1), AssetDatabase.GUIDToAssetPath(g2) }, null, false);
+            Assert.IsTrue(result);
+            Assert.AreEqual(2, Settings.DefaultGroup.entries.Count);
+            var ap = $"{TestFolder}_Resources_moved";
+            Assert.IsTrue(AssetDatabase.IsValidFolder($"{TestFolder}/Resources_moved"));
+        }
+
+        [Test]
+        public void SafeMoveResourcesToGroup_WithInvalidParameters_Fails()
+        {
+            Assert.IsFalse(AddressableAssetUtility.SafeMoveResourcesToGroup(Settings, null, null, null, false));
+            Assert.IsFalse(AddressableAssetUtility.SafeMoveResourcesToGroup(Settings, Settings.DefaultGroup, null, null, false));
+        }
+
+        HashSet<string> otherInternaIds = new HashSet<string>(new string[] { "a", "ab", "abc" });
+
+        [TestCase(BundledAssetGroupSchema.AssetNamingMode.FullPath, "Assets/blah/something.asset", "", "Assets/blah/something.asset")]
+        [TestCase(BundledAssetGroupSchema.AssetNamingMode.Filename, "Assets/blah/something.asset", "", "something.asset")]
+        [TestCase(BundledAssetGroupSchema.AssetNamingMode.Filename, "Assets/blah/somescene.unity", "", "somescene")]
+        [TestCase(BundledAssetGroupSchema.AssetNamingMode.GUID, "Assets/blah/something.asset", "guidstring", "guidstring")]
+        [TestCase(BundledAssetGroupSchema.AssetNamingMode.Dynamic, "Assets/blah/something.asset", "guidstring", "g")]
+        [TestCase(BundledAssetGroupSchema.AssetNamingMode.Dynamic, "Assets/blah/something.asset", "abcd_guidstring", "abcd")]
+        [Test]
+        public void BundledAssetGroupSchema_GetAssetLoadPath_Returns_ExpectedId(int imode, string assetPath, string guid, string expectedId)
+        {
+            var mode = (BundledAssetGroupSchema.AssetNamingMode)imode;
+            var bas = Settings.DefaultGroup.GetSchema<BundledAssetGroupSchema>();
+            bas.InternalIdNamingMode = mode;
+            var actualId  = bas.GetAssetLoadPath(assetPath, otherInternaIds, s => guid);
+            Assert.AreEqual(expectedId, actualId);
+        }
+
+        [Test]
+        public void InspectorGUI_GatherTargetinfo_AllAddressable()
+        {
+            string path1 = GetAssetPath("test.prefab");
+            string guid1 = AssetDatabase.AssetPathToGUID(path1);
+            Settings.CreateOrMoveEntry(guid1, Settings.DefaultGroup);
+            string path2 = GetAssetPath("test 1.prefab");
+            string guid2 = AssetDatabase.AssetPathToGUID(path2);
+            Settings.CreateOrMoveEntry(guid2, Settings.DefaultGroup);
+
+            UnityEngine.Object[] targets = new UnityEngine.Object[2];
+            targets[0] = AssetDatabase.LoadAssetAtPath<UnityEngine.Object>(path1);
+            targets[1] = AssetDatabase.LoadAssetAtPath<UnityEngine.Object>(path2);
+            var infos = UnityEditor.AddressableAssets.GUI.AddressableAssetInspectorGUI.GatherTargetInfos(targets, Settings);
+            
+            Assert.AreEqual(2, infos.Count);
+            Assert.NotNull(infos[0].MainAssetEntry);
+            Assert.NotNull(infos[1].MainAssetEntry);
+           
+            // clean up
+            Settings.RemoveAssetEntry(guid1);
+            Settings.RemoveAssetEntry(guid2);
+        }
+        
+        [Test]
+        public void InspectorGUI_GatherTargetinfo_MixedAddressable()
+        {
+            string path1 = GetAssetPath("test.prefab");
+            string guid1 = AssetDatabase.AssetPathToGUID(path1);
+            Settings.CreateOrMoveEntry(guid1, Settings.DefaultGroup);
+            string path2 = GetAssetPath("test 1.prefab");
+
+            UnityEngine.Object[] targets = new UnityEngine.Object[2];
+            targets[0] = AssetDatabase.LoadAssetAtPath<UnityEngine.Object>(path1);
+            targets[1] = AssetDatabase.LoadAssetAtPath<UnityEngine.Object>(path2);
+            var infos = UnityEditor.AddressableAssets.GUI.AddressableAssetInspectorGUI.GatherTargetInfos(targets, Settings);
+            
+            Assert.AreEqual(2, infos.Count);
+            Assert.NotNull(infos[0].MainAssetEntry);
+            Assert.IsNull(infos[1].MainAssetEntry);
+           
+            // clean up
+            Settings.RemoveAssetEntry(guid1);
+        }
+        
+        [Test]
+        public void InspectorGUI_FindUniqueAssetGuids_CorrectAssetCount()
+        {
+            string path1 = GetAssetPath("test.prefab");
+            string guid1 = AssetDatabase.AssetPathToGUID(path1);
+            Settings.CreateOrMoveEntry(guid1, Settings.DefaultGroup);
+            string path2 = GetAssetPath("test 1.prefab");
+
+            UnityEngine.Object[] targets = new UnityEngine.Object[2];
+            targets[0] = AssetDatabase.LoadAssetAtPath<UnityEngine.Object>(path1);
+            targets[1] = AssetDatabase.LoadAssetAtPath<UnityEngine.Object>(path2);
+            var infos = UnityEditor.AddressableAssets.GUI.AddressableAssetInspectorGUI.GatherTargetInfos(targets, Settings);
+            
+            Assert.AreEqual(2, infos.Count);
+            Assert.NotNull(infos[0].MainAssetEntry);
+            Assert.IsNull(infos[1].MainAssetEntry);
+            
+            infos.Add(infos[0]);
+            infos.Add(infos[1]);
+            UnityEditor.AddressableAssets.GUI.AddressableAssetInspectorGUI.FindUniqueAssetGuids(infos, out var uniqueAssetGuids, out var uniqueAddressableAssetGuids);
+            
+            Assert.AreEqual(2, uniqueAssetGuids.Count);
+            Assert.AreEqual(1, uniqueAddressableAssetGuids.Count);
+           
+            // clean up
+            Settings.RemoveAssetEntry(guid1);
+        }
+
+        [Test]
+        public void GivenFunction_ParallelForEachAsync_ReturnsCompletedTask()
+        {
+            //two identical lists
+            var originalNums = new List<int>() { 1, 2, 3, 4, 5 };
+            var nums = new List<int>() { 1, 2, 3, 4, 5 };
+
+            //function modifies original list by adding one 
+            AddressableAssetUtility.ParallelForEachAsync(nums, 5, (num) =>
+            {
+                originalNums[num - 1] += 1;
+                return Task.FromResult(originalNums[num - 1]);
+            }).GetAwaiter().GetResult();
+
+            //validate that the modified number matches
+            for (var i = 0; i < originalNums.Count; i++)
+            {
+                Assert.AreEqual(nums[i] + 1, originalNums[i]);
+            }
+        }
+
+        [Test]
+        public void GetMD5Hash_ReturnsValidMD5Hash()
+        {
+            const string FilePath = "test_file";
+            var file = File.Create(FilePath);
+            var content = "12345";
+            var contentBytes = Encoding.ASCII.GetBytes(content);
+            file.Write(contentBytes, 0, contentBytes.Length);
+            file.Close();
+
+            var hashString = AddressableAssetUtility.GetMd5Hash(FilePath);
+            File.Delete(FilePath);
+
+            Assert.NotNull(hashString);
+            Assert.AreEqual("827ccb0eea8a706c4c34a16891f84e7b", hashString);
+
+        }
+    }
+}