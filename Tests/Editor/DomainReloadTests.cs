--- conflicted
+++ resolved
@@ -1,111 +1,54 @@
-<<<<<<< HEAD
-using System.Collections;
-using NUnit.Framework;
-using UnityEngine;
-using UnityEngine.AddressableAssets;
-using UnityEngine.TestTools;
-
-namespace UnityEditor.AddressableAssets.Tests
-{
-    public class DomainReloadTests
-    {
-#if UNITY_2020_2_OR_NEWER
-        bool savedState;
-        EnterPlayModeOptions savedOptions;
-
-        [UnitySetUp]
-        public IEnumerator RuntimeSetup()
-        {
-            savedState = EditorSettings.enterPlayModeOptionsEnabled;
-            EditorSettings.enterPlayModeOptionsEnabled = true;
-            savedOptions = EditorSettings.enterPlayModeOptions;
-            EditorSettings.enterPlayModeOptions = EnterPlayModeOptions.DisableDomainReload;
-            Addressables.reinitializeAddressables = true;
-            
-            Assert.False(Application.isPlaying);
-            yield return new EnterPlayMode(false);
-        }
-        
-        [UnityTearDown]
-        public IEnumerator RuntimeTearDown()
-        {
-            yield return new ExitPlayMode();
-            EditorSettings.enterPlayModeOptionsEnabled = savedState;
-            EditorSettings.enterPlayModeOptions = savedOptions;
-#if !UNITY_EDITOR
-            Assert.IsTrue(Addressables.reinitializeAddressables);
-#endif
-            Assert.False(Application.isPlaying);
-        }
-#endif
-        
-        [Test]
-        [Ignore("https://jira.unity3d.com/browse/ADDR-2233")]
-        public void DomainReloadTests_ReInitAddressablesFlagIsSetCorrectly_WhenExitingPlaymode()
-        {
-#if !UNITY_2020_2_OR_NEWER
-            Assert.Ignore($"Skipping Domain Reload test {nameof(DomainReloadTests_ReInitAddressablesFlagIsSetCorrectly_WhenExitingPlaymode)}, Domain Reload tests supported from 2020.2+");
-#else
-            Assert.True(Application.isPlaying);
-            Addressables.ResolveInternalId("DummyString"); //just need this so m_Addressables property gets called
-            Assert.IsFalse(Addressables.reinitializeAddressables);
-#endif
-        }
-    }
-}
-=======
-using System.Collections;
-using NUnit.Framework;
-using UnityEngine;
-using UnityEngine.AddressableAssets;
-using UnityEngine.TestTools;
-
-namespace UnityEditor.AddressableAssets.Tests
-{
-    public class DomainReloadTests
-    {
-#if UNITY_2020_2_OR_NEWER
-        bool savedState;
-        EnterPlayModeOptions savedOptions;
-
-        [UnitySetUp]
-        public IEnumerator RuntimeSetup()
-        {
-            savedState = EditorSettings.enterPlayModeOptionsEnabled;
-            EditorSettings.enterPlayModeOptionsEnabled = true;
-            savedOptions = EditorSettings.enterPlayModeOptions;
-            EditorSettings.enterPlayModeOptions = EnterPlayModeOptions.DisableDomainReload;
-            Addressables.reinitializeAddressables = true;
-            
-            Assert.False(Application.isPlaying);
-            yield return new EnterPlayMode(false);
-        }
-        
-        [UnityTearDown]
-        public IEnumerator RuntimeTearDown()
-        {
-            yield return new ExitPlayMode();
-            EditorSettings.enterPlayModeOptionsEnabled = savedState;
-            EditorSettings.enterPlayModeOptions = savedOptions;
-#if !UNITY_EDITOR
-            Assert.IsTrue(Addressables.reinitializeAddressables);
-#endif
-            Assert.False(Application.isPlaying);
-        }
-#endif
-        
-        [Test]
-        [Platform(Exclude = "OSX")]
-        public void DomainReloadTests_ReInitAddressablesFlagIsSetCorrectly_WhenExitingPlaymode()
-        {
-#if !UNITY_2020_2_OR_NEWER
-            Assert.Ignore($"Skipping Domain Reload test {nameof(DomainReloadTests_ReInitAddressablesFlagIsSetCorrectly_WhenExitingPlaymode)}, Domain Reload tests supported from 2020.2+");
-#else
-            Assert.True(Application.isPlaying);
-            Addressables.ResolveInternalId("DummyString"); //just need this so m_Addressables property gets called
-            Assert.IsFalse(Addressables.reinitializeAddressables);
-#endif
-        }
-    }
-}
->>>>>>> 2452c61d
+using System.Collections;
+using NUnit.Framework;
+using UnityEngine;
+using UnityEngine.AddressableAssets;
+using UnityEngine.TestTools;
+
+namespace UnityEditor.AddressableAssets.Tests
+{
+    public class DomainReloadTests
+    {
+#if UNITY_2020_2_OR_NEWER
+        bool savedState;
+        EnterPlayModeOptions savedOptions;
+
+        [UnitySetUp]
+        public IEnumerator RuntimeSetup()
+        {
+            savedState = EditorSettings.enterPlayModeOptionsEnabled;
+            EditorSettings.enterPlayModeOptionsEnabled = true;
+            savedOptions = EditorSettings.enterPlayModeOptions;
+            EditorSettings.enterPlayModeOptions = EnterPlayModeOptions.DisableDomainReload;
+            Addressables.reinitializeAddressables = true;
+            
+            Assert.False(Application.isPlaying);
+            yield return new EnterPlayMode(false);
+        }
+        
+        [UnityTearDown]
+        public IEnumerator RuntimeTearDown()
+        {
+            yield return new ExitPlayMode();
+            EditorSettings.enterPlayModeOptionsEnabled = savedState;
+            EditorSettings.enterPlayModeOptions = savedOptions;
+#if !UNITY_EDITOR
+            Assert.IsTrue(Addressables.reinitializeAddressables);
+#endif
+            Assert.False(Application.isPlaying);
+        }
+#endif
+        
+        [Test]
+        [Platform(Exclude = "OSX")]
+        public void DomainReloadTests_ReInitAddressablesFlagIsSetCorrectly_WhenExitingPlaymode()
+        {
+#if !UNITY_2020_2_OR_NEWER
+            Assert.Ignore($"Skipping Domain Reload test {nameof(DomainReloadTests_ReInitAddressablesFlagIsSetCorrectly_WhenExitingPlaymode)}, Domain Reload tests supported from 2020.2+");
+#else
+            Assert.True(Application.isPlaying);
+            Addressables.ResolveInternalId("DummyString"); //just need this so m_Addressables property gets called
+            Assert.IsFalse(Addressables.reinitializeAddressables);
+#endif
+        }
+    }
+}