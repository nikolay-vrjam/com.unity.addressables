--- conflicted
+++ resolved
@@ -1,879 +1,496 @@
-<<<<<<< HEAD
-using System;
-using System.Collections.Generic;
-using System.IO;
-using NUnit.Framework;
-using UnityEditor.AddressableAssets.Settings;
-using UnityEditor.AddressableAssets.Settings.GroupSchemas;
-using UnityEngine;
-using UnityEngine.TestTools;
-
-namespace UnityEditor.AddressableAssets.Tests
-{
-    public class GroupSchemaTests : AddressableAssetTestBase
-    {
-        CustomTestSchema m_TestSchemaObject;
-        CustomTestSchemaSubClass m_TestSchemaObjectSubClass;
-        protected override bool PersistSettings { get { return true; } }
-        protected override void OnInit()
-        {
-            m_TestSchemaObject = ScriptableObject.CreateInstance<CustomTestSchema>();
-            AssetDatabase.CreateAsset(m_TestSchemaObject, GetAssetPath("testSchemaObject.asset"));
-            m_TestSchemaObjectSubClass = ScriptableObject.CreateInstance<CustomTestSchemaSubClass>();
-            AssetDatabase.CreateAsset(m_TestSchemaObjectSubClass, GetAssetPath("testSchemaObjectSubClass.asset"));
-        }
-
-        private static string ObjectToFilename(UnityEngine.Object obj)
-        {
-            string guid;
-            if (!AssetDatabase.TryGetGUIDAndLocalFileIdentifier(obj, out guid, out long lfid))
-                return null;
-
-            string path = AssetDatabase.GUIDToAssetPath(guid);
-            if (path == null)
-                return null;
-
-            return Path.GetFileName(path);
-        }
-
-        [Test]
-        public void CanAddSchemaWithSavedAsset()
-        {
-            var group = Settings.CreateGroup("TestGroup", false, false, false, null);
-            var newSchema = group.AddSchema(m_TestSchemaObject);
-            Assert.IsNotNull(newSchema);
-            Assert.AreNotEqual(newSchema, m_TestSchemaObject);
-            Assert.IsTrue(group.HasSchema(m_TestSchemaObject.GetType()));
-            Assert.IsTrue(group.RemoveSchema(m_TestSchemaObject.GetType()));
-        }
-
-        [Test]
-        public void CanAddSchemaWithSavedAssetGeneric()
-        {
-            var group = Settings.CreateGroup("TestGroup", false, false, false, null);
-            var newSchema = group.AddSchema(m_TestSchemaObject);
-            Assert.IsNotNull(newSchema);
-            Assert.AreNotEqual(newSchema, m_TestSchemaObject);
-            Assert.IsTrue(group.HasSchema<CustomTestSchema>());
-            Assert.IsTrue(group.RemoveSchema<CustomTestSchema>());
-        }
-
-        [Test]
-        public void CanAddSchemaWithNonSavedAsset()
-        {
-            var group = Settings.CreateGroup("TestGroup", false, false, false, null);
-            var templateSchema = ScriptableObject.CreateInstance<CustomTestSchema>();
-            var newSchema = group.AddSchema(templateSchema);
-            Assert.IsNotNull(newSchema);
-            Assert.AreNotEqual(newSchema, templateSchema);
-            Assert.IsTrue(group.HasSchema(templateSchema.GetType()));
-            Assert.IsTrue(group.RemoveSchema(templateSchema.GetType()));
-        }
-
-        [Test]
-        public void CanAddAndRemoveSchemaObjectByType()
-        {
-            var group = Settings.CreateGroup("TestGroup", false, false, false, null);
-            var s = group.AddSchema(typeof(CustomTestSchema));
-            Assert.IsNotNull(s);
-            string guid;
-            long lfid;
-            Assert.IsTrue(AssetDatabase.TryGetGUIDAndLocalFileIdentifier(s, out guid, out lfid));
-            var path = AssetDatabase.GUIDToAssetPath(guid);
-            FileAssert.Exists(path);
-            Assert.IsTrue(group.RemoveSchema(typeof(CustomTestSchema)));
-            FileAssert.DoesNotExist(path);
-        }
-
-        [Test]
-        public void CanAddAndRemoveSchemaObjectByGenericType()
-        {
-            var group = Settings.CreateGroup("TestGroup", false, false, false, null);
-            var s = group.AddSchema<CustomTestSchema>();
-            Assert.IsNotNull(s);
-            string guid;
-            long lfid;
-            Assert.IsTrue(AssetDatabase.TryGetGUIDAndLocalFileIdentifier(s, out guid, out lfid));
-            var path = AssetDatabase.GUIDToAssetPath(guid);
-            FileAssert.Exists(path);
-            Assert.IsTrue(group.RemoveSchema<CustomTestSchema>());
-            FileAssert.DoesNotExist(path);
-        }
-
-        [Test]
-        public void CanCheckSchemaObjectByGenericType()
-        {
-            var group = Settings.CreateGroup("TestGroup", false, false, false, null);
-            Assert.IsNotNull(group.AddSchema<CustomTestSchema>());
-            Assert.IsTrue(group.HasSchema<CustomTestSchema>());
-            Assert.IsTrue(group.RemoveSchema<CustomTestSchema>());
-        }
-
-        [Test]
-        public void CanCheckSchemaObjectAsSubclass()
-        {
-            var group = Settings.CreateGroup("TestGroup", false, false, false, null);
-            Assert.IsNotNull(group.AddSchema<CustomTestSchemaSubClass>());
-            Assert.IsFalse(group.HasSchema<CustomTestSchema>());
-            Assert.IsTrue(group.HasSchema<CustomTestSchemaSubClass>());
-            Assert.IsFalse(group.RemoveSchema<CustomTestSchema>());
-            Assert.IsTrue(group.RemoveSchema<CustomTestSchemaSubClass>());
-        }
-
-        [Test]
-        public void CanCheckSchemaObjectAsBaseclass()
-        {
-            var group = Settings.CreateGroup("TestGroup", false, false, false, null);
-            Assert.IsNotNull(group.AddSchema<CustomTestSchema>());
-            Assert.IsTrue(group.HasSchema<CustomTestSchema>());
-            Assert.IsFalse(group.HasSchema<CustomTestSchemaSubClass>());
-            Assert.IsTrue(group.RemoveSchema<CustomTestSchema>());
-            Assert.IsFalse(group.RemoveSchema<CustomTestSchemaSubClass>());
-        }
-
-        [Test]
-        public void CanNotAddDuplicateSchemaObjects()
-        {
-            var group = Settings.CreateGroup("TestGroup", false, false, false, null);
-            var added = group.AddSchema<CustomTestSchemaSubClass>();
-            Assert.IsNotNull(added);
-            Assert.AreEqual(added, group.AddSchema<CustomTestSchemaSubClass>());
-            Assert.IsNotNull(group.AddSchema<CustomTestSchema>());
-            Assert.IsTrue(group.RemoveSchema<CustomTestSchemaSubClass>());
-            Assert.IsTrue(group.RemoveSchema<CustomTestSchema>());
-        }
-
-        [Test]
-        public void WhenCreatingNewGroup_SchemaAndSchemaSubclassUseGroupName()
-        {
-            // Set up
-            var group = Settings.CreateGroup("TestGroup", false, false, false, null);
-            var testSchema = group.AddSchema<CustomTestSchema>();
-            var testSchemaSubClass = group.AddSchema<CustomTestSchemaSubClass>();
-
-            string testSchemaFilename = ObjectToFilename(testSchema);
-            string testSchemaSubClassFilename = ObjectToFilename(testSchemaSubClass);
-
-            // Test
-            Assert.IsTrue(testSchemaFilename.Contains("TestGroup"));
-            Assert.IsTrue(testSchemaSubClassFilename.Contains("TestGroup"));
-
-            // Cleanup
-            Assert.IsTrue(group.RemoveSchema<CustomTestSchema>());
-            Assert.IsTrue(group.RemoveSchema<CustomTestSchemaSubClass>());
-        }
-
-        [Test]
-        public void ModifyingGroupName_ChangesSchemaAssetPath()
-        {
-            // Set up
-            var group = Settings.CreateGroup("OldTestGroup", false, false, false, null);
-            var testSchema = group.AddSchema<CustomTestSchema>();
-            AssetDatabase.SaveAssets();
-
-            string testSchemaFilename = ObjectToFilename(testSchema);
-            Assert.IsTrue(testSchemaFilename.Contains("OldTestGroup"));
-
-            // Test
-            group.Name = "NewTestGroup";
-            Assert.AreEqual("NewTestGroup", group.name);
-
-            testSchemaFilename = ObjectToFilename(testSchema);
-            Assert.IsTrue(testSchemaFilename.Contains("NewTestGroup"));
-
-            // Cleanup
-            Assert.IsTrue(group.RemoveSchema<CustomTestSchema>());
-        }
-    }
-    
-    class BundledAssetGroupSchemaTests : EditorAddressableAssetsTestFixture
-    {
-        [Test]
-        public void BundledAssetGroupSchema_OnSetGroup_SendsWarningsForNullBuildAndLoadPath()
-        {
-            AddressableAssetGroup group = null;
-            try
-            {
-                m_Settings.profileSettings.RemoveValue(m_Settings.profileSettings.GetVariableId(AddressableAssetSettings.kLocalLoadPath));
-                m_Settings.profileSettings.RemoveValue(m_Settings.profileSettings.GetVariableId(AddressableAssetSettings.kLocalBuildPath));
-                group = m_Settings.CreateGroup("Group1", false, false, false, null, typeof(BundledAssetGroupSchema));
-                LogAssert.Expect(LogType.Warning, "Default path variable " + AddressableAssetSettings.kLocalBuildPath + " not found when initializing BundledAssetGroupSchema. Please manually set the path via the groups window.");
-                LogAssert.Expect(LogType.Warning, "Default path variable " + AddressableAssetSettings.kLocalLoadPath + " not found when initializing BundledAssetGroupSchema. Please manually set the path via the groups window.");
-            }
-            finally
-            {
-                if (group != null)
-                    m_Settings.RemoveGroupInternal(group, true, false);
-                m_Settings.profileSettings.CreateValue(AddressableAssetSettings.kLocalBuildPath, AddressableAssetSettings.kLocalBuildPathValue);
-                m_Settings.profileSettings.CreateValue(AddressableAssetSettings.kLocalLoadPath, AddressableAssetSettings.kLocalLoadPathValue);
-            }
-        }
-        
-        [Test]
-        public void BundledAssetGroupSchema_BuildLoadPathsCanBeSetByReference()
-        {
-            AddressableAssetGroup group = null;
-            try
-            {
-                //Set up new profile state
-                m_Settings.profileSettings.RemoveValue(m_Settings.profileSettings.GetVariableId(AddressableAssetSettings.kLocalLoadPath));
-                m_Settings.profileSettings.RemoveValue(m_Settings.profileSettings.GetVariableId(AddressableAssetSettings.kLocalBuildPath));
-                m_Settings.profileSettings.CreateValue("LocalLoadPath", "loadDefault1");
-                m_Settings.profileSettings.CreateValue("LocalBuildPath", "buildDefault1");
-                
-                //Create group with BundledAssetGroupSchema
-                group = m_Settings.CreateGroup("Group1", false, false, false, null, typeof(BundledAssetGroupSchema));
-                var schema = group.GetSchema<BundledAssetGroupSchema>();
-                List<string> variableNames = m_Settings.profileSettings.GetVariableNames();
-                SetBundledAssetGroupSchemaPaths(m_Settings, schema.BuildPath,  AddressableAssetSettings.kLocalBuildPath, "LocalBuildPath",variableNames);
-                SetBundledAssetGroupSchemaPaths(m_Settings, schema.LoadPath, AddressableAssetSettings.kLocalLoadPath,"LocalLoadPath",  variableNames);
-                
-                var expectedLoadPath = m_Settings.profileSettings.GetValueByName(m_Settings.activeProfileId, "LocalLoadPath");
-                var expectedBuildPath = m_Settings.profileSettings.GetValueByName(m_Settings.activeProfileId, "LocalBuildPath");
-                
-                Assert.AreEqual(expectedLoadPath, schema.LoadPath.GetValue(m_Settings), "Load path was not properly set within BundledAssetGroupSchema.OnSetGroup");
-                Assert.AreEqual(expectedBuildPath, schema.BuildPath.GetValue(m_Settings), "Build path was not properly set within BundledAssetGroupSchema.OnSetGroup");
-            }
-            finally
-            {
-                if (group != null)
-                    m_Settings.RemoveGroupInternal(group, true, false);
-                m_Settings.profileSettings.CreateValue(AddressableAssetSettings.kLocalBuildPath, AddressableAssetSettings.kLocalBuildPathValue);
-                m_Settings.profileSettings.CreateValue(AddressableAssetSettings.kLocalLoadPath, AddressableAssetSettings.kLocalLoadPathValue);
-                m_Settings.profileSettings.RemoveValue("LocalLoadPath");
-                m_Settings.profileSettings.RemoveValue("LocalBuildPath");
-            }
-        }
-        
-        internal void SetBundledAssetGroupSchemaPaths(AddressableAssetSettings settings, ProfileValueReference pvr, string newVariableName, string oldVariableName, List<string> variableNames)
-        {
-            if (variableNames.Contains(newVariableName))
-                pvr.SetVariableByName(settings, newVariableName);
-            else if (variableNames.Contains(oldVariableName))
-                pvr.SetVariableByName(settings, oldVariableName);
-            else
-                Debug.LogWarning("Default path variable not found when initializing BundledAssetGroupSchema. Please manually set the path via the groups window.");
-        }
-        
-        [Test]
-        public void BundledAssetGroupSchema_OnSetGroup_DefaultsToOldVariablesIfNewNotPresent()
-        {
-            AddressableAssetGroup group = null;
-            try
-            {
-                //Set up new profile state
-                m_Settings.profileSettings.RemoveValue(m_Settings.profileSettings.GetVariableId(AddressableAssetSettings.kLocalLoadPath));
-                m_Settings.profileSettings.RemoveValue(m_Settings.profileSettings.GetVariableId(AddressableAssetSettings.kLocalBuildPath));
-                m_Settings.profileSettings.CreateValue("LocalLoadPath", "loadDefault1");
-                m_Settings.profileSettings.CreateValue("LocalBuildPath", "buildDefault1");
-                var defaultId = m_Settings.profileSettings.GetProfileId("Default");
-                var profile1Id = m_Settings.profileSettings.AddProfile("BundledAssetGroupSchemaTestsProfile1", defaultId);
-
-
-                //Create group with BundledAssetGroupSchema
-                group = m_Settings.CreateGroup("Group1", false, false, false, null, typeof(BundledAssetGroupSchema));
-                
-                Assert.AreEqual("loadDefault1", m_Settings.profileSettings.GetValueByName(profile1Id, "LocalLoadPath"), "Old variables value was not properly transferred over to new variable.");
-                Assert.AreEqual("buildDefault1", m_Settings.profileSettings.GetValueByName(profile1Id, "LocalBuildPath"), "Old variables value was not properly transferred over to new variable.");
-                var schema = group.GetSchema<BundledAssetGroupSchema>(); 
-                var expectedLoadPath = m_Settings.profileSettings.GetValueByName(m_Settings.activeProfileId, "LocalLoadPath");
-                var expectedBuildPath = m_Settings.profileSettings.GetValueByName(m_Settings.activeProfileId, "LocalBuildPath");
-                
-                Assert.AreEqual(expectedLoadPath, schema.LoadPath.GetValue(m_Settings), "Load path was not properly set within BundledAssetGroupSchema.OnSetGroup");
-                Assert.AreEqual(expectedBuildPath, schema.BuildPath.GetValue(m_Settings), "Build path was not properly set within BundledAssetGroupSchema.OnSetGroup");
-            }
-            finally
-            {
-                if (group != null)
-                    m_Settings.RemoveGroupInternal(group, true, false);
-                m_Settings.profileSettings.CreateValue(AddressableAssetSettings.kLocalBuildPath, AddressableAssetSettings.kLocalBuildPathValue);
-                m_Settings.profileSettings.CreateValue(AddressableAssetSettings.kLocalLoadPath, AddressableAssetSettings.kLocalLoadPathValue);
-                m_Settings.profileSettings.RemoveValue("LocalLoadPath");
-                m_Settings.profileSettings.RemoveValue("LocalBuildPath");
-            }
-        }
-        
-        [Test]
-        public void BundledAssetGroupSchema_OnSetGroup_GivenChoiceOfNewAndOldVariablesChoosesNew()
-        {
-            AddressableAssetGroup group = null;
-            try
-            {
-                //Set up new profile state
-                m_Settings.profileSettings.CreateValue("LocalLoadPath", "WrongLoadValue");
-                m_Settings.profileSettings.CreateValue("LocalBuildPath", "WrongBuildValue");
-                m_Settings.profileSettings.SetValue(m_Settings.activeProfileId, "Local.LoadPath", "CorrectLoadValue");
-                m_Settings.profileSettings.SetValue(m_Settings.activeProfileId, "Local.BuildPath", "CorrectBuildValue");
-
-                //Create group with BundledAssetGroupSchema
-                group = m_Settings.CreateGroup("BundledAssetGroupSchemaTestGroup1", false, false, false, null, typeof(BundledAssetGroupSchema));
-                
-                var schema = group.GetSchema<BundledAssetGroupSchema>(); 
-                var expectedLoadPath = m_Settings.profileSettings.GetValueByName(m_Settings.activeProfileId, "Local.LoadPath");
-                var expectedBuildPath = m_Settings.profileSettings.GetValueByName(m_Settings.activeProfileId, "Local.BuildPath");
-
-                var loadValue = schema.LoadPath.GetValue(m_Settings);
-                var buildValue = schema.BuildPath.GetValue(m_Settings);
-                
-                Assert.AreEqual(expectedLoadPath, loadValue, "Load path was not properly set within BundledAssetGroupSchema.OnSetGroup");
-                Assert.AreEqual(expectedBuildPath, buildValue, "Build path was not properly set within BundledAssetGroupSchema.OnSetGroup");
-                Assert.AreEqual("CorrectLoadValue", loadValue, "Path value is correctly set to the value of Local.LoadPath");
-                Assert.AreEqual("CorrectBuildValue", buildValue, "Build value is correctly set to the value of Local.BuildPath");
-            }
-            finally
-            {
-                if (group != null)
-                    m_Settings.RemoveGroupInternal(group, true, false);
-                m_Settings.profileSettings.CreateValue(AddressableAssetSettings.kLocalBuildPath, AddressableAssetSettings.kLocalBuildPathValue);
-                m_Settings.profileSettings.CreateValue(AddressableAssetSettings.kLocalLoadPath, AddressableAssetSettings.kLocalLoadPathValue);
-                m_Settings.profileSettings.RemoveValue("LocalLoadPath");
-                m_Settings.profileSettings.RemoveValue("LocalBuildPath");
-            }
-        }
-
-        [Test]
-        public void BundledAssetGroupSchema_OnSetGroup_SetsVariableAsExpectedWhenUserHasCorrectBuildPath()
-        {
-            AddressableAssetGroup group = null;
-            try
-            {
-                //Group should default to having the correct default values
-                group = m_Settings.CreateGroup("Group1", false, false, false, null, typeof(BundledAssetGroupSchema));
-                var schema = group.GetSchema<BundledAssetGroupSchema>();
-                var activeProfileId = m_Settings.activeProfileId;
-                var expectedLoadValuePreEvaluate = m_Settings.profileSettings.GetValueByName(activeProfileId, "Local.LoadPath");
-                var expectedBuildValuePreEvaluate = m_Settings.profileSettings.GetValueByName(activeProfileId, "Local.BuildPath");
-                Assert.AreEqual(m_Settings.profileSettings.EvaluateString(activeProfileId, expectedLoadValuePreEvaluate), schema.LoadPath.GetValue(m_Settings), "Value is not correctly set in the basic case where user has the default load path already created.");
-                Assert.AreEqual(m_Settings.profileSettings.EvaluateString(activeProfileId, expectedBuildValuePreEvaluate), schema.BuildPath.GetValue(m_Settings), "Value is not correctly set in the basic case where user has the default build path already created.");
-            }
-            finally
-            {
-                if (group != null)
-                    m_Settings.RemoveGroupInternal(group, true, false);
-            }
-        }
-
-        [Test]
-        public void BundledAssetGroupSchema_SetPathVariable_ProperlySetsReferenceOnPath()
-        {
-            AddressableAssetGroup group = null;
-            ProfileValueReference pathValue = null;
-            BundledAssetGroupSchema schema = null;
-            try
-            {
-                Type[] types = new Type[]{};
-                group = m_Settings.CreateGroup("Group1", false, false, false, null, types);
-                List<string> variableNames = new List<string>();
-                variableNames.Add("LocalBuildPath");
-                variableNames.Add(AddressableAssetSettings.kLocalBuildPath);
-                schema = ScriptableObject.CreateInstance<BundledAssetGroupSchema>();
-                schema.SetPathVariable(group.Settings, ref pathValue, AddressableAssetSettings.kLocalBuildPath, "LocalBuildPath", variableNames);
-            }
-            finally
-            {
-                if (group != null)
-                    m_Settings.RemoveGroupInternal(group, true, false);
-                if (schema != null)
-                    ScriptableObject.DestroyImmediate(schema);
-            }
-        }
-    }
-}
-=======
-using System;
-using System.Collections.Generic;
-using System.IO;
-using NUnit.Framework;
-using UnityEditor.AddressableAssets.Settings;
-using UnityEditor.AddressableAssets.Settings.GroupSchemas;
-using UnityEngine;
-using UnityEngine.TestTools;
-
-namespace UnityEditor.AddressableAssets.Tests
-{
-    public class GroupSchemaTests : AddressableAssetTestBase
-    {
-        CustomTestSchema m_TestSchemaObject;
-        CustomTestSchemaSubClass m_TestSchemaObjectSubClass;
-        protected override bool PersistSettings { get { return true; } }
-        protected override void OnInit()
-        {
-            m_TestSchemaObject = ScriptableObject.CreateInstance<CustomTestSchema>();
-            AssetDatabase.CreateAsset(m_TestSchemaObject, GetAssetPath("testSchemaObject.asset"));
-            m_TestSchemaObjectSubClass = ScriptableObject.CreateInstance<CustomTestSchemaSubClass>();
-            AssetDatabase.CreateAsset(m_TestSchemaObjectSubClass, GetAssetPath("testSchemaObjectSubClass.asset"));
-        }
-
-        private static string ObjectToFilename(UnityEngine.Object obj)
-        {
-            string guid;
-            if (!AssetDatabase.TryGetGUIDAndLocalFileIdentifier(obj, out guid, out long lfid))
-                return null;
-
-            string path = AssetDatabase.GUIDToAssetPath(guid);
-            if (path == null)
-                return null;
-
-            return Path.GetFileName(path);
-        }
-
-        [Test]
-        public void CanAddSchemaWithSavedAsset()
-        {
-            var group = Settings.CreateGroup("TestGroup", false, false, false, null);
-            var newSchema = group.AddSchema(m_TestSchemaObject);
-            Assert.IsNotNull(newSchema);
-            Assert.AreNotEqual(newSchema, m_TestSchemaObject);
-            Assert.IsTrue(group.HasSchema(m_TestSchemaObject.GetType()));
-            Assert.IsTrue(group.RemoveSchema(m_TestSchemaObject.GetType()));
-        }
-
-        [Test]
-        public void CanAddSchemaWithSavedAssetGeneric()
-        {
-            var group = Settings.CreateGroup("TestGroup", false, false, false, null);
-            var newSchema = group.AddSchema(m_TestSchemaObject);
-            Assert.IsNotNull(newSchema);
-            Assert.AreNotEqual(newSchema, m_TestSchemaObject);
-            Assert.IsTrue(group.HasSchema<CustomTestSchema>());
-            Assert.IsTrue(group.RemoveSchema<CustomTestSchema>());
-        }
-
-        [Test]
-        public void CanAddSchemaWithNonSavedAsset()
-        {
-            var group = Settings.CreateGroup("TestGroup", false, false, false, null);
-            var templateSchema = ScriptableObject.CreateInstance<CustomTestSchema>();
-            var newSchema = group.AddSchema(templateSchema);
-            Assert.IsNotNull(newSchema);
-            Assert.AreNotEqual(newSchema, templateSchema);
-            Assert.IsTrue(group.HasSchema(templateSchema.GetType()));
-            Assert.IsTrue(group.RemoveSchema(templateSchema.GetType()));
-        }
-
-        [Test]
-        public void CanAddAndRemoveSchemaObjectByType()
-        {
-            var group = Settings.CreateGroup("TestGroup", false, false, false, null);
-            var s = group.AddSchema(typeof(CustomTestSchema));
-            Assert.IsNotNull(s);
-            string guid;
-            long lfid;
-            Assert.IsTrue(AssetDatabase.TryGetGUIDAndLocalFileIdentifier(s, out guid, out lfid));
-            var path = AssetDatabase.GUIDToAssetPath(guid);
-            FileAssert.Exists(path);
-            Assert.IsTrue(group.RemoveSchema(typeof(CustomTestSchema)));
-            FileAssert.DoesNotExist(path);
-        }
-
-        [Test]
-        public void CanAddAndRemoveSchemaObjectByGenericType()
-        {
-            var group = Settings.CreateGroup("TestGroup", false, false, false, null);
-            var s = group.AddSchema<CustomTestSchema>();
-            Assert.IsNotNull(s);
-            string guid;
-            long lfid;
-            Assert.IsTrue(AssetDatabase.TryGetGUIDAndLocalFileIdentifier(s, out guid, out lfid));
-            var path = AssetDatabase.GUIDToAssetPath(guid);
-            FileAssert.Exists(path);
-            Assert.IsTrue(group.RemoveSchema<CustomTestSchema>());
-            FileAssert.DoesNotExist(path);
-        }
-
-        [Test]
-        public void CanCheckSchemaObjectByGenericType()
-        {
-            var group = Settings.CreateGroup("TestGroup", false, false, false, null);
-            Assert.IsNotNull(group.AddSchema<CustomTestSchema>());
-            Assert.IsTrue(group.HasSchema<CustomTestSchema>());
-            Assert.IsTrue(group.RemoveSchema<CustomTestSchema>());
-        }
-
-        [Test]
-        public void CanCheckSchemaObjectAsSubclass()
-        {
-            var group = Settings.CreateGroup("TestGroup", false, false, false, null);
-            Assert.IsNotNull(group.AddSchema<CustomTestSchemaSubClass>());
-            Assert.IsFalse(group.HasSchema<CustomTestSchema>());
-            Assert.IsTrue(group.HasSchema<CustomTestSchemaSubClass>());
-            Assert.IsFalse(group.RemoveSchema<CustomTestSchema>());
-            Assert.IsTrue(group.RemoveSchema<CustomTestSchemaSubClass>());
-        }
-
-        [Test]
-        public void CanCheckSchemaObjectAsBaseclass()
-        {
-            var group = Settings.CreateGroup("TestGroup", false, false, false, null);
-            Assert.IsNotNull(group.AddSchema<CustomTestSchema>());
-            Assert.IsTrue(group.HasSchema<CustomTestSchema>());
-            Assert.IsFalse(group.HasSchema<CustomTestSchemaSubClass>());
-            Assert.IsTrue(group.RemoveSchema<CustomTestSchema>());
-            Assert.IsFalse(group.RemoveSchema<CustomTestSchemaSubClass>());
-        }
-
-        [Test]
-        public void CanNotAddDuplicateSchemaObjects()
-        {
-            var group = Settings.CreateGroup("TestGroup", false, false, false, null);
-            var added = group.AddSchema<CustomTestSchemaSubClass>();
-            Assert.IsNotNull(added);
-            Assert.AreEqual(added, group.AddSchema<CustomTestSchemaSubClass>());
-            Assert.IsNotNull(group.AddSchema<CustomTestSchema>());
-            Assert.IsTrue(group.RemoveSchema<CustomTestSchemaSubClass>());
-            Assert.IsTrue(group.RemoveSchema<CustomTestSchema>());
-        }
-
-        [Test]
-        public void WhenCreatingNewGroup_SchemaAndSchemaSubclassUseGroupName()
-        {
-            // Set up
-            var group = Settings.CreateGroup("TestGroup", false, false, false, null);
-            var testSchema = group.AddSchema<CustomTestSchema>();
-            var testSchemaSubClass = group.AddSchema<CustomTestSchemaSubClass>();
-
-            string testSchemaFilename = ObjectToFilename(testSchema);
-            string testSchemaSubClassFilename = ObjectToFilename(testSchemaSubClass);
-
-            // Test
-            Assert.IsTrue(testSchemaFilename.Contains("TestGroup"));
-            Assert.IsTrue(testSchemaSubClassFilename.Contains("TestGroup"));
-
-            // Cleanup
-            Assert.IsTrue(group.RemoveSchema<CustomTestSchema>());
-            Assert.IsTrue(group.RemoveSchema<CustomTestSchemaSubClass>());
-        }
-
-        [Test]
-        public void ModifyingGroupName_ChangesSchemaAssetPath()
-        {
-            // Set up
-            var group = Settings.CreateGroup("OldTestGroup", false, false, false, null);
-            var testSchema = group.AddSchema<CustomTestSchema>();
-            AssetDatabase.SaveAssets();
-
-            string testSchemaFilename = ObjectToFilename(testSchema);
-            Assert.IsTrue(testSchemaFilename.Contains("OldTestGroup"));
-
-            // Test
-            group.Name = "NewTestGroup";
-            Assert.AreEqual("NewTestGroup", group.name);
-
-            testSchemaFilename = ObjectToFilename(testSchema);
-            Assert.IsTrue(testSchemaFilename.Contains("NewTestGroup"));
-
-            // Cleanup
-            Assert.IsTrue(group.RemoveSchema<CustomTestSchema>());
-        }
-    }
-
-    class BundledAssetGroupSchemaTests : EditorAddressableAssetsTestFixture
-    {
-        [Test]
-        public void BundledAssetGroupSchema_OnSetGroup_SendsWarningsForNullBuildAndLoadPath()
-        {
-            AddressableAssetGroup group = null;
-            try
-            {
-                m_Settings.profileSettings.RemoveValue(m_Settings.profileSettings.GetVariableId(AddressableAssetSettings.kLocalLoadPath));
-                m_Settings.profileSettings.RemoveValue(m_Settings.profileSettings.GetVariableId(AddressableAssetSettings.kLocalBuildPath));
-                group = m_Settings.CreateGroup("Group1", false, false, false, null, typeof(BundledAssetGroupSchema));
-                LogAssert.Expect(LogType.Warning, "Default path variable " + AddressableAssetSettings.kLocalBuildPath + " not found when initializing BundledAssetGroupSchema. Please manually set the path via the groups window.");
-                LogAssert.Expect(LogType.Warning, "Default path variable " + AddressableAssetSettings.kLocalLoadPath + " not found when initializing BundledAssetGroupSchema. Please manually set the path via the groups window.");
-            }
-            finally
-            {
-                if (group != null)
-                    m_Settings.RemoveGroupInternal(group, true, false);
-                m_Settings.profileSettings.CreateValue(AddressableAssetSettings.kLocalBuildPath, AddressableAssetSettings.kLocalBuildPathValue);
-                m_Settings.profileSettings.CreateValue(AddressableAssetSettings.kLocalLoadPath, AddressableAssetSettings.kLocalLoadPathValue);
-            }
-        }
-
-        [Test]
-        public void BundledAssetGroupSchema_BuildLoadPathsCanBeSetByReference()
-        {
-            AddressableAssetGroup group = null;
-            try
-            {
-                //Set up new profile state
-                m_Settings.profileSettings.RemoveValue(m_Settings.profileSettings.GetVariableId(AddressableAssetSettings.kLocalLoadPath));
-                m_Settings.profileSettings.RemoveValue(m_Settings.profileSettings.GetVariableId(AddressableAssetSettings.kLocalBuildPath));
-                m_Settings.profileSettings.CreateValue("LocalLoadPath", "loadDefault1");
-                m_Settings.profileSettings.CreateValue("LocalBuildPath", "buildDefault1");
-
-                //Create group with BundledAssetGroupSchema
-                group = m_Settings.CreateGroup("Group1", false, false, false, null, typeof(BundledAssetGroupSchema));
-                var schema = group.GetSchema<BundledAssetGroupSchema>();
-                List<string> variableNames = m_Settings.profileSettings.GetVariableNames();
-                SetBundledAssetGroupSchemaPaths(m_Settings, schema.BuildPath,  AddressableAssetSettings.kLocalBuildPath, "LocalBuildPath", variableNames);
-                SetBundledAssetGroupSchemaPaths(m_Settings, schema.LoadPath, AddressableAssetSettings.kLocalLoadPath, "LocalLoadPath",  variableNames);
-
-                var expectedLoadPath = m_Settings.profileSettings.GetValueByName(m_Settings.activeProfileId, "LocalLoadPath");
-                var expectedBuildPath = m_Settings.profileSettings.GetValueByName(m_Settings.activeProfileId, "LocalBuildPath");
-
-                Assert.AreEqual(expectedLoadPath, schema.LoadPath.GetValue(m_Settings), "Load path was not properly set within BundledAssetGroupSchema.OnSetGroup");
-                Assert.AreEqual(expectedBuildPath, schema.BuildPath.GetValue(m_Settings), "Build path was not properly set within BundledAssetGroupSchema.OnSetGroup");
-            }
-            finally
-            {
-                if (group != null)
-                    m_Settings.RemoveGroupInternal(group, true, false);
-                m_Settings.profileSettings.CreateValue(AddressableAssetSettings.kLocalBuildPath, AddressableAssetSettings.kLocalBuildPathValue);
-                m_Settings.profileSettings.CreateValue(AddressableAssetSettings.kLocalLoadPath, AddressableAssetSettings.kLocalLoadPathValue);
-                m_Settings.profileSettings.RemoveValue("LocalLoadPath");
-                m_Settings.profileSettings.RemoveValue("LocalBuildPath");
-            }
-        }
-
-        internal void SetBundledAssetGroupSchemaPaths(AddressableAssetSettings settings, ProfileValueReference pvr, string newVariableName, string oldVariableName, List<string> variableNames)
-        {
-            if (variableNames.Contains(newVariableName))
-                pvr.SetVariableByName(settings, newVariableName);
-            else if (variableNames.Contains(oldVariableName))
-                pvr.SetVariableByName(settings, oldVariableName);
-            else
-                Debug.LogWarning("Default path variable not found when initializing BundledAssetGroupSchema. Please manually set the path via the groups window.");
-        }
-
-        [Test]
-        public void BundledAssetGroupSchema_OnSetGroup_DefaultsToOldVariablesIfNewNotPresent()
-        {
-            AddressableAssetGroup group = null;
-            try
-            {
-                //Set up new profile state
-                m_Settings.profileSettings.RemoveValue(m_Settings.profileSettings.GetVariableId(AddressableAssetSettings.kLocalLoadPath));
-                m_Settings.profileSettings.RemoveValue(m_Settings.profileSettings.GetVariableId(AddressableAssetSettings.kLocalBuildPath));
-                m_Settings.profileSettings.CreateValue("LocalLoadPath", "loadDefault1");
-                m_Settings.profileSettings.CreateValue("LocalBuildPath", "buildDefault1");
-                var defaultId = m_Settings.profileSettings.GetProfileId("Default");
-                var profile1Id = m_Settings.profileSettings.AddProfile("BundledAssetGroupSchemaTestsProfile1", defaultId);
-
-
-                //Create group with BundledAssetGroupSchema
-                group = m_Settings.CreateGroup("Group1", false, false, false, null, typeof(BundledAssetGroupSchema));
-
-                Assert.AreEqual("loadDefault1", m_Settings.profileSettings.GetValueByName(profile1Id, "LocalLoadPath"), "Old variables value was not properly transferred over to new variable.");
-                Assert.AreEqual("buildDefault1", m_Settings.profileSettings.GetValueByName(profile1Id, "LocalBuildPath"), "Old variables value was not properly transferred over to new variable.");
-                var schema = group.GetSchema<BundledAssetGroupSchema>();
-
-                var expectedLoadPath = m_Settings.profileSettings.GetValueByName(m_Settings.activeProfileId, "LocalLoadPath");
-                var expectedBuildPath = m_Settings.profileSettings.GetValueByName(m_Settings.activeProfileId, "LocalBuildPath");
-
-                Assert.AreEqual(expectedLoadPath, schema.LoadPath.GetValue(m_Settings), "Load path was not properly set within BundledAssetGroupSchema.OnSetGroup");
-                Assert.AreEqual(expectedBuildPath, schema.BuildPath.GetValue(m_Settings), "Build path was not properly set within BundledAssetGroupSchema.OnSetGroup");
-            }
-            finally
-            {
-                if (group != null)
-                    m_Settings.RemoveGroupInternal(group, true, false);
-                m_Settings.profileSettings.CreateValue(AddressableAssetSettings.kLocalBuildPath, AddressableAssetSettings.kLocalBuildPathValue);
-                m_Settings.profileSettings.CreateValue(AddressableAssetSettings.kLocalLoadPath, AddressableAssetSettings.kLocalLoadPathValue);
-                m_Settings.profileSettings.RemoveValue("LocalLoadPath");
-                m_Settings.profileSettings.RemoveValue("LocalBuildPath");
-            }
-        }
-
-        [Test]
-        public void BundledAssetGroupSchema_OnSetGroup_GivenChoiceOfNewAndOldVariablesChoosesNew()
-        {
-            AddressableAssetGroup group = null;
-            try
-            {
-                //Set up new profile state
-                m_Settings.profileSettings.CreateValue("LocalLoadPath", "WrongLoadValue");
-                m_Settings.profileSettings.CreateValue("LocalBuildPath", "WrongBuildValue");
-                m_Settings.profileSettings.SetValue(m_Settings.activeProfileId, "Local.LoadPath", "CorrectLoadValue");
-                m_Settings.profileSettings.SetValue(m_Settings.activeProfileId, "Local.BuildPath", "CorrectBuildValue");
-
-                //Create group with BundledAssetGroupSchema
-                group = m_Settings.CreateGroup("BundledAssetGroupSchemaTestGroup1", false, false, false, null, typeof(BundledAssetGroupSchema));
-
-                var schema = group.GetSchema<BundledAssetGroupSchema>();
-                var expectedLoadPath = m_Settings.profileSettings.GetValueByName(m_Settings.activeProfileId, "Local.LoadPath");
-                var expectedBuildPath = m_Settings.profileSettings.GetValueByName(m_Settings.activeProfileId, "Local.BuildPath");
-
-                var loadValue = schema.LoadPath.GetValue(m_Settings);
-                var buildValue = schema.BuildPath.GetValue(m_Settings);
-
-                Assert.AreEqual(expectedLoadPath, loadValue, "Load path was not properly set within BundledAssetGroupSchema.OnSetGroup");
-                Assert.AreEqual(expectedBuildPath, buildValue, "Build path was not properly set within BundledAssetGroupSchema.OnSetGroup");
-                Assert.AreEqual("CorrectLoadValue", loadValue, "Path value is correctly set to the value of Local.LoadPath");
-                Assert.AreEqual("CorrectBuildValue", buildValue, "Build value is correctly set to the value of Local.BuildPath");
-            }
-            finally
-            {
-                if (group != null)
-                    m_Settings.RemoveGroupInternal(group, true, false);
-                m_Settings.profileSettings.CreateValue(AddressableAssetSettings.kLocalBuildPath, AddressableAssetSettings.kLocalBuildPathValue);
-                m_Settings.profileSettings.CreateValue(AddressableAssetSettings.kLocalLoadPath, AddressableAssetSettings.kLocalLoadPathValue);
-                m_Settings.profileSettings.RemoveValue("LocalLoadPath");
-                m_Settings.profileSettings.RemoveValue("LocalBuildPath");
-            }
-        }
-
-        [Test]
-        public void BundledAssetGroupSchema_OnSetGroup_SetsVariableAsExpectedWhenUserHasCorrectBuildPath()
-        {
-            AddressableAssetGroup group = null;
-            try
-            {
-                //Group should default to having the correct default values
-                group = m_Settings.CreateGroup("Group1", false, false, false, null, typeof(BundledAssetGroupSchema));
-                var schema = group.GetSchema<BundledAssetGroupSchema>();
-                var activeProfileId = m_Settings.activeProfileId;
-                var expectedLoadValuePreEvaluate = m_Settings.profileSettings.GetValueByName(activeProfileId, "Local.LoadPath");
-                var expectedBuildValuePreEvaluate = m_Settings.profileSettings.GetValueByName(activeProfileId, "Local.BuildPath");
-                Assert.AreEqual(m_Settings.profileSettings.EvaluateString(activeProfileId, expectedLoadValuePreEvaluate), schema.LoadPath.GetValue(m_Settings), "Value is not correctly set in the basic case where user has the default load path already created.");
-                Assert.AreEqual(m_Settings.profileSettings.EvaluateString(activeProfileId, expectedBuildValuePreEvaluate), schema.BuildPath.GetValue(m_Settings), "Value is not correctly set in the basic case where user has the default build path already created.");
-            }
-            finally
-            {
-                if (group != null)
-                    m_Settings.RemoveGroupInternal(group, true, false);
-            }
-        }
-
-        [Test]
-        public void BundledAssetGroupSchema_SetPathVariable_ProperlySetsReferenceOnPath()
-        {
-            AddressableAssetGroup group = null;
-            ProfileValueReference pathValue = null;
-            BundledAssetGroupSchema schema = null;
-            try
-            {
-                Type[] types = new Type[] {};
-                group = m_Settings.CreateGroup("Group1", false, false, false, null, types);
-                List<string> variableNames = new List<string>();
-                variableNames.Add("LocalBuildPath");
-                variableNames.Add(AddressableAssetSettings.kLocalBuildPath);
-                schema = ScriptableObject.CreateInstance<BundledAssetGroupSchema>();
-                schema.SetPathVariable(group.Settings, ref pathValue, AddressableAssetSettings.kLocalBuildPath, "LocalBuildPath", variableNames);
-            }
-            finally
-            {
-                if (group != null)
-                    m_Settings.RemoveGroupInternal(group, true, false);
-                if (schema != null)
-                    ScriptableObject.DestroyImmediate(schema);
-            }
-        }
-
-        [Test]
-        [TestCase(null, null)]
-        [TestCase("", "")]
-        [TestCase(null, "")]
-        [TestCase("", null)]
-        public void BundledAssetGroupSchema_Validate_PreservesOldPathCustomValues(string loadId, string buildId)
-        {
-            AddressableAssetGroup group = null;
-            AddressableAssetProfileSettings.BuildProfile profile = m_Settings.profileSettings.GetProfile(m_Settings.activeProfileId);
-            AddressableAssetProfileSettings profileParent = profile.m_ProfileParent;
-
-            profileParent.CreateValue("LocalLoadPath", "loadpath");
-            profileParent.CreateValue("LocalBuildPath", "buildpath");
-
-            profileParent.RemoveValue(profileParent.GetVariableId(AddressableAssetSettings.kLocalLoadPath));
-            profileParent.RemoveValue(profileParent.GetVariableId(AddressableAssetSettings.kLocalBuildPath));
-
-            try
-            {
-                group = m_Settings.CreateGroup("BundledAssetGroupSchemaTestGroup1", false, false, false, null, typeof(BundledAssetGroupSchema));
-
-                string expectedLoadPath = m_Settings.profileSettings.GetVariableId("LocalLoadPath");
-                string expectedBuildPath = m_Settings.profileSettings.GetVariableId("LocalBuildPath");
-                var schema = group.GetSchema<BundledAssetGroupSchema>();
-                schema.LoadPath.Id = loadId;
-                schema.BuildPath.Id = buildId;
-
-                profile.m_ProfileParent = null;
-                schema.Validate();
-
-                var loadValue = schema.LoadPath.Id;
-                var buildValue = schema.BuildPath.Id;
-                Assert.AreEqual(expectedLoadPath, loadValue, $"Load path not properly set in BundledAssetGroupSchema.Validate");
-                Assert.AreEqual(expectedBuildPath, buildValue, $"Build path not properly set in BundledAssetGroupSchema.Validate");
-            }
-            finally
-            {
-                if (group != null)
-                    m_Settings.RemoveGroupInternal(group, true, false);
-                profile.m_ProfileParent = profileParent;
-                profile.m_ProfileParent.RemoveValue(profileParent.GetVariableId("LocalLoadPath"));
-                profile.m_ProfileParent.RemoveValue(profileParent.GetVariableId("LocalBuildPath"));
-                profile.m_ProfileParent.CreateValue(AddressableAssetSettings.kLocalLoadPath, AddressableAssetSettings.kLocalLoadPathValue);
-                profile.m_ProfileParent.CreateValue(AddressableAssetSettings.kLocalBuildPath, AddressableAssetSettings.kLocalBuildPathValue);
-            }
-        }
-
-        [Test]
-        [TestCase(null, null)]
-        [TestCase("", "")]
-        [TestCase(null, "")]
-        [TestCase("", null)]
-        public void BundledAssetGroupSchema_Validate_PreservesNewPathCustomValues(string loadId, string buildId)
-        {
-            AddressableAssetGroup group = null;
-            AddressableAssetProfileSettings.BuildProfile profile = m_Settings.profileSettings.GetProfile(m_Settings.activeProfileId);
-            AddressableAssetProfileSettings profileParent = profile.m_ProfileParent;
-            try
-            {
-                group = m_Settings.CreateGroup("BundledAssetGroupSchemaTestGroup1", false, false, false, null, typeof(BundledAssetGroupSchema));
-
-                string expectedLoadPath = m_Settings.profileSettings.GetVariableId(AddressableAssetSettings.kLocalLoadPath);
-                string expectedBuildPath = m_Settings.profileSettings.GetVariableId(AddressableAssetSettings.kLocalBuildPath);
-                var schema = group.GetSchema<BundledAssetGroupSchema>();
-                schema.LoadPath.Id = loadId;
-                schema.BuildPath.Id = buildId;
-
-                profile.m_ProfileParent = null;
-                schema.Validate();
-
-                var loadValue = schema.LoadPath.Id;
-                var buildValue = schema.BuildPath.Id;
-                Assert.AreEqual(expectedLoadPath, loadValue, $"Load path not properly set in BundledAssetGroupSchema.Validate");
-                Assert.AreEqual(expectedBuildPath, buildValue, $"Build path not properly set in BundledAssetGroupSchema.Validate");
-            }
-            finally
-            {
-                if (group != null)
-                    m_Settings.RemoveGroupInternal(group, true, false);
-                profile.m_ProfileParent = profileParent;
-            }
-        }
-
-        [Test]
-        public void BundledAssetGroupSchema_Validate_PreservesCustomPaths()
-        {
-            AddressableAssetGroup group = null;
-            AddressableAssetProfileSettings.BuildProfile profile = m_Settings.profileSettings.GetProfile(m_Settings.activeProfileId);
-            AddressableAssetProfileSettings profileParent = profile.m_ProfileParent;
-            try
-            {
-                group = m_Settings.CreateGroup("BundledAssetGroupSchemaTestGroup1", false, false, false, null, typeof(BundledAssetGroupSchema));
-
-                string expectedLoadPath = "<undefined>";
-                string expectedBuildPath = "C://special/path";
-                var schema = group.GetSchema<BundledAssetGroupSchema>();
-                schema.LoadPath.Id = expectedLoadPath;
-                schema.BuildPath.Id = expectedBuildPath;
-
-                profile.m_ProfileParent = null;
-                schema.Validate();
-
-                var loadValue = schema.LoadPath.Id;
-                var buildValue = schema.BuildPath.Id;
-                Assert.AreEqual(expectedLoadPath, loadValue, $"Load path reset to {AddressableAssetSettings.kLocalLoadPath} in BundledAssetGroupSchema.Validate");
-                Assert.AreEqual(expectedBuildPath, buildValue, $"Build path reset to {AddressableAssetSettings.kLocalBuildPath} in BundledAssetGroupSchema.Validate");
-            }
-            finally
-            {
-                if (group != null)
-                    m_Settings.RemoveGroupInternal(group, true, false);
-                profile.m_ProfileParent = profileParent;
-            }
-        }
-    }
-}
->>>>>>> 2452c61d
+using System;
+using System.Collections.Generic;
+using System.IO;
+using NUnit.Framework;
+using UnityEditor.AddressableAssets.Settings;
+using UnityEditor.AddressableAssets.Settings.GroupSchemas;
+using UnityEngine;
+using UnityEngine.TestTools;
+
+namespace UnityEditor.AddressableAssets.Tests
+{
+    public class GroupSchemaTests : AddressableAssetTestBase
+    {
+        CustomTestSchema m_TestSchemaObject;
+        CustomTestSchemaSubClass m_TestSchemaObjectSubClass;
+        protected override bool PersistSettings { get { return true; } }
+        protected override void OnInit()
+        {
+            m_TestSchemaObject = ScriptableObject.CreateInstance<CustomTestSchema>();
+            AssetDatabase.CreateAsset(m_TestSchemaObject, GetAssetPath("testSchemaObject.asset"));
+            m_TestSchemaObjectSubClass = ScriptableObject.CreateInstance<CustomTestSchemaSubClass>();
+            AssetDatabase.CreateAsset(m_TestSchemaObjectSubClass, GetAssetPath("testSchemaObjectSubClass.asset"));
+        }
+
+        private static string ObjectToFilename(UnityEngine.Object obj)
+        {
+            string guid;
+            if (!AssetDatabase.TryGetGUIDAndLocalFileIdentifier(obj, out guid, out long lfid))
+                return null;
+
+            string path = AssetDatabase.GUIDToAssetPath(guid);
+            if (path == null)
+                return null;
+
+            return Path.GetFileName(path);
+        }
+
+        [Test]
+        public void CanAddSchemaWithSavedAsset()
+        {
+            var group = Settings.CreateGroup("TestGroup", false, false, false, null);
+            var newSchema = group.AddSchema(m_TestSchemaObject);
+            Assert.IsNotNull(newSchema);
+            Assert.AreNotEqual(newSchema, m_TestSchemaObject);
+            Assert.IsTrue(group.HasSchema(m_TestSchemaObject.GetType()));
+            Assert.IsTrue(group.RemoveSchema(m_TestSchemaObject.GetType()));
+        }
+
+        [Test]
+        public void CanAddSchemaWithSavedAssetGeneric()
+        {
+            var group = Settings.CreateGroup("TestGroup", false, false, false, null);
+            var newSchema = group.AddSchema(m_TestSchemaObject);
+            Assert.IsNotNull(newSchema);
+            Assert.AreNotEqual(newSchema, m_TestSchemaObject);
+            Assert.IsTrue(group.HasSchema<CustomTestSchema>());
+            Assert.IsTrue(group.RemoveSchema<CustomTestSchema>());
+        }
+
+        [Test]
+        public void CanAddSchemaWithNonSavedAsset()
+        {
+            var group = Settings.CreateGroup("TestGroup", false, false, false, null);
+            var templateSchema = ScriptableObject.CreateInstance<CustomTestSchema>();
+            var newSchema = group.AddSchema(templateSchema);
+            Assert.IsNotNull(newSchema);
+            Assert.AreNotEqual(newSchema, templateSchema);
+            Assert.IsTrue(group.HasSchema(templateSchema.GetType()));
+            Assert.IsTrue(group.RemoveSchema(templateSchema.GetType()));
+        }
+
+        [Test]
+        public void CanAddAndRemoveSchemaObjectByType()
+        {
+            var group = Settings.CreateGroup("TestGroup", false, false, false, null);
+            var s = group.AddSchema(typeof(CustomTestSchema));
+            Assert.IsNotNull(s);
+            string guid;
+            long lfid;
+            Assert.IsTrue(AssetDatabase.TryGetGUIDAndLocalFileIdentifier(s, out guid, out lfid));
+            var path = AssetDatabase.GUIDToAssetPath(guid);
+            FileAssert.Exists(path);
+            Assert.IsTrue(group.RemoveSchema(typeof(CustomTestSchema)));
+            FileAssert.DoesNotExist(path);
+        }
+
+        [Test]
+        public void CanAddAndRemoveSchemaObjectByGenericType()
+        {
+            var group = Settings.CreateGroup("TestGroup", false, false, false, null);
+            var s = group.AddSchema<CustomTestSchema>();
+            Assert.IsNotNull(s);
+            string guid;
+            long lfid;
+            Assert.IsTrue(AssetDatabase.TryGetGUIDAndLocalFileIdentifier(s, out guid, out lfid));
+            var path = AssetDatabase.GUIDToAssetPath(guid);
+            FileAssert.Exists(path);
+            Assert.IsTrue(group.RemoveSchema<CustomTestSchema>());
+            FileAssert.DoesNotExist(path);
+        }
+
+        [Test]
+        public void CanCheckSchemaObjectByGenericType()
+        {
+            var group = Settings.CreateGroup("TestGroup", false, false, false, null);
+            Assert.IsNotNull(group.AddSchema<CustomTestSchema>());
+            Assert.IsTrue(group.HasSchema<CustomTestSchema>());
+            Assert.IsTrue(group.RemoveSchema<CustomTestSchema>());
+        }
+
+        [Test]
+        public void CanCheckSchemaObjectAsSubclass()
+        {
+            var group = Settings.CreateGroup("TestGroup", false, false, false, null);
+            Assert.IsNotNull(group.AddSchema<CustomTestSchemaSubClass>());
+            Assert.IsFalse(group.HasSchema<CustomTestSchema>());
+            Assert.IsTrue(group.HasSchema<CustomTestSchemaSubClass>());
+            Assert.IsFalse(group.RemoveSchema<CustomTestSchema>());
+            Assert.IsTrue(group.RemoveSchema<CustomTestSchemaSubClass>());
+        }
+
+        [Test]
+        public void CanCheckSchemaObjectAsBaseclass()
+        {
+            var group = Settings.CreateGroup("TestGroup", false, false, false, null);
+            Assert.IsNotNull(group.AddSchema<CustomTestSchema>());
+            Assert.IsTrue(group.HasSchema<CustomTestSchema>());
+            Assert.IsFalse(group.HasSchema<CustomTestSchemaSubClass>());
+            Assert.IsTrue(group.RemoveSchema<CustomTestSchema>());
+            Assert.IsFalse(group.RemoveSchema<CustomTestSchemaSubClass>());
+        }
+
+        [Test]
+        public void CanNotAddDuplicateSchemaObjects()
+        {
+            var group = Settings.CreateGroup("TestGroup", false, false, false, null);
+            var added = group.AddSchema<CustomTestSchemaSubClass>();
+            Assert.IsNotNull(added);
+            Assert.AreEqual(added, group.AddSchema<CustomTestSchemaSubClass>());
+            Assert.IsNotNull(group.AddSchema<CustomTestSchema>());
+            Assert.IsTrue(group.RemoveSchema<CustomTestSchemaSubClass>());
+            Assert.IsTrue(group.RemoveSchema<CustomTestSchema>());
+        }
+
+        [Test]
+        public void WhenCreatingNewGroup_SchemaAndSchemaSubclassUseGroupName()
+        {
+            // Set up
+            var group = Settings.CreateGroup("TestGroup", false, false, false, null);
+            var testSchema = group.AddSchema<CustomTestSchema>();
+            var testSchemaSubClass = group.AddSchema<CustomTestSchemaSubClass>();
+
+            string testSchemaFilename = ObjectToFilename(testSchema);
+            string testSchemaSubClassFilename = ObjectToFilename(testSchemaSubClass);
+
+            // Test
+            Assert.IsTrue(testSchemaFilename.Contains("TestGroup"));
+            Assert.IsTrue(testSchemaSubClassFilename.Contains("TestGroup"));
+
+            // Cleanup
+            Assert.IsTrue(group.RemoveSchema<CustomTestSchema>());
+            Assert.IsTrue(group.RemoveSchema<CustomTestSchemaSubClass>());
+        }
+
+        [Test]
+        public void ModifyingGroupName_ChangesSchemaAssetPath()
+        {
+            // Set up
+            var group = Settings.CreateGroup("OldTestGroup", false, false, false, null);
+            var testSchema = group.AddSchema<CustomTestSchema>();
+            AssetDatabase.SaveAssets();
+
+            string testSchemaFilename = ObjectToFilename(testSchema);
+            Assert.IsTrue(testSchemaFilename.Contains("OldTestGroup"));
+
+            // Test
+            group.Name = "NewTestGroup";
+            Assert.AreEqual("NewTestGroup", group.name);
+
+            testSchemaFilename = ObjectToFilename(testSchema);
+            Assert.IsTrue(testSchemaFilename.Contains("NewTestGroup"));
+
+            // Cleanup
+            Assert.IsTrue(group.RemoveSchema<CustomTestSchema>());
+        }
+    }
+
+    class BundledAssetGroupSchemaTests : EditorAddressableAssetsTestFixture
+    {
+        [Test]
+        public void BundledAssetGroupSchema_OnSetGroup_SendsWarningsForNullBuildAndLoadPath()
+        {
+            AddressableAssetGroup group = null;
+            try
+            {
+                m_Settings.profileSettings.RemoveValue(m_Settings.profileSettings.GetVariableId(AddressableAssetSettings.kLocalLoadPath));
+                m_Settings.profileSettings.RemoveValue(m_Settings.profileSettings.GetVariableId(AddressableAssetSettings.kLocalBuildPath));
+                group = m_Settings.CreateGroup("Group1", false, false, false, null, typeof(BundledAssetGroupSchema));
+                LogAssert.Expect(LogType.Warning, "Default path variable " + AddressableAssetSettings.kLocalBuildPath + " not found when initializing BundledAssetGroupSchema. Please manually set the path via the groups window.");
+                LogAssert.Expect(LogType.Warning, "Default path variable " + AddressableAssetSettings.kLocalLoadPath + " not found when initializing BundledAssetGroupSchema. Please manually set the path via the groups window.");
+            }
+            finally
+            {
+                if (group != null)
+                    m_Settings.RemoveGroupInternal(group, true, false);
+                m_Settings.profileSettings.CreateValue(AddressableAssetSettings.kLocalBuildPath, AddressableAssetSettings.kLocalBuildPathValue);
+                m_Settings.profileSettings.CreateValue(AddressableAssetSettings.kLocalLoadPath, AddressableAssetSettings.kLocalLoadPathValue);
+            }
+        }
+
+        [Test]
+        public void BundledAssetGroupSchema_BuildLoadPathsCanBeSetByReference()
+        {
+            AddressableAssetGroup group = null;
+            try
+            {
+                //Set up new profile state
+                m_Settings.profileSettings.RemoveValue(m_Settings.profileSettings.GetVariableId(AddressableAssetSettings.kLocalLoadPath));
+                m_Settings.profileSettings.RemoveValue(m_Settings.profileSettings.GetVariableId(AddressableAssetSettings.kLocalBuildPath));
+                m_Settings.profileSettings.CreateValue("LocalLoadPath", "loadDefault1");
+                m_Settings.profileSettings.CreateValue("LocalBuildPath", "buildDefault1");
+
+                //Create group with BundledAssetGroupSchema
+                group = m_Settings.CreateGroup("Group1", false, false, false, null, typeof(BundledAssetGroupSchema));
+                var schema = group.GetSchema<BundledAssetGroupSchema>();
+                List<string> variableNames = m_Settings.profileSettings.GetVariableNames();
+                SetBundledAssetGroupSchemaPaths(m_Settings, schema.BuildPath,  AddressableAssetSettings.kLocalBuildPath, "LocalBuildPath", variableNames);
+                SetBundledAssetGroupSchemaPaths(m_Settings, schema.LoadPath, AddressableAssetSettings.kLocalLoadPath, "LocalLoadPath",  variableNames);
+
+                var expectedLoadPath = m_Settings.profileSettings.GetValueByName(m_Settings.activeProfileId, "LocalLoadPath");
+                var expectedBuildPath = m_Settings.profileSettings.GetValueByName(m_Settings.activeProfileId, "LocalBuildPath");
+
+                Assert.AreEqual(expectedLoadPath, schema.LoadPath.GetValue(m_Settings), "Load path was not properly set within BundledAssetGroupSchema.OnSetGroup");
+                Assert.AreEqual(expectedBuildPath, schema.BuildPath.GetValue(m_Settings), "Build path was not properly set within BundledAssetGroupSchema.OnSetGroup");
+            }
+            finally
+            {
+                if (group != null)
+                    m_Settings.RemoveGroupInternal(group, true, false);
+                m_Settings.profileSettings.CreateValue(AddressableAssetSettings.kLocalBuildPath, AddressableAssetSettings.kLocalBuildPathValue);
+                m_Settings.profileSettings.CreateValue(AddressableAssetSettings.kLocalLoadPath, AddressableAssetSettings.kLocalLoadPathValue);
+                m_Settings.profileSettings.RemoveValue("LocalLoadPath");
+                m_Settings.profileSettings.RemoveValue("LocalBuildPath");
+            }
+        }
+
+        internal void SetBundledAssetGroupSchemaPaths(AddressableAssetSettings settings, ProfileValueReference pvr, string newVariableName, string oldVariableName, List<string> variableNames)
+        {
+            if (variableNames.Contains(newVariableName))
+                pvr.SetVariableByName(settings, newVariableName);
+            else if (variableNames.Contains(oldVariableName))
+                pvr.SetVariableByName(settings, oldVariableName);
+            else
+                Debug.LogWarning("Default path variable not found when initializing BundledAssetGroupSchema. Please manually set the path via the groups window.");
+        }
+
+        [Test]
+        public void BundledAssetGroupSchema_OnSetGroup_DefaultsToOldVariablesIfNewNotPresent()
+        {
+            AddressableAssetGroup group = null;
+            try
+            {
+                //Set up new profile state
+                m_Settings.profileSettings.RemoveValue(m_Settings.profileSettings.GetVariableId(AddressableAssetSettings.kLocalLoadPath));
+                m_Settings.profileSettings.RemoveValue(m_Settings.profileSettings.GetVariableId(AddressableAssetSettings.kLocalBuildPath));
+                m_Settings.profileSettings.CreateValue("LocalLoadPath", "loadDefault1");
+                m_Settings.profileSettings.CreateValue("LocalBuildPath", "buildDefault1");
+                var defaultId = m_Settings.profileSettings.GetProfileId("Default");
+                var profile1Id = m_Settings.profileSettings.AddProfile("BundledAssetGroupSchemaTestsProfile1", defaultId);
+
+
+                //Create group with BundledAssetGroupSchema
+                group = m_Settings.CreateGroup("Group1", false, false, false, null, typeof(BundledAssetGroupSchema));
+
+                Assert.AreEqual("loadDefault1", m_Settings.profileSettings.GetValueByName(profile1Id, "LocalLoadPath"), "Old variables value was not properly transferred over to new variable.");
+                Assert.AreEqual("buildDefault1", m_Settings.profileSettings.GetValueByName(profile1Id, "LocalBuildPath"), "Old variables value was not properly transferred over to new variable.");
+                var schema = group.GetSchema<BundledAssetGroupSchema>();
+
+                var expectedLoadPath = m_Settings.profileSettings.GetValueByName(m_Settings.activeProfileId, "LocalLoadPath");
+                var expectedBuildPath = m_Settings.profileSettings.GetValueByName(m_Settings.activeProfileId, "LocalBuildPath");
+
+                Assert.AreEqual(expectedLoadPath, schema.LoadPath.GetValue(m_Settings), "Load path was not properly set within BundledAssetGroupSchema.OnSetGroup");
+                Assert.AreEqual(expectedBuildPath, schema.BuildPath.GetValue(m_Settings), "Build path was not properly set within BundledAssetGroupSchema.OnSetGroup");
+            }
+            finally
+            {
+                if (group != null)
+                    m_Settings.RemoveGroupInternal(group, true, false);
+                m_Settings.profileSettings.CreateValue(AddressableAssetSettings.kLocalBuildPath, AddressableAssetSettings.kLocalBuildPathValue);
+                m_Settings.profileSettings.CreateValue(AddressableAssetSettings.kLocalLoadPath, AddressableAssetSettings.kLocalLoadPathValue);
+                m_Settings.profileSettings.RemoveValue("LocalLoadPath");
+                m_Settings.profileSettings.RemoveValue("LocalBuildPath");
+            }
+        }
+
+        [Test]
+        public void BundledAssetGroupSchema_OnSetGroup_GivenChoiceOfNewAndOldVariablesChoosesNew()
+        {
+            AddressableAssetGroup group = null;
+            try
+            {
+                //Set up new profile state
+                m_Settings.profileSettings.CreateValue("LocalLoadPath", "WrongLoadValue");
+                m_Settings.profileSettings.CreateValue("LocalBuildPath", "WrongBuildValue");
+                m_Settings.profileSettings.SetValue(m_Settings.activeProfileId, "Local.LoadPath", "CorrectLoadValue");
+                m_Settings.profileSettings.SetValue(m_Settings.activeProfileId, "Local.BuildPath", "CorrectBuildValue");
+
+                //Create group with BundledAssetGroupSchema
+                group = m_Settings.CreateGroup("BundledAssetGroupSchemaTestGroup1", false, false, false, null, typeof(BundledAssetGroupSchema));
+
+                var schema = group.GetSchema<BundledAssetGroupSchema>();
+                var expectedLoadPath = m_Settings.profileSettings.GetValueByName(m_Settings.activeProfileId, "Local.LoadPath");
+                var expectedBuildPath = m_Settings.profileSettings.GetValueByName(m_Settings.activeProfileId, "Local.BuildPath");
+
+                var loadValue = schema.LoadPath.GetValue(m_Settings);
+                var buildValue = schema.BuildPath.GetValue(m_Settings);
+
+                Assert.AreEqual(expectedLoadPath, loadValue, "Load path was not properly set within BundledAssetGroupSchema.OnSetGroup");
+                Assert.AreEqual(expectedBuildPath, buildValue, "Build path was not properly set within BundledAssetGroupSchema.OnSetGroup");
+                Assert.AreEqual("CorrectLoadValue", loadValue, "Path value is correctly set to the value of Local.LoadPath");
+                Assert.AreEqual("CorrectBuildValue", buildValue, "Build value is correctly set to the value of Local.BuildPath");
+            }
+            finally
+            {
+                if (group != null)
+                    m_Settings.RemoveGroupInternal(group, true, false);
+                m_Settings.profileSettings.CreateValue(AddressableAssetSettings.kLocalBuildPath, AddressableAssetSettings.kLocalBuildPathValue);
+                m_Settings.profileSettings.CreateValue(AddressableAssetSettings.kLocalLoadPath, AddressableAssetSettings.kLocalLoadPathValue);
+                m_Settings.profileSettings.RemoveValue("LocalLoadPath");
+                m_Settings.profileSettings.RemoveValue("LocalBuildPath");
+            }
+        }
+
+        [Test]
+        public void BundledAssetGroupSchema_OnSetGroup_SetsVariableAsExpectedWhenUserHasCorrectBuildPath()
+        {
+            AddressableAssetGroup group = null;
+            try
+            {
+                //Group should default to having the correct default values
+                group = m_Settings.CreateGroup("Group1", false, false, false, null, typeof(BundledAssetGroupSchema));
+                var schema = group.GetSchema<BundledAssetGroupSchema>();
+                var activeProfileId = m_Settings.activeProfileId;
+                var expectedLoadValuePreEvaluate = m_Settings.profileSettings.GetValueByName(activeProfileId, "Local.LoadPath");
+                var expectedBuildValuePreEvaluate = m_Settings.profileSettings.GetValueByName(activeProfileId, "Local.BuildPath");
+                Assert.AreEqual(m_Settings.profileSettings.EvaluateString(activeProfileId, expectedLoadValuePreEvaluate), schema.LoadPath.GetValue(m_Settings), "Value is not correctly set in the basic case where user has the default load path already created.");
+                Assert.AreEqual(m_Settings.profileSettings.EvaluateString(activeProfileId, expectedBuildValuePreEvaluate), schema.BuildPath.GetValue(m_Settings), "Value is not correctly set in the basic case where user has the default build path already created.");
+            }
+            finally
+            {
+                if (group != null)
+                    m_Settings.RemoveGroupInternal(group, true, false);
+            }
+        }
+
+        [Test]
+        public void BundledAssetGroupSchema_SetPathVariable_ProperlySetsReferenceOnPath()
+        {
+            AddressableAssetGroup group = null;
+            ProfileValueReference pathValue = null;
+            BundledAssetGroupSchema schema = null;
+            try
+            {
+                Type[] types = new Type[] {};
+                group = m_Settings.CreateGroup("Group1", false, false, false, null, types);
+                List<string> variableNames = new List<string>();
+                variableNames.Add("LocalBuildPath");
+                variableNames.Add(AddressableAssetSettings.kLocalBuildPath);
+                schema = ScriptableObject.CreateInstance<BundledAssetGroupSchema>();
+                schema.SetPathVariable(group.Settings, ref pathValue, AddressableAssetSettings.kLocalBuildPath, "LocalBuildPath", variableNames);
+            }
+            finally
+            {
+                if (group != null)
+                    m_Settings.RemoveGroupInternal(group, true, false);
+                if (schema != null)
+                    ScriptableObject.DestroyImmediate(schema);
+            }
+        }
+
+        [Test]
+        [TestCase(null, null)]
+        [TestCase("", "")]
+        [TestCase(null, "")]
+        [TestCase("", null)]
+        public void BundledAssetGroupSchema_Validate_PreservesOldPathCustomValues(string loadId, string buildId)
+        {
+            AddressableAssetGroup group = null;
+            AddressableAssetProfileSettings.BuildProfile profile = m_Settings.profileSettings.GetProfile(m_Settings.activeProfileId);
+            AddressableAssetProfileSettings profileParent = profile.m_ProfileParent;
+
+            profileParent.CreateValue("LocalLoadPath", "loadpath");
+            profileParent.CreateValue("LocalBuildPath", "buildpath");
+
+            profileParent.RemoveValue(profileParent.GetVariableId(AddressableAssetSettings.kLocalLoadPath));
+            profileParent.RemoveValue(profileParent.GetVariableId(AddressableAssetSettings.kLocalBuildPath));
+
+            try
+            {
+                group = m_Settings.CreateGroup("BundledAssetGroupSchemaTestGroup1", false, false, false, null, typeof(BundledAssetGroupSchema));
+
+                string expectedLoadPath = m_Settings.profileSettings.GetVariableId("LocalLoadPath");
+                string expectedBuildPath = m_Settings.profileSettings.GetVariableId("LocalBuildPath");
+                var schema = group.GetSchema<BundledAssetGroupSchema>();
+                schema.LoadPath.Id = loadId;
+                schema.BuildPath.Id = buildId;
+
+                profile.m_ProfileParent = null;
+                schema.Validate();
+
+                var loadValue = schema.LoadPath.Id;
+                var buildValue = schema.BuildPath.Id;
+                Assert.AreEqual(expectedLoadPath, loadValue, $"Load path not properly set in BundledAssetGroupSchema.Validate");
+                Assert.AreEqual(expectedBuildPath, buildValue, $"Build path not properly set in BundledAssetGroupSchema.Validate");
+            }
+            finally
+            {
+                if (group != null)
+                    m_Settings.RemoveGroupInternal(group, true, false);
+                profile.m_ProfileParent = profileParent;
+                profile.m_ProfileParent.RemoveValue(profileParent.GetVariableId("LocalLoadPath"));
+                profile.m_ProfileParent.RemoveValue(profileParent.GetVariableId("LocalBuildPath"));
+                profile.m_ProfileParent.CreateValue(AddressableAssetSettings.kLocalLoadPath, AddressableAssetSettings.kLocalLoadPathValue);
+                profile.m_ProfileParent.CreateValue(AddressableAssetSettings.kLocalBuildPath, AddressableAssetSettings.kLocalBuildPathValue);
+            }
+        }
+
+        [Test]
+        [TestCase(null, null)]
+        [TestCase("", "")]
+        [TestCase(null, "")]
+        [TestCase("", null)]
+        public void BundledAssetGroupSchema_Validate_PreservesNewPathCustomValues(string loadId, string buildId)
+        {
+            AddressableAssetGroup group = null;
+            AddressableAssetProfileSettings.BuildProfile profile = m_Settings.profileSettings.GetProfile(m_Settings.activeProfileId);
+            AddressableAssetProfileSettings profileParent = profile.m_ProfileParent;
+            try
+            {
+                group = m_Settings.CreateGroup("BundledAssetGroupSchemaTestGroup1", false, false, false, null, typeof(BundledAssetGroupSchema));
+
+                string expectedLoadPath = m_Settings.profileSettings.GetVariableId(AddressableAssetSettings.kLocalLoadPath);
+                string expectedBuildPath = m_Settings.profileSettings.GetVariableId(AddressableAssetSettings.kLocalBuildPath);
+                var schema = group.GetSchema<BundledAssetGroupSchema>();
+                schema.LoadPath.Id = loadId;
+                schema.BuildPath.Id = buildId;
+
+                profile.m_ProfileParent = null;
+                schema.Validate();
+
+                var loadValue = schema.LoadPath.Id;
+                var buildValue = schema.BuildPath.Id;
+                Assert.AreEqual(expectedLoadPath, loadValue, $"Load path not properly set in BundledAssetGroupSchema.Validate");
+                Assert.AreEqual(expectedBuildPath, buildValue, $"Build path not properly set in BundledAssetGroupSchema.Validate");
+            }
+            finally
+            {
+                if (group != null)
+                    m_Settings.RemoveGroupInternal(group, true, false);
+                profile.m_ProfileParent = profileParent;
+            }
+        }
+
+        [Test]
+        public void BundledAssetGroupSchema_Validate_PreservesCustomPaths()
+        {
+            AddressableAssetGroup group = null;
+            AddressableAssetProfileSettings.BuildProfile profile = m_Settings.profileSettings.GetProfile(m_Settings.activeProfileId);
+            AddressableAssetProfileSettings profileParent = profile.m_ProfileParent;
+            try
+            {
+                group = m_Settings.CreateGroup("BundledAssetGroupSchemaTestGroup1", false, false, false, null, typeof(BundledAssetGroupSchema));
+
+                string expectedLoadPath = "<undefined>";
+                string expectedBuildPath = "C://special/path";
+                var schema = group.GetSchema<BundledAssetGroupSchema>();
+                schema.LoadPath.Id = expectedLoadPath;
+                schema.BuildPath.Id = expectedBuildPath;
+
+                profile.m_ProfileParent = null;
+                schema.Validate();
+
+                var loadValue = schema.LoadPath.Id;
+                var buildValue = schema.BuildPath.Id;
+                Assert.AreEqual(expectedLoadPath, loadValue, $"Load path reset to {AddressableAssetSettings.kLocalLoadPath} in BundledAssetGroupSchema.Validate");
+                Assert.AreEqual(expectedBuildPath, buildValue, $"Build path reset to {AddressableAssetSettings.kLocalBuildPath} in BundledAssetGroupSchema.Validate");
+            }
+            finally
+            {
+                if (group != null)
+                    m_Settings.RemoveGroupInternal(group, true, false);
+                profile.m_ProfileParent = profileParent;
+            }
+        }
+    }
+}