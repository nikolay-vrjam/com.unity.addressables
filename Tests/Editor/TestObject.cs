--- conflicted
+++ resolved
@@ -1,4 +1,3 @@
-<<<<<<< HEAD
 using UnityEngine;
 
 namespace UnityEditor.AddressableAssets.Tests
@@ -16,34 +15,13 @@
             }
             return obj;
         }
+
+        internal void AddTestSubObject()
+        {
+            TestSubObject n = ScriptableObject.CreateInstance<TestSubObject>();
+            n.name = "testSubObject";
+            AssetDatabase.AddObjectToAsset(n, this);
+            AssetDatabase.ImportAsset(AssetDatabase.GetAssetPath(this), ImportAssetOptions.ForceSynchronousImport | ImportAssetOptions.ForceUpdate);
+        }
     }
-}
-=======
-using UnityEngine;
-
-namespace UnityEditor.AddressableAssets.Tests
-{
-    public class TestObject : ScriptableObject
-    {
-        public static TestObject Create(string name, string assetPath = null)
-        {
-            var obj = CreateInstance<TestObject>();
-            obj.name = name;
-            if (!string.IsNullOrEmpty(assetPath))
-            {
-                AssetDatabase.CreateAsset(obj, assetPath);
-                AssetDatabase.ImportAsset(assetPath, ImportAssetOptions.ForceSynchronousImport | ImportAssetOptions.ForceUpdate);
-            }
-            return obj;
-        }
-
-        internal void AddTestSubObject()
-        {
-            TestSubObject n = ScriptableObject.CreateInstance<TestSubObject>();
-            n.name = "testSubObject";
-            AssetDatabase.AddObjectToAsset(n, this);
-            AssetDatabase.ImportAsset(AssetDatabase.GetAssetPath(this), ImportAssetOptions.ForceSynchronousImport | ImportAssetOptions.ForceUpdate);
-        }
-    }
-}
->>>>>>> f473b29b
+}