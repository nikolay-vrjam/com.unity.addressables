<<<<<<< HEAD
using System.Collections.Generic;
using UnityEngine;
using UnityEngine.AddressableAssets;
using UnityEngine.ResourceManagement;
using UnityEngine.TestTools;
using NUnit.Framework;
using System.Collections;
using System;
using System.Linq;
using UnityEngine.AddressableAssets.ResourceLocators;
using UnityEngine.ResourceManagement.ResourceLocations;
using UnityEngine.ResourceManagement.Util;
using UnityEngine.ResourceManagement.ResourceProviders;
using UnityEngine.ResourceManagement.AsyncOperations;

namespace AddressableAssetsIntegrationTests
{
    internal abstract partial class AddressablesIntegrationTests : IPrebuildSetup
    {
        internal protected AddressablesImpl m_Addressables;
        Dictionary<object, int> m_KeysHashSet = new Dictionary<object, int>();
        List<object> m_PrefabKeysList = new List<object>();

        Action<AsyncOperationHandle, Exception> m_PrevHandler;

        protected const string k_TestConfigName = "AddressableAssetSettings.Tests";
        protected const string k_TestConfigFolder = "Assets/AddressableAssetsData_AddressableAssetSettingsIntegrationTests";

        protected abstract string TypeName { get; }
        protected virtual string PathFormat { get { return "Assets/{0}_AssetsToDelete_{1}"; } }

        protected virtual string GetRuntimePath(string testType, string suffix) { return string.Format("{0}" + Addressables.LibraryPath + "settings_{1}_TEST_{2}.json", "file://{UnityEngine.Application.dataPath}/../", testType, suffix); }
        protected virtual string GetCatalogPath(string testType, string suffix) { return string.Format("{0}" + Addressables.LibraryPath + "catalog_{1}_TEST_{2}.json", "file://{UnityEngine.Application.dataPath}/../", testType, suffix); }
        protected virtual ILocationSizeData CreateLocationSizeData(string name, long size, uint crc, string hash) { return null; }

        private object AssetReferenceObjectKey { get { return m_PrefabKeysList.FirstOrDefault(s => s.ToString().Contains("AssetReferenceBehavior")); } }

        public virtual void Setup()
        {
            AddressablesTestUtility.Setup(TypeName, PathFormat, "BASE");
        }

        [OneTimeTearDown]
        public virtual void DeleteTempFiles()
        {
            ResourceManager.ExceptionHandler = m_PrevHandler;
            AddressablesTestUtility.TearDown(TypeName, PathFormat, "BASE");
        }

        int m_StartingOpCount;
        int m_StartingTrackedHandleCount;
        int m_StartingInstanceCount;

        private Action PostTearDownEvent = null;

        [TearDown]
        public void TearDown()
        {
            Assert.AreEqual(m_StartingOpCount, m_Addressables.ResourceManager.OperationCacheCount);
            Assert.AreEqual(m_StartingTrackedHandleCount, m_Addressables.TrackedHandleCount, $"Starting tracked handle count [{m_StartingInstanceCount}], not equal to current tracked handle count [{m_Addressables.TrackedHandleCount}]");
            Assert.AreEqual(m_StartingInstanceCount, m_Addressables.ResourceManager.InstanceOperationCount);

            PostTearDownEvent?.Invoke();
            PostTearDownEvent = null;
        }

        //we must wait for Addressables initialization to complete since we are clearing out all of its data for the tests.
        public bool initializationComplete;
        string currentInitType = null;

        string m_RuntimeSettingsPath
        {
            get
            {
                var runtimeSettingsPath = m_Addressables.RuntimePath + "/settingsBASE.json";
#if UNITY_EDITOR

                runtimeSettingsPath = GetRuntimePath(currentInitType, "BASE");
#endif
                runtimeSettingsPath = m_Addressables.ResolveInternalId(runtimeSettingsPath);
                return runtimeSettingsPath;
            }
        }

        IEnumerator Init()
        {
            if (!initializationComplete || TypeName != currentInitType)
            {
                if (m_Addressables == null)
                    m_Addressables = new AddressablesImpl(new LRUCacheAllocationStrategy(1000, 1000, 100, 10));

                if (TypeName != currentInitType)
                {
                    currentInitType = TypeName;
                    yield return m_Addressables.InitializeAsync(m_RuntimeSettingsPath, "BASE", false);

                    foreach (var locator in m_Addressables.ResourceLocators)
                    {
                        if (locator.Keys == null)
                            continue;

                        foreach (var key in locator.Keys)
                        {
                            IList<IResourceLocation> locs;
                            if (locator.Locate(key, typeof(object), out locs))
                            {
                                var isPrefab = locs.All(s => s.InternalId.EndsWith(".prefab"));
                                if (!m_KeysHashSet.ContainsKey(key))
                                {
                                    if (isPrefab)
                                        m_PrefabKeysList.Add(key);
                                    m_KeysHashSet.Add(key, locs.Count);
                                }
                                else
                                {
                                    m_KeysHashSet[key] = m_KeysHashSet[key] + locs.Count;
                                }
                            }
                        }
                    }
                    initializationComplete = true;

                    m_PrevHandler = ResourceManager.ExceptionHandler;
                    ResourceManager.ExceptionHandler = null;
                }
            }
            m_Addressables.ResourceManager.ClearDiagnosticCallbacks();
            m_StartingOpCount = m_Addressables.ResourceManager.OperationCacheCount;
            m_StartingTrackedHandleCount = m_Addressables.TrackedHandleCount;
            m_StartingInstanceCount = m_Addressables.ResourceManager.InstanceOperationCount;
        }
        
        IEnumerator InitWithoutInitializeAsync()
        {
            if (!initializationComplete || TypeName != currentInitType)
            {
                if (m_Addressables == null)
                    m_Addressables = new AddressablesImpl(new LRUCacheAllocationStrategy(1000, 1000, 100, 10));

                currentInitType = TypeName;

                yield return this;

                for (int i = 0; i < 3; i++)
                {
                    var locator = new DynamicResourceLocator(m_Addressables);
                    m_Addressables.AddResourceLocator(locator);
                }
                initializationComplete = true;

                m_PrevHandler = ResourceManager.ExceptionHandler;
                ResourceManager.ExceptionHandler = null;
            }
            m_Addressables.ResourceManager.ClearDiagnosticCallbacks();
            m_StartingOpCount = m_Addressables.ResourceManager.OperationCacheCount;
            m_StartingTrackedHandleCount = m_Addressables.TrackedHandleCount;
            m_StartingInstanceCount = m_Addressables.ResourceManager.InstanceOperationCount;
        }

        private void ResetAddressables()
        {
            m_Addressables = null;
            currentInitType = null;
            initializationComplete = false;
        }

        internal class DumbUpdateOperation : AsyncOperationBase<List<IResourceLocator>>
        {
            protected override void Execute() { }

            public void CallComplete()
            {
                Complete(new List<IResourceLocator>(), true, string.Empty);
            }
        }
    }

#if UNITY_EDITOR
    class AddressablesIntegrationTestsFastMode : AddressablesIntegrationTests
    {
        protected override string TypeName { get { return "BuildScriptFastMode"; } }
        protected override string GetRuntimePath(string testType, string suffix)
        {
            return PlayerPrefs.GetString(Addressables.kAddressablesRuntimeDataPath + TypeName, "");
        }
    }

    class AddressablesIntegrationTestsVirtualMode : AddressablesIntegrationTests
    {
        protected override string TypeName { get { return "BuildScriptVirtualMode"; } }
        protected override ILocationSizeData CreateLocationSizeData(string name, long size, uint crc, string hash)
        {
            return new UnityEngine.ResourceManagement.ResourceProviders.Simulation.VirtualAssetBundleRequestOptions()
            {
                BundleName = name,
                BundleSize = size,
                Crc = crc,
                Hash = hash
            };
        }
    }


    class AddressablesIntegrationTestsPackedPlayMode : AddressablesIntegrationTests
    {
        protected override string TypeName { get { return "BuildScriptPackedPlayMode"; } }
        protected override string GetRuntimePath(string testType, string suffix) { return "{UnityEngine.AddressableAssets.Addressables.RuntimePath}/settings" + suffix + ".json"; }
        protected override string GetCatalogPath(string testType, string suffix) { return "{UnityEngine.AddressableAssets.Addressables.RuntimePath}/catalog" + suffix + ".json"; }

        public override void Setup()
        {
            AddressablesTestUtility.Setup("BuildScriptPackedMode", PathFormat, "BASE");
            AddressablesTestUtility.Setup(TypeName, PathFormat, "BASE");
        }

        public override void DeleteTempFiles()
        {
            AddressablesTestUtility.TearDown("BuildScriptPackedMode", PathFormat, "BASE");
            AddressablesTestUtility.TearDown(TypeName, PathFormat, "BASE");
        }

        [UnityTest]
        public IEnumerator GetDownloadSize_CalculatesCachedBundles()
        {
            return GetDownloadSize_CalculatesCachedBundlesInternal();
        }

        [UnityTest]
        public IEnumerator GetDownloadSize_WithList_CalculatesCachedBundles()
        {
            return GetDownloadSize_WithList_CalculatesCachedBundlesInternal();
        }

        [UnityTest]
        public IEnumerator GetDownloadSize_WithList_CalculatesCorrectSize_WhenAssetsReferenceSameBundle()
        {
            return GetDownloadSize_WithList_CalculatesCorrectSize_WhenAssetsReferenceSameBundleInternal();
        }
    }
#endif

    class AddressablesIntegrationPlayer : AddressablesIntegrationTests
    {
        protected override string TypeName { get { return "BuildScriptPackedMode"; } }
        protected override string GetRuntimePath(string testType, string suffix) { return "{UnityEngine.AddressableAssets.Addressables.RuntimePath}/settings" + suffix + ".json"; }
        protected override string GetCatalogPath(string testType, string suffix) { return "{UnityEngine.AddressableAssets.Addressables.RuntimePath}/catalog" + suffix + ".json"; }

        protected override ILocationSizeData CreateLocationSizeData(string name, long size, uint crc, string hash)
        {
            return new AssetBundleRequestOptions()
            {
                BundleName = name,
                BundleSize = size,
                Crc = crc,
                Hash = hash
            };
        }

        [UnityTest]
        public IEnumerator GetDownloadSize_CalculatesCachedBundles()
        {
            return GetDownloadSize_CalculatesCachedBundlesInternal();
        }

        [UnityTest]
        public IEnumerator GetDownloadSize_WithList_CalculatesCachedBundles()
        {
            return GetDownloadSize_WithList_CalculatesCachedBundlesInternal();
        }

        [UnityTest]
        public IEnumerator GetDownloadSize_WithList_CalculatesCorrectSize_WhenAssetsReferenceSameBundle()
        {
            return GetDownloadSize_WithList_CalculatesCorrectSize_WhenAssetsReferenceSameBundleInternal();
        }
    }
}
=======
using System.Collections.Generic;
using UnityEngine;
using UnityEngine.AddressableAssets;
using UnityEngine.ResourceManagement;
using UnityEngine.TestTools;
using NUnit.Framework;
using System.Collections;
using System;
using System.Linq;
using UnityEngine.AddressableAssets.ResourceLocators;
using UnityEngine.ResourceManagement.ResourceLocations;
using UnityEngine.ResourceManagement.Util;
using UnityEngine.ResourceManagement.ResourceProviders;
using UnityEngine.ResourceManagement.AsyncOperations;

namespace AddressableAssetsIntegrationTests
{
    internal abstract partial class AddressablesIntegrationTests : IPrebuildSetup
    {
        internal protected AddressablesImpl m_Addressables;
        Dictionary<object, int> m_KeysHashSet = new Dictionary<object, int>();
        List<object> m_PrefabKeysList = new List<object>();

        Action<AsyncOperationHandle, Exception> m_PrevHandler;

        protected const string k_TestConfigName = "AddressableAssetSettings.Tests";
        protected const string k_TestConfigFolder = "Assets/AddressableAssetsData_AddressableAssetSettingsIntegrationTests";

        protected abstract string TypeName { get; }
        protected virtual string PathFormat { get { return "Assets/{0}_AssetsToDelete_{1}"; } }

        protected virtual string GetRuntimePath(string testType, string suffix) { return string.Format("{0}" + Addressables.LibraryPath + "settings_{1}_TEST_{2}.json", "file://{UnityEngine.Application.dataPath}/../", testType, suffix); }
        protected virtual string GetCatalogPath(string testType, string suffix) { return string.Format("{0}" + Addressables.LibraryPath + "catalog_{1}_TEST_{2}.json", "file://{UnityEngine.Application.dataPath}/../", testType, suffix); }
        protected virtual ILocationSizeData CreateLocationSizeData(string name, long size, uint crc, string hash) { return null; }

        private object AssetReferenceObjectKey { get { return m_PrefabKeysList.FirstOrDefault(s => s.ToString().Contains("AssetReferenceBehavior")); } }

        public virtual void Setup()
        {
            AddressablesTestUtility.Setup(TypeName, PathFormat, "BASE");
        }

        [OneTimeTearDown]
        public virtual void DeleteTempFiles()
        {
            ResourceManager.ExceptionHandler = m_PrevHandler;
            AddressablesTestUtility.TearDown(TypeName, PathFormat, "BASE");
        }

        int m_StartingOpCount;
        int m_StartingTrackedHandleCount;
        int m_StartingInstanceCount;

        private Action PostTearDownEvent = null;

        [TearDown]
        public void TearDown()
        {
            if (m_Addressables != null)
            {
                Assert.AreEqual(m_StartingOpCount, m_Addressables.ResourceManager.OperationCacheCount);
                Assert.AreEqual(m_StartingTrackedHandleCount, m_Addressables.TrackedHandleCount, $"Starting tracked handle count [{m_StartingInstanceCount}], not equal to current tracked handle count [{m_Addressables.TrackedHandleCount}]");
                Assert.AreEqual(m_StartingInstanceCount, m_Addressables.ResourceManager.InstanceOperationCount);
            }

            PostTearDownEvent?.Invoke();
            PostTearDownEvent = null;
        }

        //we must wait for Addressables initialization to complete since we are clearing out all of its data for the tests.
        public bool initializationComplete;
        string currentInitType = null;

        string m_RuntimeSettingsPath
        {
            get
            {
                var runtimeSettingsPath = m_Addressables.RuntimePath + "/settingsBASE.json";
#if UNITY_EDITOR

                runtimeSettingsPath = GetRuntimePath(currentInitType, "BASE");
#endif
                runtimeSettingsPath = m_Addressables.ResolveInternalId(runtimeSettingsPath);
                return runtimeSettingsPath;
            }
        }

        IEnumerator Init()
        {
            if (!initializationComplete || TypeName != currentInitType)
            {
                if (m_Addressables == null)
                    m_Addressables = new AddressablesImpl(new LRUCacheAllocationStrategy(1000, 1000, 100, 10));

                if (TypeName != currentInitType)
                {
                    currentInitType = TypeName;
                    yield return m_Addressables.InitializeAsync(m_RuntimeSettingsPath, "BASE", false);

                    foreach (var locator in m_Addressables.ResourceLocators)
                    {
                        if (locator.Keys == null)
                            continue;

                        foreach (var key in locator.Keys)
                        {
                            IList<IResourceLocation> locs;
                            if (locator.Locate(key, typeof(object), out locs))
                            {
                                var isPrefab = locs.All(s => s.InternalId.EndsWith(".prefab"));
                                if (!m_KeysHashSet.ContainsKey(key))
                                {
                                    if (isPrefab)
                                        m_PrefabKeysList.Add(key);
                                    m_KeysHashSet.Add(key, locs.Count);
                                }
                                else
                                {
                                    m_KeysHashSet[key] = m_KeysHashSet[key] + locs.Count;
                                }
                            }
                        }
                    }
                    initializationComplete = true;

                    m_PrevHandler = ResourceManager.ExceptionHandler;
                    ResourceManager.ExceptionHandler = null;
                }
            }
            m_Addressables.ResourceManager.ClearDiagnosticCallbacks();
            m_StartingOpCount = m_Addressables.ResourceManager.OperationCacheCount;
            m_StartingTrackedHandleCount = m_Addressables.TrackedHandleCount;
            m_StartingInstanceCount = m_Addressables.ResourceManager.InstanceOperationCount;
        }
        
        IEnumerator InitWithoutInitializeAsync()
        {
            if (!initializationComplete || TypeName != currentInitType)
            {
                if (m_Addressables == null)
                    m_Addressables = new AddressablesImpl(new LRUCacheAllocationStrategy(1000, 1000, 100, 10));

                currentInitType = TypeName;

                yield return this;

                for (int i = 0; i < 3; i++)
                {
                    var locator = new DynamicResourceLocator(m_Addressables);
                    m_Addressables.AddResourceLocator(locator);
                }
                initializationComplete = true;

                m_PrevHandler = ResourceManager.ExceptionHandler;
                ResourceManager.ExceptionHandler = null;
            }
            m_Addressables.ResourceManager.ClearDiagnosticCallbacks();
            m_StartingOpCount = m_Addressables.ResourceManager.OperationCacheCount;
            m_StartingTrackedHandleCount = m_Addressables.TrackedHandleCount;
            m_StartingInstanceCount = m_Addressables.ResourceManager.InstanceOperationCount;
        }

        private void ResetAddressables()
        {
            m_Addressables = null;
            currentInitType = null;
            initializationComplete = false;
        }

        internal class DumbUpdateOperation : AsyncOperationBase<List<IResourceLocator>>
        {
            protected override void Execute() { }

            public void CallComplete()
            {
                Complete(new List<IResourceLocator>(), true, string.Empty);
            }
        }
    }

#if UNITY_EDITOR
    class AddressablesIntegrationTestsFastMode : AddressablesIntegrationTests
    {
        protected override string TypeName { get { return "BuildScriptFastMode"; } }
        protected override string GetRuntimePath(string testType, string suffix)
        {
            return PlayerPrefs.GetString(Addressables.kAddressablesRuntimeDataPath + TypeName, "");
        }
    }

    class AddressablesIntegrationTestsVirtualMode : AddressablesIntegrationTests
    {
        protected override string TypeName { get { return "BuildScriptVirtualMode"; } }
        protected override ILocationSizeData CreateLocationSizeData(string name, long size, uint crc, string hash)
        {
            return new UnityEngine.ResourceManagement.ResourceProviders.Simulation.VirtualAssetBundleRequestOptions()
            {
                BundleName = name,
                BundleSize = size,
                Crc = crc,
                Hash = hash
            };
        }
    }


    class AddressablesIntegrationTestsPackedPlayMode : AddressablesIntegrationTests
    {
        protected override string TypeName { get { return "BuildScriptPackedPlayMode"; } }
        protected override string GetRuntimePath(string testType, string suffix) { return "{UnityEngine.AddressableAssets.Addressables.RuntimePath}/settings" + suffix + ".json"; }
        protected override string GetCatalogPath(string testType, string suffix) { return "{UnityEngine.AddressableAssets.Addressables.RuntimePath}/catalog" + suffix + ".json"; }

        public override void Setup()
        {
            AddressablesTestUtility.Setup("BuildScriptPackedMode", PathFormat, "BASE");
            AddressablesTestUtility.Setup(TypeName, PathFormat, "BASE");
        }

        public override void DeleteTempFiles()
        {
            AddressablesTestUtility.TearDown("BuildScriptPackedMode", PathFormat, "BASE");
            AddressablesTestUtility.TearDown(TypeName, PathFormat, "BASE");
        }

        [UnityTest]
        public IEnumerator GetDownloadSize_CalculatesCachedBundles()
        {
            return GetDownloadSize_CalculatesCachedBundlesInternal();
        }

        [UnityTest]
        public IEnumerator GetDownloadSize_WithList_CalculatesCachedBundles()
        {
            return GetDownloadSize_WithList_CalculatesCachedBundlesInternal();
        }

        [UnityTest]
        public IEnumerator GetDownloadSize_WithList_CalculatesCorrectSize_WhenAssetsReferenceSameBundle()
        {
            return GetDownloadSize_WithList_CalculatesCorrectSize_WhenAssetsReferenceSameBundleInternal();
        }
    }
#endif

    class AddressablesIntegrationPlayer : AddressablesIntegrationTests
    {
        protected override string TypeName { get { return "BuildScriptPackedMode"; } }
        protected override string GetRuntimePath(string testType, string suffix) { return "{UnityEngine.AddressableAssets.Addressables.RuntimePath}/settings" + suffix + ".json"; }
        protected override string GetCatalogPath(string testType, string suffix) { return "{UnityEngine.AddressableAssets.Addressables.RuntimePath}/catalog" + suffix + ".json"; }

        protected override ILocationSizeData CreateLocationSizeData(string name, long size, uint crc, string hash)
        {
            return new AssetBundleRequestOptions()
            {
                BundleName = name,
                BundleSize = size,
                Crc = crc,
                Hash = hash
            };
        }

        [UnityTest]
        public IEnumerator GetDownloadSize_CalculatesCachedBundles()
        {
            return GetDownloadSize_CalculatesCachedBundlesInternal();
        }

        [UnityTest]
        public IEnumerator GetDownloadSize_WithList_CalculatesCachedBundles()
        {
            return GetDownloadSize_WithList_CalculatesCachedBundlesInternal();
        }

        [UnityTest]
        public IEnumerator GetDownloadSize_WithList_CalculatesCorrectSize_WhenAssetsReferenceSameBundle()
        {
            return GetDownloadSize_WithList_CalculatesCorrectSize_WhenAssetsReferenceSameBundleInternal();
        }
    }
}
>>>>>>> 2452c61d
<|MERGE_RESOLUTION|>--- conflicted
+++ resolved
@@ -1,560 +1,280 @@
-<<<<<<< HEAD
-using System.Collections.Generic;
-using UnityEngine;
-using UnityEngine.AddressableAssets;
-using UnityEngine.ResourceManagement;
-using UnityEngine.TestTools;
-using NUnit.Framework;
-using System.Collections;
-using System;
-using System.Linq;
-using UnityEngine.AddressableAssets.ResourceLocators;
-using UnityEngine.ResourceManagement.ResourceLocations;
-using UnityEngine.ResourceManagement.Util;
-using UnityEngine.ResourceManagement.ResourceProviders;
-using UnityEngine.ResourceManagement.AsyncOperations;
-
-namespace AddressableAssetsIntegrationTests
-{
-    internal abstract partial class AddressablesIntegrationTests : IPrebuildSetup
-    {
-        internal protected AddressablesImpl m_Addressables;
-        Dictionary<object, int> m_KeysHashSet = new Dictionary<object, int>();
-        List<object> m_PrefabKeysList = new List<object>();
-
-        Action<AsyncOperationHandle, Exception> m_PrevHandler;
-
-        protected const string k_TestConfigName = "AddressableAssetSettings.Tests";
-        protected const string k_TestConfigFolder = "Assets/AddressableAssetsData_AddressableAssetSettingsIntegrationTests";
-
-        protected abstract string TypeName { get; }
-        protected virtual string PathFormat { get { return "Assets/{0}_AssetsToDelete_{1}"; } }
-
-        protected virtual string GetRuntimePath(string testType, string suffix) { return string.Format("{0}" + Addressables.LibraryPath + "settings_{1}_TEST_{2}.json", "file://{UnityEngine.Application.dataPath}/../", testType, suffix); }
-        protected virtual string GetCatalogPath(string testType, string suffix) { return string.Format("{0}" + Addressables.LibraryPath + "catalog_{1}_TEST_{2}.json", "file://{UnityEngine.Application.dataPath}/../", testType, suffix); }
-        protected virtual ILocationSizeData CreateLocationSizeData(string name, long size, uint crc, string hash) { return null; }
-
-        private object AssetReferenceObjectKey { get { return m_PrefabKeysList.FirstOrDefault(s => s.ToString().Contains("AssetReferenceBehavior")); } }
-
-        public virtual void Setup()
-        {
-            AddressablesTestUtility.Setup(TypeName, PathFormat, "BASE");
-        }
-
-        [OneTimeTearDown]
-        public virtual void DeleteTempFiles()
-        {
-            ResourceManager.ExceptionHandler = m_PrevHandler;
-            AddressablesTestUtility.TearDown(TypeName, PathFormat, "BASE");
-        }
-
-        int m_StartingOpCount;
-        int m_StartingTrackedHandleCount;
-        int m_StartingInstanceCount;
-
-        private Action PostTearDownEvent = null;
-
-        [TearDown]
-        public void TearDown()
-        {
-            Assert.AreEqual(m_StartingOpCount, m_Addressables.ResourceManager.OperationCacheCount);
-            Assert.AreEqual(m_StartingTrackedHandleCount, m_Addressables.TrackedHandleCount, $"Starting tracked handle count [{m_StartingInstanceCount}], not equal to current tracked handle count [{m_Addressables.TrackedHandleCount}]");
-            Assert.AreEqual(m_StartingInstanceCount, m_Addressables.ResourceManager.InstanceOperationCount);
-
-            PostTearDownEvent?.Invoke();
-            PostTearDownEvent = null;
-        }
-
-        //we must wait for Addressables initialization to complete since we are clearing out all of its data for the tests.
-        public bool initializationComplete;
-        string currentInitType = null;
-
-        string m_RuntimeSettingsPath
-        {
-            get
-            {
-                var runtimeSettingsPath = m_Addressables.RuntimePath + "/settingsBASE.json";
-#if UNITY_EDITOR
-
-                runtimeSettingsPath = GetRuntimePath(currentInitType, "BASE");
-#endif
-                runtimeSettingsPath = m_Addressables.ResolveInternalId(runtimeSettingsPath);
-                return runtimeSettingsPath;
-            }
-        }
-
-        IEnumerator Init()
-        {
-            if (!initializationComplete || TypeName != currentInitType)
-            {
-                if (m_Addressables == null)
-                    m_Addressables = new AddressablesImpl(new LRUCacheAllocationStrategy(1000, 1000, 100, 10));
-
-                if (TypeName != currentInitType)
-                {
-                    currentInitType = TypeName;
-                    yield return m_Addressables.InitializeAsync(m_RuntimeSettingsPath, "BASE", false);
-
-                    foreach (var locator in m_Addressables.ResourceLocators)
-                    {
-                        if (locator.Keys == null)
-                            continue;
-
-                        foreach (var key in locator.Keys)
-                        {
-                            IList<IResourceLocation> locs;
-                            if (locator.Locate(key, typeof(object), out locs))
-                            {
-                                var isPrefab = locs.All(s => s.InternalId.EndsWith(".prefab"));
-                                if (!m_KeysHashSet.ContainsKey(key))
-                                {
-                                    if (isPrefab)
-                                        m_PrefabKeysList.Add(key);
-                                    m_KeysHashSet.Add(key, locs.Count);
-                                }
-                                else
-                                {
-                                    m_KeysHashSet[key] = m_KeysHashSet[key] + locs.Count;
-                                }
-                            }
-                        }
-                    }
-                    initializationComplete = true;
-
-                    m_PrevHandler = ResourceManager.ExceptionHandler;
-                    ResourceManager.ExceptionHandler = null;
-                }
-            }
-            m_Addressables.ResourceManager.ClearDiagnosticCallbacks();
-            m_StartingOpCount = m_Addressables.ResourceManager.OperationCacheCount;
-            m_StartingTrackedHandleCount = m_Addressables.TrackedHandleCount;
-            m_StartingInstanceCount = m_Addressables.ResourceManager.InstanceOperationCount;
-        }
-        
-        IEnumerator InitWithoutInitializeAsync()
-        {
-            if (!initializationComplete || TypeName != currentInitType)
-            {
-                if (m_Addressables == null)
-                    m_Addressables = new AddressablesImpl(new LRUCacheAllocationStrategy(1000, 1000, 100, 10));
-
-                currentInitType = TypeName;
-
-                yield return this;
-
-                for (int i = 0; i < 3; i++)
-                {
-                    var locator = new DynamicResourceLocator(m_Addressables);
-                    m_Addressables.AddResourceLocator(locator);
-                }
-                initializationComplete = true;
-
-                m_PrevHandler = ResourceManager.ExceptionHandler;
-                ResourceManager.ExceptionHandler = null;
-            }
-            m_Addressables.ResourceManager.ClearDiagnosticCallbacks();
-            m_StartingOpCount = m_Addressables.ResourceManager.OperationCacheCount;
-            m_StartingTrackedHandleCount = m_Addressables.TrackedHandleCount;
-            m_StartingInstanceCount = m_Addressables.ResourceManager.InstanceOperationCount;
-        }
-
-        private void ResetAddressables()
-        {
-            m_Addressables = null;
-            currentInitType = null;
-            initializationComplete = false;
-        }
-
-        internal class DumbUpdateOperation : AsyncOperationBase<List<IResourceLocator>>
-        {
-            protected override void Execute() { }
-
-            public void CallComplete()
-            {
-                Complete(new List<IResourceLocator>(), true, string.Empty);
-            }
-        }
-    }
-
-#if UNITY_EDITOR
-    class AddressablesIntegrationTestsFastMode : AddressablesIntegrationTests
-    {
-        protected override string TypeName { get { return "BuildScriptFastMode"; } }
-        protected override string GetRuntimePath(string testType, string suffix)
-        {
-            return PlayerPrefs.GetString(Addressables.kAddressablesRuntimeDataPath + TypeName, "");
-        }
-    }
-
-    class AddressablesIntegrationTestsVirtualMode : AddressablesIntegrationTests
-    {
-        protected override string TypeName { get { return "BuildScriptVirtualMode"; } }
-        protected override ILocationSizeData CreateLocationSizeData(string name, long size, uint crc, string hash)
-        {
-            return new UnityEngine.ResourceManagement.ResourceProviders.Simulation.VirtualAssetBundleRequestOptions()
-            {
-                BundleName = name,
-                BundleSize = size,
-                Crc = crc,
-                Hash = hash
-            };
-        }
-    }
-
-
-    class AddressablesIntegrationTestsPackedPlayMode : AddressablesIntegrationTests
-    {
-        protected override string TypeName { get { return "BuildScriptPackedPlayMode"; } }
-        protected override string GetRuntimePath(string testType, string suffix) { return "{UnityEngine.AddressableAssets.Addressables.RuntimePath}/settings" + suffix + ".json"; }
-        protected override string GetCatalogPath(string testType, string suffix) { return "{UnityEngine.AddressableAssets.Addressables.RuntimePath}/catalog" + suffix + ".json"; }
-
-        public override void Setup()
-        {
-            AddressablesTestUtility.Setup("BuildScriptPackedMode", PathFormat, "BASE");
-            AddressablesTestUtility.Setup(TypeName, PathFormat, "BASE");
-        }
-
-        public override void DeleteTempFiles()
-        {
-            AddressablesTestUtility.TearDown("BuildScriptPackedMode", PathFormat, "BASE");
-            AddressablesTestUtility.TearDown(TypeName, PathFormat, "BASE");
-        }
-
-        [UnityTest]
-        public IEnumerator GetDownloadSize_CalculatesCachedBundles()
-        {
-            return GetDownloadSize_CalculatesCachedBundlesInternal();
-        }
-
-        [UnityTest]
-        public IEnumerator GetDownloadSize_WithList_CalculatesCachedBundles()
-        {
-            return GetDownloadSize_WithList_CalculatesCachedBundlesInternal();
-        }
-
-        [UnityTest]
-        public IEnumerator GetDownloadSize_WithList_CalculatesCorrectSize_WhenAssetsReferenceSameBundle()
-        {
-            return GetDownloadSize_WithList_CalculatesCorrectSize_WhenAssetsReferenceSameBundleInternal();
-        }
-    }
-#endif
-
-    class AddressablesIntegrationPlayer : AddressablesIntegrationTests
-    {
-        protected override string TypeName { get { return "BuildScriptPackedMode"; } }
-        protected override string GetRuntimePath(string testType, string suffix) { return "{UnityEngine.AddressableAssets.Addressables.RuntimePath}/settings" + suffix + ".json"; }
-        protected override string GetCatalogPath(string testType, string suffix) { return "{UnityEngine.AddressableAssets.Addressables.RuntimePath}/catalog" + suffix + ".json"; }
-
-        protected override ILocationSizeData CreateLocationSizeData(string name, long size, uint crc, string hash)
-        {
-            return new AssetBundleRequestOptions()
-            {
-                BundleName = name,
-                BundleSize = size,
-                Crc = crc,
-                Hash = hash
-            };
-        }
-
-        [UnityTest]
-        public IEnumerator GetDownloadSize_CalculatesCachedBundles()
-        {
-            return GetDownloadSize_CalculatesCachedBundlesInternal();
-        }
-
-        [UnityTest]
-        public IEnumerator GetDownloadSize_WithList_CalculatesCachedBundles()
-        {
-            return GetDownloadSize_WithList_CalculatesCachedBundlesInternal();
-        }
-
-        [UnityTest]
-        public IEnumerator GetDownloadSize_WithList_CalculatesCorrectSize_WhenAssetsReferenceSameBundle()
-        {
-            return GetDownloadSize_WithList_CalculatesCorrectSize_WhenAssetsReferenceSameBundleInternal();
-        }
-    }
-}
-=======
-using System.Collections.Generic;
-using UnityEngine;
-using UnityEngine.AddressableAssets;
-using UnityEngine.ResourceManagement;
-using UnityEngine.TestTools;
-using NUnit.Framework;
-using System.Collections;
-using System;
-using System.Linq;
-using UnityEngine.AddressableAssets.ResourceLocators;
-using UnityEngine.ResourceManagement.ResourceLocations;
-using UnityEngine.ResourceManagement.Util;
-using UnityEngine.ResourceManagement.ResourceProviders;
-using UnityEngine.ResourceManagement.AsyncOperations;
-
-namespace AddressableAssetsIntegrationTests
-{
-    internal abstract partial class AddressablesIntegrationTests : IPrebuildSetup
-    {
-        internal protected AddressablesImpl m_Addressables;
-        Dictionary<object, int> m_KeysHashSet = new Dictionary<object, int>();
-        List<object> m_PrefabKeysList = new List<object>();
-
-        Action<AsyncOperationHandle, Exception> m_PrevHandler;
-
-        protected const string k_TestConfigName = "AddressableAssetSettings.Tests";
-        protected const string k_TestConfigFolder = "Assets/AddressableAssetsData_AddressableAssetSettingsIntegrationTests";
-
-        protected abstract string TypeName { get; }
-        protected virtual string PathFormat { get { return "Assets/{0}_AssetsToDelete_{1}"; } }
-
-        protected virtual string GetRuntimePath(string testType, string suffix) { return string.Format("{0}" + Addressables.LibraryPath + "settings_{1}_TEST_{2}.json", "file://{UnityEngine.Application.dataPath}/../", testType, suffix); }
-        protected virtual string GetCatalogPath(string testType, string suffix) { return string.Format("{0}" + Addressables.LibraryPath + "catalog_{1}_TEST_{2}.json", "file://{UnityEngine.Application.dataPath}/../", testType, suffix); }
-        protected virtual ILocationSizeData CreateLocationSizeData(string name, long size, uint crc, string hash) { return null; }
-
-        private object AssetReferenceObjectKey { get { return m_PrefabKeysList.FirstOrDefault(s => s.ToString().Contains("AssetReferenceBehavior")); } }
-
-        public virtual void Setup()
-        {
-            AddressablesTestUtility.Setup(TypeName, PathFormat, "BASE");
-        }
-
-        [OneTimeTearDown]
-        public virtual void DeleteTempFiles()
-        {
-            ResourceManager.ExceptionHandler = m_PrevHandler;
-            AddressablesTestUtility.TearDown(TypeName, PathFormat, "BASE");
-        }
-
-        int m_StartingOpCount;
-        int m_StartingTrackedHandleCount;
-        int m_StartingInstanceCount;
-
-        private Action PostTearDownEvent = null;
-
-        [TearDown]
-        public void TearDown()
-        {
-            if (m_Addressables != null)
-            {
-                Assert.AreEqual(m_StartingOpCount, m_Addressables.ResourceManager.OperationCacheCount);
-                Assert.AreEqual(m_StartingTrackedHandleCount, m_Addressables.TrackedHandleCount, $"Starting tracked handle count [{m_StartingInstanceCount}], not equal to current tracked handle count [{m_Addressables.TrackedHandleCount}]");
-                Assert.AreEqual(m_StartingInstanceCount, m_Addressables.ResourceManager.InstanceOperationCount);
-            }
-
-            PostTearDownEvent?.Invoke();
-            PostTearDownEvent = null;
-        }
-
-        //we must wait for Addressables initialization to complete since we are clearing out all of its data for the tests.
-        public bool initializationComplete;
-        string currentInitType = null;
-
-        string m_RuntimeSettingsPath
-        {
-            get
-            {
-                var runtimeSettingsPath = m_Addressables.RuntimePath + "/settingsBASE.json";
-#if UNITY_EDITOR
-
-                runtimeSettingsPath = GetRuntimePath(currentInitType, "BASE");
-#endif
-                runtimeSettingsPath = m_Addressables.ResolveInternalId(runtimeSettingsPath);
-                return runtimeSettingsPath;
-            }
-        }
-
-        IEnumerator Init()
-        {
-            if (!initializationComplete || TypeName != currentInitType)
-            {
-                if (m_Addressables == null)
-                    m_Addressables = new AddressablesImpl(new LRUCacheAllocationStrategy(1000, 1000, 100, 10));
-
-                if (TypeName != currentInitType)
-                {
-                    currentInitType = TypeName;
-                    yield return m_Addressables.InitializeAsync(m_RuntimeSettingsPath, "BASE", false);
-
-                    foreach (var locator in m_Addressables.ResourceLocators)
-                    {
-                        if (locator.Keys == null)
-                            continue;
-
-                        foreach (var key in locator.Keys)
-                        {
-                            IList<IResourceLocation> locs;
-                            if (locator.Locate(key, typeof(object), out locs))
-                            {
-                                var isPrefab = locs.All(s => s.InternalId.EndsWith(".prefab"));
-                                if (!m_KeysHashSet.ContainsKey(key))
-                                {
-                                    if (isPrefab)
-                                        m_PrefabKeysList.Add(key);
-                                    m_KeysHashSet.Add(key, locs.Count);
-                                }
-                                else
-                                {
-                                    m_KeysHashSet[key] = m_KeysHashSet[key] + locs.Count;
-                                }
-                            }
-                        }
-                    }
-                    initializationComplete = true;
-
-                    m_PrevHandler = ResourceManager.ExceptionHandler;
-                    ResourceManager.ExceptionHandler = null;
-                }
-            }
-            m_Addressables.ResourceManager.ClearDiagnosticCallbacks();
-            m_StartingOpCount = m_Addressables.ResourceManager.OperationCacheCount;
-            m_StartingTrackedHandleCount = m_Addressables.TrackedHandleCount;
-            m_StartingInstanceCount = m_Addressables.ResourceManager.InstanceOperationCount;
-        }
-        
-        IEnumerator InitWithoutInitializeAsync()
-        {
-            if (!initializationComplete || TypeName != currentInitType)
-            {
-                if (m_Addressables == null)
-                    m_Addressables = new AddressablesImpl(new LRUCacheAllocationStrategy(1000, 1000, 100, 10));
-
-                currentInitType = TypeName;
-
-                yield return this;
-
-                for (int i = 0; i < 3; i++)
-                {
-                    var locator = new DynamicResourceLocator(m_Addressables);
-                    m_Addressables.AddResourceLocator(locator);
-                }
-                initializationComplete = true;
-
-                m_PrevHandler = ResourceManager.ExceptionHandler;
-                ResourceManager.ExceptionHandler = null;
-            }
-            m_Addressables.ResourceManager.ClearDiagnosticCallbacks();
-            m_StartingOpCount = m_Addressables.ResourceManager.OperationCacheCount;
-            m_StartingTrackedHandleCount = m_Addressables.TrackedHandleCount;
-            m_StartingInstanceCount = m_Addressables.ResourceManager.InstanceOperationCount;
-        }
-
-        private void ResetAddressables()
-        {
-            m_Addressables = null;
-            currentInitType = null;
-            initializationComplete = false;
-        }
-
-        internal class DumbUpdateOperation : AsyncOperationBase<List<IResourceLocator>>
-        {
-            protected override void Execute() { }
-
-            public void CallComplete()
-            {
-                Complete(new List<IResourceLocator>(), true, string.Empty);
-            }
-        }
-    }
-
-#if UNITY_EDITOR
-    class AddressablesIntegrationTestsFastMode : AddressablesIntegrationTests
-    {
-        protected override string TypeName { get { return "BuildScriptFastMode"; } }
-        protected override string GetRuntimePath(string testType, string suffix)
-        {
-            return PlayerPrefs.GetString(Addressables.kAddressablesRuntimeDataPath + TypeName, "");
-        }
-    }
-
-    class AddressablesIntegrationTestsVirtualMode : AddressablesIntegrationTests
-    {
-        protected override string TypeName { get { return "BuildScriptVirtualMode"; } }
-        protected override ILocationSizeData CreateLocationSizeData(string name, long size, uint crc, string hash)
-        {
-            return new UnityEngine.ResourceManagement.ResourceProviders.Simulation.VirtualAssetBundleRequestOptions()
-            {
-                BundleName = name,
-                BundleSize = size,
-                Crc = crc,
-                Hash = hash
-            };
-        }
-    }
-
-
-    class AddressablesIntegrationTestsPackedPlayMode : AddressablesIntegrationTests
-    {
-        protected override string TypeName { get { return "BuildScriptPackedPlayMode"; } }
-        protected override string GetRuntimePath(string testType, string suffix) { return "{UnityEngine.AddressableAssets.Addressables.RuntimePath}/settings" + suffix + ".json"; }
-        protected override string GetCatalogPath(string testType, string suffix) { return "{UnityEngine.AddressableAssets.Addressables.RuntimePath}/catalog" + suffix + ".json"; }
-
-        public override void Setup()
-        {
-            AddressablesTestUtility.Setup("BuildScriptPackedMode", PathFormat, "BASE");
-            AddressablesTestUtility.Setup(TypeName, PathFormat, "BASE");
-        }
-
-        public override void DeleteTempFiles()
-        {
-            AddressablesTestUtility.TearDown("BuildScriptPackedMode", PathFormat, "BASE");
-            AddressablesTestUtility.TearDown(TypeName, PathFormat, "BASE");
-        }
-
-        [UnityTest]
-        public IEnumerator GetDownloadSize_CalculatesCachedBundles()
-        {
-            return GetDownloadSize_CalculatesCachedBundlesInternal();
-        }
-
-        [UnityTest]
-        public IEnumerator GetDownloadSize_WithList_CalculatesCachedBundles()
-        {
-            return GetDownloadSize_WithList_CalculatesCachedBundlesInternal();
-        }
-
-        [UnityTest]
-        public IEnumerator GetDownloadSize_WithList_CalculatesCorrectSize_WhenAssetsReferenceSameBundle()
-        {
-            return GetDownloadSize_WithList_CalculatesCorrectSize_WhenAssetsReferenceSameBundleInternal();
-        }
-    }
-#endif
-
-    class AddressablesIntegrationPlayer : AddressablesIntegrationTests
-    {
-        protected override string TypeName { get { return "BuildScriptPackedMode"; } }
-        protected override string GetRuntimePath(string testType, string suffix) { return "{UnityEngine.AddressableAssets.Addressables.RuntimePath}/settings" + suffix + ".json"; }
-        protected override string GetCatalogPath(string testType, string suffix) { return "{UnityEngine.AddressableAssets.Addressables.RuntimePath}/catalog" + suffix + ".json"; }
-
-        protected override ILocationSizeData CreateLocationSizeData(string name, long size, uint crc, string hash)
-        {
-            return new AssetBundleRequestOptions()
-            {
-                BundleName = name,
-                BundleSize = size,
-                Crc = crc,
-                Hash = hash
-            };
-        }
-
-        [UnityTest]
-        public IEnumerator GetDownloadSize_CalculatesCachedBundles()
-        {
-            return GetDownloadSize_CalculatesCachedBundlesInternal();
-        }
-
-        [UnityTest]
-        public IEnumerator GetDownloadSize_WithList_CalculatesCachedBundles()
-        {
-            return GetDownloadSize_WithList_CalculatesCachedBundlesInternal();
-        }
-
-        [UnityTest]
-        public IEnumerator GetDownloadSize_WithList_CalculatesCorrectSize_WhenAssetsReferenceSameBundle()
-        {
-            return GetDownloadSize_WithList_CalculatesCorrectSize_WhenAssetsReferenceSameBundleInternal();
-        }
-    }
-}
->>>>>>> 2452c61d
+using System.Collections.Generic;
+using UnityEngine;
+using UnityEngine.AddressableAssets;
+using UnityEngine.ResourceManagement;
+using UnityEngine.TestTools;
+using NUnit.Framework;
+using System.Collections;
+using System;
+using System.Linq;
+using UnityEngine.AddressableAssets.ResourceLocators;
+using UnityEngine.ResourceManagement.ResourceLocations;
+using UnityEngine.ResourceManagement.Util;
+using UnityEngine.ResourceManagement.ResourceProviders;
+using UnityEngine.ResourceManagement.AsyncOperations;
+
+namespace AddressableAssetsIntegrationTests
+{
+    internal abstract partial class AddressablesIntegrationTests : IPrebuildSetup
+    {
+        internal protected AddressablesImpl m_Addressables;
+        Dictionary<object, int> m_KeysHashSet = new Dictionary<object, int>();
+        List<object> m_PrefabKeysList = new List<object>();
+
+        Action<AsyncOperationHandle, Exception> m_PrevHandler;
+
+        protected const string k_TestConfigName = "AddressableAssetSettings.Tests";
+        protected const string k_TestConfigFolder = "Assets/AddressableAssetsData_AddressableAssetSettingsIntegrationTests";
+
+        protected abstract string TypeName { get; }
+        protected virtual string PathFormat { get { return "Assets/{0}_AssetsToDelete_{1}"; } }
+
+        protected virtual string GetRuntimePath(string testType, string suffix) { return string.Format("{0}" + Addressables.LibraryPath + "settings_{1}_TEST_{2}.json", "file://{UnityEngine.Application.dataPath}/../", testType, suffix); }
+        protected virtual string GetCatalogPath(string testType, string suffix) { return string.Format("{0}" + Addressables.LibraryPath + "catalog_{1}_TEST_{2}.json", "file://{UnityEngine.Application.dataPath}/../", testType, suffix); }
+        protected virtual ILocationSizeData CreateLocationSizeData(string name, long size, uint crc, string hash) { return null; }
+
+        private object AssetReferenceObjectKey { get { return m_PrefabKeysList.FirstOrDefault(s => s.ToString().Contains("AssetReferenceBehavior")); } }
+
+        public virtual void Setup()
+        {
+            AddressablesTestUtility.Setup(TypeName, PathFormat, "BASE");
+        }
+
+        [OneTimeTearDown]
+        public virtual void DeleteTempFiles()
+        {
+            ResourceManager.ExceptionHandler = m_PrevHandler;
+            AddressablesTestUtility.TearDown(TypeName, PathFormat, "BASE");
+        }
+
+        int m_StartingOpCount;
+        int m_StartingTrackedHandleCount;
+        int m_StartingInstanceCount;
+
+        private Action PostTearDownEvent = null;
+
+        [TearDown]
+        public void TearDown()
+        {
+            if (m_Addressables != null)
+            {
+                Assert.AreEqual(m_StartingOpCount, m_Addressables.ResourceManager.OperationCacheCount);
+                Assert.AreEqual(m_StartingTrackedHandleCount, m_Addressables.TrackedHandleCount, $"Starting tracked handle count [{m_StartingInstanceCount}], not equal to current tracked handle count [{m_Addressables.TrackedHandleCount}]");
+                Assert.AreEqual(m_StartingInstanceCount, m_Addressables.ResourceManager.InstanceOperationCount);
+            }
+
+            PostTearDownEvent?.Invoke();
+            PostTearDownEvent = null;
+        }
+
+        //we must wait for Addressables initialization to complete since we are clearing out all of its data for the tests.
+        public bool initializationComplete;
+        string currentInitType = null;
+
+        string m_RuntimeSettingsPath
+        {
+            get
+            {
+                var runtimeSettingsPath = m_Addressables.RuntimePath + "/settingsBASE.json";
+#if UNITY_EDITOR
+
+                runtimeSettingsPath = GetRuntimePath(currentInitType, "BASE");
+#endif
+                runtimeSettingsPath = m_Addressables.ResolveInternalId(runtimeSettingsPath);
+                return runtimeSettingsPath;
+            }
+        }
+
+        IEnumerator Init()
+        {
+            if (!initializationComplete || TypeName != currentInitType)
+            {
+                if (m_Addressables == null)
+                    m_Addressables = new AddressablesImpl(new LRUCacheAllocationStrategy(1000, 1000, 100, 10));
+
+                if (TypeName != currentInitType)
+                {
+                    currentInitType = TypeName;
+                    yield return m_Addressables.InitializeAsync(m_RuntimeSettingsPath, "BASE", false);
+
+                    foreach (var locator in m_Addressables.ResourceLocators)
+                    {
+                        if (locator.Keys == null)
+                            continue;
+
+                        foreach (var key in locator.Keys)
+                        {
+                            IList<IResourceLocation> locs;
+                            if (locator.Locate(key, typeof(object), out locs))
+                            {
+                                var isPrefab = locs.All(s => s.InternalId.EndsWith(".prefab"));
+                                if (!m_KeysHashSet.ContainsKey(key))
+                                {
+                                    if (isPrefab)
+                                        m_PrefabKeysList.Add(key);
+                                    m_KeysHashSet.Add(key, locs.Count);
+                                }
+                                else
+                                {
+                                    m_KeysHashSet[key] = m_KeysHashSet[key] + locs.Count;
+                                }
+                            }
+                        }
+                    }
+                    initializationComplete = true;
+
+                    m_PrevHandler = ResourceManager.ExceptionHandler;
+                    ResourceManager.ExceptionHandler = null;
+                }
+            }
+            m_Addressables.ResourceManager.ClearDiagnosticCallbacks();
+            m_StartingOpCount = m_Addressables.ResourceManager.OperationCacheCount;
+            m_StartingTrackedHandleCount = m_Addressables.TrackedHandleCount;
+            m_StartingInstanceCount = m_Addressables.ResourceManager.InstanceOperationCount;
+        }
+        
+        IEnumerator InitWithoutInitializeAsync()
+        {
+            if (!initializationComplete || TypeName != currentInitType)
+            {
+                if (m_Addressables == null)
+                    m_Addressables = new AddressablesImpl(new LRUCacheAllocationStrategy(1000, 1000, 100, 10));
+
+                currentInitType = TypeName;
+
+                yield return this;
+
+                for (int i = 0; i < 3; i++)
+                {
+                    var locator = new DynamicResourceLocator(m_Addressables);
+                    m_Addressables.AddResourceLocator(locator);
+                }
+                initializationComplete = true;
+
+                m_PrevHandler = ResourceManager.ExceptionHandler;
+                ResourceManager.ExceptionHandler = null;
+            }
+            m_Addressables.ResourceManager.ClearDiagnosticCallbacks();
+            m_StartingOpCount = m_Addressables.ResourceManager.OperationCacheCount;
+            m_StartingTrackedHandleCount = m_Addressables.TrackedHandleCount;
+            m_StartingInstanceCount = m_Addressables.ResourceManager.InstanceOperationCount;
+        }
+
+        private void ResetAddressables()
+        {
+            m_Addressables = null;
+            currentInitType = null;
+            initializationComplete = false;
+        }
+
+        internal class DumbUpdateOperation : AsyncOperationBase<List<IResourceLocator>>
+        {
+            protected override void Execute() { }
+
+            public void CallComplete()
+            {
+                Complete(new List<IResourceLocator>(), true, string.Empty);
+            }
+        }
+    }
+
+#if UNITY_EDITOR
+    class AddressablesIntegrationTestsFastMode : AddressablesIntegrationTests
+    {
+        protected override string TypeName { get { return "BuildScriptFastMode"; } }
+        protected override string GetRuntimePath(string testType, string suffix)
+        {
+            return PlayerPrefs.GetString(Addressables.kAddressablesRuntimeDataPath + TypeName, "");
+        }
+    }
+
+    class AddressablesIntegrationTestsVirtualMode : AddressablesIntegrationTests
+    {
+        protected override string TypeName { get { return "BuildScriptVirtualMode"; } }
+        protected override ILocationSizeData CreateLocationSizeData(string name, long size, uint crc, string hash)
+        {
+            return new UnityEngine.ResourceManagement.ResourceProviders.Simulation.VirtualAssetBundleRequestOptions()
+            {
+                BundleName = name,
+                BundleSize = size,
+                Crc = crc,
+                Hash = hash
+            };
+        }
+    }
+
+
+    class AddressablesIntegrationTestsPackedPlayMode : AddressablesIntegrationTests
+    {
+        protected override string TypeName { get { return "BuildScriptPackedPlayMode"; } }
+        protected override string GetRuntimePath(string testType, string suffix) { return "{UnityEngine.AddressableAssets.Addressables.RuntimePath}/settings" + suffix + ".json"; }
+        protected override string GetCatalogPath(string testType, string suffix) { return "{UnityEngine.AddressableAssets.Addressables.RuntimePath}/catalog" + suffix + ".json"; }
+
+        public override void Setup()
+        {
+            AddressablesTestUtility.Setup("BuildScriptPackedMode", PathFormat, "BASE");
+            AddressablesTestUtility.Setup(TypeName, PathFormat, "BASE");
+        }
+
+        public override void DeleteTempFiles()
+        {
+            AddressablesTestUtility.TearDown("BuildScriptPackedMode", PathFormat, "BASE");
+            AddressablesTestUtility.TearDown(TypeName, PathFormat, "BASE");
+        }
+
+        [UnityTest]
+        public IEnumerator GetDownloadSize_CalculatesCachedBundles()
+        {
+            return GetDownloadSize_CalculatesCachedBundlesInternal();
+        }
+
+        [UnityTest]
+        public IEnumerator GetDownloadSize_WithList_CalculatesCachedBundles()
+        {
+            return GetDownloadSize_WithList_CalculatesCachedBundlesInternal();
+        }
+
+        [UnityTest]
+        public IEnumerator GetDownloadSize_WithList_CalculatesCorrectSize_WhenAssetsReferenceSameBundle()
+        {
+            return GetDownloadSize_WithList_CalculatesCorrectSize_WhenAssetsReferenceSameBundleInternal();
+        }
+    }
+#endif
+
+    class AddressablesIntegrationPlayer : AddressablesIntegrationTests
+    {
+        protected override string TypeName { get { return "BuildScriptPackedMode"; } }
+        protected override string GetRuntimePath(string testType, string suffix) { return "{UnityEngine.AddressableAssets.Addressables.RuntimePath}/settings" + suffix + ".json"; }
+        protected override string GetCatalogPath(string testType, string suffix) { return "{UnityEngine.AddressableAssets.Addressables.RuntimePath}/catalog" + suffix + ".json"; }
+
+        protected override ILocationSizeData CreateLocationSizeData(string name, long size, uint crc, string hash)
+        {
+            return new AssetBundleRequestOptions()
+            {
+                BundleName = name,
+                BundleSize = size,
+                Crc = crc,
+                Hash = hash
+            };
+        }
+
+        [UnityTest]
+        public IEnumerator GetDownloadSize_CalculatesCachedBundles()
+        {
+            return GetDownloadSize_CalculatesCachedBundlesInternal();
+        }
+
+        [UnityTest]
+        public IEnumerator GetDownloadSize_WithList_CalculatesCachedBundles()
+        {
+            return GetDownloadSize_WithList_CalculatesCachedBundlesInternal();
+        }
+
+        [UnityTest]
+        public IEnumerator GetDownloadSize_WithList_CalculatesCorrectSize_WhenAssetsReferenceSameBundle()
+        {
+            return GetDownloadSize_WithList_CalculatesCorrectSize_WhenAssetsReferenceSameBundleInternal();
+        }
+    }
+}