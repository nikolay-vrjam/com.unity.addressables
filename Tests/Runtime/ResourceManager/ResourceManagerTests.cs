--- conflicted
+++ resolved
@@ -1,788 +1,428 @@
-<<<<<<< HEAD
-using System;
-using System.Collections;
-using System.Collections.Generic;
-using NUnit.Framework;
-using UnityEngine.ResourceManagement.AsyncOperations;
-using UnityEngine.ResourceManagement.ResourceLocations;
-using UnityEngine.ResourceManagement.ResourceProviders;
-using UnityEngine.ResourceManagement.Util;
-using UnityEngine.TestTools;
-using System.Linq;
-using UnityEngine.Networking;
-using UnityEngine.ResourceManagement.Exceptions;
-using UnityEngine.TestTools.Constraints;
-
-namespace UnityEngine.ResourceManagement.Tests
-{
-    public class ResourceManagerTests
-    {
-        Action<AsyncOperationHandle, Exception> m_PrevHandler;
-
-        [OneTimeSetUp]
-        public void OneTimeSetup()
-        {
-            m_PrevHandler = ResourceManager.ExceptionHandler;
-            ResourceManager.ExceptionHandler = null;
-        }
-
-        [OneTimeTearDown]
-        public void OneTimeTeardown()
-        {
-            ResourceManager.ExceptionHandler = m_PrevHandler;
-        }
-
-        ResourceManager m_ResourceManager;
-        [SetUp]
-        public void Setup()
-        {
-            m_ResourceManager = new ResourceManager();
-            m_ResourceManager.CallbackHooksEnabled = false; // default for tests. disabled callback hooks. we will call update manually
-        }
-
-        [TearDown]
-        public void TearDown()
-        {
-            Assert.Zero(m_ResourceManager.OperationCacheCount);
-            m_ResourceManager.Dispose();
-        }
-
-        class TestUpdateReceiver : IUpdateReceiver
-        {
-            public bool invoked = false;
-            public void Update(float unscaledDeltaTime)
-            {
-                invoked = true;
-            }
-        }
-
-        [Test]
-        public void WhenIUpdateReceiverAdded_CallbackIsInvoked()
-        {
-            var ur = new TestUpdateReceiver();
-            m_ResourceManager.AddUpdateReceiver(ur);
-            m_ResourceManager.Update(0);
-            Assert.IsTrue(ur.invoked);
-            m_ResourceManager.RemoveUpdateReciever(ur);
-            ur.invoked = false;
-            m_ResourceManager.Update(0);
-            Assert.IsFalse(ur.invoked);
-        }
-
-        class RMTestOp : AsyncOperationBase<object>
-        {
-            public int CompletedEventTriggeredCount = 0;
-
-            protected override void Execute()
-            {
-                m_RM.RegisterForDeferredCallback(this);
-            }
-
-            protected override bool InvokeWaitForCompletion() 
-            {
-                m_RM.Update(1);
-                return true; 
-            }
-        }
-        class RMTestUpdateReceiver : IUpdateReceiver
-        {
-            public int UpdateCount = 0;
-            public void Update(float unscaledDeltaTime)
-            {
-                UpdateCount++;
-            }
-        }
-        [Test]
-        public void Reentering_UpdateMethod_ThrowsException()
-        {
-            var op = new RMTestOp();
-            op.Completed += o =>
-            {
-                (o.m_InternalOp as RMTestOp).CompletedEventTriggeredCount++;
-                Assert.Throws<Exception>(() => o.WaitForCompletion());
-            };
-            var rec = new RMTestUpdateReceiver();
-            m_ResourceManager.AddUpdateReceiver(rec);
-            m_ResourceManager.StartOperation(op, default);
-            op.WaitForCompletion();
-            m_ResourceManager.RemoveUpdateReciever(rec);
-            Assert.AreEqual(1, op.CompletedEventTriggeredCount);
-            Assert.AreEqual(1, rec.UpdateCount);
-        }
-
-        class TestUpdateReceiverThatRemovesSelfDuringUpdate : IUpdateReceiver
-        {
-            public ResourceManager rm;
-            public bool removeSelf;
-            public int updateCount = 0;
-            public void Update(float unscaledDeltaTime)
-            {
-                updateCount++;
-                if (removeSelf)
-                    rm.RemoveUpdateReciever(this);
-            }
-        }
-
-        [Test]
-        public void WhenMultipleIUpdateReceivers_AddedToResourceManager_MonoBehaviorCallbackHooksDelegateList_DoesNotGrow()
-        {
-            var prevCBHooks = m_ResourceManager.CallbackHooksEnabled;
-            m_ResourceManager.CallbackHooksEnabled = true;
-            var startingCBCount = MonoBehaviourCallbackHooks.Instance.m_OnUpdateDelegate == null ? 0 : MonoBehaviourCallbackHooks.Instance.m_OnUpdateDelegate.GetInvocationList().Length;
-            m_ResourceManager.AddUpdateReceiver(new TestUpdateReceiverThatRemovesSelfDuringUpdate() { rm = m_ResourceManager, removeSelf = true });
-            Assert.AreEqual(startingCBCount + 1, MonoBehaviourCallbackHooks.Instance.m_OnUpdateDelegate.GetInvocationList().Length);
-            m_ResourceManager.AddUpdateReceiver(new TestUpdateReceiverThatRemovesSelfDuringUpdate() { rm = m_ResourceManager, removeSelf = true });
-            Assert.AreEqual(startingCBCount + 1, MonoBehaviourCallbackHooks.Instance.m_OnUpdateDelegate.GetInvocationList().Length);
-            MonoBehaviourCallbackHooks.Instance.Update();
-            m_ResourceManager.CallbackHooksEnabled = prevCBHooks;
-        }
-
-        [Test]
-        public void WhenIUpdateReceiverRemovesSelfDuringCallback_ListIsMaintained()
-        {
-            var ur1 = new TestUpdateReceiverThatRemovesSelfDuringUpdate() { rm = m_ResourceManager, removeSelf = false };
-            var ur2 = new TestUpdateReceiverThatRemovesSelfDuringUpdate() { rm = m_ResourceManager, removeSelf = true };
-            var ur3 = new TestUpdateReceiverThatRemovesSelfDuringUpdate() { rm = m_ResourceManager, removeSelf = false };
-            m_ResourceManager.AddUpdateReceiver(ur1);
-            m_ResourceManager.AddUpdateReceiver(ur2);
-            m_ResourceManager.AddUpdateReceiver(ur3);
-            m_ResourceManager.Update(0);
-            Assert.AreEqual(1, ur1.updateCount);
-            Assert.AreEqual(1, ur2.updateCount);
-            Assert.AreEqual(1, ur3.updateCount);
-            m_ResourceManager.Update(0);
-            Assert.AreEqual(2, ur1.updateCount);
-            Assert.AreEqual(1, ur2.updateCount);
-            Assert.AreEqual(2, ur3.updateCount);
-            m_ResourceManager.RemoveUpdateReciever(ur1);
-            m_ResourceManager.RemoveUpdateReciever(ur3);
-        }
-
-        class IntOperation : AsyncOperationBase<int>
-        {
-            protected override void Execute()
-            {
-                Complete(0, true, null);
-            }
-        }
-
-        [Test]
-        public void WhenOperationReturnsValueType_NoGCAllocs()
-        {
-            var op = new IntOperation();
-            Assert.That(() =>
-            {
-                var handle = m_ResourceManager.StartOperation(op, default);
-                handle.Release();
-            }, TestTools.Constraints.Is.Not.AllocatingGCMemory(), "GC Allocation detected");
-        }
-
-        [Test]
-        public void WhenProviderImplementsIReceiverUpdate_UpdateIsCalledWhileInProviderList()
-        {
-            MockProvider provider = new MockProvider();
-            m_ResourceManager.ResourceProviders.Add(provider);
-            m_ResourceManager.Update(0.0f);
-            Assert.AreEqual(1, provider.UpdateCount);
-
-            // Update isn't called after removing provider
-            m_ResourceManager.ResourceProviders.Remove(provider);
-            m_ResourceManager.Update(0.0f);
-            Assert.AreEqual(1, provider.UpdateCount);
-        }
-
-        class MockInstanceProvider : IInstanceProvider
-        {
-            public Func<ResourceManager, AsyncOperationHandle<GameObject>, InstantiationParameters, GameObject> ProvideInstanceCallback;
-            public Action<ResourceManager, GameObject> ReleaseInstanceCallback;
-            public GameObject ProvideInstance(ResourceManager rm, AsyncOperationHandle<GameObject> prefabHandle, InstantiationParameters instantiateParameters)
-            {
-                return ProvideInstanceCallback(rm, prefabHandle, instantiateParameters);
-            }
-
-            public void ReleaseInstance(ResourceManager rm, GameObject instance)
-            {
-                ReleaseInstanceCallback(rm, instance);
-            }
-        }
-
-        class GameObjectProvider : IResourceProvider
-        {
-            public string ProviderId { get { return "GOPRovider"; } }
-
-            public ProviderBehaviourFlags BehaviourFlags { get { return ProviderBehaviourFlags.None; } }
-
-            public bool CanProvide(Type t, IResourceLocation location)
-            {
-                return t == typeof(GameObject);
-            }
-
-            public Type GetDefaultType(IResourceLocation location)
-            {
-                return typeof(GameObject);
-            }
-
-            public bool Initialize(string id, string data) { return true; }
-
-            public void Provide(ProvideHandle provideHandle)
-            {
-                var result = new GameObject(provideHandle.Location.InternalId);
-                provideHandle.Complete(result, true, null);
-            }
-
-            public void Release(IResourceLocation location, object asset)
-            {
-                GameObject.Destroy((GameObject)asset);
-            }
-        }
-
-
-        [Test]
-        public void ReleaseInstance_BeforeDependencyCompletes_InstantiatesAndReleasesAfterDependencyCompletes()
-        {
-            var prefabProv = new MockProvider();
-            ProvideHandle[] provHandle = new ProvideHandle[1];
-            prefabProv.ProvideCallback = h => provHandle[0] = h;
-            m_ResourceManager.ResourceProviders.Add(prefabProv);
-
-            ResourceLocationBase locDep = new ResourceLocationBase("prefab", "prefab1", prefabProv.ProviderId, typeof(UnityEngine.GameObject));
-            var iProvider = new MockInstanceProvider();
-            bool provideCalled = false;
-            bool releaseCalled = false;
-            iProvider.ProvideInstanceCallback = (rm, prefabHandle, iParam) =>
-            {
-                provideCalled = true;
-                prefabHandle.Release();
-                return null;
-            };
-            iProvider.ReleaseInstanceCallback = (rm, go) =>
-            {
-                releaseCalled = true;
-            };
-            var instHandle = m_ResourceManager.ProvideInstance(iProvider, locDep, default(InstantiationParameters));
-            Assert.IsFalse(instHandle.IsDone);
-            m_ResourceManager.Release(instHandle);
-            Assert.IsTrue(instHandle.IsValid());
-            Assert.IsFalse(provideCalled);
-            Assert.IsFalse(releaseCalled);
-            provHandle[0].Complete<GameObject>(null, true, null);
-            Assert.IsTrue(provideCalled);
-            Assert.IsTrue(releaseCalled);
-        }
-
-        // TODO:
-        // To test: release via operation,
-        // Edge cases: game object fails to load, callback throws exception, Release called on handle before operation completes
-        //
-        [Test]
-        public void ProvideInstance_CanProvide()
-        {
-            m_ResourceManager.ResourceProviders.Add(new GameObjectProvider());
-            ResourceLocationBase locDep = new ResourceLocationBase("prefab", "prefab1", "GOPRovider", typeof(UnityEngine.GameObject));
-
-            MockInstanceProvider iProvider = new MockInstanceProvider();
-            InstantiationParameters instantiationParameters = new InstantiationParameters(null, true);
-            AsyncOperationHandle<GameObject>[] refResource = new AsyncOperationHandle<GameObject>[1];
-            iProvider.ProvideInstanceCallback = (rm, prefabHandle, iParam) =>
-            {
-                refResource[0] = prefabHandle;
-                Assert.AreEqual("prefab1", prefabHandle.Result.name);
-                return new GameObject("instance1");
-            };
-            iProvider.ReleaseInstanceCallback = (rm, go) => { rm.Release(refResource[0]); GameObject.Destroy(go); };
-
-            AsyncOperationHandle<GameObject> obj = m_ResourceManager.ProvideInstance(iProvider, locDep, instantiationParameters);
-            m_ResourceManager.Update(0.0f);
-            Assert.AreEqual(AsyncOperationStatus.Succeeded, obj.Status);
-            Assert.AreEqual("instance1", obj.Result.name);
-            Assert.AreEqual(1, m_ResourceManager.OperationCacheCount);
-            obj.Release();
-        }
-
-        [UnityTest]
-        public IEnumerator ProvideResource_WhenRemote_ExceptionHandlerReceivesExceptionWithWebRequestError()
-        {
-            m_ResourceManager.ResourceProviders.Add(new AssetBundleProvider());
-
-            ResourceLocationBase location = new ResourceLocationBase("nonExistingResource", "http://urlThatCantPossiblyExistsaaaaaaaa.com/bundleName.bundle",
-                typeof(AssetBundleProvider).FullName, typeof(IAssetBundleResource));
-            location.Data = new AssetBundleRequestOptions()
-            {
-                BundleName = "bundleName",
-                Timeout = 0
-            };
-
-            var prevHandler = ResourceManager.ExceptionHandler;
-
-            bool exceptionWithRequestResultReceived = false;
-            ResourceManager.ExceptionHandler += (h, ex) =>
-            {
-                exceptionWithRequestResultReceived |= ex is RemoteProviderException pEx && pEx.WebRequestResult != null;
-            };
-
-            AsyncOperationHandle<IAssetBundleResource> handle;
-
-            using (new IgnoreFailingLogMessage())
-            {
-                handle = m_ResourceManager.ProvideResource<IAssetBundleResource>(location);
-                yield return handle;
-            }
-
-            ResourceManager.ExceptionHandler = prevHandler;
-            Assert.AreEqual(AsyncOperationStatus.Failed, handle.Status);
-            Assert.IsTrue(exceptionWithRequestResultReceived);
-
-            handle.Release();
-        }
-
-        [UnityTest]
-        public IEnumerator WebRequestQueue_CompletesAllOperations()
-        {
-            int numberOfCompletedOperations = 0;
-            int totalOperations = 5000;
-
-            for (int i = 0; i < totalOperations; i++)
-            {
-                UnityWebRequest uwr = new UnityWebRequest();
-                var requestOp = WebRequestQueue.QueueRequest(uwr);
-                if (requestOp.IsDone)
-                    numberOfCompletedOperations++;
-                else
-                    requestOp.OnComplete += op => { numberOfCompletedOperations++; };
-            }
-
-            while (WebRequestQueue.s_QueuedOperations.Count > 0)
-                yield return null;
-
-            Assert.AreEqual(totalOperations, numberOfCompletedOperations);
-        }
-=======
-using System;
-using System.Collections;
-using System.Collections.Generic;
-using System.IO;
-using NUnit.Framework;
-using UnityEngine.ResourceManagement.AsyncOperations;
-using UnityEngine.ResourceManagement.ResourceLocations;
-using UnityEngine.ResourceManagement.ResourceProviders;
-using UnityEngine.ResourceManagement.Util;
-using UnityEngine.TestTools;
-using System.Linq;
-using UnityEngine.Networking;
-using UnityEngine.ResourceManagement.Exceptions;
-using UnityEngine.TestTools.Constraints;
-
-namespace UnityEngine.ResourceManagement.Tests
-{
-    public class ResourceManagerTests
-    {
-        Action<AsyncOperationHandle, Exception> m_PrevHandler;
-
-        [OneTimeSetUp]
-        public void OneTimeSetup()
-        {
-            m_PrevHandler = ResourceManager.ExceptionHandler;
-            ResourceManager.ExceptionHandler = null;
-        }
-
-        [OneTimeTearDown]
-        public void OneTimeTeardown()
-        {
-            ResourceManager.ExceptionHandler = m_PrevHandler;
-        }
-
-        ResourceManager m_ResourceManager;
-        [SetUp]
-        public void Setup()
-        {
-            m_ResourceManager = new ResourceManager();
-            m_ResourceManager.CallbackHooksEnabled = false; // default for tests. disabled callback hooks. we will call update manually
-        }
-
-        [TearDown]
-        public void TearDown()
-        {
-            Assert.Zero(m_ResourceManager.OperationCacheCount);
-            m_ResourceManager.Dispose();
-        }
-
-        class TestUpdateReceiver : IUpdateReceiver
-        {
-            public bool invoked = false;
-            public void Update(float unscaledDeltaTime)
-            {
-                invoked = true;
-            }
-        }
-
-        [Test]
-        public void WhenIUpdateReceiverAdded_CallbackIsInvoked()
-        {
-            var ur = new TestUpdateReceiver();
-            m_ResourceManager.AddUpdateReceiver(ur);
-            m_ResourceManager.Update(0);
-            Assert.IsTrue(ur.invoked);
-            m_ResourceManager.RemoveUpdateReciever(ur);
-            ur.invoked = false;
-            m_ResourceManager.Update(0);
-            Assert.IsFalse(ur.invoked);
-        }
-
-        class RMTestOp : AsyncOperationBase<object>
-        {
-            public int CompletedEventTriggeredCount = 0;
-
-            protected override void Execute()
-            {
-                m_RM.RegisterForDeferredCallback(this);
-            }
-
-            protected override bool InvokeWaitForCompletion()
-            {
-                m_RM.Update(1);
-                return true;
-            }
-        }
-        class RMTestUpdateReceiver : IUpdateReceiver
-        {
-            public int UpdateCount = 0;
-            public void Update(float unscaledDeltaTime)
-            {
-                UpdateCount++;
-            }
-        }
-        [Test]
-        public void Reentering_UpdateMethod_ThrowsException()
-        {
-            var op = new RMTestOp();
-            op.Completed += o =>
-            {
-                (o.m_InternalOp as RMTestOp).CompletedEventTriggeredCount++;
-                Assert.Throws<Exception>(() => o.WaitForCompletion());
-            };
-            var rec = new RMTestUpdateReceiver();
-            m_ResourceManager.AddUpdateReceiver(rec);
-            m_ResourceManager.StartOperation(op, default);
-            op.WaitForCompletion();
-            m_ResourceManager.RemoveUpdateReciever(rec);
-            Assert.AreEqual(1, op.CompletedEventTriggeredCount);
-            Assert.AreEqual(1, rec.UpdateCount);
-        }
-
-        class TestUpdateReceiverThatRemovesSelfDuringUpdate : IUpdateReceiver
-        {
-            public ResourceManager rm;
-            public bool removeSelf;
-            public int updateCount = 0;
-            public void Update(float unscaledDeltaTime)
-            {
-                updateCount++;
-                if (removeSelf)
-                    rm.RemoveUpdateReciever(this);
-            }
-        }
-
-        [Test]
-        public void WhenMultipleIUpdateReceivers_AddedToResourceManager_MonoBehaviorCallbackHooksDelegateList_DoesNotGrow()
-        {
-            var prevCBHooks = m_ResourceManager.CallbackHooksEnabled;
-            m_ResourceManager.CallbackHooksEnabled = true;
-            var startingCBCount = MonoBehaviourCallbackHooks.Instance.m_OnUpdateDelegate == null ? 0 : MonoBehaviourCallbackHooks.Instance.m_OnUpdateDelegate.GetInvocationList().Length;
-            m_ResourceManager.AddUpdateReceiver(new TestUpdateReceiverThatRemovesSelfDuringUpdate() { rm = m_ResourceManager, removeSelf = true });
-            Assert.AreEqual(startingCBCount + 1, MonoBehaviourCallbackHooks.Instance.m_OnUpdateDelegate.GetInvocationList().Length);
-            m_ResourceManager.AddUpdateReceiver(new TestUpdateReceiverThatRemovesSelfDuringUpdate() { rm = m_ResourceManager, removeSelf = true });
-            Assert.AreEqual(startingCBCount + 1, MonoBehaviourCallbackHooks.Instance.m_OnUpdateDelegate.GetInvocationList().Length);
-            MonoBehaviourCallbackHooks.Instance.Update();
-            m_ResourceManager.CallbackHooksEnabled = prevCBHooks;
-        }
-
-        [Test]
-        public void WhenIUpdateReceiverRemovesSelfDuringCallback_ListIsMaintained()
-        {
-            var ur1 = new TestUpdateReceiverThatRemovesSelfDuringUpdate() { rm = m_ResourceManager, removeSelf = false };
-            var ur2 = new TestUpdateReceiverThatRemovesSelfDuringUpdate() { rm = m_ResourceManager, removeSelf = true };
-            var ur3 = new TestUpdateReceiverThatRemovesSelfDuringUpdate() { rm = m_ResourceManager, removeSelf = false };
-            m_ResourceManager.AddUpdateReceiver(ur1);
-            m_ResourceManager.AddUpdateReceiver(ur2);
-            m_ResourceManager.AddUpdateReceiver(ur3);
-            m_ResourceManager.Update(0);
-            Assert.AreEqual(1, ur1.updateCount);
-            Assert.AreEqual(1, ur2.updateCount);
-            Assert.AreEqual(1, ur3.updateCount);
-            m_ResourceManager.Update(0);
-            Assert.AreEqual(2, ur1.updateCount);
-            Assert.AreEqual(1, ur2.updateCount);
-            Assert.AreEqual(2, ur3.updateCount);
-            m_ResourceManager.RemoveUpdateReciever(ur1);
-            m_ResourceManager.RemoveUpdateReciever(ur3);
-        }
-
-        class IntOperation : AsyncOperationBase<int>
-        {
-            protected override void Execute()
-            {
-                Complete(0, true, null);
-            }
-        }
-
-        [Test]
-        public void WhenOperationReturnsValueType_NoGCAllocs()
-        {
-            var op = new IntOperation();
-            Assert.That(() =>
-            {
-                var handle = m_ResourceManager.StartOperation(op, default);
-                handle.Release();
-            }, TestTools.Constraints.Is.Not.AllocatingGCMemory(), "GC Allocation detected");
-        }
-
-        [Test]
-        public void WhenProviderImplementsIReceiverUpdate_UpdateIsCalledWhileInProviderList()
-        {
-            MockProvider provider = new MockProvider();
-            m_ResourceManager.ResourceProviders.Add(provider);
-            m_ResourceManager.Update(0.0f);
-            Assert.AreEqual(1, provider.UpdateCount);
-
-            // Update isn't called after removing provider
-            m_ResourceManager.ResourceProviders.Remove(provider);
-            m_ResourceManager.Update(0.0f);
-            Assert.AreEqual(1, provider.UpdateCount);
-        }
-
-        class MockInstanceProvider : IInstanceProvider
-        {
-            public Func<ResourceManager, AsyncOperationHandle<GameObject>, InstantiationParameters, GameObject> ProvideInstanceCallback;
-            public Action<ResourceManager, GameObject> ReleaseInstanceCallback;
-            public GameObject ProvideInstance(ResourceManager rm, AsyncOperationHandle<GameObject> prefabHandle, InstantiationParameters instantiateParameters)
-            {
-                return ProvideInstanceCallback(rm, prefabHandle, instantiateParameters);
-            }
-
-            public void ReleaseInstance(ResourceManager rm, GameObject instance)
-            {
-                ReleaseInstanceCallback(rm, instance);
-            }
-        }
-
-        class GameObjectProvider : IResourceProvider
-        {
-            public string ProviderId { get { return "GOPRovider"; } }
-
-            public ProviderBehaviourFlags BehaviourFlags { get { return ProviderBehaviourFlags.None; } }
-
-            public bool CanProvide(Type t, IResourceLocation location)
-            {
-                return t == typeof(GameObject);
-            }
-
-            public Type GetDefaultType(IResourceLocation location)
-            {
-                return typeof(GameObject);
-            }
-
-            public bool Initialize(string id, string data) { return true; }
-
-            public void Provide(ProvideHandle provideHandle)
-            {
-                var result = new GameObject(provideHandle.Location.InternalId);
-                provideHandle.Complete(result, true, null);
-            }
-
-            public void Release(IResourceLocation location, object asset)
-            {
-                GameObject.Destroy((GameObject)asset);
-            }
-        }
-
-
-        [Test]
-        public void ReleaseInstance_BeforeDependencyCompletes_InstantiatesAndReleasesAfterDependencyCompletes()
-        {
-            var prefabProv = new MockProvider();
-            ProvideHandle[] provHandle = new ProvideHandle[1];
-            prefabProv.ProvideCallback = h => provHandle[0] = h;
-            m_ResourceManager.ResourceProviders.Add(prefabProv);
-
-            ResourceLocationBase locDep = new ResourceLocationBase("prefab", "prefab1", prefabProv.ProviderId, typeof(UnityEngine.GameObject));
-            var iProvider = new MockInstanceProvider();
-            bool provideCalled = false;
-            bool releaseCalled = false;
-            iProvider.ProvideInstanceCallback = (rm, prefabHandle, iParam) =>
-            {
-                provideCalled = true;
-                prefabHandle.Release();
-                return null;
-            };
-            iProvider.ReleaseInstanceCallback = (rm, go) =>
-            {
-                releaseCalled = true;
-            };
-            var instHandle = m_ResourceManager.ProvideInstance(iProvider, locDep, default(InstantiationParameters));
-            Assert.IsFalse(instHandle.IsDone);
-            m_ResourceManager.Release(instHandle);
-            Assert.IsTrue(instHandle.IsValid());
-            Assert.IsFalse(provideCalled);
-            Assert.IsFalse(releaseCalled);
-            provHandle[0].Complete<GameObject>(null, true, null);
-            Assert.IsTrue(provideCalled);
-            Assert.IsTrue(releaseCalled);
-        }
-
-        // TODO:
-        // To test: release via operation,
-        // Edge cases: game object fails to load, callback throws exception, Release called on handle before operation completes
-        //
-        [Test]
-        public void ProvideInstance_CanProvide()
-        {
-            m_ResourceManager.ResourceProviders.Add(new GameObjectProvider());
-            ResourceLocationBase locDep = new ResourceLocationBase("prefab", "prefab1", "GOPRovider", typeof(UnityEngine.GameObject));
-
-            MockInstanceProvider iProvider = new MockInstanceProvider();
-            InstantiationParameters instantiationParameters = new InstantiationParameters(null, true);
-            AsyncOperationHandle<GameObject>[] refResource = new AsyncOperationHandle<GameObject>[1];
-            iProvider.ProvideInstanceCallback = (rm, prefabHandle, iParam) =>
-            {
-                refResource[0] = prefabHandle;
-                Assert.AreEqual("prefab1", prefabHandle.Result.name);
-                return new GameObject("instance1");
-            };
-            iProvider.ReleaseInstanceCallback = (rm, go) => { rm.Release(refResource[0]); GameObject.Destroy(go); };
-
-            AsyncOperationHandle<GameObject> obj = m_ResourceManager.ProvideInstance(iProvider, locDep, instantiationParameters);
-            m_ResourceManager.Update(0.0f);
-            Assert.AreEqual(AsyncOperationStatus.Succeeded, obj.Status);
-            Assert.AreEqual("instance1", obj.Result.name);
-            Assert.AreEqual(1, m_ResourceManager.OperationCacheCount);
-            obj.Release();
-        }
-
-        [UnityTest]
-        public IEnumerator ProvideResource_WhenRemote_ExceptionHandlerReceivesExceptionWithWebRequestError()
-        {
-            m_ResourceManager.ResourceProviders.Add(new AssetBundleProvider());
-
-            ResourceLocationBase location = new ResourceLocationBase("nonExistingResource", "http://urlThatCantPossiblyExistsaaaaaaaa.com/bundleName.bundle",
-                typeof(AssetBundleProvider).FullName, typeof(IAssetBundleResource));
-            location.Data = new AssetBundleRequestOptions()
-            {
-                BundleName = "bundleName",
-                Timeout = 0
-            };
-
-            var prevHandler = ResourceManager.ExceptionHandler;
-
-            bool exceptionWithRequestResultReceived = false;
-            ResourceManager.ExceptionHandler += (h, ex) =>
-            {
-                exceptionWithRequestResultReceived |= ex is RemoteProviderException pEx && pEx.WebRequestResult != null;
-            };
-
-            AsyncOperationHandle<IAssetBundleResource> handle;
-
-            using (new IgnoreFailingLogMessage())
-            {
-                handle = m_ResourceManager.ProvideResource<IAssetBundleResource>(location);
-                yield return handle;
-            }
-
-            ResourceManager.ExceptionHandler = prevHandler;
-            Assert.AreEqual(AsyncOperationStatus.Failed, handle.Status);
-            Assert.IsTrue(exceptionWithRequestResultReceived);
-
-            handle.Release();
-        }
-
-#if UNITY_EDITOR
-        [UnityTest]
-        public IEnumerator WebRequestQueue_CompletesAllOperations()
-        {
-            int numberOfCompletedOperations = 0;
-            int totalOperations = 500;
-            WebRequestQueue.SetMaxConcurrentRequests(3);
-
-            try
-            {
-                if (!Directory.Exists("Temp"))
-                    Directory.CreateDirectory("Temp");
-
-                // save files to be 'downloaded'
-                for (int i = 0; i < totalOperations; i++)
-                    System.IO.File.WriteAllText($"Temp/testFile{i}.txt", $"my contents {i}");
-
-                for (int i = 0; i < totalOperations; i++)
-                {
-                    string url = "file://" + System.IO.Path.GetFullPath($"Temp/testfile{i}.txt");
-                    UnityWebRequest uwr = new UnityWebRequest(url);
-                    var requestOp = WebRequestQueue.QueueRequest(uwr);
-                    if (requestOp.IsDone)
-                        numberOfCompletedOperations++;
-                    else
-                        requestOp.OnComplete += op => { numberOfCompletedOperations++; };
-                }
-
-                while (WebRequestQueue.s_QueuedOperations.Count > 0)
-                    yield return null;
-
-                Assert.AreEqual(totalOperations, numberOfCompletedOperations);
-            }
-            finally
-            {
-                // delete files
-                for (int i = 0; i < totalOperations; i++)
-                {
-                    string fullPath = System.IO.Path.GetFullPath($"Temp/testfile{i}.txt");
-                    if (System.IO.File.Exists(fullPath))
-                        System.IO.File.Delete(fullPath);
-                }
-            }
-        }
-#endif
-
-        [Test]
-        public void SubclassesOfAssetBundleProvider_UseIdCacheKey_ForAsyncOperations()
-        {
-            var cacheKey = m_ResourceManager.CreateCacheKeyForLocation(new AssetBundleProviderDerived(), new ResourceLocationBase("fake", "fake", "fake", null));
-            Assert.IsTrue(cacheKey is IdCacheKey);
-        }
-
-        [Test]
-        public void AssetBundleProvider_UseIdCacheKey_ForAsyncOperations()
-        {
-            var cacheKey = m_ResourceManager.CreateCacheKeyForLocation(new AssetBundleProvider(), new ResourceLocationBase("fake", "fake", "fake", null));
-            Assert.IsTrue(cacheKey is IdCacheKey);
-        }
-
-        [Test]
-        public void JsonProvider_DoesNotUseIdCacheKey_ForAsyncOperations()
-        {
-            var cacheKey = m_ResourceManager.CreateCacheKeyForLocation(new JsonAssetProvider(), new ResourceLocationBase("fake", "fake", "fake", null), typeof(string));
-            Assert.IsFalse(cacheKey is IdCacheKey);
-        }
-
-        [Test]
-        public void BundledAssetProvider_DoesNotUseIdCacheKey_ForAsyncOperations()
-        {
-            var cacheKey = m_ResourceManager.CreateCacheKeyForLocation(new BundledAssetProvider(), new ResourceLocationBase("fake", "fake", "fake", null), typeof(string));
-            Assert.IsFalse(cacheKey is IdCacheKey);
-        }
->>>>>>> 094f4338
-
-        class AssetBundleProviderDerived : AssetBundleProvider { }
-
-
-#if UNITY_EDITOR
-        [Test]
-        public void AssetDatabaseProvider_LoadAssetAtPath_WhenNotInAssetDatabase_DoesNotThrow()
-        {
-            var loc = new ResourceLocationBase("name", "id", "providerId", typeof(object));
-            ProviderOperation<Object> op = new ProviderOperation<Object>();
-            op.Init(m_ResourceManager, null, loc, new AsyncOperationHandle<IList<AsyncOperationHandle>>());
-            ProvideHandle handle = new ProvideHandle(m_ResourceManager, op);
-
-            Assert.DoesNotThrow(() => AssetDatabaseProvider.LoadAssetAtPath("doesnotexist", handle));
-        }
-#endif
-    }
-}+using System;
+using System.Collections;
+using System.Collections.Generic;
+using System.IO;
+using NUnit.Framework;
+using UnityEngine.ResourceManagement.AsyncOperations;
+using UnityEngine.ResourceManagement.ResourceLocations;
+using UnityEngine.ResourceManagement.ResourceProviders;
+using UnityEngine.ResourceManagement.Util;
+using UnityEngine.TestTools;
+using System.Linq;
+using UnityEngine.Networking;
+using UnityEngine.ResourceManagement.Exceptions;
+using UnityEngine.TestTools.Constraints;
+
+namespace UnityEngine.ResourceManagement.Tests
+{
+    public class ResourceManagerTests
+    {
+        Action<AsyncOperationHandle, Exception> m_PrevHandler;
+
+        [OneTimeSetUp]
+        public void OneTimeSetup()
+        {
+            m_PrevHandler = ResourceManager.ExceptionHandler;
+            ResourceManager.ExceptionHandler = null;
+        }
+
+        [OneTimeTearDown]
+        public void OneTimeTeardown()
+        {
+            ResourceManager.ExceptionHandler = m_PrevHandler;
+        }
+
+        ResourceManager m_ResourceManager;
+        [SetUp]
+        public void Setup()
+        {
+            m_ResourceManager = new ResourceManager();
+            m_ResourceManager.CallbackHooksEnabled = false; // default for tests. disabled callback hooks. we will call update manually
+        }
+
+        [TearDown]
+        public void TearDown()
+        {
+            Assert.Zero(m_ResourceManager.OperationCacheCount);
+            m_ResourceManager.Dispose();
+        }
+
+        class TestUpdateReceiver : IUpdateReceiver
+        {
+            public bool invoked = false;
+            public void Update(float unscaledDeltaTime)
+            {
+                invoked = true;
+            }
+        }
+
+        [Test]
+        public void WhenIUpdateReceiverAdded_CallbackIsInvoked()
+        {
+            var ur = new TestUpdateReceiver();
+            m_ResourceManager.AddUpdateReceiver(ur);
+            m_ResourceManager.Update(0);
+            Assert.IsTrue(ur.invoked);
+            m_ResourceManager.RemoveUpdateReciever(ur);
+            ur.invoked = false;
+            m_ResourceManager.Update(0);
+            Assert.IsFalse(ur.invoked);
+        }
+
+        class RMTestOp : AsyncOperationBase<object>
+        {
+            public int CompletedEventTriggeredCount = 0;
+
+            protected override void Execute()
+            {
+                m_RM.RegisterForDeferredCallback(this);
+            }
+
+            protected override bool InvokeWaitForCompletion()
+            {
+                m_RM.Update(1);
+                return true;
+            }
+        }
+        class RMTestUpdateReceiver : IUpdateReceiver
+        {
+            public int UpdateCount = 0;
+            public void Update(float unscaledDeltaTime)
+            {
+                UpdateCount++;
+            }
+        }
+        [Test]
+        public void Reentering_UpdateMethod_ThrowsException()
+        {
+            var op = new RMTestOp();
+            op.Completed += o =>
+            {
+                (o.m_InternalOp as RMTestOp).CompletedEventTriggeredCount++;
+                Assert.Throws<Exception>(() => o.WaitForCompletion());
+            };
+            var rec = new RMTestUpdateReceiver();
+            m_ResourceManager.AddUpdateReceiver(rec);
+            m_ResourceManager.StartOperation(op, default);
+            op.WaitForCompletion();
+            m_ResourceManager.RemoveUpdateReciever(rec);
+            Assert.AreEqual(1, op.CompletedEventTriggeredCount);
+            Assert.AreEqual(1, rec.UpdateCount);
+        }
+
+        class TestUpdateReceiverThatRemovesSelfDuringUpdate : IUpdateReceiver
+        {
+            public ResourceManager rm;
+            public bool removeSelf;
+            public int updateCount = 0;
+            public void Update(float unscaledDeltaTime)
+            {
+                updateCount++;
+                if (removeSelf)
+                    rm.RemoveUpdateReciever(this);
+            }
+        }
+
+        [Test]
+        public void WhenMultipleIUpdateReceivers_AddedToResourceManager_MonoBehaviorCallbackHooksDelegateList_DoesNotGrow()
+        {
+            var prevCBHooks = m_ResourceManager.CallbackHooksEnabled;
+            m_ResourceManager.CallbackHooksEnabled = true;
+            var startingCBCount = MonoBehaviourCallbackHooks.Instance.m_OnUpdateDelegate == null ? 0 : MonoBehaviourCallbackHooks.Instance.m_OnUpdateDelegate.GetInvocationList().Length;
+            m_ResourceManager.AddUpdateReceiver(new TestUpdateReceiverThatRemovesSelfDuringUpdate() { rm = m_ResourceManager, removeSelf = true });
+            Assert.AreEqual(startingCBCount + 1, MonoBehaviourCallbackHooks.Instance.m_OnUpdateDelegate.GetInvocationList().Length);
+            m_ResourceManager.AddUpdateReceiver(new TestUpdateReceiverThatRemovesSelfDuringUpdate() { rm = m_ResourceManager, removeSelf = true });
+            Assert.AreEqual(startingCBCount + 1, MonoBehaviourCallbackHooks.Instance.m_OnUpdateDelegate.GetInvocationList().Length);
+            MonoBehaviourCallbackHooks.Instance.Update();
+            m_ResourceManager.CallbackHooksEnabled = prevCBHooks;
+        }
+
+        [Test]
+        public void WhenIUpdateReceiverRemovesSelfDuringCallback_ListIsMaintained()
+        {
+            var ur1 = new TestUpdateReceiverThatRemovesSelfDuringUpdate() { rm = m_ResourceManager, removeSelf = false };
+            var ur2 = new TestUpdateReceiverThatRemovesSelfDuringUpdate() { rm = m_ResourceManager, removeSelf = true };
+            var ur3 = new TestUpdateReceiverThatRemovesSelfDuringUpdate() { rm = m_ResourceManager, removeSelf = false };
+            m_ResourceManager.AddUpdateReceiver(ur1);
+            m_ResourceManager.AddUpdateReceiver(ur2);
+            m_ResourceManager.AddUpdateReceiver(ur3);
+            m_ResourceManager.Update(0);
+            Assert.AreEqual(1, ur1.updateCount);
+            Assert.AreEqual(1, ur2.updateCount);
+            Assert.AreEqual(1, ur3.updateCount);
+            m_ResourceManager.Update(0);
+            Assert.AreEqual(2, ur1.updateCount);
+            Assert.AreEqual(1, ur2.updateCount);
+            Assert.AreEqual(2, ur3.updateCount);
+            m_ResourceManager.RemoveUpdateReciever(ur1);
+            m_ResourceManager.RemoveUpdateReciever(ur3);
+        }
+
+        class IntOperation : AsyncOperationBase<int>
+        {
+            protected override void Execute()
+            {
+                Complete(0, true, null);
+            }
+        }
+
+        [Test]
+        public void WhenOperationReturnsValueType_NoGCAllocs()
+        {
+            var op = new IntOperation();
+            Assert.That(() =>
+            {
+                var handle = m_ResourceManager.StartOperation(op, default);
+                handle.Release();
+            }, TestTools.Constraints.Is.Not.AllocatingGCMemory(), "GC Allocation detected");
+        }
+
+        [Test]
+        public void WhenProviderImplementsIReceiverUpdate_UpdateIsCalledWhileInProviderList()
+        {
+            MockProvider provider = new MockProvider();
+            m_ResourceManager.ResourceProviders.Add(provider);
+            m_ResourceManager.Update(0.0f);
+            Assert.AreEqual(1, provider.UpdateCount);
+
+            // Update isn't called after removing provider
+            m_ResourceManager.ResourceProviders.Remove(provider);
+            m_ResourceManager.Update(0.0f);
+            Assert.AreEqual(1, provider.UpdateCount);
+        }
+
+        class MockInstanceProvider : IInstanceProvider
+        {
+            public Func<ResourceManager, AsyncOperationHandle<GameObject>, InstantiationParameters, GameObject> ProvideInstanceCallback;
+            public Action<ResourceManager, GameObject> ReleaseInstanceCallback;
+            public GameObject ProvideInstance(ResourceManager rm, AsyncOperationHandle<GameObject> prefabHandle, InstantiationParameters instantiateParameters)
+            {
+                return ProvideInstanceCallback(rm, prefabHandle, instantiateParameters);
+            }
+
+            public void ReleaseInstance(ResourceManager rm, GameObject instance)
+            {
+                ReleaseInstanceCallback(rm, instance);
+            }
+        }
+
+        class GameObjectProvider : IResourceProvider
+        {
+            public string ProviderId { get { return "GOPRovider"; } }
+
+            public ProviderBehaviourFlags BehaviourFlags { get { return ProviderBehaviourFlags.None; } }
+
+            public bool CanProvide(Type t, IResourceLocation location)
+            {
+                return t == typeof(GameObject);
+            }
+
+            public Type GetDefaultType(IResourceLocation location)
+            {
+                return typeof(GameObject);
+            }
+
+            public bool Initialize(string id, string data) { return true; }
+
+            public void Provide(ProvideHandle provideHandle)
+            {
+                var result = new GameObject(provideHandle.Location.InternalId);
+                provideHandle.Complete(result, true, null);
+            }
+
+            public void Release(IResourceLocation location, object asset)
+            {
+                GameObject.Destroy((GameObject)asset);
+            }
+        }
+
+
+        [Test]
+        public void ReleaseInstance_BeforeDependencyCompletes_InstantiatesAndReleasesAfterDependencyCompletes()
+        {
+            var prefabProv = new MockProvider();
+            ProvideHandle[] provHandle = new ProvideHandle[1];
+            prefabProv.ProvideCallback = h => provHandle[0] = h;
+            m_ResourceManager.ResourceProviders.Add(prefabProv);
+
+            ResourceLocationBase locDep = new ResourceLocationBase("prefab", "prefab1", prefabProv.ProviderId, typeof(UnityEngine.GameObject));
+            var iProvider = new MockInstanceProvider();
+            bool provideCalled = false;
+            bool releaseCalled = false;
+            iProvider.ProvideInstanceCallback = (rm, prefabHandle, iParam) =>
+            {
+                provideCalled = true;
+                prefabHandle.Release();
+                return null;
+            };
+            iProvider.ReleaseInstanceCallback = (rm, go) =>
+            {
+                releaseCalled = true;
+            };
+            var instHandle = m_ResourceManager.ProvideInstance(iProvider, locDep, default(InstantiationParameters));
+            Assert.IsFalse(instHandle.IsDone);
+            m_ResourceManager.Release(instHandle);
+            Assert.IsTrue(instHandle.IsValid());
+            Assert.IsFalse(provideCalled);
+            Assert.IsFalse(releaseCalled);
+            provHandle[0].Complete<GameObject>(null, true, null);
+            Assert.IsTrue(provideCalled);
+            Assert.IsTrue(releaseCalled);
+        }
+
+        // TODO:
+        // To test: release via operation,
+        // Edge cases: game object fails to load, callback throws exception, Release called on handle before operation completes
+        //
+        [Test]
+        public void ProvideInstance_CanProvide()
+        {
+            m_ResourceManager.ResourceProviders.Add(new GameObjectProvider());
+            ResourceLocationBase locDep = new ResourceLocationBase("prefab", "prefab1", "GOPRovider", typeof(UnityEngine.GameObject));
+
+            MockInstanceProvider iProvider = new MockInstanceProvider();
+            InstantiationParameters instantiationParameters = new InstantiationParameters(null, true);
+            AsyncOperationHandle<GameObject>[] refResource = new AsyncOperationHandle<GameObject>[1];
+            iProvider.ProvideInstanceCallback = (rm, prefabHandle, iParam) =>
+            {
+                refResource[0] = prefabHandle;
+                Assert.AreEqual("prefab1", prefabHandle.Result.name);
+                return new GameObject("instance1");
+            };
+            iProvider.ReleaseInstanceCallback = (rm, go) => { rm.Release(refResource[0]); GameObject.Destroy(go); };
+
+            AsyncOperationHandle<GameObject> obj = m_ResourceManager.ProvideInstance(iProvider, locDep, instantiationParameters);
+            m_ResourceManager.Update(0.0f);
+            Assert.AreEqual(AsyncOperationStatus.Succeeded, obj.Status);
+            Assert.AreEqual("instance1", obj.Result.name);
+            Assert.AreEqual(1, m_ResourceManager.OperationCacheCount);
+            obj.Release();
+        }
+
+        [UnityTest]
+        public IEnumerator ProvideResource_WhenRemote_ExceptionHandlerReceivesExceptionWithWebRequestError()
+        {
+            m_ResourceManager.ResourceProviders.Add(new AssetBundleProvider());
+
+            ResourceLocationBase location = new ResourceLocationBase("nonExistingResource", "http://urlThatCantPossiblyExistsaaaaaaaa.com/bundleName.bundle",
+                typeof(AssetBundleProvider).FullName, typeof(IAssetBundleResource));
+            location.Data = new AssetBundleRequestOptions()
+            {
+                BundleName = "bundleName",
+                Timeout = 0
+            };
+
+            var prevHandler = ResourceManager.ExceptionHandler;
+
+            bool exceptionWithRequestResultReceived = false;
+            ResourceManager.ExceptionHandler += (h, ex) =>
+            {
+                exceptionWithRequestResultReceived |= ex is RemoteProviderException pEx && pEx.WebRequestResult != null;
+            };
+
+            AsyncOperationHandle<IAssetBundleResource> handle;
+
+            using (new IgnoreFailingLogMessage())
+            {
+                handle = m_ResourceManager.ProvideResource<IAssetBundleResource>(location);
+                yield return handle;
+            }
+
+            ResourceManager.ExceptionHandler = prevHandler;
+            Assert.AreEqual(AsyncOperationStatus.Failed, handle.Status);
+            Assert.IsTrue(exceptionWithRequestResultReceived);
+
+            handle.Release();
+        }
+
+#if UNITY_EDITOR
+        [UnityTest]
+        public IEnumerator WebRequestQueue_CompletesAllOperations()
+        {
+            int numberOfCompletedOperations = 0;
+            int totalOperations = 500;
+            WebRequestQueue.SetMaxConcurrentRequests(3);
+
+            try
+            {
+                if (!Directory.Exists("Temp"))
+                    Directory.CreateDirectory("Temp");
+
+                // save files to be 'downloaded'
+                for (int i = 0; i < totalOperations; i++)
+                    System.IO.File.WriteAllText($"Temp/testFile{i}.txt", $"my contents {i}");
+
+                for (int i = 0; i < totalOperations; i++)
+                {
+                    string url = "file://" + System.IO.Path.GetFullPath($"Temp/testfile{i}.txt");
+                    UnityWebRequest uwr = new UnityWebRequest(url);
+                    var requestOp = WebRequestQueue.QueueRequest(uwr);
+                    if (requestOp.IsDone)
+                        numberOfCompletedOperations++;
+                    else
+                        requestOp.OnComplete += op => { numberOfCompletedOperations++; };
+                }
+
+                while (WebRequestQueue.s_QueuedOperations.Count > 0)
+                    yield return null;
+
+                Assert.AreEqual(totalOperations, numberOfCompletedOperations);
+            }
+            finally
+            {
+                // delete files
+                for (int i = 0; i < totalOperations; i++)
+                {
+                    string fullPath = System.IO.Path.GetFullPath($"Temp/testfile{i}.txt");
+                    if (System.IO.File.Exists(fullPath))
+                        System.IO.File.Delete(fullPath);
+                }
+            }
+        }
+#endif
+
+        [Test]
+        public void SubclassesOfAssetBundleProvider_UseIdCacheKey_ForAsyncOperations()
+        {
+            var cacheKey = m_ResourceManager.CreateCacheKeyForLocation(new AssetBundleProviderDerived(), new ResourceLocationBase("fake", "fake", "fake", null));
+            Assert.IsTrue(cacheKey is IdCacheKey);
+        }
+
+        [Test]
+        public void AssetBundleProvider_UseIdCacheKey_ForAsyncOperations()
+        {
+            var cacheKey = m_ResourceManager.CreateCacheKeyForLocation(new AssetBundleProvider(), new ResourceLocationBase("fake", "fake", "fake", null));
+            Assert.IsTrue(cacheKey is IdCacheKey);
+        }
+
+        [Test]
+        public void JsonProvider_DoesNotUseIdCacheKey_ForAsyncOperations()
+        {
+            var cacheKey = m_ResourceManager.CreateCacheKeyForLocation(new JsonAssetProvider(), new ResourceLocationBase("fake", "fake", "fake", null), typeof(string));
+            Assert.IsFalse(cacheKey is IdCacheKey);
+        }
+
+        [Test]
+        public void BundledAssetProvider_DoesNotUseIdCacheKey_ForAsyncOperations()
+        {
+            var cacheKey = m_ResourceManager.CreateCacheKeyForLocation(new BundledAssetProvider(), new ResourceLocationBase("fake", "fake", "fake", null), typeof(string));
+            Assert.IsFalse(cacheKey is IdCacheKey);
+        }
+
+        class AssetBundleProviderDerived : AssetBundleProvider { }
+
+
+#if UNITY_EDITOR
+        [Test]
+        public void AssetDatabaseProvider_LoadAssetAtPath_WhenNotInAssetDatabase_DoesNotThrow()
+        {
+            var loc = new ResourceLocationBase("name", "id", "providerId", typeof(object));
+            ProviderOperation<Object> op = new ProviderOperation<Object>();
+            op.Init(m_ResourceManager, null, loc, new AsyncOperationHandle<IList<AsyncOperationHandle>>());
+            ProvideHandle handle = new ProvideHandle(m_ResourceManager, op);
+
+            Assert.DoesNotThrow(() => AssetDatabaseProvider.LoadAssetAtPath("doesnotexist", handle));
+        }
+#endif
+    }
+}