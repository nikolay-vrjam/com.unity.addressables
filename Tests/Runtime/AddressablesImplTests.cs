<<<<<<< HEAD
using System;
using System.Collections;
using System.Collections.Generic;
using System.IO;
using NUnit.Framework;
using UnityEngine;
using UnityEngine.AddressableAssets;
using UnityEngine.AddressableAssets.ResourceLocators;
using UnityEngine.ResourceManagement;
using UnityEngine.ResourceManagement.AsyncOperations;
using UnityEngine.ResourceManagement.ResourceLocations;
using UnityEngine.ResourceManagement.ResourceProviders;
using UnityEngine.ResourceManagement.Util;
using UnityEngine.TestTools;

namespace AddressableAssetsIntegrationTests
{
    internal abstract partial class AddressablesIntegrationTests : IPrebuildSetup
    {
        Action<AsyncOperationHandle, Exception> m_prevHandler;

        [SetUp]
        public void SetUp()
        {
            m_prevHandler = ResourceManager.ExceptionHandler;
        }

        [TearDown]
        public void TestCleanup()
        {
            m_KeysHashSet.Clear();
            if (Directory.Exists(kCatalogFolderPath))
                Directory.Delete(kCatalogFolderPath, true);
            PostTearDownEvent = ResetAddressables;
            ResourceManager.ExceptionHandler = m_prevHandler;
        }

        private void AssertDownloadDependencyBundlesAreValid(AsyncOperationHandle op)
        {
            Assert.AreEqual(AsyncOperationStatus.Succeeded, op.Status);
            Assert.IsTrue(op.IsValid());
            var opList = (List<IAssetBundleResource>)op.Result;
            Assert.AreEqual(2, opList.Count);
            if (opList.Count > 0)
            {
                foreach (var resultBundle in opList)
                {
                    Assert.NotNull(resultBundle.GetAssetBundle());
                }
            }
        }

        [UnityTest]
        public IEnumerator CustomExceptionHandler()
        {
            yield return Init();

            var prevHandler = ResourceManager.ExceptionHandler;
            AssetReference ar = new AssetReference();
            bool handlerCalled = false;
            ResourceManager.ExceptionHandler = (handle, exception) => handlerCalled = true;
            var op = ar.InstantiateAsync();
            yield return op;
            Assert.IsTrue(op.IsDone);
            Assert.IsTrue(handlerCalled);
            ResourceManager.ExceptionHandler = prevHandler;
        }

        [UnityTest]
        public IEnumerator AddressablesImpl_ChainOperation_DefaultReturnedWhenNotInit()
        {
            yield return Init();

            AsyncOperationHandle testChainOperation = m_Addressables.ChainOperation;
            Assert.IsFalse(testChainOperation.IsValid());
        }

        [UnityTest]
        public IEnumerator AddressablesImpl_InitializeAsync_CanGetInitializationOp()
        {
            yield return Init();

            var initialOp = m_Addressables.InitializeAsync();
            Assert.AreEqual(AsyncOperationStatus.Succeeded, initialOp.Status);
            Assert.IsTrue(initialOp.IsValid());

            yield return initialOp;
        }

        [UnityTest]
        public IEnumerator AddressablesImpl_InitializeAsync_HandleReleasedAfterSecondInit()
        {
            // Setup
            m_Addressables = null;
            initializationComplete = false;
            yield return InitWithoutInitializeAsync();

            m_Addressables.hasStartedInitialization = true;
            var initialOp = m_Addressables.InitializeAsync();
            yield return initialOp;

            // Test
            Assert.IsFalse(initialOp.IsValid());
        }

        [UnityTest]
        public IEnumerator AddressablesImpl_InitializeAsync_RespectsAutoReleaseHandleParameterOnFirstInitializationCall()
        {
            m_Addressables = null;
            initializationComplete = false;
            yield return InitWithoutInitializeAsync();

            // Setup
            var initialOp = m_Addressables.InitializeAsync(m_RuntimeSettingsPath, "BASE", false);
            yield return initialOp;

            // Test
            Assert.IsTrue(initialOp.IsValid());

            //Cleanup
            initialOp.Release();
        }

        [UnityTest]
        public IEnumerator AddressablesImpl_InitializeAsync_RespectsAutoReleaseHandleParameterOnSecondInitializationCall()
        {
            // Setup
            yield return Init();

            //The Init above should have already initialized Addressables, making this the second call
            var initialOp = m_Addressables.InitializeAsync(false);
            yield return initialOp;

            // Test
            Assert.IsTrue(initialOp.IsValid());

            //Cleanup
            initialOp.Release();
        }

        [UnityTest]
        public IEnumerator AddressablesImpl_InitializeAsync_CanCreateCompleted()
        {
            // Setup
            m_Addressables = null;
            initializationComplete = false;
            yield return InitWithoutInitializeAsync();

            m_Addressables.hasStartedInitialization = true;
            var initialOp = m_Addressables.InitializeAsync(m_RuntimeSettingsPath, "BASE", false);
            yield return initialOp;

            // Test
            Assert.AreEqual(AsyncOperationStatus.Succeeded, initialOp.Status);
            Assert.IsTrue(initialOp.IsValid());

            // Cleanup
            initialOp.Release();
        }

        [UnityTest]
        public IEnumerator AddressablesImpl_LoadContentCatalogAsync_CanLoad()
        {
            // Setup
            yield return Init();

            if (TypeName == "BuildScriptFastMode")
            {
                Assert.Ignore($"Skipping test {nameof(AddressablesImpl_LoadContentCatalogAsync_CanLoad)} for {TypeName}");
            }

            var location = m_Addressables.m_ResourceLocators[0].CatalogLocation;
            var op1 = m_Addressables.LoadContentCatalogAsync(location.InternalId, false);
            yield return op1;

            // Test
            Assert.IsTrue(op1.IsValid());
            Assert.AreEqual(AsyncOperationStatus.Succeeded, op1.Status);
            Assert.NotNull(op1.Result);

            // Cleanup
            op1.Release();
        }

        [UnityTest]
        public IEnumerator AddressablesImpl_LoadContentCatalogAsync_CanLoadReleaseHandle()
        {
            yield return Init();

            // Setup
            if (TypeName == "BuildScriptFastMode")
            {
                Assert.Ignore($"Skipping test {nameof(AddressablesImpl_LoadContentCatalogAsync_CanLoadReleaseHandle)} for {TypeName}");
            }

            var location = m_Addressables.m_ResourceLocators[0].CatalogLocation;
            var op1 = m_Addressables.LoadContentCatalogAsync(location.InternalId, true);
            yield return op1;

            // Test
            Assert.IsFalse(op1.IsValid());
        }

        class AsyncAwaitLoadContentCatalog : MonoBehaviour
        {
            public AddressablesImpl addressables;
            public IResourceLocation location;
            public bool autoReleaseHandle = false;
            public bool done = false;
            public AsyncOperationHandle<IResourceLocator> operation;
            async void Start()
            {
                operation = addressables.LoadContentCatalogAsync(location.InternalId, autoReleaseHandle);
                await operation.Task;
                operation.Completed += handle => done = true;
            }
        }

        [UnityTest]
        public IEnumerator AddressablesImpl_LoadContentCatalogAsync_WhenAutoReleaseHandleEnabled_ExecutingCompleteCallback_LogsWarning()
        {
            // Setup
            yield return Init();

            if (TypeName == "BuildScriptFastMode")
                Assert.Ignore($"Skipping test {nameof(AddressablesImpl_LoadContentCatalogAsync_CanLoad)} for {TypeName}");

            // Setup
            var go = new GameObject("test", typeof(AsyncAwaitLoadContentCatalog));
            var comp = go.GetComponent<AsyncAwaitLoadContentCatalog>();
            comp.addressables = m_Addressables;
            comp.location = m_Addressables.m_ResourceLocators[0].CatalogLocation;
            comp.autoReleaseHandle = true;

            // Test
            LogAssert.Expect(LogType.Warning, "Executing complete callback for a released operation.");
            while (!comp.done)
                yield return null;

            // Cleanup
            GameObject.Destroy(go);
        }

        [UnityTest]
        public IEnumerator AddressablesImpl_DownloadDependenciesAsync_CanDownloadDependenciesFromKey()
        {
            // Setup
            yield return Init();

            if (TypeName == "BuildScriptFastMode" || TypeName == "BuildScriptVirtualMode")
            {
                Assert.Ignore($"Skipping test {nameof(AddressablesImpl_DownloadDependenciesAsync_CanDownloadDependenciesFromKey)} for {TypeName}");
            }
#if ENABLE_CACHING
            Caching.ClearCache();
#endif
            string label = AddressablesTestUtility.GetPrefabLabel("BASE");
            AsyncOperationHandle op = m_Addressables.DownloadDependenciesAsync(label);
            yield return op;

            // Test
            AssertDownloadDependencyBundlesAreValid(op);

            // Cleanup
            op.Release();
        }

        [UnityTest]
        public IEnumerator AddressablesImpl_DownloadDependenciesAsync_CantDownloadWhenGetResourceLocFailsKey()
        {
            // Setup
            yield return Init();

            string label = "badLabel";
            AsyncOperationHandle op = new AsyncOperationHandle();
            using (new IgnoreFailingLogMessage())
            {
                op = m_Addressables.DownloadDependenciesAsync(label);
                yield return op;
            }

            // Test
            Assert.AreEqual(AsyncOperationStatus.Failed, op.Status);
            Assert.IsTrue(op.OperationException.Message.Contains("InvalidKey"));
            Assert.IsNull(op.Result);

            // Cleanup
            op.Release();
        }

        [UnityTest]
        public IEnumerator AddressablesImpl_DownloadDependenciesAsync_CantDownloadWhenGetResourceLocFailsAutoReleasesKey()
        {
            // Setup
            yield return Init();

            string label = "badLabel";
            bool autoRelease = true;
            AsyncOperationHandle op = new AsyncOperationHandle();
            using (new IgnoreFailingLogMessage())
            {
                op = m_Addressables.DownloadDependenciesAsync(label, autoRelease);
                yield return op;
            }

            // Test
            Assert.IsFalse(op.IsValid());
        }

        [UnityTest]
        public IEnumerator AddressablesImpl_DownloadDependenciesAsync_CanDoWithChainKey()
        {
            // Setup
            if (TypeName == "BuildScriptFastMode" || TypeName == "BuildScriptVirtualMode")
            {
                Assert.Ignore($"Skipping test {nameof(AddressablesImpl_DownloadDependenciesAsync_CanDoWithChainKey)} for {TypeName}");
            }

            yield return Init();

            string label = AddressablesTestUtility.GetPrefabLabel("BASE");
            m_Addressables.hasStartedInitialization = false;
            AsyncOperationHandle op = m_Addressables.DownloadDependenciesAsync(label, false);
            m_Addressables.hasStartedInitialization = true;
            yield return op;

            // Test
            var wrapOp = op.Convert<IList<IAssetBundleResource>>();
            AssertDownloadDependencyBundlesAreValid(wrapOp);

            // Cleanup
            op.Release();
        }

        [UnityTest]
        public IEnumerator AddressablesImpl_DownloadDependenciesAsync_CanDownloadDependenciesFromOpHandle()
        {
            // Setup
            yield return Init();

            if (TypeName == "BuildScriptFastMode" || TypeName == "BuildScriptVirtualMode")
            {
                Assert.Ignore($"Skipping test {nameof(AddressablesImpl_DownloadDependenciesAsync_CanDownloadDependenciesFromOpHandle)} for {TypeName}");
            }

            IList<IResourceLocation> locations;
            var ret = m_Addressables.GetResourceLocations(new object[] { "prefabs_evenBASE" }, typeof(GameObject), Addressables.MergeMode.Intersection, out locations);

            Assert.IsTrue(ret);
            AsyncOperationHandle op = m_Addressables.DownloadDependenciesAsync(locations);
            yield return op;

            // Test
            AssertDownloadDependencyBundlesAreValid(op);

            // Cleanup
            op.Release();
        }

        [UnityTest]
        public IEnumerator DownloadDependenciesAsync_AutoReleaseHandle_ReleasesCorrectHandle()
        {
            yield return Init();
            IList<IResourceLocation> locations;
            m_Addressables.GetResourceLocations(new object[] { "prefabs_evenBASE" }, typeof(GameObject), Addressables.MergeMode.Intersection, out locations);

            AsyncOperationHandle op = m_Addressables.DownloadDependenciesAsync(locations, true);
            yield return op;

            Assert.IsFalse(op.IsValid());
        }

        [UnityTest]
        public IEnumerator AddressablesImpl_DownloadDependenciesAsync_CanDoWithChainOpHandle()
        {
            // Setup
            yield return Init();

            if (TypeName == "BuildScriptFastMode" || TypeName == "BuildScriptVirtualMode")
            {
                Assert.Ignore($"Skipping test {nameof(AddressablesImpl_DownloadDependenciesAsync_CanDoWithChainOpHandle)} for {TypeName}");
            }

            IList<IResourceLocation> locations;
            var ret = m_Addressables.GetResourceLocations(new object[] { "prefabs_evenBASE" }, typeof(GameObject), Addressables.MergeMode.Intersection, out locations);

            Assert.IsTrue(ret);
            m_Addressables.hasStartedInitialization = false;
            AsyncOperationHandle op = m_Addressables.DownloadDependenciesAsync(locations, false);
            m_Addressables.hasStartedInitialization = true;
            yield return op;

            // Test
            var wrapOp = op.Convert<IList<IAssetBundleResource>>();
            AssertDownloadDependencyBundlesAreValid(wrapOp);

            // Cleanup
            op.Release();
        }

        [UnityTest]
        public IEnumerator AddressablesImpl_DownloadDependenciesAsync_CanDownloadDependenciesFromObjectList()
        {
            // Setup
            yield return Init();

            if (TypeName == "BuildScriptFastMode" || TypeName == "BuildScriptVirtualMode")
            {
                Assert.Ignore($"Skipping test {nameof(AddressablesImpl_DownloadDependenciesAsync_CanDownloadDependenciesFromObjectList)} for {TypeName}");
            }

            List<object> deps = new List<object>();
            deps.Add(AddressablesTestUtility.GetPrefabLabel("BASE"));

            AsyncOperationHandle op = m_Addressables.DownloadDependenciesAsync(deps, Addressables.MergeMode.Intersection, false);
            yield return op;

            // Test
            AssertDownloadDependencyBundlesAreValid(op);

            // Cleanup
            op.Release();
        }

        [UnityTest]
        public IEnumerator AddressablesImpl_DownloadDependenciesAsync_CanDownloadDependenciesWithChainFromObjectList()
        {
            // Setup
            yield return Init();
            if (TypeName == "BuildScriptFastMode" || TypeName == "BuildScriptVirtualMode")
            {
                Assert.Ignore($"Skipping test {nameof(AddressablesImpl_DownloadDependenciesAsync_CanDownloadDependenciesWithChainFromObjectList)} for {TypeName}");
            }

            List<object> deps = new List<object>();
            deps.Add(AddressablesTestUtility.GetPrefabLabel("BASE"));

            m_Addressables.hasStartedInitialization = false;
            AsyncOperationHandle op = m_Addressables.DownloadDependenciesAsync(deps, Addressables.MergeMode.Intersection, false);
            yield return op;
            m_Addressables.hasStartedInitialization = true;

            // Test
            var wrapOp = op.Convert<IList<IAssetBundleResource>>();
            AssertDownloadDependencyBundlesAreValid(wrapOp);

            // Cleanup
            op.Release();
        }

        [UnityTest]
        public IEnumerator AddressablesImpl_DownloadDependenciesAsync_CantDownloadWhenGetResourceLocFailsObjectList()
        {
            // Setup
            yield return Init();

            var deps = new List<object>();
            var provideHandle = new ProvideHandle(m_Addressables.ResourceManager, new ProviderOperation<AssetBundleResource>());
            provideHandle.GetDependencies(deps);

            AsyncOperationHandle op = new AsyncOperationHandle();
            using (new IgnoreFailingLogMessage())
            {
                op = m_Addressables.DownloadDependenciesAsync(deps, Addressables.MergeMode.Intersection, false);
                yield return op;
            }

            // Test
            Assert.AreEqual(AsyncOperationStatus.Failed, op.Status);
            Assert.IsTrue(op.OperationException.Message.Contains("InvalidKey"));
            Assert.IsNull(op.Result);

            // Cleanup
            op.Release();
        }

        [UnityTest]
        public IEnumerator AddressablesImpl_DownloadDependenciesAsync_CantDownloadWhenGetResourceLocFailsAutoReleasesObjectList()
        {
            // Setup
            yield return Init();

            var deps = new List<object>();
            var provideHandle = new ProvideHandle(m_Addressables.ResourceManager, new ProviderOperation<AssetBundleResource>());
            provideHandle.GetDependencies(deps);

            bool autoRelease = true;
            AsyncOperationHandle op = new AsyncOperationHandle();
            using (new IgnoreFailingLogMessage())
            {
                op = m_Addressables.DownloadDependenciesAsync(deps, Addressables.MergeMode.Intersection, autoRelease);
                yield return op;
            }

            // Test
            Assert.IsFalse(op.IsValid());
        }
    }
}
=======
using System;
using System.Collections;
using System.Collections.Generic;
using System.IO;
using NUnit.Framework;
using UnityEngine;
using UnityEngine.AddressableAssets;
using UnityEngine.AddressableAssets.ResourceLocators;
using UnityEngine.ResourceManagement;
using UnityEngine.ResourceManagement.AsyncOperations;
using UnityEngine.ResourceManagement.ResourceLocations;
using UnityEngine.ResourceManagement.ResourceProviders;
using UnityEngine.ResourceManagement.Util;
using UnityEngine.TestTools;

namespace AddressableAssetsIntegrationTests
{
    internal abstract partial class AddressablesIntegrationTests : IPrebuildSetup
    {
        Action<AsyncOperationHandle, Exception> m_prevHandler;

        [SetUp]
        public void SetUp()
        {
            m_prevHandler = ResourceManager.ExceptionHandler;
        }

        [TearDown]
        public void TestCleanup()
        {
            m_KeysHashSet.Clear();
            if (Directory.Exists(kCatalogFolderPath))
                Directory.Delete(kCatalogFolderPath, true);
            PostTearDownEvent = ResetAddressables;
            ResourceManager.ExceptionHandler = m_prevHandler;
        }

        private void AssertDownloadDependencyBundlesAreValid(AsyncOperationHandle op)
        {
            Assert.AreEqual(AsyncOperationStatus.Succeeded, op.Status);
            Assert.IsTrue(op.IsValid());
            var opList = (List<IAssetBundleResource>)op.Result;
            Assert.AreEqual(2, opList.Count);
            if (opList.Count > 0)
            {
                foreach (var resultBundle in opList)
                {
                    Assert.NotNull(resultBundle.GetAssetBundle());
                }
            }
        }

        [UnityTest]
        public IEnumerator CustomExceptionHandler()
        {
            yield return Init();

            var prevHandler = ResourceManager.ExceptionHandler;
            AssetReference ar = new AssetReference();
            bool handlerCalled = false;
            ResourceManager.ExceptionHandler = (handle, exception) => handlerCalled = true;
            var op = ar.InstantiateAsync();
            yield return op;
            Assert.IsTrue(op.IsDone);
            Assert.IsTrue(handlerCalled);
            ResourceManager.ExceptionHandler = prevHandler;
        }

        [UnityTest]
        public IEnumerator AddressablesImpl_ChainOperation_DefaultReturnedWhenNotInit()
        {
            yield return Init();

            AsyncOperationHandle testChainOperation = m_Addressables.ChainOperation;
            Assert.IsFalse(testChainOperation.IsValid());
        }

        [UnityTest]
        public IEnumerator AddressablesImpl_InitializeAsync_CanGetInitializationOp()
        {
            yield return Init();

            var initialOp = m_Addressables.InitializeAsync();
            Assert.AreEqual(AsyncOperationStatus.Succeeded, initialOp.Status);
            Assert.IsTrue(initialOp.IsValid());

            yield return initialOp;
        }

        [UnityTest]
        public IEnumerator AddressablesImpl_InitializeAsync_HandleReleasedAfterSecondInit()
        {
            // Setup
            m_Addressables = null;
            initializationComplete = false;
            yield return InitWithoutInitializeAsync();

            m_Addressables.hasStartedInitialization = true;
            var initialOp = m_Addressables.InitializeAsync();
            yield return initialOp;

            // Test
            Assert.IsFalse(initialOp.IsValid());
        }

        [UnityTest]
        public IEnumerator AddressablesImpl_InitializeAsync_RespectsAutoReleaseHandleParameterOnFirstInitializationCall()
        {
            m_Addressables = null;
            initializationComplete = false;
            yield return InitWithoutInitializeAsync();

            // Setup
            var initialOp = m_Addressables.InitializeAsync(m_RuntimeSettingsPath, "BASE", false);
            yield return initialOp;

            // Test
            Assert.IsTrue(initialOp.IsValid());

            //Cleanup
            initialOp.Release();
        }

        [UnityTest]
        public IEnumerator AddressablesImpl_InitializeAsync_RespectsAutoReleaseHandleParameterOnSecondInitializationCall()
        {
            // Setup
            yield return Init();

            //The Init above should have already initialized Addressables, making this the second call
            var initialOp = m_Addressables.InitializeAsync(false);
            yield return initialOp;

            // Test
            Assert.IsTrue(initialOp.IsValid());

            //Cleanup
            initialOp.Release();
        }

        [UnityTest]
        public IEnumerator AddressablesImpl_InitializeAsync_CanCreateCompleted()
        {
            // Setup
            m_Addressables = null;
            initializationComplete = false;
            yield return InitWithoutInitializeAsync();

            m_Addressables.hasStartedInitialization = true;
            var initialOp = m_Addressables.InitializeAsync(m_RuntimeSettingsPath, "BASE", false);
            yield return initialOp;

            // Test
            Assert.AreEqual(AsyncOperationStatus.Succeeded, initialOp.Status);
            Assert.IsTrue(initialOp.IsValid());

            // Cleanup
            initialOp.Release();
        }

        [UnityTest]
        public IEnumerator AddressablesImpl_LoadContentCatalogAsync_CanLoad()
        {
            // Setup
            yield return Init();

            if (TypeName == "BuildScriptFastMode")
            {
                Assert.Ignore($"Skipping test {nameof(AddressablesImpl_LoadContentCatalogAsync_CanLoad)} for {TypeName}");
            }

            var location = m_Addressables.m_ResourceLocators[0].CatalogLocation;
            var op1 = m_Addressables.LoadContentCatalogAsync(location.InternalId, false);
            yield return op1;

            // Test
            Assert.IsTrue(op1.IsValid());
            Assert.AreEqual(AsyncOperationStatus.Succeeded, op1.Status);
            Assert.NotNull(op1.Result);

            // Cleanup
            op1.Release();
        }

        [UnityTest]
        public IEnumerator AddressablesImpl_LoadContentCatalogAsync_CanLoadReleaseHandle()
        {
            yield return Init();

            // Setup
            if (TypeName == "BuildScriptFastMode")
            {
                Assert.Ignore($"Skipping test {nameof(AddressablesImpl_LoadContentCatalogAsync_CanLoadReleaseHandle)} for {TypeName}");
            }

            var location = m_Addressables.m_ResourceLocators[0].CatalogLocation;
            var op1 = m_Addressables.LoadContentCatalogAsync(location.InternalId, true);
            yield return op1;

            // Test
            Assert.IsFalse(op1.IsValid());
        }

        class AsyncAwaitLoadContentCatalog : MonoBehaviour
        {
            public AddressablesImpl addressables;
            public IResourceLocation location;
            public bool autoReleaseHandle = false;
            public bool done = false;
            public AsyncOperationHandle<IResourceLocator> operation;
            public string errorMsg;
            async void Start()
            {
                try
                {
                    operation = addressables.LoadContentCatalogAsync(location.InternalId, autoReleaseHandle);
                    await operation.Task;
                    operation.Completed += handle => done = true;
                }
                catch (Exception e)
                {
                    errorMsg = e.Message;
                    done = true;
                }
            }
        }

        [UnityTest]
        public IEnumerator AddressablesImpl_LoadContentCatalogAsync_WhenOpReleased_RegisteringCompleteCallback_ThrowsException()
        {
            // Setup
            yield return Init();

            if (TypeName == "BuildScriptFastMode")
                Assert.Ignore($"Skipping test {nameof(AddressablesImpl_LoadContentCatalogAsync_CanLoad)} for {TypeName}");

            var go = new GameObject("test", typeof(AsyncAwaitLoadContentCatalog));
            var comp = go.GetComponent<AsyncAwaitLoadContentCatalog>();
            comp.addressables = m_Addressables;
            comp.location = m_Addressables.m_ResourceLocators[0].CatalogLocation;
            comp.autoReleaseHandle = true;

            // Test
            while (!comp.done)
                yield return null;
            Assert.AreEqual("Attempting to use an invalid operation handle", comp.errorMsg);

            // Cleanup
            GameObject.Destroy(go);
        }

        [UnityTest]
        public IEnumerator AddressablesImpl_LoadContentCatalogAsync_WhenOpNotReleased_RegisteringCompleteCallback_DoesNotThrow()
        {
            // Setup
            yield return Init();

            if (TypeName == "BuildScriptFastMode")
                Assert.Ignore($"Skipping test {nameof(AddressablesImpl_LoadContentCatalogAsync_CanLoad)} for {TypeName}");

            var go = new GameObject("test", typeof(AsyncAwaitLoadContentCatalog));
            var comp = go.GetComponent<AsyncAwaitLoadContentCatalog>();
            comp.addressables = m_Addressables;
            comp.location = m_Addressables.m_ResourceLocators[0].CatalogLocation;
            comp.autoReleaseHandle = false;

            // Test
            while (!comp.done)
                yield return null;
            Assert.IsTrue(string.IsNullOrEmpty(comp.errorMsg), comp.errorMsg);

            // Cleanup
            comp.operation.Release();
            GameObject.Destroy(go);
        }

        [UnityTest]
        public IEnumerator AddressablesImpl_DownloadDependenciesAsync_CanDownloadDependenciesFromKey()
        {
            // Setup
            yield return Init();

            if (TypeName == "BuildScriptFastMode" || TypeName == "BuildScriptVirtualMode")
            {
                Assert.Ignore($"Skipping test {nameof(AddressablesImpl_DownloadDependenciesAsync_CanDownloadDependenciesFromKey)} for {TypeName}");
            }
#if ENABLE_CACHING
            Caching.ClearCache();
#endif
            string label = AddressablesTestUtility.GetPrefabLabel("BASE");
            AsyncOperationHandle op = m_Addressables.DownloadDependenciesAsync(label);
            yield return op;

            // Test
            AssertDownloadDependencyBundlesAreValid(op);

            // Cleanup
            op.Release();
        }

        [UnityTest]
        public IEnumerator AddressablesImpl_DownloadDependenciesAsync_CantDownloadWhenGetResourceLocFailsKey()
        {
            // Setup
            yield return Init();

            string label = "badLabel";
            AsyncOperationHandle op = new AsyncOperationHandle();
            using (new IgnoreFailingLogMessage())
            {
                op = m_Addressables.DownloadDependenciesAsync(label);
                yield return op;
            }

            // Test
            Assert.AreEqual(AsyncOperationStatus.Failed, op.Status);
            Assert.IsTrue(op.OperationException.Message.Contains("InvalidKey"));
            Assert.IsNull(op.Result);

            // Cleanup
            op.Release();
        }

        [UnityTest]
        public IEnumerator AddressablesImpl_DownloadDependenciesAsync_CantDownloadWhenGetResourceLocFailsAutoReleasesKey()
        {
            // Setup
            yield return Init();

            string label = "badLabel";
            bool autoRelease = true;
            AsyncOperationHandle op = new AsyncOperationHandle();
            using (new IgnoreFailingLogMessage())
            {
                op = m_Addressables.DownloadDependenciesAsync(label, autoRelease);
                yield return op;
            }

            // Test
            Assert.IsFalse(op.IsValid());
        }

        [UnityTest]
        public IEnumerator AddressablesImpl_DownloadDependenciesAsync_CanDoWithChainKey()
        {
            // Setup
            if (TypeName == "BuildScriptFastMode" || TypeName == "BuildScriptVirtualMode")
            {
                Assert.Ignore($"Skipping test {nameof(AddressablesImpl_DownloadDependenciesAsync_CanDoWithChainKey)} for {TypeName}");
            }

            yield return Init();

            string label = AddressablesTestUtility.GetPrefabLabel("BASE");
            m_Addressables.hasStartedInitialization = false;
            AsyncOperationHandle op = m_Addressables.DownloadDependenciesAsync(label, false);
            m_Addressables.hasStartedInitialization = true;
            yield return op;

            // Test
            var wrapOp = op.Convert<IList<IAssetBundleResource>>();
            AssertDownloadDependencyBundlesAreValid(wrapOp);

            // Cleanup
            op.Release();
        }

        [UnityTest]
        public IEnumerator AddressablesImpl_DownloadDependenciesAsync_CanDownloadDependenciesFromOpHandle()
        {
            // Setup
            yield return Init();

            if (TypeName == "BuildScriptFastMode" || TypeName == "BuildScriptVirtualMode")
            {
                Assert.Ignore($"Skipping test {nameof(AddressablesImpl_DownloadDependenciesAsync_CanDownloadDependenciesFromOpHandle)} for {TypeName}");
            }

            IList<IResourceLocation> locations;
            var ret = m_Addressables.GetResourceLocations(new object[] { "prefabs_evenBASE" }, typeof(GameObject), Addressables.MergeMode.Intersection, out locations);

            Assert.IsTrue(ret);
            AsyncOperationHandle op = m_Addressables.DownloadDependenciesAsync(locations);
            yield return op;

            // Test
            AssertDownloadDependencyBundlesAreValid(op);

            // Cleanup
            op.Release();
        }

        [UnityTest]
        public IEnumerator DownloadDependenciesAsync_AutoReleaseHandle_ReleasesCorrectHandle()
        {
            yield return Init();
            IList<IResourceLocation> locations;
            m_Addressables.GetResourceLocations(new object[] { "prefabs_evenBASE" }, typeof(GameObject), Addressables.MergeMode.Intersection, out locations);

            AsyncOperationHandle op = m_Addressables.DownloadDependenciesAsync(locations, true);
            yield return op;

            Assert.IsFalse(op.IsValid());
        }

        [UnityTest]
        public IEnumerator AddressablesImpl_DownloadDependenciesAsync_CanDoWithChainOpHandle()
        {
            // Setup
            yield return Init();

            if (TypeName == "BuildScriptFastMode" || TypeName == "BuildScriptVirtualMode")
            {
                Assert.Ignore($"Skipping test {nameof(AddressablesImpl_DownloadDependenciesAsync_CanDoWithChainOpHandle)} for {TypeName}");
            }

            IList<IResourceLocation> locations;
            var ret = m_Addressables.GetResourceLocations(new object[] { "prefabs_evenBASE" }, typeof(GameObject), Addressables.MergeMode.Intersection, out locations);

            Assert.IsTrue(ret);
            m_Addressables.hasStartedInitialization = false;
            AsyncOperationHandle op = m_Addressables.DownloadDependenciesAsync(locations, false);
            m_Addressables.hasStartedInitialization = true;
            yield return op;

            // Test
            var wrapOp = op.Convert<IList<IAssetBundleResource>>();
            AssertDownloadDependencyBundlesAreValid(wrapOp);

            // Cleanup
            op.Release();
        }

        [UnityTest]
        public IEnumerator AddressablesImpl_DownloadDependenciesAsync_CanDownloadDependenciesFromObjectList()
        {
            // Setup
            yield return Init();

            if (TypeName == "BuildScriptFastMode" || TypeName == "BuildScriptVirtualMode")
            {
                Assert.Ignore($"Skipping test {nameof(AddressablesImpl_DownloadDependenciesAsync_CanDownloadDependenciesFromObjectList)} for {TypeName}");
            }

            List<object> deps = new List<object>();
            deps.Add(AddressablesTestUtility.GetPrefabLabel("BASE"));

            AsyncOperationHandle op = m_Addressables.DownloadDependenciesAsync(deps, Addressables.MergeMode.Intersection, false);
            yield return op;

            // Test
            AssertDownloadDependencyBundlesAreValid(op);

            // Cleanup
            op.Release();
        }

        [UnityTest]
        public IEnumerator AddressablesImpl_DownloadDependenciesAsync_CanDownloadDependenciesWithChainFromObjectList()
        {
            // Setup
            yield return Init();
            if (TypeName == "BuildScriptFastMode" || TypeName == "BuildScriptVirtualMode")
            {
                Assert.Ignore($"Skipping test {nameof(AddressablesImpl_DownloadDependenciesAsync_CanDownloadDependenciesWithChainFromObjectList)} for {TypeName}");
            }

            List<object> deps = new List<object>();
            deps.Add(AddressablesTestUtility.GetPrefabLabel("BASE"));

            m_Addressables.hasStartedInitialization = false;
            AsyncOperationHandle op = m_Addressables.DownloadDependenciesAsync(deps, Addressables.MergeMode.Intersection, false);
            yield return op;
            m_Addressables.hasStartedInitialization = true;

            // Test
            var wrapOp = op.Convert<IList<IAssetBundleResource>>();
            AssertDownloadDependencyBundlesAreValid(wrapOp);

            // Cleanup
            op.Release();
        }

        [UnityTest]
        public IEnumerator AddressablesImpl_DownloadDependenciesAsync_CantDownloadWhenGetResourceLocFailsObjectList()
        {
            // Setup
            yield return Init();

            var deps = new List<object>();
            var provideHandle = new ProvideHandle(m_Addressables.ResourceManager, new ProviderOperation<AssetBundleResource>());
            provideHandle.GetDependencies(deps);

            AsyncOperationHandle op = new AsyncOperationHandle();
            using (new IgnoreFailingLogMessage())
            {
                op = m_Addressables.DownloadDependenciesAsync(deps, Addressables.MergeMode.Intersection, false);
                yield return op;
            }

            // Test
            Assert.AreEqual(AsyncOperationStatus.Failed, op.Status);
            Assert.IsTrue(op.OperationException.Message.Contains("InvalidKey"));
            Assert.IsNull(op.Result);

            // Cleanup
            op.Release();
        }

        [UnityTest]
        public IEnumerator AddressablesImpl_DownloadDependenciesAsync_CantDownloadWhenGetResourceLocFailsAutoReleasesObjectList()
        {
            // Setup
            yield return Init();

            var deps = new List<object>();
            var provideHandle = new ProvideHandle(m_Addressables.ResourceManager, new ProviderOperation<AssetBundleResource>());
            provideHandle.GetDependencies(deps);

            bool autoRelease = true;
            AsyncOperationHandle op = new AsyncOperationHandle();
            using (new IgnoreFailingLogMessage())
            {
                op = m_Addressables.DownloadDependenciesAsync(deps, Addressables.MergeMode.Intersection, autoRelease);
                yield return op;
            }

            // Test
            Assert.IsFalse(op.IsValid());
        }
    }
}
>>>>>>> f473b29b
<|MERGE_RESOLUTION|>--- conflicted
+++ resolved
@@ -1,1034 +1,532 @@
-<<<<<<< HEAD
-using System;
-using System.Collections;
-using System.Collections.Generic;
-using System.IO;
-using NUnit.Framework;
-using UnityEngine;
-using UnityEngine.AddressableAssets;
-using UnityEngine.AddressableAssets.ResourceLocators;
-using UnityEngine.ResourceManagement;
-using UnityEngine.ResourceManagement.AsyncOperations;
-using UnityEngine.ResourceManagement.ResourceLocations;
-using UnityEngine.ResourceManagement.ResourceProviders;
-using UnityEngine.ResourceManagement.Util;
-using UnityEngine.TestTools;
-
-namespace AddressableAssetsIntegrationTests
-{
-    internal abstract partial class AddressablesIntegrationTests : IPrebuildSetup
-    {
-        Action<AsyncOperationHandle, Exception> m_prevHandler;
-
-        [SetUp]
-        public void SetUp()
-        {
-            m_prevHandler = ResourceManager.ExceptionHandler;
-        }
-
-        [TearDown]
-        public void TestCleanup()
-        {
-            m_KeysHashSet.Clear();
-            if (Directory.Exists(kCatalogFolderPath))
-                Directory.Delete(kCatalogFolderPath, true);
-            PostTearDownEvent = ResetAddressables;
-            ResourceManager.ExceptionHandler = m_prevHandler;
-        }
-
-        private void AssertDownloadDependencyBundlesAreValid(AsyncOperationHandle op)
-        {
-            Assert.AreEqual(AsyncOperationStatus.Succeeded, op.Status);
-            Assert.IsTrue(op.IsValid());
-            var opList = (List<IAssetBundleResource>)op.Result;
-            Assert.AreEqual(2, opList.Count);
-            if (opList.Count > 0)
-            {
-                foreach (var resultBundle in opList)
-                {
-                    Assert.NotNull(resultBundle.GetAssetBundle());
-                }
-            }
-        }
-
-        [UnityTest]
-        public IEnumerator CustomExceptionHandler()
-        {
-            yield return Init();
-
-            var prevHandler = ResourceManager.ExceptionHandler;
-            AssetReference ar = new AssetReference();
-            bool handlerCalled = false;
-            ResourceManager.ExceptionHandler = (handle, exception) => handlerCalled = true;
-            var op = ar.InstantiateAsync();
-            yield return op;
-            Assert.IsTrue(op.IsDone);
-            Assert.IsTrue(handlerCalled);
-            ResourceManager.ExceptionHandler = prevHandler;
-        }
-
-        [UnityTest]
-        public IEnumerator AddressablesImpl_ChainOperation_DefaultReturnedWhenNotInit()
-        {
-            yield return Init();
-
-            AsyncOperationHandle testChainOperation = m_Addressables.ChainOperation;
-            Assert.IsFalse(testChainOperation.IsValid());
-        }
-
-        [UnityTest]
-        public IEnumerator AddressablesImpl_InitializeAsync_CanGetInitializationOp()
-        {
-            yield return Init();
-
-            var initialOp = m_Addressables.InitializeAsync();
-            Assert.AreEqual(AsyncOperationStatus.Succeeded, initialOp.Status);
-            Assert.IsTrue(initialOp.IsValid());
-
-            yield return initialOp;
-        }
-
-        [UnityTest]
-        public IEnumerator AddressablesImpl_InitializeAsync_HandleReleasedAfterSecondInit()
-        {
-            // Setup
-            m_Addressables = null;
-            initializationComplete = false;
-            yield return InitWithoutInitializeAsync();
-
-            m_Addressables.hasStartedInitialization = true;
-            var initialOp = m_Addressables.InitializeAsync();
-            yield return initialOp;
-
-            // Test
-            Assert.IsFalse(initialOp.IsValid());
-        }
-
-        [UnityTest]
-        public IEnumerator AddressablesImpl_InitializeAsync_RespectsAutoReleaseHandleParameterOnFirstInitializationCall()
-        {
-            m_Addressables = null;
-            initializationComplete = false;
-            yield return InitWithoutInitializeAsync();
-
-            // Setup
-            var initialOp = m_Addressables.InitializeAsync(m_RuntimeSettingsPath, "BASE", false);
-            yield return initialOp;
-
-            // Test
-            Assert.IsTrue(initialOp.IsValid());
-
-            //Cleanup
-            initialOp.Release();
-        }
-
-        [UnityTest]
-        public IEnumerator AddressablesImpl_InitializeAsync_RespectsAutoReleaseHandleParameterOnSecondInitializationCall()
-        {
-            // Setup
-            yield return Init();
-
-            //The Init above should have already initialized Addressables, making this the second call
-            var initialOp = m_Addressables.InitializeAsync(false);
-            yield return initialOp;
-
-            // Test
-            Assert.IsTrue(initialOp.IsValid());
-
-            //Cleanup
-            initialOp.Release();
-        }
-
-        [UnityTest]
-        public IEnumerator AddressablesImpl_InitializeAsync_CanCreateCompleted()
-        {
-            // Setup
-            m_Addressables = null;
-            initializationComplete = false;
-            yield return InitWithoutInitializeAsync();
-
-            m_Addressables.hasStartedInitialization = true;
-            var initialOp = m_Addressables.InitializeAsync(m_RuntimeSettingsPath, "BASE", false);
-            yield return initialOp;
-
-            // Test
-            Assert.AreEqual(AsyncOperationStatus.Succeeded, initialOp.Status);
-            Assert.IsTrue(initialOp.IsValid());
-
-            // Cleanup
-            initialOp.Release();
-        }
-
-        [UnityTest]
-        public IEnumerator AddressablesImpl_LoadContentCatalogAsync_CanLoad()
-        {
-            // Setup
-            yield return Init();
-
-            if (TypeName == "BuildScriptFastMode")
-            {
-                Assert.Ignore($"Skipping test {nameof(AddressablesImpl_LoadContentCatalogAsync_CanLoad)} for {TypeName}");
-            }
-
-            var location = m_Addressables.m_ResourceLocators[0].CatalogLocation;
-            var op1 = m_Addressables.LoadContentCatalogAsync(location.InternalId, false);
-            yield return op1;
-
-            // Test
-            Assert.IsTrue(op1.IsValid());
-            Assert.AreEqual(AsyncOperationStatus.Succeeded, op1.Status);
-            Assert.NotNull(op1.Result);
-
-            // Cleanup
-            op1.Release();
-        }
-
-        [UnityTest]
-        public IEnumerator AddressablesImpl_LoadContentCatalogAsync_CanLoadReleaseHandle()
-        {
-            yield return Init();
-
-            // Setup
-            if (TypeName == "BuildScriptFastMode")
-            {
-                Assert.Ignore($"Skipping test {nameof(AddressablesImpl_LoadContentCatalogAsync_CanLoadReleaseHandle)} for {TypeName}");
-            }
-
-            var location = m_Addressables.m_ResourceLocators[0].CatalogLocation;
-            var op1 = m_Addressables.LoadContentCatalogAsync(location.InternalId, true);
-            yield return op1;
-
-            // Test
-            Assert.IsFalse(op1.IsValid());
-        }
-
-        class AsyncAwaitLoadContentCatalog : MonoBehaviour
-        {
-            public AddressablesImpl addressables;
-            public IResourceLocation location;
-            public bool autoReleaseHandle = false;
-            public bool done = false;
-            public AsyncOperationHandle<IResourceLocator> operation;
-            async void Start()
-            {
-                operation = addressables.LoadContentCatalogAsync(location.InternalId, autoReleaseHandle);
-                await operation.Task;
-                operation.Completed += handle => done = true;
-            }
-        }
-
-        [UnityTest]
-        public IEnumerator AddressablesImpl_LoadContentCatalogAsync_WhenAutoReleaseHandleEnabled_ExecutingCompleteCallback_LogsWarning()
-        {
-            // Setup
-            yield return Init();
-
-            if (TypeName == "BuildScriptFastMode")
-                Assert.Ignore($"Skipping test {nameof(AddressablesImpl_LoadContentCatalogAsync_CanLoad)} for {TypeName}");
-
-            // Setup
-            var go = new GameObject("test", typeof(AsyncAwaitLoadContentCatalog));
-            var comp = go.GetComponent<AsyncAwaitLoadContentCatalog>();
-            comp.addressables = m_Addressables;
-            comp.location = m_Addressables.m_ResourceLocators[0].CatalogLocation;
-            comp.autoReleaseHandle = true;
-
-            // Test
-            LogAssert.Expect(LogType.Warning, "Executing complete callback for a released operation.");
-            while (!comp.done)
-                yield return null;
-
-            // Cleanup
-            GameObject.Destroy(go);
-        }
-
-        [UnityTest]
-        public IEnumerator AddressablesImpl_DownloadDependenciesAsync_CanDownloadDependenciesFromKey()
-        {
-            // Setup
-            yield return Init();
-
-            if (TypeName == "BuildScriptFastMode" || TypeName == "BuildScriptVirtualMode")
-            {
-                Assert.Ignore($"Skipping test {nameof(AddressablesImpl_DownloadDependenciesAsync_CanDownloadDependenciesFromKey)} for {TypeName}");
-            }
-#if ENABLE_CACHING
-            Caching.ClearCache();
-#endif
-            string label = AddressablesTestUtility.GetPrefabLabel("BASE");
-            AsyncOperationHandle op = m_Addressables.DownloadDependenciesAsync(label);
-            yield return op;
-
-            // Test
-            AssertDownloadDependencyBundlesAreValid(op);
-
-            // Cleanup
-            op.Release();
-        }
-
-        [UnityTest]
-        public IEnumerator AddressablesImpl_DownloadDependenciesAsync_CantDownloadWhenGetResourceLocFailsKey()
-        {
-            // Setup
-            yield return Init();
-
-            string label = "badLabel";
-            AsyncOperationHandle op = new AsyncOperationHandle();
-            using (new IgnoreFailingLogMessage())
-            {
-                op = m_Addressables.DownloadDependenciesAsync(label);
-                yield return op;
-            }
-
-            // Test
-            Assert.AreEqual(AsyncOperationStatus.Failed, op.Status);
-            Assert.IsTrue(op.OperationException.Message.Contains("InvalidKey"));
-            Assert.IsNull(op.Result);
-
-            // Cleanup
-            op.Release();
-        }
-
-        [UnityTest]
-        public IEnumerator AddressablesImpl_DownloadDependenciesAsync_CantDownloadWhenGetResourceLocFailsAutoReleasesKey()
-        {
-            // Setup
-            yield return Init();
-
-            string label = "badLabel";
-            bool autoRelease = true;
-            AsyncOperationHandle op = new AsyncOperationHandle();
-            using (new IgnoreFailingLogMessage())
-            {
-                op = m_Addressables.DownloadDependenciesAsync(label, autoRelease);
-                yield return op;
-            }
-
-            // Test
-            Assert.IsFalse(op.IsValid());
-        }
-
-        [UnityTest]
-        public IEnumerator AddressablesImpl_DownloadDependenciesAsync_CanDoWithChainKey()
-        {
-            // Setup
-            if (TypeName == "BuildScriptFastMode" || TypeName == "BuildScriptVirtualMode")
-            {
-                Assert.Ignore($"Skipping test {nameof(AddressablesImpl_DownloadDependenciesAsync_CanDoWithChainKey)} for {TypeName}");
-            }
-
-            yield return Init();
-
-            string label = AddressablesTestUtility.GetPrefabLabel("BASE");
-            m_Addressables.hasStartedInitialization = false;
-            AsyncOperationHandle op = m_Addressables.DownloadDependenciesAsync(label, false);
-            m_Addressables.hasStartedInitialization = true;
-            yield return op;
-
-            // Test
-            var wrapOp = op.Convert<IList<IAssetBundleResource>>();
-            AssertDownloadDependencyBundlesAreValid(wrapOp);
-
-            // Cleanup
-            op.Release();
-        }
-
-        [UnityTest]
-        public IEnumerator AddressablesImpl_DownloadDependenciesAsync_CanDownloadDependenciesFromOpHandle()
-        {
-            // Setup
-            yield return Init();
-
-            if (TypeName == "BuildScriptFastMode" || TypeName == "BuildScriptVirtualMode")
-            {
-                Assert.Ignore($"Skipping test {nameof(AddressablesImpl_DownloadDependenciesAsync_CanDownloadDependenciesFromOpHandle)} for {TypeName}");
-            }
-
-            IList<IResourceLocation> locations;
-            var ret = m_Addressables.GetResourceLocations(new object[] { "prefabs_evenBASE" }, typeof(GameObject), Addressables.MergeMode.Intersection, out locations);
-
-            Assert.IsTrue(ret);
-            AsyncOperationHandle op = m_Addressables.DownloadDependenciesAsync(locations);
-            yield return op;
-
-            // Test
-            AssertDownloadDependencyBundlesAreValid(op);
-
-            // Cleanup
-            op.Release();
-        }
-
-        [UnityTest]
-        public IEnumerator DownloadDependenciesAsync_AutoReleaseHandle_ReleasesCorrectHandle()
-        {
-            yield return Init();
-            IList<IResourceLocation> locations;
-            m_Addressables.GetResourceLocations(new object[] { "prefabs_evenBASE" }, typeof(GameObject), Addressables.MergeMode.Intersection, out locations);
-
-            AsyncOperationHandle op = m_Addressables.DownloadDependenciesAsync(locations, true);
-            yield return op;
-
-            Assert.IsFalse(op.IsValid());
-        }
-
-        [UnityTest]
-        public IEnumerator AddressablesImpl_DownloadDependenciesAsync_CanDoWithChainOpHandle()
-        {
-            // Setup
-            yield return Init();
-
-            if (TypeName == "BuildScriptFastMode" || TypeName == "BuildScriptVirtualMode")
-            {
-                Assert.Ignore($"Skipping test {nameof(AddressablesImpl_DownloadDependenciesAsync_CanDoWithChainOpHandle)} for {TypeName}");
-            }
-
-            IList<IResourceLocation> locations;
-            var ret = m_Addressables.GetResourceLocations(new object[] { "prefabs_evenBASE" }, typeof(GameObject), Addressables.MergeMode.Intersection, out locations);
-
-            Assert.IsTrue(ret);
-            m_Addressables.hasStartedInitialization = false;
-            AsyncOperationHandle op = m_Addressables.DownloadDependenciesAsync(locations, false);
-            m_Addressables.hasStartedInitialization = true;
-            yield return op;
-
-            // Test
-            var wrapOp = op.Convert<IList<IAssetBundleResource>>();
-            AssertDownloadDependencyBundlesAreValid(wrapOp);
-
-            // Cleanup
-            op.Release();
-        }
-
-        [UnityTest]
-        public IEnumerator AddressablesImpl_DownloadDependenciesAsync_CanDownloadDependenciesFromObjectList()
-        {
-            // Setup
-            yield return Init();
-
-            if (TypeName == "BuildScriptFastMode" || TypeName == "BuildScriptVirtualMode")
-            {
-                Assert.Ignore($"Skipping test {nameof(AddressablesImpl_DownloadDependenciesAsync_CanDownloadDependenciesFromObjectList)} for {TypeName}");
-            }
-
-            List<object> deps = new List<object>();
-            deps.Add(AddressablesTestUtility.GetPrefabLabel("BASE"));
-
-            AsyncOperationHandle op = m_Addressables.DownloadDependenciesAsync(deps, Addressables.MergeMode.Intersection, false);
-            yield return op;
-
-            // Test
-            AssertDownloadDependencyBundlesAreValid(op);
-
-            // Cleanup
-            op.Release();
-        }
-
-        [UnityTest]
-        public IEnumerator AddressablesImpl_DownloadDependenciesAsync_CanDownloadDependenciesWithChainFromObjectList()
-        {
-            // Setup
-            yield return Init();
-            if (TypeName == "BuildScriptFastMode" || TypeName == "BuildScriptVirtualMode")
-            {
-                Assert.Ignore($"Skipping test {nameof(AddressablesImpl_DownloadDependenciesAsync_CanDownloadDependenciesWithChainFromObjectList)} for {TypeName}");
-            }
-
-            List<object> deps = new List<object>();
-            deps.Add(AddressablesTestUtility.GetPrefabLabel("BASE"));
-
-            m_Addressables.hasStartedInitialization = false;
-            AsyncOperationHandle op = m_Addressables.DownloadDependenciesAsync(deps, Addressables.MergeMode.Intersection, false);
-            yield return op;
-            m_Addressables.hasStartedInitialization = true;
-
-            // Test
-            var wrapOp = op.Convert<IList<IAssetBundleResource>>();
-            AssertDownloadDependencyBundlesAreValid(wrapOp);
-
-            // Cleanup
-            op.Release();
-        }
-
-        [UnityTest]
-        public IEnumerator AddressablesImpl_DownloadDependenciesAsync_CantDownloadWhenGetResourceLocFailsObjectList()
-        {
-            // Setup
-            yield return Init();
-
-            var deps = new List<object>();
-            var provideHandle = new ProvideHandle(m_Addressables.ResourceManager, new ProviderOperation<AssetBundleResource>());
-            provideHandle.GetDependencies(deps);
-
-            AsyncOperationHandle op = new AsyncOperationHandle();
-            using (new IgnoreFailingLogMessage())
-            {
-                op = m_Addressables.DownloadDependenciesAsync(deps, Addressables.MergeMode.Intersection, false);
-                yield return op;
-            }
-
-            // Test
-            Assert.AreEqual(AsyncOperationStatus.Failed, op.Status);
-            Assert.IsTrue(op.OperationException.Message.Contains("InvalidKey"));
-            Assert.IsNull(op.Result);
-
-            // Cleanup
-            op.Release();
-        }
-
-        [UnityTest]
-        public IEnumerator AddressablesImpl_DownloadDependenciesAsync_CantDownloadWhenGetResourceLocFailsAutoReleasesObjectList()
-        {
-            // Setup
-            yield return Init();
-
-            var deps = new List<object>();
-            var provideHandle = new ProvideHandle(m_Addressables.ResourceManager, new ProviderOperation<AssetBundleResource>());
-            provideHandle.GetDependencies(deps);
-
-            bool autoRelease = true;
-            AsyncOperationHandle op = new AsyncOperationHandle();
-            using (new IgnoreFailingLogMessage())
-            {
-                op = m_Addressables.DownloadDependenciesAsync(deps, Addressables.MergeMode.Intersection, autoRelease);
-                yield return op;
-            }
-
-            // Test
-            Assert.IsFalse(op.IsValid());
-        }
-    }
-}
-=======
-using System;
-using System.Collections;
-using System.Collections.Generic;
-using System.IO;
-using NUnit.Framework;
-using UnityEngine;
-using UnityEngine.AddressableAssets;
-using UnityEngine.AddressableAssets.ResourceLocators;
-using UnityEngine.ResourceManagement;
-using UnityEngine.ResourceManagement.AsyncOperations;
-using UnityEngine.ResourceManagement.ResourceLocations;
-using UnityEngine.ResourceManagement.ResourceProviders;
-using UnityEngine.ResourceManagement.Util;
-using UnityEngine.TestTools;
-
-namespace AddressableAssetsIntegrationTests
-{
-    internal abstract partial class AddressablesIntegrationTests : IPrebuildSetup
-    {
-        Action<AsyncOperationHandle, Exception> m_prevHandler;
-
-        [SetUp]
-        public void SetUp()
-        {
-            m_prevHandler = ResourceManager.ExceptionHandler;
-        }
-
-        [TearDown]
-        public void TestCleanup()
-        {
-            m_KeysHashSet.Clear();
-            if (Directory.Exists(kCatalogFolderPath))
-                Directory.Delete(kCatalogFolderPath, true);
-            PostTearDownEvent = ResetAddressables;
-            ResourceManager.ExceptionHandler = m_prevHandler;
-        }
-
-        private void AssertDownloadDependencyBundlesAreValid(AsyncOperationHandle op)
-        {
-            Assert.AreEqual(AsyncOperationStatus.Succeeded, op.Status);
-            Assert.IsTrue(op.IsValid());
-            var opList = (List<IAssetBundleResource>)op.Result;
-            Assert.AreEqual(2, opList.Count);
-            if (opList.Count > 0)
-            {
-                foreach (var resultBundle in opList)
-                {
-                    Assert.NotNull(resultBundle.GetAssetBundle());
-                }
-            }
-        }
-
-        [UnityTest]
-        public IEnumerator CustomExceptionHandler()
-        {
-            yield return Init();
-
-            var prevHandler = ResourceManager.ExceptionHandler;
-            AssetReference ar = new AssetReference();
-            bool handlerCalled = false;
-            ResourceManager.ExceptionHandler = (handle, exception) => handlerCalled = true;
-            var op = ar.InstantiateAsync();
-            yield return op;
-            Assert.IsTrue(op.IsDone);
-            Assert.IsTrue(handlerCalled);
-            ResourceManager.ExceptionHandler = prevHandler;
-        }
-
-        [UnityTest]
-        public IEnumerator AddressablesImpl_ChainOperation_DefaultReturnedWhenNotInit()
-        {
-            yield return Init();
-
-            AsyncOperationHandle testChainOperation = m_Addressables.ChainOperation;
-            Assert.IsFalse(testChainOperation.IsValid());
-        }
-
-        [UnityTest]
-        public IEnumerator AddressablesImpl_InitializeAsync_CanGetInitializationOp()
-        {
-            yield return Init();
-
-            var initialOp = m_Addressables.InitializeAsync();
-            Assert.AreEqual(AsyncOperationStatus.Succeeded, initialOp.Status);
-            Assert.IsTrue(initialOp.IsValid());
-
-            yield return initialOp;
-        }
-
-        [UnityTest]
-        public IEnumerator AddressablesImpl_InitializeAsync_HandleReleasedAfterSecondInit()
-        {
-            // Setup
-            m_Addressables = null;
-            initializationComplete = false;
-            yield return InitWithoutInitializeAsync();
-
-            m_Addressables.hasStartedInitialization = true;
-            var initialOp = m_Addressables.InitializeAsync();
-            yield return initialOp;
-
-            // Test
-            Assert.IsFalse(initialOp.IsValid());
-        }
-
-        [UnityTest]
-        public IEnumerator AddressablesImpl_InitializeAsync_RespectsAutoReleaseHandleParameterOnFirstInitializationCall()
-        {
-            m_Addressables = null;
-            initializationComplete = false;
-            yield return InitWithoutInitializeAsync();
-
-            // Setup
-            var initialOp = m_Addressables.InitializeAsync(m_RuntimeSettingsPath, "BASE", false);
-            yield return initialOp;
-
-            // Test
-            Assert.IsTrue(initialOp.IsValid());
-
-            //Cleanup
-            initialOp.Release();
-        }
-
-        [UnityTest]
-        public IEnumerator AddressablesImpl_InitializeAsync_RespectsAutoReleaseHandleParameterOnSecondInitializationCall()
-        {
-            // Setup
-            yield return Init();
-
-            //The Init above should have already initialized Addressables, making this the second call
-            var initialOp = m_Addressables.InitializeAsync(false);
-            yield return initialOp;
-
-            // Test
-            Assert.IsTrue(initialOp.IsValid());
-
-            //Cleanup
-            initialOp.Release();
-        }
-
-        [UnityTest]
-        public IEnumerator AddressablesImpl_InitializeAsync_CanCreateCompleted()
-        {
-            // Setup
-            m_Addressables = null;
-            initializationComplete = false;
-            yield return InitWithoutInitializeAsync();
-
-            m_Addressables.hasStartedInitialization = true;
-            var initialOp = m_Addressables.InitializeAsync(m_RuntimeSettingsPath, "BASE", false);
-            yield return initialOp;
-
-            // Test
-            Assert.AreEqual(AsyncOperationStatus.Succeeded, initialOp.Status);
-            Assert.IsTrue(initialOp.IsValid());
-
-            // Cleanup
-            initialOp.Release();
-        }
-
-        [UnityTest]
-        public IEnumerator AddressablesImpl_LoadContentCatalogAsync_CanLoad()
-        {
-            // Setup
-            yield return Init();
-
-            if (TypeName == "BuildScriptFastMode")
-            {
-                Assert.Ignore($"Skipping test {nameof(AddressablesImpl_LoadContentCatalogAsync_CanLoad)} for {TypeName}");
-            }
-
-            var location = m_Addressables.m_ResourceLocators[0].CatalogLocation;
-            var op1 = m_Addressables.LoadContentCatalogAsync(location.InternalId, false);
-            yield return op1;
-
-            // Test
-            Assert.IsTrue(op1.IsValid());
-            Assert.AreEqual(AsyncOperationStatus.Succeeded, op1.Status);
-            Assert.NotNull(op1.Result);
-
-            // Cleanup
-            op1.Release();
-        }
-
-        [UnityTest]
-        public IEnumerator AddressablesImpl_LoadContentCatalogAsync_CanLoadReleaseHandle()
-        {
-            yield return Init();
-
-            // Setup
-            if (TypeName == "BuildScriptFastMode")
-            {
-                Assert.Ignore($"Skipping test {nameof(AddressablesImpl_LoadContentCatalogAsync_CanLoadReleaseHandle)} for {TypeName}");
-            }
-
-            var location = m_Addressables.m_ResourceLocators[0].CatalogLocation;
-            var op1 = m_Addressables.LoadContentCatalogAsync(location.InternalId, true);
-            yield return op1;
-
-            // Test
-            Assert.IsFalse(op1.IsValid());
-        }
-
-        class AsyncAwaitLoadContentCatalog : MonoBehaviour
-        {
-            public AddressablesImpl addressables;
-            public IResourceLocation location;
-            public bool autoReleaseHandle = false;
-            public bool done = false;
-            public AsyncOperationHandle<IResourceLocator> operation;
-            public string errorMsg;
-            async void Start()
-            {
-                try
-                {
-                    operation = addressables.LoadContentCatalogAsync(location.InternalId, autoReleaseHandle);
-                    await operation.Task;
-                    operation.Completed += handle => done = true;
-                }
-                catch (Exception e)
-                {
-                    errorMsg = e.Message;
-                    done = true;
-                }
-            }
-        }
-
-        [UnityTest]
-        public IEnumerator AddressablesImpl_LoadContentCatalogAsync_WhenOpReleased_RegisteringCompleteCallback_ThrowsException()
-        {
-            // Setup
-            yield return Init();
-
-            if (TypeName == "BuildScriptFastMode")
-                Assert.Ignore($"Skipping test {nameof(AddressablesImpl_LoadContentCatalogAsync_CanLoad)} for {TypeName}");
-
-            var go = new GameObject("test", typeof(AsyncAwaitLoadContentCatalog));
-            var comp = go.GetComponent<AsyncAwaitLoadContentCatalog>();
-            comp.addressables = m_Addressables;
-            comp.location = m_Addressables.m_ResourceLocators[0].CatalogLocation;
-            comp.autoReleaseHandle = true;
-
-            // Test
-            while (!comp.done)
-                yield return null;
-            Assert.AreEqual("Attempting to use an invalid operation handle", comp.errorMsg);
-
-            // Cleanup
-            GameObject.Destroy(go);
-        }
-
-        [UnityTest]
-        public IEnumerator AddressablesImpl_LoadContentCatalogAsync_WhenOpNotReleased_RegisteringCompleteCallback_DoesNotThrow()
-        {
-            // Setup
-            yield return Init();
-
-            if (TypeName == "BuildScriptFastMode")
-                Assert.Ignore($"Skipping test {nameof(AddressablesImpl_LoadContentCatalogAsync_CanLoad)} for {TypeName}");
-
-            var go = new GameObject("test", typeof(AsyncAwaitLoadContentCatalog));
-            var comp = go.GetComponent<AsyncAwaitLoadContentCatalog>();
-            comp.addressables = m_Addressables;
-            comp.location = m_Addressables.m_ResourceLocators[0].CatalogLocation;
-            comp.autoReleaseHandle = false;
-
-            // Test
-            while (!comp.done)
-                yield return null;
-            Assert.IsTrue(string.IsNullOrEmpty(comp.errorMsg), comp.errorMsg);
-
-            // Cleanup
-            comp.operation.Release();
-            GameObject.Destroy(go);
-        }
-
-        [UnityTest]
-        public IEnumerator AddressablesImpl_DownloadDependenciesAsync_CanDownloadDependenciesFromKey()
-        {
-            // Setup
-            yield return Init();
-
-            if (TypeName == "BuildScriptFastMode" || TypeName == "BuildScriptVirtualMode")
-            {
-                Assert.Ignore($"Skipping test {nameof(AddressablesImpl_DownloadDependenciesAsync_CanDownloadDependenciesFromKey)} for {TypeName}");
-            }
-#if ENABLE_CACHING
-            Caching.ClearCache();
-#endif
-            string label = AddressablesTestUtility.GetPrefabLabel("BASE");
-            AsyncOperationHandle op = m_Addressables.DownloadDependenciesAsync(label);
-            yield return op;
-
-            // Test
-            AssertDownloadDependencyBundlesAreValid(op);
-
-            // Cleanup
-            op.Release();
-        }
-
-        [UnityTest]
-        public IEnumerator AddressablesImpl_DownloadDependenciesAsync_CantDownloadWhenGetResourceLocFailsKey()
-        {
-            // Setup
-            yield return Init();
-
-            string label = "badLabel";
-            AsyncOperationHandle op = new AsyncOperationHandle();
-            using (new IgnoreFailingLogMessage())
-            {
-                op = m_Addressables.DownloadDependenciesAsync(label);
-                yield return op;
-            }
-
-            // Test
-            Assert.AreEqual(AsyncOperationStatus.Failed, op.Status);
-            Assert.IsTrue(op.OperationException.Message.Contains("InvalidKey"));
-            Assert.IsNull(op.Result);
-
-            // Cleanup
-            op.Release();
-        }
-
-        [UnityTest]
-        public IEnumerator AddressablesImpl_DownloadDependenciesAsync_CantDownloadWhenGetResourceLocFailsAutoReleasesKey()
-        {
-            // Setup
-            yield return Init();
-
-            string label = "badLabel";
-            bool autoRelease = true;
-            AsyncOperationHandle op = new AsyncOperationHandle();
-            using (new IgnoreFailingLogMessage())
-            {
-                op = m_Addressables.DownloadDependenciesAsync(label, autoRelease);
-                yield return op;
-            }
-
-            // Test
-            Assert.IsFalse(op.IsValid());
-        }
-
-        [UnityTest]
-        public IEnumerator AddressablesImpl_DownloadDependenciesAsync_CanDoWithChainKey()
-        {
-            // Setup
-            if (TypeName == "BuildScriptFastMode" || TypeName == "BuildScriptVirtualMode")
-            {
-                Assert.Ignore($"Skipping test {nameof(AddressablesImpl_DownloadDependenciesAsync_CanDoWithChainKey)} for {TypeName}");
-            }
-
-            yield return Init();
-
-            string label = AddressablesTestUtility.GetPrefabLabel("BASE");
-            m_Addressables.hasStartedInitialization = false;
-            AsyncOperationHandle op = m_Addressables.DownloadDependenciesAsync(label, false);
-            m_Addressables.hasStartedInitialization = true;
-            yield return op;
-
-            // Test
-            var wrapOp = op.Convert<IList<IAssetBundleResource>>();
-            AssertDownloadDependencyBundlesAreValid(wrapOp);
-
-            // Cleanup
-            op.Release();
-        }
-
-        [UnityTest]
-        public IEnumerator AddressablesImpl_DownloadDependenciesAsync_CanDownloadDependenciesFromOpHandle()
-        {
-            // Setup
-            yield return Init();
-
-            if (TypeName == "BuildScriptFastMode" || TypeName == "BuildScriptVirtualMode")
-            {
-                Assert.Ignore($"Skipping test {nameof(AddressablesImpl_DownloadDependenciesAsync_CanDownloadDependenciesFromOpHandle)} for {TypeName}");
-            }
-
-            IList<IResourceLocation> locations;
-            var ret = m_Addressables.GetResourceLocations(new object[] { "prefabs_evenBASE" }, typeof(GameObject), Addressables.MergeMode.Intersection, out locations);
-
-            Assert.IsTrue(ret);
-            AsyncOperationHandle op = m_Addressables.DownloadDependenciesAsync(locations);
-            yield return op;
-
-            // Test
-            AssertDownloadDependencyBundlesAreValid(op);
-
-            // Cleanup
-            op.Release();
-        }
-
-        [UnityTest]
-        public IEnumerator DownloadDependenciesAsync_AutoReleaseHandle_ReleasesCorrectHandle()
-        {
-            yield return Init();
-            IList<IResourceLocation> locations;
-            m_Addressables.GetResourceLocations(new object[] { "prefabs_evenBASE" }, typeof(GameObject), Addressables.MergeMode.Intersection, out locations);
-
-            AsyncOperationHandle op = m_Addressables.DownloadDependenciesAsync(locations, true);
-            yield return op;
-
-            Assert.IsFalse(op.IsValid());
-        }
-
-        [UnityTest]
-        public IEnumerator AddressablesImpl_DownloadDependenciesAsync_CanDoWithChainOpHandle()
-        {
-            // Setup
-            yield return Init();
-
-            if (TypeName == "BuildScriptFastMode" || TypeName == "BuildScriptVirtualMode")
-            {
-                Assert.Ignore($"Skipping test {nameof(AddressablesImpl_DownloadDependenciesAsync_CanDoWithChainOpHandle)} for {TypeName}");
-            }
-
-            IList<IResourceLocation> locations;
-            var ret = m_Addressables.GetResourceLocations(new object[] { "prefabs_evenBASE" }, typeof(GameObject), Addressables.MergeMode.Intersection, out locations);
-
-            Assert.IsTrue(ret);
-            m_Addressables.hasStartedInitialization = false;
-            AsyncOperationHandle op = m_Addressables.DownloadDependenciesAsync(locations, false);
-            m_Addressables.hasStartedInitialization = true;
-            yield return op;
-
-            // Test
-            var wrapOp = op.Convert<IList<IAssetBundleResource>>();
-            AssertDownloadDependencyBundlesAreValid(wrapOp);
-
-            // Cleanup
-            op.Release();
-        }
-
-        [UnityTest]
-        public IEnumerator AddressablesImpl_DownloadDependenciesAsync_CanDownloadDependenciesFromObjectList()
-        {
-            // Setup
-            yield return Init();
-
-            if (TypeName == "BuildScriptFastMode" || TypeName == "BuildScriptVirtualMode")
-            {
-                Assert.Ignore($"Skipping test {nameof(AddressablesImpl_DownloadDependenciesAsync_CanDownloadDependenciesFromObjectList)} for {TypeName}");
-            }
-
-            List<object> deps = new List<object>();
-            deps.Add(AddressablesTestUtility.GetPrefabLabel("BASE"));
-
-            AsyncOperationHandle op = m_Addressables.DownloadDependenciesAsync(deps, Addressables.MergeMode.Intersection, false);
-            yield return op;
-
-            // Test
-            AssertDownloadDependencyBundlesAreValid(op);
-
-            // Cleanup
-            op.Release();
-        }
-
-        [UnityTest]
-        public IEnumerator AddressablesImpl_DownloadDependenciesAsync_CanDownloadDependenciesWithChainFromObjectList()
-        {
-            // Setup
-            yield return Init();
-            if (TypeName == "BuildScriptFastMode" || TypeName == "BuildScriptVirtualMode")
-            {
-                Assert.Ignore($"Skipping test {nameof(AddressablesImpl_DownloadDependenciesAsync_CanDownloadDependenciesWithChainFromObjectList)} for {TypeName}");
-            }
-
-            List<object> deps = new List<object>();
-            deps.Add(AddressablesTestUtility.GetPrefabLabel("BASE"));
-
-            m_Addressables.hasStartedInitialization = false;
-            AsyncOperationHandle op = m_Addressables.DownloadDependenciesAsync(deps, Addressables.MergeMode.Intersection, false);
-            yield return op;
-            m_Addressables.hasStartedInitialization = true;
-
-            // Test
-            var wrapOp = op.Convert<IList<IAssetBundleResource>>();
-            AssertDownloadDependencyBundlesAreValid(wrapOp);
-
-            // Cleanup
-            op.Release();
-        }
-
-        [UnityTest]
-        public IEnumerator AddressablesImpl_DownloadDependenciesAsync_CantDownloadWhenGetResourceLocFailsObjectList()
-        {
-            // Setup
-            yield return Init();
-
-            var deps = new List<object>();
-            var provideHandle = new ProvideHandle(m_Addressables.ResourceManager, new ProviderOperation<AssetBundleResource>());
-            provideHandle.GetDependencies(deps);
-
-            AsyncOperationHandle op = new AsyncOperationHandle();
-            using (new IgnoreFailingLogMessage())
-            {
-                op = m_Addressables.DownloadDependenciesAsync(deps, Addressables.MergeMode.Intersection, false);
-                yield return op;
-            }
-
-            // Test
-            Assert.AreEqual(AsyncOperationStatus.Failed, op.Status);
-            Assert.IsTrue(op.OperationException.Message.Contains("InvalidKey"));
-            Assert.IsNull(op.Result);
-
-            // Cleanup
-            op.Release();
-        }
-
-        [UnityTest]
-        public IEnumerator AddressablesImpl_DownloadDependenciesAsync_CantDownloadWhenGetResourceLocFailsAutoReleasesObjectList()
-        {
-            // Setup
-            yield return Init();
-
-            var deps = new List<object>();
-            var provideHandle = new ProvideHandle(m_Addressables.ResourceManager, new ProviderOperation<AssetBundleResource>());
-            provideHandle.GetDependencies(deps);
-
-            bool autoRelease = true;
-            AsyncOperationHandle op = new AsyncOperationHandle();
-            using (new IgnoreFailingLogMessage())
-            {
-                op = m_Addressables.DownloadDependenciesAsync(deps, Addressables.MergeMode.Intersection, autoRelease);
-                yield return op;
-            }
-
-            // Test
-            Assert.IsFalse(op.IsValid());
-        }
-    }
-}
->>>>>>> f473b29b
+using System;
+using System.Collections;
+using System.Collections.Generic;
+using System.IO;
+using NUnit.Framework;
+using UnityEngine;
+using UnityEngine.AddressableAssets;
+using UnityEngine.AddressableAssets.ResourceLocators;
+using UnityEngine.ResourceManagement;
+using UnityEngine.ResourceManagement.AsyncOperations;
+using UnityEngine.ResourceManagement.ResourceLocations;
+using UnityEngine.ResourceManagement.ResourceProviders;
+using UnityEngine.ResourceManagement.Util;
+using UnityEngine.TestTools;
+
+namespace AddressableAssetsIntegrationTests
+{
+    internal abstract partial class AddressablesIntegrationTests : IPrebuildSetup
+    {
+        Action<AsyncOperationHandle, Exception> m_prevHandler;
+
+        [SetUp]
+        public void SetUp()
+        {
+            m_prevHandler = ResourceManager.ExceptionHandler;
+        }
+
+        [TearDown]
+        public void TestCleanup()
+        {
+            m_KeysHashSet.Clear();
+            if (Directory.Exists(kCatalogFolderPath))
+                Directory.Delete(kCatalogFolderPath, true);
+            PostTearDownEvent = ResetAddressables;
+            ResourceManager.ExceptionHandler = m_prevHandler;
+        }
+
+        private void AssertDownloadDependencyBundlesAreValid(AsyncOperationHandle op)
+        {
+            Assert.AreEqual(AsyncOperationStatus.Succeeded, op.Status);
+            Assert.IsTrue(op.IsValid());
+            var opList = (List<IAssetBundleResource>)op.Result;
+            Assert.AreEqual(2, opList.Count);
+            if (opList.Count > 0)
+            {
+                foreach (var resultBundle in opList)
+                {
+                    Assert.NotNull(resultBundle.GetAssetBundle());
+                }
+            }
+        }
+
+        [UnityTest]
+        public IEnumerator CustomExceptionHandler()
+        {
+            yield return Init();
+
+            var prevHandler = ResourceManager.ExceptionHandler;
+            AssetReference ar = new AssetReference();
+            bool handlerCalled = false;
+            ResourceManager.ExceptionHandler = (handle, exception) => handlerCalled = true;
+            var op = ar.InstantiateAsync();
+            yield return op;
+            Assert.IsTrue(op.IsDone);
+            Assert.IsTrue(handlerCalled);
+            ResourceManager.ExceptionHandler = prevHandler;
+        }
+
+        [UnityTest]
+        public IEnumerator AddressablesImpl_ChainOperation_DefaultReturnedWhenNotInit()
+        {
+            yield return Init();
+
+            AsyncOperationHandle testChainOperation = m_Addressables.ChainOperation;
+            Assert.IsFalse(testChainOperation.IsValid());
+        }
+
+        [UnityTest]
+        public IEnumerator AddressablesImpl_InitializeAsync_CanGetInitializationOp()
+        {
+            yield return Init();
+
+            var initialOp = m_Addressables.InitializeAsync();
+            Assert.AreEqual(AsyncOperationStatus.Succeeded, initialOp.Status);
+            Assert.IsTrue(initialOp.IsValid());
+
+            yield return initialOp;
+        }
+
+        [UnityTest]
+        public IEnumerator AddressablesImpl_InitializeAsync_HandleReleasedAfterSecondInit()
+        {
+            // Setup
+            m_Addressables = null;
+            initializationComplete = false;
+            yield return InitWithoutInitializeAsync();
+
+            m_Addressables.hasStartedInitialization = true;
+            var initialOp = m_Addressables.InitializeAsync();
+            yield return initialOp;
+
+            // Test
+            Assert.IsFalse(initialOp.IsValid());
+        }
+
+        [UnityTest]
+        public IEnumerator AddressablesImpl_InitializeAsync_RespectsAutoReleaseHandleParameterOnFirstInitializationCall()
+        {
+            m_Addressables = null;
+            initializationComplete = false;
+            yield return InitWithoutInitializeAsync();
+
+            // Setup
+            var initialOp = m_Addressables.InitializeAsync(m_RuntimeSettingsPath, "BASE", false);
+            yield return initialOp;
+
+            // Test
+            Assert.IsTrue(initialOp.IsValid());
+
+            //Cleanup
+            initialOp.Release();
+        }
+
+        [UnityTest]
+        public IEnumerator AddressablesImpl_InitializeAsync_RespectsAutoReleaseHandleParameterOnSecondInitializationCall()
+        {
+            // Setup
+            yield return Init();
+
+            //The Init above should have already initialized Addressables, making this the second call
+            var initialOp = m_Addressables.InitializeAsync(false);
+            yield return initialOp;
+
+            // Test
+            Assert.IsTrue(initialOp.IsValid());
+
+            //Cleanup
+            initialOp.Release();
+        }
+
+        [UnityTest]
+        public IEnumerator AddressablesImpl_InitializeAsync_CanCreateCompleted()
+        {
+            // Setup
+            m_Addressables = null;
+            initializationComplete = false;
+            yield return InitWithoutInitializeAsync();
+
+            m_Addressables.hasStartedInitialization = true;
+            var initialOp = m_Addressables.InitializeAsync(m_RuntimeSettingsPath, "BASE", false);
+            yield return initialOp;
+
+            // Test
+            Assert.AreEqual(AsyncOperationStatus.Succeeded, initialOp.Status);
+            Assert.IsTrue(initialOp.IsValid());
+
+            // Cleanup
+            initialOp.Release();
+        }
+
+        [UnityTest]
+        public IEnumerator AddressablesImpl_LoadContentCatalogAsync_CanLoad()
+        {
+            // Setup
+            yield return Init();
+
+            if (TypeName == "BuildScriptFastMode")
+            {
+                Assert.Ignore($"Skipping test {nameof(AddressablesImpl_LoadContentCatalogAsync_CanLoad)} for {TypeName}");
+            }
+
+            var location = m_Addressables.m_ResourceLocators[0].CatalogLocation;
+            var op1 = m_Addressables.LoadContentCatalogAsync(location.InternalId, false);
+            yield return op1;
+
+            // Test
+            Assert.IsTrue(op1.IsValid());
+            Assert.AreEqual(AsyncOperationStatus.Succeeded, op1.Status);
+            Assert.NotNull(op1.Result);
+
+            // Cleanup
+            op1.Release();
+        }
+
+        [UnityTest]
+        public IEnumerator AddressablesImpl_LoadContentCatalogAsync_CanLoadReleaseHandle()
+        {
+            yield return Init();
+
+            // Setup
+            if (TypeName == "BuildScriptFastMode")
+            {
+                Assert.Ignore($"Skipping test {nameof(AddressablesImpl_LoadContentCatalogAsync_CanLoadReleaseHandle)} for {TypeName}");
+            }
+
+            var location = m_Addressables.m_ResourceLocators[0].CatalogLocation;
+            var op1 = m_Addressables.LoadContentCatalogAsync(location.InternalId, true);
+            yield return op1;
+
+            // Test
+            Assert.IsFalse(op1.IsValid());
+        }
+
+        class AsyncAwaitLoadContentCatalog : MonoBehaviour
+        {
+            public AddressablesImpl addressables;
+            public IResourceLocation location;
+            public bool autoReleaseHandle = false;
+            public bool done = false;
+            public AsyncOperationHandle<IResourceLocator> operation;
+            public string errorMsg;
+            async void Start()
+            {
+                try
+                {
+                    operation = addressables.LoadContentCatalogAsync(location.InternalId, autoReleaseHandle);
+                    await operation.Task;
+                    operation.Completed += handle => done = true;
+                }
+                catch (Exception e)
+                {
+                    errorMsg = e.Message;
+                    done = true;
+                }
+            }
+        }
+
+        [UnityTest]
+        public IEnumerator AddressablesImpl_LoadContentCatalogAsync_WhenOpReleased_RegisteringCompleteCallback_ThrowsException()
+        {
+            // Setup
+            yield return Init();
+
+            if (TypeName == "BuildScriptFastMode")
+                Assert.Ignore($"Skipping test {nameof(AddressablesImpl_LoadContentCatalogAsync_CanLoad)} for {TypeName}");
+
+            var go = new GameObject("test", typeof(AsyncAwaitLoadContentCatalog));
+            var comp = go.GetComponent<AsyncAwaitLoadContentCatalog>();
+            comp.addressables = m_Addressables;
+            comp.location = m_Addressables.m_ResourceLocators[0].CatalogLocation;
+            comp.autoReleaseHandle = true;
+
+            // Test
+            while (!comp.done)
+                yield return null;
+            Assert.AreEqual("Attempting to use an invalid operation handle", comp.errorMsg);
+
+            // Cleanup
+            GameObject.Destroy(go);
+        }
+
+        [UnityTest]
+        public IEnumerator AddressablesImpl_LoadContentCatalogAsync_WhenOpNotReleased_RegisteringCompleteCallback_DoesNotThrow()
+        {
+            // Setup
+            yield return Init();
+
+            if (TypeName == "BuildScriptFastMode")
+                Assert.Ignore($"Skipping test {nameof(AddressablesImpl_LoadContentCatalogAsync_CanLoad)} for {TypeName}");
+
+            var go = new GameObject("test", typeof(AsyncAwaitLoadContentCatalog));
+            var comp = go.GetComponent<AsyncAwaitLoadContentCatalog>();
+            comp.addressables = m_Addressables;
+            comp.location = m_Addressables.m_ResourceLocators[0].CatalogLocation;
+            comp.autoReleaseHandle = false;
+
+            // Test
+            while (!comp.done)
+                yield return null;
+            Assert.IsTrue(string.IsNullOrEmpty(comp.errorMsg), comp.errorMsg);
+
+            // Cleanup
+            comp.operation.Release();
+            GameObject.Destroy(go);
+        }
+
+        [UnityTest]
+        public IEnumerator AddressablesImpl_DownloadDependenciesAsync_CanDownloadDependenciesFromKey()
+        {
+            // Setup
+            yield return Init();
+
+            if (TypeName == "BuildScriptFastMode" || TypeName == "BuildScriptVirtualMode")
+            {
+                Assert.Ignore($"Skipping test {nameof(AddressablesImpl_DownloadDependenciesAsync_CanDownloadDependenciesFromKey)} for {TypeName}");
+            }
+#if ENABLE_CACHING
+            Caching.ClearCache();
+#endif
+            string label = AddressablesTestUtility.GetPrefabLabel("BASE");
+            AsyncOperationHandle op = m_Addressables.DownloadDependenciesAsync(label);
+            yield return op;
+
+            // Test
+            AssertDownloadDependencyBundlesAreValid(op);
+
+            // Cleanup
+            op.Release();
+        }
+
+        [UnityTest]
+        public IEnumerator AddressablesImpl_DownloadDependenciesAsync_CantDownloadWhenGetResourceLocFailsKey()
+        {
+            // Setup
+            yield return Init();
+
+            string label = "badLabel";
+            AsyncOperationHandle op = new AsyncOperationHandle();
+            using (new IgnoreFailingLogMessage())
+            {
+                op = m_Addressables.DownloadDependenciesAsync(label);
+                yield return op;
+            }
+
+            // Test
+            Assert.AreEqual(AsyncOperationStatus.Failed, op.Status);
+            Assert.IsTrue(op.OperationException.Message.Contains("InvalidKey"));
+            Assert.IsNull(op.Result);
+
+            // Cleanup
+            op.Release();
+        }
+
+        [UnityTest]
+        public IEnumerator AddressablesImpl_DownloadDependenciesAsync_CantDownloadWhenGetResourceLocFailsAutoReleasesKey()
+        {
+            // Setup
+            yield return Init();
+
+            string label = "badLabel";
+            bool autoRelease = true;
+            AsyncOperationHandle op = new AsyncOperationHandle();
+            using (new IgnoreFailingLogMessage())
+            {
+                op = m_Addressables.DownloadDependenciesAsync(label, autoRelease);
+                yield return op;
+            }
+
+            // Test
+            Assert.IsFalse(op.IsValid());
+        }
+
+        [UnityTest]
+        public IEnumerator AddressablesImpl_DownloadDependenciesAsync_CanDoWithChainKey()
+        {
+            // Setup
+            if (TypeName == "BuildScriptFastMode" || TypeName == "BuildScriptVirtualMode")
+            {
+                Assert.Ignore($"Skipping test {nameof(AddressablesImpl_DownloadDependenciesAsync_CanDoWithChainKey)} for {TypeName}");
+            }
+
+            yield return Init();
+
+            string label = AddressablesTestUtility.GetPrefabLabel("BASE");
+            m_Addressables.hasStartedInitialization = false;
+            AsyncOperationHandle op = m_Addressables.DownloadDependenciesAsync(label, false);
+            m_Addressables.hasStartedInitialization = true;
+            yield return op;
+
+            // Test
+            var wrapOp = op.Convert<IList<IAssetBundleResource>>();
+            AssertDownloadDependencyBundlesAreValid(wrapOp);
+
+            // Cleanup
+            op.Release();
+        }
+
+        [UnityTest]
+        public IEnumerator AddressablesImpl_DownloadDependenciesAsync_CanDownloadDependenciesFromOpHandle()
+        {
+            // Setup
+            yield return Init();
+
+            if (TypeName == "BuildScriptFastMode" || TypeName == "BuildScriptVirtualMode")
+            {
+                Assert.Ignore($"Skipping test {nameof(AddressablesImpl_DownloadDependenciesAsync_CanDownloadDependenciesFromOpHandle)} for {TypeName}");
+            }
+
+            IList<IResourceLocation> locations;
+            var ret = m_Addressables.GetResourceLocations(new object[] { "prefabs_evenBASE" }, typeof(GameObject), Addressables.MergeMode.Intersection, out locations);
+
+            Assert.IsTrue(ret);
+            AsyncOperationHandle op = m_Addressables.DownloadDependenciesAsync(locations);
+            yield return op;
+
+            // Test
+            AssertDownloadDependencyBundlesAreValid(op);
+
+            // Cleanup
+            op.Release();
+        }
+
+        [UnityTest]
+        public IEnumerator DownloadDependenciesAsync_AutoReleaseHandle_ReleasesCorrectHandle()
+        {
+            yield return Init();
+            IList<IResourceLocation> locations;
+            m_Addressables.GetResourceLocations(new object[] { "prefabs_evenBASE" }, typeof(GameObject), Addressables.MergeMode.Intersection, out locations);
+
+            AsyncOperationHandle op = m_Addressables.DownloadDependenciesAsync(locations, true);
+            yield return op;
+
+            Assert.IsFalse(op.IsValid());
+        }
+
+        [UnityTest]
+        public IEnumerator AddressablesImpl_DownloadDependenciesAsync_CanDoWithChainOpHandle()
+        {
+            // Setup
+            yield return Init();
+
+            if (TypeName == "BuildScriptFastMode" || TypeName == "BuildScriptVirtualMode")
+            {
+                Assert.Ignore($"Skipping test {nameof(AddressablesImpl_DownloadDependenciesAsync_CanDoWithChainOpHandle)} for {TypeName}");
+            }
+
+            IList<IResourceLocation> locations;
+            var ret = m_Addressables.GetResourceLocations(new object[] { "prefabs_evenBASE" }, typeof(GameObject), Addressables.MergeMode.Intersection, out locations);
+
+            Assert.IsTrue(ret);
+            m_Addressables.hasStartedInitialization = false;
+            AsyncOperationHandle op = m_Addressables.DownloadDependenciesAsync(locations, false);
+            m_Addressables.hasStartedInitialization = true;
+            yield return op;
+
+            // Test
+            var wrapOp = op.Convert<IList<IAssetBundleResource>>();
+            AssertDownloadDependencyBundlesAreValid(wrapOp);
+
+            // Cleanup
+            op.Release();
+        }
+
+        [UnityTest]
+        public IEnumerator AddressablesImpl_DownloadDependenciesAsync_CanDownloadDependenciesFromObjectList()
+        {
+            // Setup
+            yield return Init();
+
+            if (TypeName == "BuildScriptFastMode" || TypeName == "BuildScriptVirtualMode")
+            {
+                Assert.Ignore($"Skipping test {nameof(AddressablesImpl_DownloadDependenciesAsync_CanDownloadDependenciesFromObjectList)} for {TypeName}");
+            }
+
+            List<object> deps = new List<object>();
+            deps.Add(AddressablesTestUtility.GetPrefabLabel("BASE"));
+
+            AsyncOperationHandle op = m_Addressables.DownloadDependenciesAsync(deps, Addressables.MergeMode.Intersection, false);
+            yield return op;
+
+            // Test
+            AssertDownloadDependencyBundlesAreValid(op);
+
+            // Cleanup
+            op.Release();
+        }
+
+        [UnityTest]
+        public IEnumerator AddressablesImpl_DownloadDependenciesAsync_CanDownloadDependenciesWithChainFromObjectList()
+        {
+            // Setup
+            yield return Init();
+            if (TypeName == "BuildScriptFastMode" || TypeName == "BuildScriptVirtualMode")
+            {
+                Assert.Ignore($"Skipping test {nameof(AddressablesImpl_DownloadDependenciesAsync_CanDownloadDependenciesWithChainFromObjectList)} for {TypeName}");
+            }
+
+            List<object> deps = new List<object>();
+            deps.Add(AddressablesTestUtility.GetPrefabLabel("BASE"));
+
+            m_Addressables.hasStartedInitialization = false;
+            AsyncOperationHandle op = m_Addressables.DownloadDependenciesAsync(deps, Addressables.MergeMode.Intersection, false);
+            yield return op;
+            m_Addressables.hasStartedInitialization = true;
+
+            // Test
+            var wrapOp = op.Convert<IList<IAssetBundleResource>>();
+            AssertDownloadDependencyBundlesAreValid(wrapOp);
+
+            // Cleanup
+            op.Release();
+        }
+
+        [UnityTest]
+        public IEnumerator AddressablesImpl_DownloadDependenciesAsync_CantDownloadWhenGetResourceLocFailsObjectList()
+        {
+            // Setup
+            yield return Init();
+
+            var deps = new List<object>();
+            var provideHandle = new ProvideHandle(m_Addressables.ResourceManager, new ProviderOperation<AssetBundleResource>());
+            provideHandle.GetDependencies(deps);
+
+            AsyncOperationHandle op = new AsyncOperationHandle();
+            using (new IgnoreFailingLogMessage())
+            {
+                op = m_Addressables.DownloadDependenciesAsync(deps, Addressables.MergeMode.Intersection, false);
+                yield return op;
+            }
+
+            // Test
+            Assert.AreEqual(AsyncOperationStatus.Failed, op.Status);
+            Assert.IsTrue(op.OperationException.Message.Contains("InvalidKey"));
+            Assert.IsNull(op.Result);
+
+            // Cleanup
+            op.Release();
+        }
+
+        [UnityTest]
+        public IEnumerator AddressablesImpl_DownloadDependenciesAsync_CantDownloadWhenGetResourceLocFailsAutoReleasesObjectList()
+        {
+            // Setup
+            yield return Init();
+
+            var deps = new List<object>();
+            var provideHandle = new ProvideHandle(m_Addressables.ResourceManager, new ProviderOperation<AssetBundleResource>());
+            provideHandle.GetDependencies(deps);
+
+            bool autoRelease = true;
+            AsyncOperationHandle op = new AsyncOperationHandle();
+            using (new IgnoreFailingLogMessage())
+            {
+                op = m_Addressables.DownloadDependenciesAsync(deps, Addressables.MergeMode.Intersection, autoRelease);
+                yield return op;
+            }
+
+            // Test
+            Assert.IsFalse(op.IsValid());
+        }
+    }
+}