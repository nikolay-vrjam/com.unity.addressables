--- conflicted
+++ resolved
@@ -1,910 +1,478 @@
-<<<<<<< HEAD
-using AddressableAssetsIntegrationTests;
-using NUnit.Framework;
-using System;
-using System.Collections;
-using System.Collections.Generic;
-using System.IO;
-using System.Linq;
-using UnityEngine.AddressableAssets.ResourceLocators;
-using UnityEngine.ResourceManagement;
-using UnityEngine.ResourceManagement.AsyncOperations;
-using UnityEngine.ResourceManagement.ResourceLocations;
-using UnityEngine.ResourceManagement.ResourceProviders;
-using UnityEngine.TestTools;
-
-namespace UnityEngine.AddressableAssets.ResourceProviders.Tests
-{
-    [TestFixture]
-    public class DynamicContentUpdateTests
-    {
-        class TestLocator : IResourceLocator
-        {
-            Dictionary<object, IList<IResourceLocation>> m_Locations = new Dictionary<object, IList<IResourceLocation>>();
-            public IEnumerable<object> Keys => m_Locations.Keys;
-
-            public string LocatorId { get; set; }
-            public TestLocator(string id, params ResourceLocationBase[] locs)
-            {
-                LocatorId = id;
-                foreach (var l in locs)
-                    m_Locations.Add(l.PrimaryKey, new List<IResourceLocation>(new IResourceLocation[] { l }));
-            }
-
-            public bool Locate(object key, Type type, out IList<IResourceLocation> locations)
-            {
-                return m_Locations.TryGetValue(key, out locations);
-            }
-        }
-
-        class TestHashProvider : ResourceProviderBase
-        {
-            string m_Hash;
-            public TestHashProvider(string id, string hash)
-            {
-                m_ProviderId = id;
-                m_Hash = hash;
-            }
-
-            public override void Provide(ProvideHandle provideHandle)
-            {
-                provideHandle.Complete(m_Hash, true, null);
-            }
-        }
-
-        class TestCatalogProvider : ResourceProviderBase
-        {
-            string m_LocatorId;
-            public TestCatalogProvider(string locatorId)
-            {
-                m_LocatorId = locatorId;
-            }
-
-            public override void Provide(ProvideHandle provideHandle)
-            {
-                var deps = new List<object>();
-                provideHandle.GetDependencies(deps);
-                provideHandle.Complete(new TestLocator(m_LocatorId), true, null);
-            }
-        }
-
-        const string kRemoteHashProviderId = "RemoteHashProvider";
-        const string kLocalHashProviderId = "LocalHashProvider";
-        const string kLocatorId = "Locator";
-        const string kNewLocatorId = "NewLocator";
-
-        [UnityTest]
-        public IEnumerator CheckForUpdates_Returns_EmptyList_When_HashesMatch()
-        {
-            var remoteHashLoc = new ResourceLocationBase("RemoteHash", "Remote", kRemoteHashProviderId, typeof(string));
-            var localHashLoc = new ResourceLocationBase("LocalHash", "Local", kLocalHashProviderId, typeof(string));
-            var catalogLoc = new ResourceLocationBase("cat", "cat_id", nameof(TestCatalogProvider), typeof(IResourceLocator), remoteHashLoc, localHashLoc);
-            var aa = new AddressablesImpl(null);
-            aa.ResourceManager.ResourceProviders.Add(new TestHashProvider(kRemoteHashProviderId, "same"));
-            aa.ResourceManager.ResourceProviders.Add(new TestHashProvider(kLocalHashProviderId, "same"));
-            aa.ResourceManager.ResourceProviders.Add(new TestCatalogProvider(kNewLocatorId));
-            aa.AddResourceLocator(new TestLocator(kLocatorId), "same", catalogLoc);
-            var op = aa.CheckForCatalogUpdates(false);
-            yield return op;
-            Assert.IsNotNull(op.Result);
-            Assert.AreEqual(0, op.Result.Count);
-            Assert.AreEqual(0, aa.CatalogsWithAvailableUpdates.Count());
-            aa.Release(op);
-        }
-
-        [UnityTest]
-        public IEnumerator CheckForUpdates_Returns_NonEmptyList_When_HashesDontMatch()
-        {
-            var remoteHashLoc = new ResourceLocationBase("RemoteHash", "Remote", kRemoteHashProviderId, typeof(string));
-            var localHashLoc = new ResourceLocationBase("LocalHash", "Local", kLocalHashProviderId, typeof(string));
-            var catalogLoc = new ResourceLocationBase("cat", "cat_id", nameof(TestCatalogProvider), typeof(IResourceLocator), remoteHashLoc, localHashLoc);
-            var aa = new AddressablesImpl(null);
-            aa.ResourceManager.ResourceProviders.Add(new TestHashProvider(kRemoteHashProviderId, "different"));
-            aa.ResourceManager.ResourceProviders.Add(new TestHashProvider(kLocalHashProviderId, "same"));
-            aa.ResourceManager.ResourceProviders.Add(new TestCatalogProvider(kNewLocatorId));
-            aa.AddResourceLocator(new TestLocator(kLocatorId), "same", catalogLoc);
-            var op = aa.CheckForCatalogUpdates(false);
-            yield return op;
-            Assert.IsNotNull(op.Result);
-            Assert.AreEqual(1, op.Result.Count);
-            Assert.AreEqual(1, aa.CatalogsWithAvailableUpdates.Count());
-            aa.Release(op);
-        }
-
-        [UnityTest]
-        public IEnumerator CheckForUpdates_Returns_OnlyModifiedResults()
-        {
-            var remoteHashLoc = new ResourceLocationBase("RemoteHash1", "Remote", kRemoteHashProviderId + 1, typeof(string));
-            var localHashLoc = new ResourceLocationBase("LocalHash1", "Local", kLocalHashProviderId + 1, typeof(string));
-            var catalogLoc = new ResourceLocationBase("cat1", "cat_id", nameof(TestCatalogProvider), typeof(IResourceLocator), remoteHashLoc, localHashLoc);
-
-            var remoteHashLoc2 = new ResourceLocationBase("RemoteHash2", "Remote", kRemoteHashProviderId + 2, typeof(string));
-            var localHashLoc2 = new ResourceLocationBase("LocalHash2", "Local", kLocalHashProviderId + 2, typeof(string));
-            var catalogLoc2 = new ResourceLocationBase("cat2", "cat_id", nameof(TestCatalogProvider), typeof(IResourceLocator), remoteHashLoc2, localHashLoc2);
-
-            var aa = new AddressablesImpl(null);
-            aa.ResourceManager.ResourceProviders.Add(new TestHashProvider(kRemoteHashProviderId + 1, "same"));
-            aa.ResourceManager.ResourceProviders.Add(new TestHashProvider(kLocalHashProviderId + 1, "same"));
-            aa.ResourceManager.ResourceProviders.Add(new TestHashProvider(kRemoteHashProviderId + 2, "different"));
-            aa.ResourceManager.ResourceProviders.Add(new TestHashProvider(kLocalHashProviderId + 2, "same"));
-            aa.ResourceManager.ResourceProviders.Add(new TestCatalogProvider(kNewLocatorId));
-            aa.AddResourceLocator(new TestLocator(kLocatorId), "same", catalogLoc);
-            aa.AddResourceLocator(new TestLocator(kLocatorId + 2), "same", catalogLoc2);
-
-            var op = aa.CheckForCatalogUpdates(false);
-            yield return op;
-            Assert.IsNotNull(op.Result);
-            Assert.AreEqual(1, op.Result.Count);
-            Assert.AreEqual(kLocatorId + 2, op.Result[0]);
-            Assert.AreEqual(1, aa.CatalogsWithAvailableUpdates.Count());
-            Assert.AreEqual(kLocatorId + 2, aa.CatalogsWithAvailableUpdates.First());
-            aa.Release(op);
-        }
-
-        [UnityTest]
-        public IEnumerator UpdateContent_UpdatesCatalogs_Returns_ListOfLocators()
-        {
-            var remoteHashLoc = new ResourceLocationBase("RemoteHash", "Remote", kRemoteHashProviderId, typeof(string));
-            var localHashLoc = new ResourceLocationBase("LocalHash", "Local", kLocalHashProviderId, typeof(string));
-            var catalogLoc = new ResourceLocationBase("cat", "cat_id", typeof(TestCatalogProvider).FullName, typeof(object), remoteHashLoc, localHashLoc);
-            var aa = new AddressablesImpl(null);
-            aa.ResourceManager.ResourceProviders.Add(new TestHashProvider(kRemoteHashProviderId, "different"));
-            aa.ResourceManager.ResourceProviders.Add(new TestHashProvider(kLocalHashProviderId, "same"));
-            aa.ResourceManager.ResourceProviders.Add(new TestCatalogProvider(kNewLocatorId));
-            aa.AddResourceLocator(new TestLocator(kLocatorId, remoteHashLoc, localHashLoc, catalogLoc), "same", catalogLoc);
-            var op = aa.CheckForCatalogUpdates(false);
-            yield return op;
-            Assert.IsNotNull(op.Result);
-            Assert.AreEqual(1, op.Result.Count);
-            var updateOp = aa.UpdateCatalogs(op.Result, false);
-            aa.Release(op);
-
-            yield return updateOp;
-            Assert.IsNotNull(updateOp.Result);
-            Assert.AreEqual(1, updateOp.Result.Count);
-            Assert.AreEqual(kNewLocatorId, updateOp.Result[0].LocatorId);
-            aa.Release(updateOp);
-        }
-
-        [UnityTest]
-        public IEnumerator UpdateContent_UpdatesCatalogs_Returns_ListOfLocators_WhenCheckForUpdateIsNotCalled()
-        {
-            var remoteHashLoc = new ResourceLocationBase("RemoteHash", "Remote", kRemoteHashProviderId, typeof(string));
-            var localHashLoc = new ResourceLocationBase("LocalHash", "Local", kLocalHashProviderId, typeof(string));
-            var catalogLoc = new ResourceLocationBase("cat", "cat_id", typeof(TestCatalogProvider).FullName, typeof(object), remoteHashLoc, localHashLoc);
-            var aa = new AddressablesImpl(null);
-            aa.ResourceManager.ResourceProviders.Add(new TestHashProvider(kRemoteHashProviderId, "different"));
-            aa.ResourceManager.ResourceProviders.Add(new TestHashProvider(kLocalHashProviderId, "same"));
-            aa.ResourceManager.ResourceProviders.Add(new TestCatalogProvider(kNewLocatorId));
-            aa.AddResourceLocator(new TestLocator(kLocatorId, remoteHashLoc, localHashLoc, catalogLoc), "same", catalogLoc);
-
-            var updateOp = aa.UpdateCatalogs(null, false);
-
-            yield return updateOp;
-            Assert.IsNotNull(updateOp.Result);
-            Assert.AreEqual(1, updateOp.Result.Count);
-            Assert.AreEqual(kNewLocatorId, updateOp.Result[0].LocatorId);
-            aa.Release(updateOp);
-        }
-
-        [UnityTest]
-        public IEnumerator UpdateContent_UpdatesCatalogs_WhenAutoCleanCacheEnabled_RemovesNonReferencedBundlesFromCache()
-        {
-#if ENABLE_CACHING
-            var remoteHashLoc = new ResourceLocationBase("RemoteHash", "Remote", kRemoteHashProviderId, typeof(string));
-            var localHashLoc = new ResourceLocationBase("LocalHash", "Local", kLocalHashProviderId, typeof(string));
-            var catalogLoc = new ResourceLocationBase("cat", "cat_id", typeof(TestCatalogProvider).FullName, typeof(object), remoteHashLoc, localHashLoc);
-            var aa = new AddressablesImpl(null);
-            aa.ResourceManager.ResourceProviders.Add(new TestHashProvider(kRemoteHashProviderId, "different"));
-            aa.ResourceManager.ResourceProviders.Add(new TestHashProvider(kLocalHashProviderId, "same"));
-            aa.ResourceManager.ResourceProviders.Add(new TestCatalogProvider(kNewLocatorId));
-            aa.AddResourceLocator(new TestLocator(kLocatorId, remoteHashLoc, localHashLoc, catalogLoc), "same", catalogLoc);
-
-            string cachedBundleName = "UpdatesCatalogsTestFakeBundle";
-            string hash = "123";
-            string fakeCachePath = AddressablesIntegrationTests.CreateFakeCachedBundle(cachedBundleName, hash);
-
-            var updateOp = aa.UpdateCatalogs(null, false, true);
-            yield return updateOp;
-
-            string fakeCacheFolder = Path.GetDirectoryName(fakeCachePath);
-            Assert.IsFalse(Directory.Exists(fakeCacheFolder));
-
-            aa.Release(updateOp);
-#else
-            Assert.Ignore("Caching not enabled.");
-            yield return null;
-#endif
-        }
-
-        [UnityTest]
-        public IEnumerator UpdateContent_UpdatesCatalogs_WhenAutoCleanCacheDisabled_NoBundlesRemovedFromCache()
-        {
-#if ENABLE_CACHING
-            var remoteHashLoc = new ResourceLocationBase("RemoteHash", "Remote", kRemoteHashProviderId, typeof(string));
-            var localHashLoc = new ResourceLocationBase("LocalHash", "Local", kLocalHashProviderId, typeof(string));
-            var catalogLoc = new ResourceLocationBase("cat", "cat_id", typeof(TestCatalogProvider).FullName, typeof(object), remoteHashLoc, localHashLoc);
-            var aa = new AddressablesImpl(null);
-            aa.ResourceManager.ResourceProviders.Add(new TestHashProvider(kRemoteHashProviderId, "different"));
-            aa.ResourceManager.ResourceProviders.Add(new TestHashProvider(kLocalHashProviderId, "same"));
-            aa.ResourceManager.ResourceProviders.Add(new TestCatalogProvider(kNewLocatorId));
-            aa.AddResourceLocator(new TestLocator(kLocatorId, remoteHashLoc, localHashLoc, catalogLoc), "same", catalogLoc);
-
-            string cachedBundleName = "UpdatesCatalogsTestFakeBundle";
-            string hash = "123";
-            string fakeCachePath = AddressablesIntegrationTests.CreateFakeCachedBundle(cachedBundleName, hash);
-
-            var updateOp = aa.UpdateCatalogs(null, false, false);
-            yield return updateOp;
-
-            string fakeCacheFolder = Path.GetDirectoryName(fakeCachePath);
-            Assert.IsTrue(Directory.Exists(fakeCacheFolder));
-
-            aa.Release(updateOp);
-            Directory.Delete(fakeCacheFolder, true);
-#else
-            Assert.Ignore("Caching not enabled.");
-            yield return null;
-#endif
-        }
-
-        [UnityTest]
-        public IEnumerator UpdateContent_UpdatesCatalogs_WhenAutoCleanCacheEnabled_AndCachingDisabled_ReturnsException()
-        {
-#if !ENABLE_CACHING
-            var remoteHashLoc = new ResourceLocationBase("RemoteHash", "Remote", kRemoteHashProviderId, typeof(string));
-            var localHashLoc = new ResourceLocationBase("LocalHash", "Local", kLocalHashProviderId, typeof(string));
-            var catalogLoc = new ResourceLocationBase("cat", "cat_id", typeof(TestCatalogProvider).FullName, typeof(object), remoteHashLoc, localHashLoc);
-            var aa = new AddressablesImpl(null);
-            aa.ResourceManager.ResourceProviders.Add(new TestHashProvider(kRemoteHashProviderId, "different"));
-            aa.ResourceManager.ResourceProviders.Add(new TestHashProvider(kLocalHashProviderId, "same"));
-            aa.ResourceManager.ResourceProviders.Add(new TestCatalogProvider(kNewLocatorId));
-            aa.AddResourceLocator(new TestLocator(kLocatorId, remoteHashLoc, localHashLoc, catalogLoc), "same", catalogLoc);
-
-            var updateOp = aa.UpdateCatalogs(null, false, true);
-            yield return updateOp;
-
-            Assert.AreEqual(updateOp.OperationException.Message, "ChainOperation failed because dependent operation failed");
-            Assert.AreEqual(updateOp.OperationException.InnerException.Message, "CompletedOperation, status=Failed, result=False catalogs updated, but failed to clean bundle cache.");
-
-            aa.Release(updateOp);
-#else
-            Assert.Ignore("Caching is enabled, but test expects to run on caching-disabled platforms.");
-            yield return null;
-#endif
-        }
-
-        internal class ExceptionTestOperation : AsyncOperationBase<string>
-        {
-            internal ExceptionTestOperation(Exception ex, string desiredResult, bool success = false)
-            {
-                m_RM = new ResourceManager();
-                Complete(desiredResult, success, ex);
-                Result = desiredResult;
-            }
-
-            protected override void Execute()
-            {
-            }
-        }
-
-        [Test]
-        public void ProcessDependentOpResults_FailsWithErrorMessageOnInternalError()
-        {
-            var remoteHashLoc = new ResourceLocationBase("RemoteHash", "Remote", kRemoteHashProviderId, typeof(string));
-            var localHashLoc = new ResourceLocationBase("LocalHash", "Local", kLocalHashProviderId, typeof(string));
-            var catalogLoc = new ResourceLocationBase("cat", "cat_id", nameof(TestCatalogProvider),
-                typeof(IResourceLocator), remoteHashLoc, localHashLoc);
-
-            var op1 = new ExceptionTestOperation(new Exception("Bad operation"), null);
-            var handle1 = new AsyncOperationHandle(op1);
-            var results = new List<AsyncOperationHandle>();
-
-            var loc = new TestLocator(kLocatorId);
-            var locInfo = new AddressablesImpl.ResourceLocatorInfo(loc, "same", catalogLoc);
-            var locInfos = new List<AddressablesImpl.ResourceLocatorInfo>();
-            locInfos.Add(locInfo);
-
-            var trivialHashes = new List<string>(new[] {"badHash"});
-            results.Add(handle1);
-            bool success;
-            string errorString;
-            var result =
-                CheckCatalogsOperation.ProcessDependentOpResults(results, locInfos, trivialHashes, out errorString,
-                    out success);
-
-            LogAssert.Expect(LogType.Error, "System.Exception: Bad operation");
-            Assert.AreEqual(false, success, "Operation should not succeed when underlying operation op1 has a non null OperationException");
-            Assert.AreEqual(true, errorString.Contains("Bad operation"), "Error string should contain the error message thrown by the underlying operation");
-            Assert.IsNull(result, "Result should be null in the case where every operation within it failed.");
-        }
-
-        [Test]
-        public void ProcessDependentOpResults_SucceedsOnNoErrorMessage()
-        {
-            var remoteHashLoc = new ResourceLocationBase("RemoteHash", "Remote", kRemoteHashProviderId, typeof(string));
-            var localHashLoc = new ResourceLocationBase("LocalHash", "Local", kLocalHashProviderId, typeof(string));
-            var catalogLoc = new ResourceLocationBase("cat", "cat_id", nameof(TestCatalogProvider),
-                typeof(IResourceLocator), remoteHashLoc, localHashLoc);
-
-            var op1 = new ExceptionTestOperation(null, "good result", true);
-            var handle1 = new AsyncOperationHandle(op1);
-            var results = new List<AsyncOperationHandle>();
-
-            var loc = new TestLocator(kLocatorId);
-            var locInfo = new AddressablesImpl.ResourceLocatorInfo(loc, "same", catalogLoc);
-            var locInfos = new List<AddressablesImpl.ResourceLocatorInfo>();
-            locInfos.Add(locInfo);
-
-            var trivialHashes = new List<string>(new[] {"same"});
-            results.Add(handle1);
-            bool success;
-            string errorString;
-            var result =
-                CheckCatalogsOperation.ProcessDependentOpResults(results, locInfos, trivialHashes, out errorString,
-                    out success);
-
-            Assert.AreEqual(true, success, "Operation should succeed when underlying operation op1 has a null OperationException");
-            Assert.IsNull(errorString, "Error string should be null when operation is succeeding without errors.");
-            Assert.NotNull(result, "Result should only be null when every operation within it fails.");
-        }
-
-        [Test]
-        public void ProcessDependentOpResults_ReturnsFailureOnOneErrorMessage()
-        {
-            var remoteHashLoc = new ResourceLocationBase("RemoteHash", "Remote", kRemoteHashProviderId, typeof(string));
-            var localHashLoc = new ResourceLocationBase("LocalHash", "Local", kLocalHashProviderId, typeof(string));
-            var catalogLoc = new ResourceLocationBase("cat", "cat_id", nameof(TestCatalogProvider),
-                typeof(IResourceLocator), remoteHashLoc, localHashLoc);
-
-            var op1 = new ExceptionTestOperation(null, "good result", true);
-            var op2 = new ExceptionTestOperation(new Exception("Bad operation"), null);
-            var handle1 = new AsyncOperationHandle(op1);
-            var handle2 = new AsyncOperationHandle(op2);
-            var results = new List<AsyncOperationHandle>();
-            results.Add(handle1);
-            results.Add(handle2);
-
-            var loc = new TestLocator(kLocatorId);
-            var locInfo1 = new AddressablesImpl.ResourceLocatorInfo(loc, "same", catalogLoc);
-            var locInfo2 = new AddressablesImpl.ResourceLocatorInfo(loc, "bad", catalogLoc);
-            var locInfos = new List<AddressablesImpl.ResourceLocatorInfo>();
-            locInfos.Add(locInfo1);
-            locInfos.Add(locInfo2);
-
-            var trivialHashes = new List<string>(new[] {"same", "good"});
-
-            bool success;
-            string errorString;
-            var result =
-                CheckCatalogsOperation.ProcessDependentOpResults(results, locInfos, trivialHashes, out errorString,
-                    out success);
-
-            LogAssert.Expect(LogType.Error, "System.Exception: Bad operation");
-            Assert.AreEqual(false, success, "Operation should fail when underlying operation op1 has a null OperationException, even if op2 has a non null OperationException");
-            Assert.AreEqual(true, errorString.Contains("Bad operation"), "Error string should contain the error message thrown by the underlying operation");
-            Assert.NotNull(result, "Result should only be null if every underlying operation fails.");
-            Assert.NotNull(result[0], "Only failed operations should be null in the result list.");
-            Assert.IsNull(result[1], "Failed operations should be null in the result list.");
-        }
-
-        [Test]
-        public void ProcessDependentOpResults_FailsWithMultipleErrorMessageOnMultipleFailures()
-        {
-            var remoteHashLoc = new ResourceLocationBase("RemoteHash", "Remote", kRemoteHashProviderId, typeof(string));
-            var localHashLoc = new ResourceLocationBase("LocalHash", "Local", kLocalHashProviderId, typeof(string));
-            var catalogLoc = new ResourceLocationBase("cat", "cat_id", nameof(TestCatalogProvider),
-                typeof(IResourceLocator), remoteHashLoc, localHashLoc);
-
-            var op1 = new ExceptionTestOperation(new Exception("Very bad operation"), null);
-            var op2 = new ExceptionTestOperation(new Exception("Bad operation"), null);
-            var handle1 = new AsyncOperationHandle(op1);
-            var handle2 = new AsyncOperationHandle(op2);
-            var results = new List<AsyncOperationHandle>();
-            results.Add(handle1);
-            results.Add(handle2);
-
-            var loc = new TestLocator(kLocatorId);
-            var locInfo1 = new AddressablesImpl.ResourceLocatorInfo(loc, "worse", catalogLoc);
-            var locInfo2 = new AddressablesImpl.ResourceLocatorInfo(loc, "bad", catalogLoc);
-            var locInfos = new List<AddressablesImpl.ResourceLocatorInfo>();
-            locInfos.Add(locInfo1);
-            locInfos.Add(locInfo2);
-
-            var trivialHashes = new List<string>(new[] {"same", "good"});
-
-            bool success;
-            string errorString;
-            var result =
-                CheckCatalogsOperation.ProcessDependentOpResults(results, locInfos, trivialHashes, out errorString,
-                    out success);
-
-            LogAssert.Expect(LogType.Error, "System.Exception: Very bad operation");
-            LogAssert.Expect(LogType.Error, "System.Exception: Bad operation");
-            Assert.AreEqual(false, success, "Operation should succeed when underlying operation op1 has a null OperationException");
-            Assert.AreEqual(true, errorString.Contains("Bad operation"), "Error string should contain the error message thrown by the underlying operation");
-            Assert.AreEqual(true, errorString.Contains("Very bad operation"), "Error string should contain the error message thrown by the underlying operation");
-            Assert.IsNull(result, "Result list should be null if every operation contained within fails.");
-        }
-    }
-}
-=======
-using AddressableAssetsIntegrationTests;
-using NUnit.Framework;
-using System;
-using System.Collections;
-using System.Collections.Generic;
-using System.IO;
-using System.Linq;
-using UnityEngine.AddressableAssets.ResourceLocators;
-using UnityEngine.ResourceManagement;
-using UnityEngine.ResourceManagement.AsyncOperations;
-using UnityEngine.ResourceManagement.ResourceLocations;
-using UnityEngine.ResourceManagement.ResourceProviders;
-using UnityEngine.ResourceManagement.Util;
-using UnityEngine.TestTools;
-
-#if UNITY_EDITOR
-using UnityEditor.AddressableAssets.Settings;
-#endif
-
-namespace UnityEngine.AddressableAssets.ResourceProviders.Tests
-{
-    [TestFixture]
-    public abstract class DynamicContentUpdateTests : AddressablesTestFixture
-    {
-        class TestLocator : IResourceLocator
-        {
-            Dictionary<object, IList<IResourceLocation>> m_Locations = new Dictionary<object, IList<IResourceLocation>>();
-            public IEnumerable<object> Keys => m_Locations.Keys;
-
-            public string LocatorId { get; set; }
-            public TestLocator(string id, params ResourceLocationBase[] locs)
-            {
-                LocatorId = id;
-                foreach (var l in locs)
-                    m_Locations.Add(l.PrimaryKey, new List<IResourceLocation>(new IResourceLocation[] { l }));
-            }
-
-            public bool Locate(object key, Type type, out IList<IResourceLocation> locations)
-            {
-                return m_Locations.TryGetValue(key, out locations);
-            }
-        }
-
-        class TestHashProvider : ResourceProviderBase
-        {
-            string m_Hash;
-            public TestHashProvider(string id, string hash)
-            {
-                m_ProviderId = id;
-                m_Hash = hash;
-            }
-
-            public override void Provide(ProvideHandle provideHandle)
-            {
-                provideHandle.Complete(m_Hash, true, null);
-            }
-        }
-
-        class TestCatalogProvider : ResourceProviderBase
-        {
-            string m_LocatorId;
-            public TestCatalogProvider(string locatorId)
-            {
-                m_LocatorId = locatorId;
-            }
-
-            public override void Provide(ProvideHandle provideHandle)
-            {
-                var deps = new List<object>();
-                provideHandle.GetDependencies(deps);
-                provideHandle.Complete(new TestLocator(m_LocatorId), true, null);
-            }
-        }
-
-        const string kRemoteHashProviderId = "RemoteHashProvider";
-        const string kLocalHashProviderId = "LocalHashProvider";
-        const string kLocatorId = "Locator";
-        const string kNewLocatorId = "NewLocator";
-
-        [UnityTest]
-        public IEnumerator CheckForUpdates_Returns_EmptyList_When_HashesMatch()
-        {
-            var remoteHashLoc = new ResourceLocationBase("RemoteHash", "Remote", kRemoteHashProviderId, typeof(string));
-            var localHashLoc = new ResourceLocationBase("LocalHash", "Local", kLocalHashProviderId, typeof(string));
-            var catalogLoc = new ResourceLocationBase("cat", "cat_id", nameof(TestCatalogProvider), typeof(IResourceLocator), remoteHashLoc, localHashLoc);
-  
-            m_Addressables.ResourceManager.ResourceProviders.Add(new TestHashProvider(kRemoteHashProviderId, "same"));
-            m_Addressables.ResourceManager.ResourceProviders.Add(new TestHashProvider(kLocalHashProviderId, "same"));
-            m_Addressables.ResourceManager.ResourceProviders.Add(new TestCatalogProvider(kNewLocatorId));
-            m_Addressables.AddResourceLocator(new TestLocator(kLocatorId), "same", catalogLoc);
-            var op = m_Addressables.CheckForCatalogUpdates(false);
-            yield return op;
-            Assert.IsNotNull(op.Result);
-            Assert.AreEqual(0, op.Result.Count);
-            Assert.AreEqual(0, m_Addressables.CatalogsWithAvailableUpdates.Count());
-            m_Addressables.Release(op);
-        }
-
-        [UnityTest]
-        public IEnumerator CheckForUpdates_Returns_NonEmptyList_When_HashesDontMatch()
-        {
-            var remoteHashLoc = new ResourceLocationBase("RemoteHash", "Remote", kRemoteHashProviderId, typeof(string));
-            var localHashLoc = new ResourceLocationBase("LocalHash", "Local", kLocalHashProviderId, typeof(string));
-            var catalogLoc = new ResourceLocationBase("cat", "cat_id", nameof(TestCatalogProvider), typeof(IResourceLocator), remoteHashLoc, localHashLoc);
-  
-            m_Addressables.ResourceManager.ResourceProviders.Add(new TestHashProvider(kRemoteHashProviderId, "different"));
-            m_Addressables.ResourceManager.ResourceProviders.Add(new TestHashProvider(kLocalHashProviderId, "same"));
-            m_Addressables.ResourceManager.ResourceProviders.Add(new TestCatalogProvider(kNewLocatorId));
-            m_Addressables.AddResourceLocator(new TestLocator(kLocatorId), "same", catalogLoc);
-            var op = m_Addressables.CheckForCatalogUpdates(false);
-            yield return op;
-            Assert.IsNotNull(op.Result);
-            Assert.AreEqual(1, op.Result.Count);
-            Assert.AreEqual(1, m_Addressables.CatalogsWithAvailableUpdates.Count());
-            m_Addressables.Release(op);
-        }
-
-        [UnityTest]
-        public IEnumerator CheckForUpdates_Initializes_Addressables()
-        {
-            m_Addressables.hasStartedInitialization = false;
-            yield return m_Addressables.CheckForCatalogUpdates();
-            Assert.IsTrue(m_Addressables.hasStartedInitialization);
-        }
-
-        [UnityTest]
-        public IEnumerator CheckForUpdates_Returns_OnlyModifiedResults()
-        {
-            var remoteHashLoc = new ResourceLocationBase("RemoteHash1", "Remote", kRemoteHashProviderId + 1, typeof(string));
-            var localHashLoc = new ResourceLocationBase("LocalHash1", "Local", kLocalHashProviderId + 1, typeof(string));
-            var catalogLoc = new ResourceLocationBase("cat1", "cat_id", nameof(TestCatalogProvider), typeof(IResourceLocator), remoteHashLoc, localHashLoc);
-
-            var remoteHashLoc2 = new ResourceLocationBase("RemoteHash2", "Remote", kRemoteHashProviderId + 2, typeof(string));
-            var localHashLoc2 = new ResourceLocationBase("LocalHash2", "Local", kLocalHashProviderId + 2, typeof(string));
-            var catalogLoc2 = new ResourceLocationBase("cat2", "cat_id", nameof(TestCatalogProvider), typeof(IResourceLocator), remoteHashLoc2, localHashLoc2);
-
-            m_Addressables.ResourceManager.ResourceProviders.Add(new TestHashProvider(kRemoteHashProviderId + 1, "same"));
-            m_Addressables.ResourceManager.ResourceProviders.Add(new TestHashProvider(kLocalHashProviderId + 1, "same"));
-            m_Addressables.ResourceManager.ResourceProviders.Add(new TestHashProvider(kRemoteHashProviderId + 2, "different"));
-            m_Addressables.ResourceManager.ResourceProviders.Add(new TestHashProvider(kLocalHashProviderId + 2, "same"));
-            m_Addressables.ResourceManager.ResourceProviders.Add(new TestCatalogProvider(kNewLocatorId));
-            m_Addressables.AddResourceLocator(new TestLocator(kLocatorId), "same", catalogLoc);
-            m_Addressables.AddResourceLocator(new TestLocator(kLocatorId + 2), "same", catalogLoc2);
-
-            var op = m_Addressables.CheckForCatalogUpdates(false);
-            yield return op;
-            Assert.IsNotNull(op.Result);
-            Assert.AreEqual(1, op.Result.Count);
-            Assert.AreEqual(kLocatorId + 2, op.Result[0]);
-            Assert.AreEqual(1, m_Addressables.CatalogsWithAvailableUpdates.Count());
-            Assert.AreEqual(kLocatorId + 2, m_Addressables.CatalogsWithAvailableUpdates.First());
-            m_Addressables.Release(op);
-        }
-
-        [UnityTest]
-        public IEnumerator UpdateContent_UpdatesCatalogs_Returns_ListOfLocators()
-        {
-            var remoteHashLoc = new ResourceLocationBase("RemoteHash", "Remote", kRemoteHashProviderId, typeof(string));
-            var localHashLoc = new ResourceLocationBase("LocalHash", "Local", kLocalHashProviderId, typeof(string));
-            var catalogLoc = new ResourceLocationBase("cat", "cat_id", typeof(TestCatalogProvider).FullName, typeof(object), remoteHashLoc, localHashLoc);
-    
-            m_Addressables.ResourceManager.ResourceProviders.Add(new TestHashProvider(kRemoteHashProviderId, "different"));
-            m_Addressables.ResourceManager.ResourceProviders.Add(new TestHashProvider(kLocalHashProviderId, "same"));
-            m_Addressables.ResourceManager.ResourceProviders.Add(new TestCatalogProvider(kNewLocatorId));
-            m_Addressables.AddResourceLocator(new TestLocator(kLocatorId, remoteHashLoc, localHashLoc, catalogLoc), "same", catalogLoc);
-            var op = m_Addressables.CheckForCatalogUpdates(false);
-            yield return op;
-            Assert.IsNotNull(op.Result);
-            Assert.AreEqual(1, op.Result.Count);
-            var updateOp = m_Addressables.UpdateCatalogs(op.Result, false);
-            m_Addressables.Release(op);
-
-            yield return updateOp;
-            Assert.IsNotNull(updateOp.Result);
-            Assert.AreEqual(1, updateOp.Result.Count);
-            Assert.AreEqual(kNewLocatorId, updateOp.Result[0].LocatorId);
-            m_Addressables.Release(updateOp);
-        }
-
-        [UnityTest]
-        public IEnumerator UpdateContent_UpdatesCatalogs_Returns_ListOfLocators_WhenCheckForUpdateIsNotCalled()
-        {
-            var remoteHashLoc = new ResourceLocationBase("RemoteHash", "Remote", kRemoteHashProviderId, typeof(string));
-            var localHashLoc = new ResourceLocationBase("LocalHash", "Local", kLocalHashProviderId, typeof(string));
-            var catalogLoc = new ResourceLocationBase("cat", "cat_id", typeof(TestCatalogProvider).FullName, typeof(object), remoteHashLoc, localHashLoc);
-  
-            m_Addressables.ResourceManager.ResourceProviders.Add(new TestHashProvider(kRemoteHashProviderId, "different"));
-            m_Addressables.ResourceManager.ResourceProviders.Add(new TestHashProvider(kLocalHashProviderId, "same"));
-            m_Addressables.ResourceManager.ResourceProviders.Add(new TestCatalogProvider(kNewLocatorId));
-            m_Addressables.AddResourceLocator(new TestLocator(kLocatorId, remoteHashLoc, localHashLoc, catalogLoc), "same", catalogLoc);
-
-            var updateOp = m_Addressables.UpdateCatalogs(null, false);
-
-            yield return updateOp;
-            Assert.IsNotNull(updateOp.Result);
-            Assert.AreEqual(1, updateOp.Result.Count);
-            Assert.AreEqual(kNewLocatorId, updateOp.Result[0].LocatorId);
-            m_Addressables.Release(updateOp);
-        }
-
-        [UnityTest]
-        public IEnumerator UpdateContent_UpdatesCatalogs_WhenAutoCleanCacheEnabled_RemovesNonReferencedBundlesFromCache()
-        {
-#if ENABLE_CACHING
-            var remoteHashLoc = new ResourceLocationBase("RemoteHash", "Remote", kRemoteHashProviderId, typeof(string));
-            var localHashLoc = new ResourceLocationBase("LocalHash", "Local", kLocalHashProviderId, typeof(string));
-            var catalogLoc = new ResourceLocationBase("cat", "cat_id", typeof(TestCatalogProvider).FullName, typeof(object), remoteHashLoc, localHashLoc);
-
-            m_Addressables.ResourceManager.ResourceProviders.Add(new TestHashProvider(kRemoteHashProviderId, "different"));
-            m_Addressables.ResourceManager.ResourceProviders.Add(new TestHashProvider(kLocalHashProviderId, "same"));
-            m_Addressables.ResourceManager.ResourceProviders.Add(new TestCatalogProvider(kNewLocatorId));
-            m_Addressables.AddResourceLocator(new TestLocator(kLocatorId, remoteHashLoc, localHashLoc, catalogLoc), "same", catalogLoc);
-
-            string cachedBundleName = "UpdatesCatalogsTestFakeBundle";
-            string hash = "123";
-            string fakeCachePath = AddressablesIntegrationTests.CreateFakeCachedBundle(cachedBundleName, hash);
-
-            var updateOp = m_Addressables.UpdateCatalogs(null, false, true);
-            yield return updateOp;
-
-            string fakeCacheFolder = Path.GetDirectoryName(fakeCachePath);
-            Assert.IsFalse(Directory.Exists(fakeCacheFolder));
-
-            m_Addressables.Release(updateOp);
-#else
-            Assert.Ignore("Caching not enabled.");
-            yield return null;
-#endif
-        }
-
-        [UnityTest]
-        public IEnumerator UpdateContent_UpdatesCatalogs_WhenAutoCleanCacheDisabled_NoBundlesRemovedFromCache()
-        {
-#if ENABLE_CACHING
-            var remoteHashLoc = new ResourceLocationBase("RemoteHash", "Remote", kRemoteHashProviderId, typeof(string));
-            var localHashLoc = new ResourceLocationBase("LocalHash", "Local", kLocalHashProviderId, typeof(string));
-            var catalogLoc = new ResourceLocationBase("cat", "cat_id", typeof(TestCatalogProvider).FullName, typeof(object), remoteHashLoc, localHashLoc);
- 
-            m_Addressables.ResourceManager.ResourceProviders.Add(new TestHashProvider(kRemoteHashProviderId, "different"));
-            m_Addressables.ResourceManager.ResourceProviders.Add(new TestHashProvider(kLocalHashProviderId, "same"));
-            m_Addressables.ResourceManager.ResourceProviders.Add(new TestCatalogProvider(kNewLocatorId));
-            m_Addressables.AddResourceLocator(new TestLocator(kLocatorId, remoteHashLoc, localHashLoc, catalogLoc), "same", catalogLoc);
-
-            string cachedBundleName = "UpdatesCatalogsTestFakeBundle";
-            string hash = "123";
-            string fakeCachePath = AddressablesIntegrationTests.CreateFakeCachedBundle(cachedBundleName, hash);
-
-            var updateOp = m_Addressables.UpdateCatalogs(null, false, false);
-            yield return updateOp;
-
-            string fakeCacheFolder = Path.GetDirectoryName(fakeCachePath);
-            Assert.IsTrue(Directory.Exists(fakeCacheFolder));
-
-            m_Addressables.Release(updateOp);
-            Directory.Delete(fakeCacheFolder, true);
-#else
-            Assert.Ignore("Caching not enabled.");
-            yield return null;
-#endif
-        }
-
-        [UnityTest]
-        public IEnumerator UpdateContent_UpdatesCatalogs_WhenAutoCleanCacheEnabled_AndCachingDisabled_ReturnsException()
-        {
-#if !ENABLE_CACHING && !PLATFORM_SWITCH
-            var remoteHashLoc = new ResourceLocationBase("RemoteHash", "Remote", kRemoteHashProviderId, typeof(string));
-            var localHashLoc = new ResourceLocationBase("LocalHash", "Local", kLocalHashProviderId, typeof(string));
-            var catalogLoc = new ResourceLocationBase("cat", "cat_id", typeof(TestCatalogProvider).FullName, typeof(object), remoteHashLoc, localHashLoc);
-
-            m_Addressables.RuntimePath = m_RuntimeSettingsPath;
-            m_Addressables.ResourceManager.ResourceProviders.Add(new TestHashProvider(kRemoteHashProviderId, "different"));
-            m_Addressables.ResourceManager.ResourceProviders.Add(new TestHashProvider(kLocalHashProviderId, "same"));
-            m_Addressables.ResourceManager.ResourceProviders.Add(new TestCatalogProvider(kNewLocatorId));
-            m_Addressables.AddResourceLocator(new TestLocator(kLocatorId, remoteHashLoc, localHashLoc, catalogLoc), "same", catalogLoc);
-            LogAssert.Expect(LogType.Error, "System.Exception: Caching not enabled. There is no bundle cache to modify.");
-            var updateOp = m_Addressables.UpdateCatalogs(null, false, true);
-            yield return updateOp;
-
-            LogAssert.Expect(LogType.Error,
-                "OperationException : CompletedOperation, status=Failed, result=False catalogs updated, but failed to clean bundle cache.");
-            Assert.AreEqual(updateOp.OperationException.Message, "ChainOperation failed because dependent operation failed");
-            Assert.AreEqual(updateOp.OperationException.InnerException.Message, "CompletedOperation, status=Failed, result=False catalogs updated, but failed to clean bundle cache.");
-
-            m_Addressables.Release(updateOp);
-#else
-            Assert.Ignore("Caching is enabled, but test expects to run on caching-disabled platforms or platform was skipped.");
-            yield return null;
-#endif
-        }
-
-        internal class ExceptionTestOperation : AsyncOperationBase<string>
-        {
-            internal ExceptionTestOperation(Exception ex, string desiredResult, bool success = false)
-            {
-                m_RM = new ResourceManager();
-                Complete(desiredResult, success, ex);
-                Result = desiredResult;
-            }
-
-            protected override void Execute()
-            {
-            }
-        }
-
-        [Test]
-        public void ProcessDependentOpResults_FailsWithErrorMessageOnInternalError()
-        {
-            var remoteHashLoc = new ResourceLocationBase("RemoteHash", "Remote", kRemoteHashProviderId, typeof(string));
-            var localHashLoc = new ResourceLocationBase("LocalHash", "Local", kLocalHashProviderId, typeof(string));
-            var catalogLoc = new ResourceLocationBase("cat", "cat_id", nameof(TestCatalogProvider),
-                typeof(IResourceLocator), remoteHashLoc, localHashLoc);
-
-            var op1 = new ExceptionTestOperation(new Exception("Bad operation"), null);
-            var handle1 = new AsyncOperationHandle(op1);
-            var results = new List<AsyncOperationHandle>();
-
-            var loc = new TestLocator(kLocatorId);
-            var locInfo = new AddressablesImpl.ResourceLocatorInfo(loc, "same", catalogLoc);
-            var locInfos = new List<AddressablesImpl.ResourceLocatorInfo>();
-            locInfos.Add(locInfo);
-
-            var trivialHashes = new List<string>(new[] {"badHash"});
-            results.Add(handle1);
-            bool success;
-            string errorString;
-            var result =
-                CheckCatalogsOperation.ProcessDependentOpResults(results, locInfos, trivialHashes, out errorString,
-                    out success);
-
-            LogAssert.Expect(LogType.Error, "System.Exception: Bad operation");
-            Assert.AreEqual(false, success, "Operation should not succeed when underlying operation op1 has a non null OperationException");
-            Assert.AreEqual(true, errorString.Contains("Bad operation"), "Error string should contain the error message thrown by the underlying operation");
-            Assert.IsNull(result, "Result should be null in the case where every operation within it failed.");
-        }
-
-        [Test]
-        public void ProcessDependentOpResults_SucceedsOnNoErrorMessage()
-        {
-            var remoteHashLoc = new ResourceLocationBase("RemoteHash", "Remote", kRemoteHashProviderId, typeof(string));
-            var localHashLoc = new ResourceLocationBase("LocalHash", "Local", kLocalHashProviderId, typeof(string));
-            var catalogLoc = new ResourceLocationBase("cat", "cat_id", nameof(TestCatalogProvider),
-                typeof(IResourceLocator), remoteHashLoc, localHashLoc);
-
-            var op1 = new ExceptionTestOperation(null, "good result", true);
-            var handle1 = new AsyncOperationHandle(op1);
-            var results = new List<AsyncOperationHandle>();
-
-            var loc = new TestLocator(kLocatorId);
-            var locInfo = new AddressablesImpl.ResourceLocatorInfo(loc, "same", catalogLoc);
-            var locInfos = new List<AddressablesImpl.ResourceLocatorInfo>();
-            locInfos.Add(locInfo);
-
-            var trivialHashes = new List<string>(new[] {"same"});
-            results.Add(handle1);
-            bool success;
-            string errorString;
-            var result =
-                CheckCatalogsOperation.ProcessDependentOpResults(results, locInfos, trivialHashes, out errorString,
-                    out success);
-
-            Assert.AreEqual(true, success, "Operation should succeed when underlying operation op1 has a null OperationException");
-            Assert.IsNull(errorString, "Error string should be null when operation is succeeding without errors.");
-            Assert.NotNull(result, "Result should only be null when every operation within it fails.");
-        }
-
-        [Test]
-        public void ProcessDependentOpResults_ReturnsFailureOnOneErrorMessage()
-        {
-            var remoteHashLoc = new ResourceLocationBase("RemoteHash", "Remote", kRemoteHashProviderId, typeof(string));
-            var localHashLoc = new ResourceLocationBase("LocalHash", "Local", kLocalHashProviderId, typeof(string));
-            var catalogLoc = new ResourceLocationBase("cat", "cat_id", nameof(TestCatalogProvider),
-                typeof(IResourceLocator), remoteHashLoc, localHashLoc);
-
-            var op1 = new ExceptionTestOperation(null, "good result", true);
-            var op2 = new ExceptionTestOperation(new Exception("Bad operation"), null);
-            var handle1 = new AsyncOperationHandle(op1);
-            var handle2 = new AsyncOperationHandle(op2);
-            var results = new List<AsyncOperationHandle>();
-            results.Add(handle1);
-            results.Add(handle2);
-
-            var loc = new TestLocator(kLocatorId);
-            var locInfo1 = new AddressablesImpl.ResourceLocatorInfo(loc, "same", catalogLoc);
-            var locInfo2 = new AddressablesImpl.ResourceLocatorInfo(loc, "bad", catalogLoc);
-            var locInfos = new List<AddressablesImpl.ResourceLocatorInfo>();
-            locInfos.Add(locInfo1);
-            locInfos.Add(locInfo2);
-
-            var trivialHashes = new List<string>(new[] {"same", "good"});
-
-            bool success;
-            string errorString;
-            var result =
-                CheckCatalogsOperation.ProcessDependentOpResults(results, locInfos, trivialHashes, out errorString,
-                    out success);
-
-            LogAssert.Expect(LogType.Error, "System.Exception: Bad operation");
-            Assert.AreEqual(false, success, "Operation should fail when underlying operation op1 has a null OperationException, even if op2 has a non null OperationException");
-            Assert.AreEqual(true, errorString.Contains("Bad operation"), "Error string should contain the error message thrown by the underlying operation");
-            Assert.NotNull(result, "Result should only be null if every underlying operation fails.");
-            Assert.NotNull(result[0], "Only failed operations should be null in the result list.");
-            Assert.IsNull(result[1], "Failed operations should be null in the result list.");
-        }
-
-        [Test]
-        public void ProcessDependentOpResults_FailsWithMultipleErrorMessageOnMultipleFailures()
-        {
-            var remoteHashLoc = new ResourceLocationBase("RemoteHash", "Remote", kRemoteHashProviderId, typeof(string));
-            var localHashLoc = new ResourceLocationBase("LocalHash", "Local", kLocalHashProviderId, typeof(string));
-            var catalogLoc = new ResourceLocationBase("cat", "cat_id", nameof(TestCatalogProvider),
-                typeof(IResourceLocator), remoteHashLoc, localHashLoc);
-
-            var op1 = new ExceptionTestOperation(new Exception("Very bad operation"), null);
-            var op2 = new ExceptionTestOperation(new Exception("Bad operation"), null);
-            var handle1 = new AsyncOperationHandle(op1);
-            var handle2 = new AsyncOperationHandle(op2);
-            var results = new List<AsyncOperationHandle>();
-            results.Add(handle1);
-            results.Add(handle2);
-
-            var loc = new TestLocator(kLocatorId);
-            var locInfo1 = new AddressablesImpl.ResourceLocatorInfo(loc, "worse", catalogLoc);
-            var locInfo2 = new AddressablesImpl.ResourceLocatorInfo(loc, "bad", catalogLoc);
-            var locInfos = new List<AddressablesImpl.ResourceLocatorInfo>();
-            locInfos.Add(locInfo1);
-            locInfos.Add(locInfo2);
-
-            var trivialHashes = new List<string>(new[] {"same", "good"});
-
-            bool success;
-            string errorString;
-            var result =
-                CheckCatalogsOperation.ProcessDependentOpResults(results, locInfos, trivialHashes, out errorString,
-                    out success);
-
-            LogAssert.Expect(LogType.Error, "System.Exception: Very bad operation");
-            LogAssert.Expect(LogType.Error, "System.Exception: Bad operation");
-            Assert.AreEqual(false, success, "Operation should succeed when underlying operation op1 has a null OperationException");
-            Assert.AreEqual(true, errorString.Contains("Bad operation"), "Error string should contain the error message thrown by the underlying operation");
-            Assert.AreEqual(true, errorString.Contains("Very bad operation"), "Error string should contain the error message thrown by the underlying operation");
-            Assert.IsNull(result, "Result list should be null if every operation contained within fails.");
-        }
-    }
-
-#if UNITY_EDITOR
-    class DynamicContentUpdateTests_FastMode : DynamicContentUpdateTests { protected override TestBuildScriptMode BuildScriptMode { get { return TestBuildScriptMode.Fast; } } }
-    class DynamicContentUpdateTests_VirtualMode : DynamicContentUpdateTests { protected override TestBuildScriptMode BuildScriptMode { get { return TestBuildScriptMode.Virtual; } } }
-    class DynamicContentUpdateTests_PackedPlaymode : DynamicContentUpdateTests { protected override TestBuildScriptMode BuildScriptMode { get { return TestBuildScriptMode.PackedPlaymode; } } }
-#endif
-    [UnityPlatform(exclude = new[] { RuntimePlatform.WindowsEditor, RuntimePlatform.OSXEditor, RuntimePlatform.LinuxEditor })]
-    class DynamicContentUpdateTests_Packed : DynamicContentUpdateTests
-    {
-        protected override TestBuildScriptMode BuildScriptMode { get { return TestBuildScriptMode.Packed; } }
-#if UNITY_EDITOR
-        protected override void RunBuilder(AddressableAssetSettings settings)
-        {
-            //Because we're testing an API that indirectly inits Addr, we need to build using the regular naming convention.
-            RunBuilder(settings, "");
-        }
-#endif
-        [UnitySetUp]
-        public override IEnumerator RuntimeSetup()
-        {
-#if ENABLE_CACHING
-            Caching.ClearCache();
-#endif
-            Assert.IsNull(m_Addressables);
-            m_Addressables = new AddressablesImpl(new LRUCacheAllocationStrategy(1000, 1000, 100, 10));
-            var op = m_Addressables.InitializeAsync(false);
-            yield return op;
-            Assert.AreEqual(AsyncOperationStatus.Succeeded, op.Status);
-            OnRuntimeSetup();
-            if (op.IsValid())
-                op.Release();
-        }
-    }
-
-}
->>>>>>> f473b29b
+using AddressableAssetsIntegrationTests;
+using NUnit.Framework;
+using System;
+using System.Collections;
+using System.Collections.Generic;
+using System.IO;
+using System.Linq;
+using UnityEngine.AddressableAssets.ResourceLocators;
+using UnityEngine.ResourceManagement;
+using UnityEngine.ResourceManagement.AsyncOperations;
+using UnityEngine.ResourceManagement.ResourceLocations;
+using UnityEngine.ResourceManagement.ResourceProviders;
+using UnityEngine.ResourceManagement.Util;
+using UnityEngine.TestTools;
+
+#if UNITY_EDITOR
+using UnityEditor.AddressableAssets.Settings;
+#endif
+
+namespace UnityEngine.AddressableAssets.ResourceProviders.Tests
+{
+    [TestFixture]
+    public abstract class DynamicContentUpdateTests : AddressablesTestFixture
+    {
+        class TestLocator : IResourceLocator
+        {
+            Dictionary<object, IList<IResourceLocation>> m_Locations = new Dictionary<object, IList<IResourceLocation>>();
+            public IEnumerable<object> Keys => m_Locations.Keys;
+
+            public string LocatorId { get; set; }
+            public TestLocator(string id, params ResourceLocationBase[] locs)
+            {
+                LocatorId = id;
+                foreach (var l in locs)
+                    m_Locations.Add(l.PrimaryKey, new List<IResourceLocation>(new IResourceLocation[] { l }));
+            }
+
+            public bool Locate(object key, Type type, out IList<IResourceLocation> locations)
+            {
+                return m_Locations.TryGetValue(key, out locations);
+            }
+        }
+
+        class TestHashProvider : ResourceProviderBase
+        {
+            string m_Hash;
+            public TestHashProvider(string id, string hash)
+            {
+                m_ProviderId = id;
+                m_Hash = hash;
+            }
+
+            public override void Provide(ProvideHandle provideHandle)
+            {
+                provideHandle.Complete(m_Hash, true, null);
+            }
+        }
+
+        class TestCatalogProvider : ResourceProviderBase
+        {
+            string m_LocatorId;
+            public TestCatalogProvider(string locatorId)
+            {
+                m_LocatorId = locatorId;
+            }
+
+            public override void Provide(ProvideHandle provideHandle)
+            {
+                var deps = new List<object>();
+                provideHandle.GetDependencies(deps);
+                provideHandle.Complete(new TestLocator(m_LocatorId), true, null);
+            }
+        }
+
+        const string kRemoteHashProviderId = "RemoteHashProvider";
+        const string kLocalHashProviderId = "LocalHashProvider";
+        const string kLocatorId = "Locator";
+        const string kNewLocatorId = "NewLocator";
+
+        [UnityTest]
+        public IEnumerator CheckForUpdates_Returns_EmptyList_When_HashesMatch()
+        {
+            var remoteHashLoc = new ResourceLocationBase("RemoteHash", "Remote", kRemoteHashProviderId, typeof(string));
+            var localHashLoc = new ResourceLocationBase("LocalHash", "Local", kLocalHashProviderId, typeof(string));
+            var catalogLoc = new ResourceLocationBase("cat", "cat_id", nameof(TestCatalogProvider), typeof(IResourceLocator), remoteHashLoc, localHashLoc);
+  
+            m_Addressables.ResourceManager.ResourceProviders.Add(new TestHashProvider(kRemoteHashProviderId, "same"));
+            m_Addressables.ResourceManager.ResourceProviders.Add(new TestHashProvider(kLocalHashProviderId, "same"));
+            m_Addressables.ResourceManager.ResourceProviders.Add(new TestCatalogProvider(kNewLocatorId));
+            m_Addressables.AddResourceLocator(new TestLocator(kLocatorId), "same", catalogLoc);
+            var op = m_Addressables.CheckForCatalogUpdates(false);
+            yield return op;
+            Assert.IsNotNull(op.Result);
+            Assert.AreEqual(0, op.Result.Count);
+            Assert.AreEqual(0, m_Addressables.CatalogsWithAvailableUpdates.Count());
+            m_Addressables.Release(op);
+        }
+
+        [UnityTest]
+        public IEnumerator CheckForUpdates_Returns_NonEmptyList_When_HashesDontMatch()
+        {
+            var remoteHashLoc = new ResourceLocationBase("RemoteHash", "Remote", kRemoteHashProviderId, typeof(string));
+            var localHashLoc = new ResourceLocationBase("LocalHash", "Local", kLocalHashProviderId, typeof(string));
+            var catalogLoc = new ResourceLocationBase("cat", "cat_id", nameof(TestCatalogProvider), typeof(IResourceLocator), remoteHashLoc, localHashLoc);
+  
+            m_Addressables.ResourceManager.ResourceProviders.Add(new TestHashProvider(kRemoteHashProviderId, "different"));
+            m_Addressables.ResourceManager.ResourceProviders.Add(new TestHashProvider(kLocalHashProviderId, "same"));
+            m_Addressables.ResourceManager.ResourceProviders.Add(new TestCatalogProvider(kNewLocatorId));
+            m_Addressables.AddResourceLocator(new TestLocator(kLocatorId), "same", catalogLoc);
+            var op = m_Addressables.CheckForCatalogUpdates(false);
+            yield return op;
+            Assert.IsNotNull(op.Result);
+            Assert.AreEqual(1, op.Result.Count);
+            Assert.AreEqual(1, m_Addressables.CatalogsWithAvailableUpdates.Count());
+            m_Addressables.Release(op);
+        }
+
+        [UnityTest]
+        public IEnumerator CheckForUpdates_Initializes_Addressables()
+        {
+            m_Addressables.hasStartedInitialization = false;
+            yield return m_Addressables.CheckForCatalogUpdates();
+            Assert.IsTrue(m_Addressables.hasStartedInitialization);
+        }
+
+        [UnityTest]
+        public IEnumerator CheckForUpdates_Returns_OnlyModifiedResults()
+        {
+            var remoteHashLoc = new ResourceLocationBase("RemoteHash1", "Remote", kRemoteHashProviderId + 1, typeof(string));
+            var localHashLoc = new ResourceLocationBase("LocalHash1", "Local", kLocalHashProviderId + 1, typeof(string));
+            var catalogLoc = new ResourceLocationBase("cat1", "cat_id", nameof(TestCatalogProvider), typeof(IResourceLocator), remoteHashLoc, localHashLoc);
+
+            var remoteHashLoc2 = new ResourceLocationBase("RemoteHash2", "Remote", kRemoteHashProviderId + 2, typeof(string));
+            var localHashLoc2 = new ResourceLocationBase("LocalHash2", "Local", kLocalHashProviderId + 2, typeof(string));
+            var catalogLoc2 = new ResourceLocationBase("cat2", "cat_id", nameof(TestCatalogProvider), typeof(IResourceLocator), remoteHashLoc2, localHashLoc2);
+
+            m_Addressables.ResourceManager.ResourceProviders.Add(new TestHashProvider(kRemoteHashProviderId + 1, "same"));
+            m_Addressables.ResourceManager.ResourceProviders.Add(new TestHashProvider(kLocalHashProviderId + 1, "same"));
+            m_Addressables.ResourceManager.ResourceProviders.Add(new TestHashProvider(kRemoteHashProviderId + 2, "different"));
+            m_Addressables.ResourceManager.ResourceProviders.Add(new TestHashProvider(kLocalHashProviderId + 2, "same"));
+            m_Addressables.ResourceManager.ResourceProviders.Add(new TestCatalogProvider(kNewLocatorId));
+            m_Addressables.AddResourceLocator(new TestLocator(kLocatorId), "same", catalogLoc);
+            m_Addressables.AddResourceLocator(new TestLocator(kLocatorId + 2), "same", catalogLoc2);
+
+            var op = m_Addressables.CheckForCatalogUpdates(false);
+            yield return op;
+            Assert.IsNotNull(op.Result);
+            Assert.AreEqual(1, op.Result.Count);
+            Assert.AreEqual(kLocatorId + 2, op.Result[0]);
+            Assert.AreEqual(1, m_Addressables.CatalogsWithAvailableUpdates.Count());
+            Assert.AreEqual(kLocatorId + 2, m_Addressables.CatalogsWithAvailableUpdates.First());
+            m_Addressables.Release(op);
+        }
+
+        [UnityTest]
+        public IEnumerator UpdateContent_UpdatesCatalogs_Returns_ListOfLocators()
+        {
+            var remoteHashLoc = new ResourceLocationBase("RemoteHash", "Remote", kRemoteHashProviderId, typeof(string));
+            var localHashLoc = new ResourceLocationBase("LocalHash", "Local", kLocalHashProviderId, typeof(string));
+            var catalogLoc = new ResourceLocationBase("cat", "cat_id", typeof(TestCatalogProvider).FullName, typeof(object), remoteHashLoc, localHashLoc);
+    
+            m_Addressables.ResourceManager.ResourceProviders.Add(new TestHashProvider(kRemoteHashProviderId, "different"));
+            m_Addressables.ResourceManager.ResourceProviders.Add(new TestHashProvider(kLocalHashProviderId, "same"));
+            m_Addressables.ResourceManager.ResourceProviders.Add(new TestCatalogProvider(kNewLocatorId));
+            m_Addressables.AddResourceLocator(new TestLocator(kLocatorId, remoteHashLoc, localHashLoc, catalogLoc), "same", catalogLoc);
+            var op = m_Addressables.CheckForCatalogUpdates(false);
+            yield return op;
+            Assert.IsNotNull(op.Result);
+            Assert.AreEqual(1, op.Result.Count);
+            var updateOp = m_Addressables.UpdateCatalogs(op.Result, false);
+            m_Addressables.Release(op);
+
+            yield return updateOp;
+            Assert.IsNotNull(updateOp.Result);
+            Assert.AreEqual(1, updateOp.Result.Count);
+            Assert.AreEqual(kNewLocatorId, updateOp.Result[0].LocatorId);
+            m_Addressables.Release(updateOp);
+        }
+
+        [UnityTest]
+        public IEnumerator UpdateContent_UpdatesCatalogs_Returns_ListOfLocators_WhenCheckForUpdateIsNotCalled()
+        {
+            var remoteHashLoc = new ResourceLocationBase("RemoteHash", "Remote", kRemoteHashProviderId, typeof(string));
+            var localHashLoc = new ResourceLocationBase("LocalHash", "Local", kLocalHashProviderId, typeof(string));
+            var catalogLoc = new ResourceLocationBase("cat", "cat_id", typeof(TestCatalogProvider).FullName, typeof(object), remoteHashLoc, localHashLoc);
+  
+            m_Addressables.ResourceManager.ResourceProviders.Add(new TestHashProvider(kRemoteHashProviderId, "different"));
+            m_Addressables.ResourceManager.ResourceProviders.Add(new TestHashProvider(kLocalHashProviderId, "same"));
+            m_Addressables.ResourceManager.ResourceProviders.Add(new TestCatalogProvider(kNewLocatorId));
+            m_Addressables.AddResourceLocator(new TestLocator(kLocatorId, remoteHashLoc, localHashLoc, catalogLoc), "same", catalogLoc);
+
+            var updateOp = m_Addressables.UpdateCatalogs(null, false);
+
+            yield return updateOp;
+            Assert.IsNotNull(updateOp.Result);
+            Assert.AreEqual(1, updateOp.Result.Count);
+            Assert.AreEqual(kNewLocatorId, updateOp.Result[0].LocatorId);
+            m_Addressables.Release(updateOp);
+        }
+
+        [UnityTest]
+        public IEnumerator UpdateContent_UpdatesCatalogs_WhenAutoCleanCacheEnabled_RemovesNonReferencedBundlesFromCache()
+        {
+#if ENABLE_CACHING
+            var remoteHashLoc = new ResourceLocationBase("RemoteHash", "Remote", kRemoteHashProviderId, typeof(string));
+            var localHashLoc = new ResourceLocationBase("LocalHash", "Local", kLocalHashProviderId, typeof(string));
+            var catalogLoc = new ResourceLocationBase("cat", "cat_id", typeof(TestCatalogProvider).FullName, typeof(object), remoteHashLoc, localHashLoc);
+
+            m_Addressables.ResourceManager.ResourceProviders.Add(new TestHashProvider(kRemoteHashProviderId, "different"));
+            m_Addressables.ResourceManager.ResourceProviders.Add(new TestHashProvider(kLocalHashProviderId, "same"));
+            m_Addressables.ResourceManager.ResourceProviders.Add(new TestCatalogProvider(kNewLocatorId));
+            m_Addressables.AddResourceLocator(new TestLocator(kLocatorId, remoteHashLoc, localHashLoc, catalogLoc), "same", catalogLoc);
+
+            string cachedBundleName = "UpdatesCatalogsTestFakeBundle";
+            string hash = "123";
+            string fakeCachePath = AddressablesIntegrationTests.CreateFakeCachedBundle(cachedBundleName, hash);
+
+            var updateOp = m_Addressables.UpdateCatalogs(null, false, true);
+            yield return updateOp;
+
+            string fakeCacheFolder = Path.GetDirectoryName(fakeCachePath);
+            Assert.IsFalse(Directory.Exists(fakeCacheFolder));
+
+            m_Addressables.Release(updateOp);
+#else
+            Assert.Ignore("Caching not enabled.");
+            yield return null;
+#endif
+        }
+
+        [UnityTest]
+        public IEnumerator UpdateContent_UpdatesCatalogs_WhenAutoCleanCacheDisabled_NoBundlesRemovedFromCache()
+        {
+#if ENABLE_CACHING
+            var remoteHashLoc = new ResourceLocationBase("RemoteHash", "Remote", kRemoteHashProviderId, typeof(string));
+            var localHashLoc = new ResourceLocationBase("LocalHash", "Local", kLocalHashProviderId, typeof(string));
+            var catalogLoc = new ResourceLocationBase("cat", "cat_id", typeof(TestCatalogProvider).FullName, typeof(object), remoteHashLoc, localHashLoc);
+ 
+            m_Addressables.ResourceManager.ResourceProviders.Add(new TestHashProvider(kRemoteHashProviderId, "different"));
+            m_Addressables.ResourceManager.ResourceProviders.Add(new TestHashProvider(kLocalHashProviderId, "same"));
+            m_Addressables.ResourceManager.ResourceProviders.Add(new TestCatalogProvider(kNewLocatorId));
+            m_Addressables.AddResourceLocator(new TestLocator(kLocatorId, remoteHashLoc, localHashLoc, catalogLoc), "same", catalogLoc);
+
+            string cachedBundleName = "UpdatesCatalogsTestFakeBundle";
+            string hash = "123";
+            string fakeCachePath = AddressablesIntegrationTests.CreateFakeCachedBundle(cachedBundleName, hash);
+
+            var updateOp = m_Addressables.UpdateCatalogs(null, false, false);
+            yield return updateOp;
+
+            string fakeCacheFolder = Path.GetDirectoryName(fakeCachePath);
+            Assert.IsTrue(Directory.Exists(fakeCacheFolder));
+
+            m_Addressables.Release(updateOp);
+            Directory.Delete(fakeCacheFolder, true);
+#else
+            Assert.Ignore("Caching not enabled.");
+            yield return null;
+#endif
+        }
+
+        [UnityTest]
+        public IEnumerator UpdateContent_UpdatesCatalogs_WhenAutoCleanCacheEnabled_AndCachingDisabled_ReturnsException()
+        {
+#if !ENABLE_CACHING && !PLATFORM_SWITCH
+            var remoteHashLoc = new ResourceLocationBase("RemoteHash", "Remote", kRemoteHashProviderId, typeof(string));
+            var localHashLoc = new ResourceLocationBase("LocalHash", "Local", kLocalHashProviderId, typeof(string));
+            var catalogLoc = new ResourceLocationBase("cat", "cat_id", typeof(TestCatalogProvider).FullName, typeof(object), remoteHashLoc, localHashLoc);
+
+            m_Addressables.RuntimePath = m_RuntimeSettingsPath;
+            m_Addressables.ResourceManager.ResourceProviders.Add(new TestHashProvider(kRemoteHashProviderId, "different"));
+            m_Addressables.ResourceManager.ResourceProviders.Add(new TestHashProvider(kLocalHashProviderId, "same"));
+            m_Addressables.ResourceManager.ResourceProviders.Add(new TestCatalogProvider(kNewLocatorId));
+            m_Addressables.AddResourceLocator(new TestLocator(kLocatorId, remoteHashLoc, localHashLoc, catalogLoc), "same", catalogLoc);
+            LogAssert.Expect(LogType.Error, "System.Exception: Caching not enabled. There is no bundle cache to modify.");
+            var updateOp = m_Addressables.UpdateCatalogs(null, false, true);
+            yield return updateOp;
+
+            LogAssert.Expect(LogType.Error,
+                "OperationException : CompletedOperation, status=Failed, result=False catalogs updated, but failed to clean bundle cache.");
+            Assert.AreEqual(updateOp.OperationException.Message, "ChainOperation failed because dependent operation failed");
+            Assert.AreEqual(updateOp.OperationException.InnerException.Message, "CompletedOperation, status=Failed, result=False catalogs updated, but failed to clean bundle cache.");
+
+            m_Addressables.Release(updateOp);
+#else
+            Assert.Ignore("Caching is enabled, but test expects to run on caching-disabled platforms or platform was skipped.");
+            yield return null;
+#endif
+        }
+
+        internal class ExceptionTestOperation : AsyncOperationBase<string>
+        {
+            internal ExceptionTestOperation(Exception ex, string desiredResult, bool success = false)
+            {
+                m_RM = new ResourceManager();
+                Complete(desiredResult, success, ex);
+                Result = desiredResult;
+            }
+
+            protected override void Execute()
+            {
+            }
+        }
+
+        [Test]
+        public void ProcessDependentOpResults_FailsWithErrorMessageOnInternalError()
+        {
+            var remoteHashLoc = new ResourceLocationBase("RemoteHash", "Remote", kRemoteHashProviderId, typeof(string));
+            var localHashLoc = new ResourceLocationBase("LocalHash", "Local", kLocalHashProviderId, typeof(string));
+            var catalogLoc = new ResourceLocationBase("cat", "cat_id", nameof(TestCatalogProvider),
+                typeof(IResourceLocator), remoteHashLoc, localHashLoc);
+
+            var op1 = new ExceptionTestOperation(new Exception("Bad operation"), null);
+            var handle1 = new AsyncOperationHandle(op1);
+            var results = new List<AsyncOperationHandle>();
+
+            var loc = new TestLocator(kLocatorId);
+            var locInfo = new AddressablesImpl.ResourceLocatorInfo(loc, "same", catalogLoc);
+            var locInfos = new List<AddressablesImpl.ResourceLocatorInfo>();
+            locInfos.Add(locInfo);
+
+            var trivialHashes = new List<string>(new[] {"badHash"});
+            results.Add(handle1);
+            bool success;
+            string errorString;
+            var result =
+                CheckCatalogsOperation.ProcessDependentOpResults(results, locInfos, trivialHashes, out errorString,
+                    out success);
+
+            LogAssert.Expect(LogType.Error, "System.Exception: Bad operation");
+            Assert.AreEqual(false, success, "Operation should not succeed when underlying operation op1 has a non null OperationException");
+            Assert.AreEqual(true, errorString.Contains("Bad operation"), "Error string should contain the error message thrown by the underlying operation");
+            Assert.IsNull(result, "Result should be null in the case where every operation within it failed.");
+        }
+
+        [Test]
+        public void ProcessDependentOpResults_SucceedsOnNoErrorMessage()
+        {
+            var remoteHashLoc = new ResourceLocationBase("RemoteHash", "Remote", kRemoteHashProviderId, typeof(string));
+            var localHashLoc = new ResourceLocationBase("LocalHash", "Local", kLocalHashProviderId, typeof(string));
+            var catalogLoc = new ResourceLocationBase("cat", "cat_id", nameof(TestCatalogProvider),
+                typeof(IResourceLocator), remoteHashLoc, localHashLoc);
+
+            var op1 = new ExceptionTestOperation(null, "good result", true);
+            var handle1 = new AsyncOperationHandle(op1);
+            var results = new List<AsyncOperationHandle>();
+
+            var loc = new TestLocator(kLocatorId);
+            var locInfo = new AddressablesImpl.ResourceLocatorInfo(loc, "same", catalogLoc);
+            var locInfos = new List<AddressablesImpl.ResourceLocatorInfo>();
+            locInfos.Add(locInfo);
+
+            var trivialHashes = new List<string>(new[] {"same"});
+            results.Add(handle1);
+            bool success;
+            string errorString;
+            var result =
+                CheckCatalogsOperation.ProcessDependentOpResults(results, locInfos, trivialHashes, out errorString,
+                    out success);
+
+            Assert.AreEqual(true, success, "Operation should succeed when underlying operation op1 has a null OperationException");
+            Assert.IsNull(errorString, "Error string should be null when operation is succeeding without errors.");
+            Assert.NotNull(result, "Result should only be null when every operation within it fails.");
+        }
+
+        [Test]
+        public void ProcessDependentOpResults_ReturnsFailureOnOneErrorMessage()
+        {
+            var remoteHashLoc = new ResourceLocationBase("RemoteHash", "Remote", kRemoteHashProviderId, typeof(string));
+            var localHashLoc = new ResourceLocationBase("LocalHash", "Local", kLocalHashProviderId, typeof(string));
+            var catalogLoc = new ResourceLocationBase("cat", "cat_id", nameof(TestCatalogProvider),
+                typeof(IResourceLocator), remoteHashLoc, localHashLoc);
+
+            var op1 = new ExceptionTestOperation(null, "good result", true);
+            var op2 = new ExceptionTestOperation(new Exception("Bad operation"), null);
+            var handle1 = new AsyncOperationHandle(op1);
+            var handle2 = new AsyncOperationHandle(op2);
+            var results = new List<AsyncOperationHandle>();
+            results.Add(handle1);
+            results.Add(handle2);
+
+            var loc = new TestLocator(kLocatorId);
+            var locInfo1 = new AddressablesImpl.ResourceLocatorInfo(loc, "same", catalogLoc);
+            var locInfo2 = new AddressablesImpl.ResourceLocatorInfo(loc, "bad", catalogLoc);
+            var locInfos = new List<AddressablesImpl.ResourceLocatorInfo>();
+            locInfos.Add(locInfo1);
+            locInfos.Add(locInfo2);
+
+            var trivialHashes = new List<string>(new[] {"same", "good"});
+
+            bool success;
+            string errorString;
+            var result =
+                CheckCatalogsOperation.ProcessDependentOpResults(results, locInfos, trivialHashes, out errorString,
+                    out success);
+
+            LogAssert.Expect(LogType.Error, "System.Exception: Bad operation");
+            Assert.AreEqual(false, success, "Operation should fail when underlying operation op1 has a null OperationException, even if op2 has a non null OperationException");
+            Assert.AreEqual(true, errorString.Contains("Bad operation"), "Error string should contain the error message thrown by the underlying operation");
+            Assert.NotNull(result, "Result should only be null if every underlying operation fails.");
+            Assert.NotNull(result[0], "Only failed operations should be null in the result list.");
+            Assert.IsNull(result[1], "Failed operations should be null in the result list.");
+        }
+
+        [Test]
+        public void ProcessDependentOpResults_FailsWithMultipleErrorMessageOnMultipleFailures()
+        {
+            var remoteHashLoc = new ResourceLocationBase("RemoteHash", "Remote", kRemoteHashProviderId, typeof(string));
+            var localHashLoc = new ResourceLocationBase("LocalHash", "Local", kLocalHashProviderId, typeof(string));
+            var catalogLoc = new ResourceLocationBase("cat", "cat_id", nameof(TestCatalogProvider),
+                typeof(IResourceLocator), remoteHashLoc, localHashLoc);
+
+            var op1 = new ExceptionTestOperation(new Exception("Very bad operation"), null);
+            var op2 = new ExceptionTestOperation(new Exception("Bad operation"), null);
+            var handle1 = new AsyncOperationHandle(op1);
+            var handle2 = new AsyncOperationHandle(op2);
+            var results = new List<AsyncOperationHandle>();
+            results.Add(handle1);
+            results.Add(handle2);
+
+            var loc = new TestLocator(kLocatorId);
+            var locInfo1 = new AddressablesImpl.ResourceLocatorInfo(loc, "worse", catalogLoc);
+            var locInfo2 = new AddressablesImpl.ResourceLocatorInfo(loc, "bad", catalogLoc);
+            var locInfos = new List<AddressablesImpl.ResourceLocatorInfo>();
+            locInfos.Add(locInfo1);
+            locInfos.Add(locInfo2);
+
+            var trivialHashes = new List<string>(new[] {"same", "good"});
+
+            bool success;
+            string errorString;
+            var result =
+                CheckCatalogsOperation.ProcessDependentOpResults(results, locInfos, trivialHashes, out errorString,
+                    out success);
+
+            LogAssert.Expect(LogType.Error, "System.Exception: Very bad operation");
+            LogAssert.Expect(LogType.Error, "System.Exception: Bad operation");
+            Assert.AreEqual(false, success, "Operation should succeed when underlying operation op1 has a null OperationException");
+            Assert.AreEqual(true, errorString.Contains("Bad operation"), "Error string should contain the error message thrown by the underlying operation");
+            Assert.AreEqual(true, errorString.Contains("Very bad operation"), "Error string should contain the error message thrown by the underlying operation");
+            Assert.IsNull(result, "Result list should be null if every operation contained within fails.");
+        }
+    }
+
+#if UNITY_EDITOR
+    class DynamicContentUpdateTests_FastMode : DynamicContentUpdateTests { protected override TestBuildScriptMode BuildScriptMode { get { return TestBuildScriptMode.Fast; } } }
+    class DynamicContentUpdateTests_VirtualMode : DynamicContentUpdateTests { protected override TestBuildScriptMode BuildScriptMode { get { return TestBuildScriptMode.Virtual; } } }
+    class DynamicContentUpdateTests_PackedPlaymode : DynamicContentUpdateTests { protected override TestBuildScriptMode BuildScriptMode { get { return TestBuildScriptMode.PackedPlaymode; } } }
+#endif
+    [UnityPlatform(exclude = new[] { RuntimePlatform.WindowsEditor, RuntimePlatform.OSXEditor, RuntimePlatform.LinuxEditor })]
+    class DynamicContentUpdateTests_Packed : DynamicContentUpdateTests
+    {
+        protected override TestBuildScriptMode BuildScriptMode { get { return TestBuildScriptMode.Packed; } }
+#if UNITY_EDITOR
+        protected override void RunBuilder(AddressableAssetSettings settings)
+        {
+            //Because we're testing an API that indirectly inits Addr, we need to build using the regular naming convention.
+            RunBuilder(settings, "");
+        }
+#endif
+        [UnitySetUp]
+        public override IEnumerator RuntimeSetup()
+        {
+#if ENABLE_CACHING
+            Caching.ClearCache();
+#endif
+            Assert.IsNull(m_Addressables);
+            m_Addressables = new AddressablesImpl(new LRUCacheAllocationStrategy(1000, 1000, 100, 10));
+            var op = m_Addressables.InitializeAsync(false);
+            yield return op;
+            Assert.AreEqual(AsyncOperationStatus.Succeeded, op.Status);
+            OnRuntimeSetup();
+            if (op.IsValid())
+                op.Release();
+        }
+    }
+
+}