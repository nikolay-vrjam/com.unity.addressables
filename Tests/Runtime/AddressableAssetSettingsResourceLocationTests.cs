--- conflicted
+++ resolved
@@ -1,216 +1,134 @@
-<<<<<<< HEAD
-using System.Collections.Generic;
-using NUnit.Framework;
-using UnityEngine.AddressableAssets.ResourceLocators;
-using UnityEngine.ResourceManagement.ResourceLocations;
-using UnityEngine.TestTools;
-using UnityEngine;
-using System.Linq;
-#if UNITY_EDITOR
-using UnityEditor.AddressableAssets.Settings;
-using UnityEditor;
-#endif
-
-namespace AddressableAssetSettingsResourceLocationTests
-{
-    public abstract class AddressableAssetSettingsResourceLocationTests : AddressablesTestFixture
-    {
-        const string k_ValidKey = "key";
-        const string k_InvalidKey = "[key]";
-
-#if UNITY_EDITOR
-        internal override void Setup(AddressableAssetSettings settings, string tempAssetFolder)
-        {
-            GameObject testObject = new GameObject("TestObject");
-            GameObject testObject2 = new GameObject("TestObject2");
-            string path = tempAssetFolder + "/test.prefab";
-            string path2 = tempAssetFolder + "/test2.prefab";
-            PrefabUtility.SaveAsPrefabAsset(testObject, path);
-            PrefabUtility.SaveAsPrefabAsset(testObject2, path2);
-            string guid = AssetDatabase.AssetPathToGUID(path);
-            string guid2 = AssetDatabase.AssetPathToGUID(path2);
-
-            AddressableAssetEntry entry = settings.CreateOrMoveEntry(guid, settings.DefaultGroup);
-            entry.address = k_ValidKey;
-
-            entry = settings.CreateOrMoveEntry(guid2, settings.DefaultGroup);
-            entry.address = k_InvalidKey;
-
-            bool currentIgnoreState = LogAssert.ignoreFailingMessages;
-            LogAssert.ignoreFailingMessages = false;
-            LogAssert.Expect(LogType.Error, $"Address '{entry.address}' cannot contain '[ ]'.");
-            LogAssert.ignoreFailingMessages = currentIgnoreState;
-        }
-
-        protected override void OnRuntimeSetup()
-        {
-            // Only keep AddressableAssetSettingsLocator
-            List<IResourceLocator> locators = m_Addressables.ResourceLocators.ToList();
-            foreach (IResourceLocator locator in locators)
-            {
-                if (locator.GetType() != typeof(AddressableAssetSettingsLocator))
-                    m_Addressables.RemoveResourceLocator(locator);
-            }
-        }
-
-        [Test]
-        public void WhenKeyIsValid_AddressableAssetSettingsLocator_ReturnsLocations()
-        {
-            var res = m_Addressables.GetResourceLocations(k_ValidKey, typeof(GameObject), out IList<IResourceLocation> locs);
-            Assert.IsTrue(res);
-            Assert.IsNotNull(locs);
-            Assert.AreEqual(1, locs.Count);
-        }
-
-        [Test]
-        public void WhenKeyHasSquareBrackets_AddressableAssetSettingsLocator_ThrowsExceptionAndReturnsNoLocations()
-        {
-            var res = m_Addressables.GetResourceLocations(k_InvalidKey, typeof(GameObject), out IList<IResourceLocation> locs);
-            LogAssert.Expect(LogType.Error, $"Address '{k_InvalidKey}' cannot contain '[ ]'.");
-            Assert.IsFalse(res);
-            Assert.IsNull(locs);
-        }
-
-#endif
-    }
-
-#if UNITY_EDITOR
-    class AddressableAssetSettingsResourceLocationTests_FastMode : AddressableAssetSettingsResourceLocationTests { protected override TestBuildScriptMode BuildScriptMode { get { return TestBuildScriptMode.Fast; } } }
-#endif
-}
-=======
-using System.Collections.Generic;
-using NUnit.Framework;
-using UnityEngine.AddressableAssets.ResourceLocators;
-using UnityEngine.ResourceManagement.ResourceLocations;
-using UnityEngine.TestTools;
-using UnityEngine;
-using System.Linq;
-using System.Collections;
-using UnityEngine.SceneManagement;
-using UnityEngine.ResourceManagement.ResourceProviders;
-#if UNITY_EDITOR
-using UnityEditor.AddressableAssets.Settings;
-using UnityEditor;
-using UnityEditor.SceneManagement;
-#endif
-
-namespace AddressableAssetSettingsResourceLocationTests
-{
-    public abstract class AddressableAssetSettingsResourceLocationTests : AddressablesTestFixture
-    {
-        const string k_ValidKey = "key";
-        const string k_InvalidKey = "[key]";
-
-        const string k_FolderAddress = "Folder";
-        const string k_SubFolderAddress = "Folder/subfolder.prefab";
-        const string k_SceneSubFolderAddress = "Folder/subscene.unity";
-
-#if UNITY_EDITOR
-        internal override void Setup(AddressableAssetSettings settings, string tempAssetFolder)
-        {
-            string folderGuid = AssetDatabase.CreateFolder(tempAssetFolder, k_FolderAddress);
-
-            Scene scene = EditorSceneManager.NewScene(NewSceneSetup.EmptyScene, NewSceneMode.Additive);
-            EditorSceneManager.SaveScene(scene, $"{tempAssetFolder}/{k_FolderAddress}/subscene.unity");
-            EditorSceneManager.CloseScene(scene, true);
-
-            AssetDatabase.Refresh();
-
-            GameObject testObject = new GameObject("TestObject");
-            GameObject testObject2 = new GameObject("TestObject2");
-            GameObject subFolderEntry = new GameObject("SubFolder");
-            string path = tempAssetFolder + "/test.prefab";
-            string path2 = tempAssetFolder + "/test2.prefab";
-            string path3 = $"{tempAssetFolder}/{k_FolderAddress}/subfolder.prefab";
-            PrefabUtility.SaveAsPrefabAsset(testObject, path);
-            PrefabUtility.SaveAsPrefabAsset(testObject2, path2);
-            PrefabUtility.SaveAsPrefabAsset(subFolderEntry, path3);
-            string guid = AssetDatabase.AssetPathToGUID(path);
-            string guid2 = AssetDatabase.AssetPathToGUID(path2);
-
-            AddressableAssetEntry entry = settings.CreateOrMoveEntry(guid, settings.DefaultGroup);
-            entry.address = k_ValidKey;
-
-            entry = settings.CreateOrMoveEntry(guid2, settings.DefaultGroup);
-            entry.address = k_InvalidKey;
-
-            AddressableAssetEntry folder = settings.CreateOrMoveEntry(folderGuid, settings.DefaultGroup);
-            folder.address = k_FolderAddress;
-            folder.IsFolder = true;
-
-            bool currentIgnoreState = LogAssert.ignoreFailingMessages;
-            LogAssert.ignoreFailingMessages = false;
-            LogAssert.Expect(LogType.Error, $"Address '{entry.address}' cannot contain '[ ]'.");
-            LogAssert.ignoreFailingMessages = currentIgnoreState;
-        }
-
-        protected override void OnRuntimeSetup()
-        {
-            // Only keep AddressableAssetSettingsLocator
-            List<IResourceLocator> locators = m_Addressables.ResourceLocators.ToList();
-            foreach (IResourceLocator locator in locators)
-            {
-                if (locator.GetType() != typeof(AddressableAssetSettingsLocator))
-                    m_Addressables.RemoveResourceLocator(locator);
-            }
-        }
-
-        [Test]
-        public void WhenKeyIsValid_AddressableAssetSettingsLocator_ReturnsLocations()
-        {
-            var res = m_Addressables.GetResourceLocations(k_ValidKey, typeof(GameObject), out IList<IResourceLocation> locs);
-            Assert.IsTrue(res);
-            Assert.IsNotNull(locs);
-            Assert.AreEqual(1, locs.Count);
-        }
-
-        [UnityTest]
-        public IEnumerator GetResourceLocations_IncludesFolderGameObjectSubEntries_NullType()
-        {
-            IList<IResourceLocation> locations = new List<IResourceLocation>();
-            yield return m_Addressables.GetResourceLocations(k_SubFolderAddress, null, out locations);
-            Assert.AreEqual(1, locations.Count);
-        }
-
-        [UnityTest]
-        public IEnumerator GetResourceLocations_IncludesFolderGameObjectSubEntries_RuntimeType()
-        {
-            IList<IResourceLocation> locations = new List<IResourceLocation>();
-            yield return m_Addressables.GetResourceLocations(k_SubFolderAddress, typeof(GameObject), out locations);
-            Assert.AreEqual(1, locations.Count);
-        }
-
-        [UnityTest]
-        public IEnumerator GetResourceLocations_IncludesFolderSceneSubEntries_NullType()
-        {
-            IList<IResourceLocation> locations = new List<IResourceLocation>();
-            yield return  m_Addressables.GetResourceLocations(k_SceneSubFolderAddress, null, out locations);
-            Assert.AreEqual(1, locations.Count);
-        }
-
-        [UnityTest]
-        public IEnumerator GetResourceLocations_IncludesFolderSceneSubEntries_RuntimeSceneType()
-        {
-            IList<IResourceLocation> locations = new List<IResourceLocation>();
-            yield return m_Addressables.GetResourceLocations(k_SceneSubFolderAddress, typeof(SceneInstance), out locations);
-            Assert.AreEqual(1, locations.Count);
-        }
-
-        [Test]
-        public void WhenKeyHasSquareBrackets_AddressableAssetSettingsLocator_ThrowsExceptionAndReturnsNoLocations()
-        {
-            var res = m_Addressables.GetResourceLocations(k_InvalidKey, typeof(GameObject), out IList<IResourceLocation> locs);
-            LogAssert.Expect(LogType.Error, $"Address '{k_InvalidKey}' cannot contain '[ ]'.");
-            Assert.IsFalse(res);
-            Assert.IsNull(locs);
-        }
-
-#endif
-    }
-
-#if UNITY_EDITOR
-    class AddressableAssetSettingsResourceLocationTests_FastMode : AddressableAssetSettingsResourceLocationTests { protected override TestBuildScriptMode BuildScriptMode { get { return TestBuildScriptMode.Fast; } } }
-#endif
-}
->>>>>>> 094f4338
+using System.Collections.Generic;
+using NUnit.Framework;
+using UnityEngine.AddressableAssets.ResourceLocators;
+using UnityEngine.ResourceManagement.ResourceLocations;
+using UnityEngine.TestTools;
+using UnityEngine;
+using System.Linq;
+using System.Collections;
+using UnityEngine.SceneManagement;
+using UnityEngine.ResourceManagement.ResourceProviders;
+#if UNITY_EDITOR
+using UnityEditor.AddressableAssets.Settings;
+using UnityEditor;
+using UnityEditor.SceneManagement;
+#endif
+
+namespace AddressableAssetSettingsResourceLocationTests
+{
+    public abstract class AddressableAssetSettingsResourceLocationTests : AddressablesTestFixture
+    {
+        const string k_ValidKey = "key";
+        const string k_InvalidKey = "[key]";
+
+        const string k_FolderAddress = "Folder";
+        const string k_SubFolderAddress = "Folder/subfolder.prefab";
+        const string k_SceneSubFolderAddress = "Folder/subscene.unity";
+
+#if UNITY_EDITOR
+        internal override void Setup(AddressableAssetSettings settings, string tempAssetFolder)
+        {
+            string folderGuid = AssetDatabase.CreateFolder(tempAssetFolder, k_FolderAddress);
+
+            Scene scene = EditorSceneManager.NewScene(NewSceneSetup.EmptyScene, NewSceneMode.Additive);
+            EditorSceneManager.SaveScene(scene, $"{tempAssetFolder}/{k_FolderAddress}/subscene.unity");
+            EditorSceneManager.CloseScene(scene, true);
+
+            AssetDatabase.Refresh();
+
+            GameObject testObject = new GameObject("TestObject");
+            GameObject testObject2 = new GameObject("TestObject2");
+            GameObject subFolderEntry = new GameObject("SubFolder");
+            string path = tempAssetFolder + "/test.prefab";
+            string path2 = tempAssetFolder + "/test2.prefab";
+            string path3 = $"{tempAssetFolder}/{k_FolderAddress}/subfolder.prefab";
+            PrefabUtility.SaveAsPrefabAsset(testObject, path);
+            PrefabUtility.SaveAsPrefabAsset(testObject2, path2);
+            PrefabUtility.SaveAsPrefabAsset(subFolderEntry, path3);
+            string guid = AssetDatabase.AssetPathToGUID(path);
+            string guid2 = AssetDatabase.AssetPathToGUID(path2);
+
+            AddressableAssetEntry entry = settings.CreateOrMoveEntry(guid, settings.DefaultGroup);
+            entry.address = k_ValidKey;
+
+            entry = settings.CreateOrMoveEntry(guid2, settings.DefaultGroup);
+            entry.address = k_InvalidKey;
+
+            AddressableAssetEntry folder = settings.CreateOrMoveEntry(folderGuid, settings.DefaultGroup);
+            folder.address = k_FolderAddress;
+            folder.IsFolder = true;
+
+            bool currentIgnoreState = LogAssert.ignoreFailingMessages;
+            LogAssert.ignoreFailingMessages = false;
+            LogAssert.Expect(LogType.Error, $"Address '{entry.address}' cannot contain '[ ]'.");
+            LogAssert.ignoreFailingMessages = currentIgnoreState;
+        }
+
+        protected override void OnRuntimeSetup()
+        {
+            // Only keep AddressableAssetSettingsLocator
+            List<IResourceLocator> locators = m_Addressables.ResourceLocators.ToList();
+            foreach (IResourceLocator locator in locators)
+            {
+                if (locator.GetType() != typeof(AddressableAssetSettingsLocator))
+                    m_Addressables.RemoveResourceLocator(locator);
+            }
+        }
+
+        [Test]
+        public void WhenKeyIsValid_AddressableAssetSettingsLocator_ReturnsLocations()
+        {
+            var res = m_Addressables.GetResourceLocations(k_ValidKey, typeof(GameObject), out IList<IResourceLocation> locs);
+            Assert.IsTrue(res);
+            Assert.IsNotNull(locs);
+            Assert.AreEqual(1, locs.Count);
+        }
+
+        [UnityTest]
+        public IEnumerator GetResourceLocations_IncludesFolderGameObjectSubEntries_NullType()
+        {
+            IList<IResourceLocation> locations = new List<IResourceLocation>();
+            yield return m_Addressables.GetResourceLocations(k_SubFolderAddress, null, out locations);
+            Assert.AreEqual(1, locations.Count);
+        }
+
+        [UnityTest]
+        public IEnumerator GetResourceLocations_IncludesFolderGameObjectSubEntries_RuntimeType()
+        {
+            IList<IResourceLocation> locations = new List<IResourceLocation>();
+            yield return m_Addressables.GetResourceLocations(k_SubFolderAddress, typeof(GameObject), out locations);
+            Assert.AreEqual(1, locations.Count);
+        }
+
+        [UnityTest]
+        public IEnumerator GetResourceLocations_IncludesFolderSceneSubEntries_NullType()
+        {
+            IList<IResourceLocation> locations = new List<IResourceLocation>();
+            yield return  m_Addressables.GetResourceLocations(k_SceneSubFolderAddress, null, out locations);
+            Assert.AreEqual(1, locations.Count);
+        }
+
+        [UnityTest]
+        public IEnumerator GetResourceLocations_IncludesFolderSceneSubEntries_RuntimeSceneType()
+        {
+            IList<IResourceLocation> locations = new List<IResourceLocation>();
+            yield return m_Addressables.GetResourceLocations(k_SceneSubFolderAddress, typeof(SceneInstance), out locations);
+            Assert.AreEqual(1, locations.Count);
+        }
+
+        [Test]
+        public void WhenKeyHasSquareBrackets_AddressableAssetSettingsLocator_ThrowsExceptionAndReturnsNoLocations()
+        {
+            var res = m_Addressables.GetResourceLocations(k_InvalidKey, typeof(GameObject), out IList<IResourceLocation> locs);
+            LogAssert.Expect(LogType.Error, $"Address '{k_InvalidKey}' cannot contain '[ ]'.");
+            Assert.IsFalse(res);
+            Assert.IsNull(locs);
+        }
+
+#endif
+    }
+
+#if UNITY_EDITOR
+    class AddressableAssetSettingsResourceLocationTests_FastMode : AddressableAssetSettingsResourceLocationTests { protected override TestBuildScriptMode BuildScriptMode { get { return TestBuildScriptMode.Fast; } } }
+#endif
+}