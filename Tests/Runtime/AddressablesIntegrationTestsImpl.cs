<<<<<<< HEAD
using System;
using System.Collections.Generic;
using UnityEngine;
using UnityEngine.AddressableAssets;
using UnityEngine.ResourceManagement;
using UnityEngine.TestTools;
using NUnit.Framework;
using System.Collections;
using System.IO;
using UnityEngine.SceneManagement;
using UnityEngine.AddressableAssets.Initialization;
using UnityEngine.ResourceManagement.ResourceLocations;
using UnityEngine.ResourceManagement.ResourceProviders;
using UnityEngine.ResourceManagement.Util;
using UnityEngine.AddressableAssets.ResourceLocators;
using UnityEngine.AddressableAssets.ResourceProviders;
using UnityEngine.AddressableAssets.Utility;
using UnityEngine.ResourceManagement.AsyncOperations;
using System.Text.RegularExpressions;
using System.Diagnostics;
using System.Linq;
using System.Text;
using UnityEngine.AddressableAssets.ResourceProviders.Tests;
using UnityEngine.AddressableAssets.Tests;
using UnityEngine.Networking;
using UnityEngine.U2D;
using Object = UnityEngine.Object;
using Texture2D = UnityEngine.Texture2D;

namespace AddressableAssetsIntegrationTests
{
    internal abstract partial class AddressablesIntegrationTests : IPrebuildSetup
    {
        [UnityTest]
        public IEnumerator AsyncCache_IsCleaned_OnFailedOperation()
        {
            yield return Init();

            AsyncOperationHandle<GameObject> op;
            using (new IgnoreFailingLogMessage())
                op = m_Addressables.LoadAssetAsync<GameObject>("notARealKey");

            op.Completed += handle =>
            {
                Assert.AreEqual(0, m_Addressables.ResourceManager.CachedOperationCount());
            };

            yield return op;
        }

        [UnityTest]
        public IEnumerator LoadResourceLocations_InvalidKeyDoesNotThrow()
        {
            //Setup
            yield return Init();

            //Test
            Assert.DoesNotThrow(() =>
            {
                var handle = m_Addressables.LoadResourceLocationsAsync("noSuchLabel", typeof(object));
                handle.WaitForCompletion();
                handle.Release();
            });
        }

        [UnityTest]
        public IEnumerator LoadResourceLocations_ValidKeyDoesNotThrow()
        {
            //Setup
            yield return Init();

            //Test
            Assert.DoesNotThrow(() =>
            {
                m_Addressables.LoadResourceLocationsAsync(AddressablesTestUtility.GetPrefabLabel("BASE"), typeof(GameObject));
            });
        }

        [UnityTest]
        public IEnumerator LoadResourceLocations_SubObjects_ReturnsCorrectResourceTypes()
        {
            yield return Init();
            string subObjectsAddress = "assetWithDifferentTypedSubAssets";

            var loadLocsHandle = m_Addressables.LoadResourceLocationsAsync(subObjectsAddress, typeof(object));
            yield return loadLocsHandle;

            Assert.AreEqual(3, loadLocsHandle.Result.Count);
            Assert.IsTrue(loadLocsHandle.Result.Any(loc => loc.ResourceType == typeof(Mesh)));
            Assert.IsTrue(loadLocsHandle.Result.Any(loc => loc.ResourceType == typeof(Material)));
            Assert.IsTrue(loadLocsHandle.Result.Any(loc => loc.ResourceType == typeof(TestObject)));

            loadLocsHandle.Release();
        }

        [UnityTest]
        public IEnumerator LoadResourceLocations_ReturnsCorrectResourceTypes()
        {
            yield return Init();
            string spriteAddress = "sprite";

            var loadLocsHandle = m_Addressables.LoadResourceLocationsAsync(spriteAddress, typeof(object));
            yield return loadLocsHandle;

            Assert.AreEqual(2, loadLocsHandle.Result.Count);
            Assert.IsTrue(loadLocsHandle.Result.Any(loc => loc.ResourceType == typeof(Texture2D)));
            Assert.IsTrue(loadLocsHandle.Result.Any(loc => loc.ResourceType == typeof(Sprite)));

            loadLocsHandle.Release();
        }

        [UnityTest]
        public IEnumerator LoadResourceLocations_SpecificType_ReturnsCorrectResourceTypes()
        {
            yield return Init();
            string spriteAddress = "sprite";

            var loadLocsHandle = m_Addressables.LoadResourceLocationsAsync(spriteAddress, typeof(Sprite));
            yield return loadLocsHandle;

            Assert.AreEqual(1, loadLocsHandle.Result.Count);
            Assert.AreEqual(typeof(Sprite), loadLocsHandle.Result[0].ResourceType);

            loadLocsHandle.Release();

            loadLocsHandle = m_Addressables.LoadResourceLocationsAsync(spriteAddress, typeof(Texture2D));
            yield return loadLocsHandle;

            Assert.AreEqual(1, loadLocsHandle.Result.Count);
            Assert.AreEqual(typeof(Texture2D), loadLocsHandle.Result[0].ResourceType);

            loadLocsHandle.Release();
        }

        [UnityTest]
        public IEnumerator LoadPrefabWithComponentType_Fails()
        {
            //Setup
            yield return Init();

            //Test
            AsyncOperationHandle<MeshRenderer> op = new AsyncOperationHandle<MeshRenderer>();
            using (new IgnoreFailingLogMessage())
            {
                op = m_Addressables.LoadAssetAsync<MeshRenderer>("test0BASE");
            }
            yield return op;
            Assert.IsNull(op.Result);
        }

        [UnityTest]
        public IEnumerator LoadAsset_InvalidKeyThrowsInvalidKeyException()
        {
            //Setup
            yield return Init();

            //Test
            AsyncOperationHandle handle = default(AsyncOperationHandle);
            using (new IgnoreFailingLogMessage())
            {
                handle = m_Addressables.LoadAssetAsync<GameObject>("noSuchLabel");
            }

            Assert.AreEqual("Exception of type 'UnityEngine.AddressableAssets.InvalidKeyException' was thrown., Key=noSuchLabel, Type=UnityEngine.GameObject", handle.OperationException.Message);
            yield return handle;

            //Cleanup
            handle.Release();
        }

        [UnityTest]
        [TestCase("noSuchKey", ExpectedResult = null)]
        [TestCase("noSuchKey1, noSuchKey2", ExpectedResult = null)]
        public IEnumerator LoadAsset_InvalidKeyThrowsInvalidKeyException_MultipleKeys(string keys)
        {
            //Setup
            yield return Init();
            string[] keysArray = keys.Replace(" ", "").Split(',');

            //Test
            AsyncOperationHandle handle = default(AsyncOperationHandle);
            using (new IgnoreFailingLogMessage())
            {
                handle = m_Addressables.LoadAssetAsync<GameObject>(keysArray);
            }

            string keysErrorString = keysArray.Length > 1 ? $"Keys={keys}" : $"Key={keys}";
            Assert.AreEqual(
                $"Exception of type 'UnityEngine.AddressableAssets.InvalidKeyException' was thrown., {keysErrorString}, Type=UnityEngine.GameObject", handle.OperationException.Message);
            yield return handle;

            //Cleanup
            handle.Release();
        }

        [UnityTest]
        [TestCase("noSuchKey", ExpectedResult = null)]
        [TestCase("noSuchKey1, noSuchKey2", ExpectedResult = null)]
        public IEnumerator LoadAssets_InvalidKeyThrowsInvalidKeyException_MultipleKeys(string keys)
        {
            //Setup
            yield return Init();
            string[] keysArray = keys.Replace(" ", "").Split(',');

            //Test
            AsyncOperationHandle handle = default(AsyncOperationHandle);
            using (new IgnoreFailingLogMessage())
            {
                handle = m_Addressables.LoadAssetsAsync<GameObject>(keysArray, null, Addressables.MergeMode.Union, true);
            }

            string keysErrorString = keysArray.Length > 1 ? $"Keys={keys}" : $"Key={keys}";
            Assert.AreEqual($"Exception of type 'UnityEngine.AddressableAssets.InvalidKeyException' was thrown., {keysErrorString}, Type=UnityEngine.GameObject, MergeMode=Union", handle.OperationException.Message);
            yield return handle;

            //Cleanup
            handle.Release();
        }

        [UnityTest]
        public IEnumerator LoadAssets_InvalidKeyThrowsInvalidKeyException_MixedKeys()
        {
            //Setup
            yield return Init();
            object[] keys = new object[] {"noSuchKey", 123};

            //Test
            AsyncOperationHandle handle = default(AsyncOperationHandle);
            using (new IgnoreFailingLogMessage())
            {
                handle = m_Addressables.LoadAssetsAsync<GameObject>(keys, null, Addressables.MergeMode.Union, true);
            }

            Assert.AreEqual($"Exception of type 'UnityEngine.AddressableAssets.InvalidKeyException' was thrown., Keys=noSuchKey, 123, Type=UnityEngine.GameObject, MergeMode=Union", handle.OperationException.Message);
            yield return handle;

            //Cleanup
            handle.Release();
        }

        [UnityTest]
        public IEnumerator CanLoadTextureAsSprite()
        {
            //Setup
            yield return Init();

            var op = m_Addressables.LoadAssetAsync<Sprite>("sprite");
            yield return op;
            Assert.IsNotNull(op.Result);
            Assert.AreEqual(typeof(Sprite), op.Result.GetType());
            op.Release();
        }

        [UnityTest]
        public IEnumerator CanLoadSpriteByName()
        {
            //Setup
            yield return Init();

            var op = m_Addressables.LoadAssetAsync<Sprite>("sprite[botright]");
            yield return op;
            Assert.IsNotNull(op.Result);
            Assert.AreEqual(typeof(Sprite), op.Result.GetType());
            Assert.AreEqual("botright", op.Result.name);
            op.Release();

            var op2 = m_Addressables.LoadAssetAsync<Sprite>("sprite[topleft]");
            yield return op2;
            Assert.IsNotNull(op2.Result);
            Assert.AreEqual(typeof(Sprite), op2.Result.GetType());
            Assert.AreEqual("topleft", op2.Result.name);
            op2.Release();
        }

        [UnityTest]
        public IEnumerator CanLoadFromFolderEntry_SpriteAtlas()
        {
            //Setup
            yield return Init();

            var op = m_Addressables.LoadAssetAsync<SpriteAtlas>("folderEntry/atlas.spriteatlas");
            yield return op;
            Assert.IsNotNull(op.Result);
            Assert.AreEqual(typeof(SpriteAtlas), op.Result.GetType());
            op.Release();
        }

        [UnityTest]
        public IEnumerator CanLoadFromFolderEntry_SpriteFromSpriteAtlas()
        {
            //Setup
            yield return Init();

            var op = m_Addressables.LoadAssetAsync<Sprite>("folderEntry/atlas.spriteatlas[sprite]");
            yield return op;
            Assert.IsNotNull(op.Result);
            Assert.AreEqual(typeof(Sprite), op.Result.GetType());
            op.Release();
        }

        [UnityTest]
        public IEnumerator CanLoadFromFolderEntry_Texture()
        {
            //Setup
            yield return Init();

            var op = m_Addressables.LoadAssetAsync<Texture2D>("folderEntry/spritesheet.png");
            yield return op;
            Assert.IsNotNull(op.Result);
            Assert.AreEqual(typeof(Texture2D), op.Result.GetType());
            op.Release();
        }

        [UnityTest]
        public IEnumerator CanLoadFromFolderEntry_SpriteFromTexture()
        {
            //Setup
            yield return Init();

            var op = m_Addressables.LoadAssetAsync<Sprite>("folderEntry/spritesheet.png[topleft]");
            yield return op;
            Assert.IsNotNull(op.Result);
            Assert.AreEqual(typeof(Sprite), op.Result.GetType());
            op.Release();
        }

        [UnityTest]
        public IEnumerator CanLoadAllSpritesAsArray()
        {
            //Setup
            yield return Init();

            var op = m_Addressables.LoadAssetAsync<Sprite[]>("sprite");
            yield return op;
            Assert.IsNotNull(op.Result);
            Assert.AreEqual(typeof(Sprite[]), op.Result.GetType());
            Assert.AreEqual(2, op.Result.Length);
            op.Release();
        }

        [UnityTest]
        public IEnumerator CanLoadAllSpritesAsList()
        {
            //Setup
            yield return Init();

            var op = m_Addressables.LoadAssetAsync<IList<Sprite>>("sprite");
            yield return op;
            Assert.IsNotNull(op.Result);
            Assert.IsTrue(typeof(IList<Sprite>).IsAssignableFrom(op.Result.GetType()));
            Assert.AreEqual(2, op.Result.Count);
            op.Release();
        }

        string TransFunc(IResourceLocation loc)
        {
            return "transformed";
        }

        [UnityTest]
        public IEnumerator InternalIdTranslationTest()
        {
            //Setup
            yield return Init();
            m_Addressables.InternalIdTransformFunc = TransFunc;
            var loc = new ResourceLocationBase("none", "original", "none", typeof(object));
            var transformedId = m_Addressables.ResourceManager.TransformInternalId(loc);
            Assert.AreEqual("transformed", transformedId);
            m_Addressables.InternalIdTransformFunc = null;
            var originalId = m_Addressables.ResourceManager.TransformInternalId(loc);
            Assert.AreEqual("original", originalId);
        }

        [UnityTest]
        public IEnumerator WebRequestOverrideTest()
        {
            yield return Init();
            var originalUrl = "http://127.0.0.1/original.asset";
            var replacedUrl = "http://127.0.0.1/replaced.asset";
            var uwr = new UnityWebRequest(originalUrl);

            m_Addressables.WebRequestOverride = request => request.url = replacedUrl;
            m_Addressables.ResourceManager.WebRequestOverride(uwr);
            var currentUrl = uwr.url;
            uwr.Dispose();
            m_Addressables.WebRequestOverride = null;
            Assert.AreEqual(replacedUrl, currentUrl);
        }

        [UnityTest]
        public IEnumerator CanLoadTextureAsTexture()
        {
            //Setup
            yield return Init();

            var op = m_Addressables.LoadAssetAsync<Texture2D>("sprite");
            yield return op;
            Assert.IsNotNull(op.Result);
            Assert.AreEqual(typeof(Texture2D), op.Result.GetType());
            op.Release();
        }

        [UnityTest]
        public IEnumerator LoadAsset_ValidKeyDoesNotThrow()
        {
            //Setup
            yield return Init();

            //Test
            AsyncOperationHandle handle = default(AsyncOperationHandle);
            Assert.DoesNotThrow(() =>
            {
                handle = m_Addressables.LoadAssetAsync<GameObject>(AddressablesTestUtility.GetPrefabLabel("BASE"));
            });
            yield return handle;

            //Cleanup
            handle.Release();
        }

        [UnityTest]
        public IEnumerator VerifyChainOpPercentCompleteCalculation()
        {
            //Setup
            yield return Init();
            AsyncOperationHandle<GameObject> op = m_Addressables.LoadAssetAsync<GameObject>(AddressablesTestUtility.GetPrefabLabel("BASE"));

            //Test
            while (op.PercentComplete < 1)
            {
                Assert.False(op.IsDone);
                yield return null;
            }

            yield return null;
            Assert.True(op.PercentComplete == 1 && op.IsDone);
            yield return op;

            //Cleanup
            op.Release();
        }

        [UnityTest]
        public IEnumerator LoadResourceLocationsAsync_ReturnsCorrectNumberOfLocationsForStringKey()
        {
            yield return Init();

            var handle = m_Addressables.LoadResourceLocationsAsync("assetWithDifferentTypedSubAssets");
            yield return handle;

            Assert.AreEqual(3, handle.Result.Count);
            HashSet<Type> typesSeen = new HashSet<Type>();
            foreach (var result in handle.Result)
            {
                Assert.IsNotNull(result.ResourceType);
                typesSeen.Add(result.ResourceType);
            }
            Assert.AreEqual(3, typesSeen.Count);
            m_Addressables.Release(handle);
        }

        [UnityTest]
        public IEnumerator LoadResourceLocationsAsync_ReturnsCorrectNumberOfLocationsForSubStringKey()
        {
            yield return Init();

            var handle = m_Addressables.LoadResourceLocationsAsync("assetWithDifferentTypedSubAssets[Mesh]");
            yield return handle;

            Assert.AreEqual(3, handle.Result.Count);
            HashSet<Type> typesSeen = new HashSet<Type>();
            foreach (var result in handle.Result)
            {
                Assert.IsNotNull(result.ResourceType);
                typesSeen.Add(result.ResourceType);
            }
            Assert.AreEqual(3, typesSeen.Count);
            m_Addressables.Release(handle);
        }

        [UnityTest]
        public IEnumerator LoadResourceLocationsAsync_ReturnsCorrectNumberOfLocationsForSubStringKey_WhenTypeIsPassedIn()
        {
            yield return Init();

            var handle = m_Addressables.LoadResourceLocationsAsync("assetWithDifferentTypedSubAssets[Mesh]", typeof(Mesh));
            yield return handle;

            Assert.AreEqual(1, handle.Result.Count);
            Assert.AreEqual(typeof(Mesh), handle.Result[0].ResourceType);

            m_Addressables.Release(handle);
        }

        [UnityTest]
        public IEnumerator LoadResourceLocationsAsync_ReturnsCorrectNumberOfLocationsForAssetReference()
        {
            yield return Init();

            AsyncOperationHandle assetReferenceHandle = m_Addressables.InstantiateAsync(AssetReferenceObjectKey);
            yield return assetReferenceHandle;
            Assert.IsNotNull(assetReferenceHandle.Result as GameObject);
            AssetReferenceTestBehavior behavior =
                (assetReferenceHandle.Result as GameObject).GetComponent<AssetReferenceTestBehavior>();

            var handle = m_Addressables.LoadResourceLocationsAsync(behavior.ReferenceWithMultiTypedSubObject);
            yield return handle;

            Assert.AreEqual(3, handle.Result.Count);
            HashSet<Type> typesSeen = new HashSet<Type>();
            foreach (var result in handle.Result)
            {
                Assert.IsNotNull(result.ResourceType);
                typesSeen.Add(result.ResourceType);
            }
            Assert.AreEqual(3, typesSeen.Count);

            m_Addressables.Release(assetReferenceHandle);
            m_Addressables.Release(handle);
        }

        [UnityTest]
        public IEnumerator LoadResourceLocationsAsync_ReturnsCorrectNumberOfLocationsForSubAssetReference()
        {
            yield return Init();

            AsyncOperationHandle assetReferenceHandle = m_Addressables.InstantiateAsync(AssetReferenceObjectKey);
            yield return assetReferenceHandle;
            Assert.IsNotNull(assetReferenceHandle.Result as GameObject);
            AssetReferenceTestBehavior behavior =
                (assetReferenceHandle.Result as GameObject).GetComponent<AssetReferenceTestBehavior>();

            var handle = m_Addressables.LoadResourceLocationsAsync(behavior.ReferenceWithMultiTypedSubObjectSubReference);
            yield return handle;

            Assert.AreEqual(1, handle.Result.Count);
            Assert.AreEqual(typeof(Material), handle.Result[0].ResourceType);

            m_Addressables.Release(assetReferenceHandle);
            m_Addressables.Release(handle);
        }

        [UnityTest]
        public IEnumerator PercentComplete_NeverHasDecreasedValue_WhenLoadingAsset()
        {
            //Setup
            yield return Init();
            AsyncOperationHandle<GameObject> op = m_Addressables.LoadAssetAsync<GameObject>(AddressablesTestUtility.GetPrefabLabel("BASE"));

            //Test
            float lastPercentComplete = 0f;
            while (!op.IsDone)
            {
                Assert.IsFalse(lastPercentComplete > op.PercentComplete);
                lastPercentComplete = op.PercentComplete;
                yield return null;
            }
            Assert.True(op.PercentComplete == 1 && op.IsDone);
            yield return op;

            //Cleanup
            op.Release();
        }

        [UnityTest]
        public IEnumerator LoadContentCatalogAsync_SetsUpLocalAndRemoteLocations()
        {
            yield return Init();
            string catalogPath = "fakeCatalogPath.json";
            string catalogHashPath = "fakeCatalogPath.hash";

            var loc = m_Addressables.CreateCatalogLocationWithHashDependencies(catalogPath, catalogHashPath);
            Assert.AreEqual(2, loc.Dependencies.Count);
            var remoteLocation = loc.Dependencies[(int)ContentCatalogProvider.DependencyHashIndex.Remote];
            var cacheLocation = loc.Dependencies[(int)ContentCatalogProvider.DependencyHashIndex.Cache];

            Assert.AreEqual(catalogHashPath, remoteLocation.ToString());
            Assert.AreEqual(m_Addressables.ResolveInternalId(AddressablesImpl.kCacheDataFolder + catalogHashPath.GetHashCode() + catalogHashPath.Substring(catalogHashPath.LastIndexOf("."))), cacheLocation.ToString());
        }

        [UnityTest]
        public IEnumerator LoadContentCatalogAsync_LocationsHaveTimeout()
        {
            yield return Init();
            string catalogPath = "fakeCatalogPath.json";
            string catalogHashPath = "fakeCatalogPath.hash";

            m_Addressables.CatalogRequestsTimeout = 13;
            var loc = m_Addressables.CreateCatalogLocationWithHashDependencies(catalogPath, catalogHashPath);
            Assert.AreEqual(2, loc.Dependencies.Count);
            var remoteLocation = loc.Dependencies[(int)ContentCatalogProvider.DependencyHashIndex.Remote];
            var cacheLocation = loc.Dependencies[(int)ContentCatalogProvider.DependencyHashIndex.Cache];

            var data = loc.Data as ProviderLoadRequestOptions;
            Assert.IsNotNull(data);
            Assert.AreEqual(data.WebRequestTimeout, m_Addressables.CatalogRequestsTimeout);
            data = remoteLocation.Data as ProviderLoadRequestOptions;
            Assert.IsNotNull(data);
            Assert.AreEqual(data.WebRequestTimeout, m_Addressables.CatalogRequestsTimeout);
            data = cacheLocation.Data as ProviderLoadRequestOptions;
            Assert.IsNotNull(data);
            Assert.AreEqual(data.WebRequestTimeout, m_Addressables.CatalogRequestsTimeout);
        }

        [UnityTest]
        public IEnumerator LoadingContentCatalogTwice_DoesNotThrowException_WhenHandleIsntReleased()
        {
            yield return Init();

            string fullRemotePath = Path.Combine(kCatalogFolderPath, kCatalogRemotePath);
            Directory.CreateDirectory(kCatalogFolderPath);
            if (m_Addressables.m_ResourceLocators[0].CatalogLocation == null)
            {
#if UNITY_EDITOR
                ContentCatalogData data = new ContentCatalogData(new List<ContentCatalogDataEntry>
                {
                    new ContentCatalogDataEntry(typeof(string), "testString", "test.provider", new[] {"key"})
                }, "test_catalog");
                File.WriteAllText(fullRemotePath, JsonUtility.ToJson(data));
#else
                UnityEngine.Debug.Log($"Skipping test {nameof(LoadingContentCatalogTwice_DoesNotThrowException_WhenHandleIsntReleased)} due to missing CatalogLocation.");
                yield break;
#endif
            }
            else
            {
                string baseCatalogPath = m_Addressables.m_ResourceLocators[0].CatalogLocation.InternalId;
                if (baseCatalogPath.StartsWith("file://"))
                    baseCatalogPath = new Uri(m_Addressables.m_ResourceLocators[0].CatalogLocation.InternalId).AbsolutePath;
                File.Copy(baseCatalogPath, fullRemotePath);
            }

            var op1 = m_Addressables.LoadContentCatalogAsync(fullRemotePath, false);
            yield return op1;

            var op2 = m_Addressables.LoadContentCatalogAsync(fullRemotePath, false);
            yield return op2;

            Assert.AreEqual(AsyncOperationStatus.Succeeded, op1.Status);
            Assert.AreEqual(AsyncOperationStatus.Succeeded, op2.Status);

            m_Addressables.Release(op1);
            m_Addressables.Release(op2);
            if (Directory.Exists(kCatalogFolderPath))
                Directory.Delete(kCatalogFolderPath, true);
        }

        [UnityTest]
        public IEnumerator LoadingContentCatalogWithCacheTwice_DoesNotThrowException_WhenHandleIsntReleased()
        {
            yield return Init();

            string fullRemotePath = Path.Combine(kCatalogFolderPath, kCatalogRemotePath);
            Directory.CreateDirectory(kCatalogFolderPath);
            if (m_Addressables.m_ResourceLocators[0].CatalogLocation == null)
            {
#if UNITY_EDITOR
                ContentCatalogData data = new ContentCatalogData(new List<ContentCatalogDataEntry>
                {
                    new ContentCatalogDataEntry(typeof(string), "testString", "test.provider", new[] {"key"})
                }, "test_catalog");
                File.WriteAllText(fullRemotePath, JsonUtility.ToJson(data));
#else
                UnityEngine.Debug.Log($"Skipping test {nameof(LoadingContentCatalogWithCacheTwice_DoesNotThrowException_WhenHandleIsntReleased)} due to missing CatalogLocation.");
                yield break;
#endif
            }
            else
            {
                string baseCatalogPath = m_Addressables.m_ResourceLocators[0].CatalogLocation.InternalId;
                if (baseCatalogPath.StartsWith("file://"))
                    baseCatalogPath = new Uri(m_Addressables.m_ResourceLocators[0].CatalogLocation.InternalId).AbsolutePath;
                File.Copy(baseCatalogPath, fullRemotePath);
            }
            WriteHashFileForCatalog(fullRemotePath, "123");

            var op1 = m_Addressables.LoadContentCatalogAsync(fullRemotePath, false);
            yield return op1;

            var op2 = m_Addressables.LoadContentCatalogAsync(fullRemotePath, false);
            yield return op2;

            Assert.AreEqual(AsyncOperationStatus.Succeeded, op1.Status);
            Assert.AreEqual(AsyncOperationStatus.Succeeded, op2.Status);

            m_Addressables.Release(op1);
            m_Addressables.Release(op2);
            if (Directory.Exists(kCatalogFolderPath))
                Directory.Delete(kCatalogFolderPath, true);
        }

        [UnityTest]
        public IEnumerator LoadingContentCatalog_WithInvalidCatalogPath_Fails()
        {
            yield return Init();

            bool ignoreValue = LogAssert.ignoreFailingMessages;
            LogAssert.ignoreFailingMessages = true;

            var op1 = m_Addressables.LoadContentCatalogAsync("notarealpath.json", false);
            yield return op1;

            Assert.AreEqual(AsyncOperationStatus.Failed, op1.Status);

            m_Addressables.Release(op1);
            LogAssert.ignoreFailingMessages = ignoreValue;
        }

        private const string kCatalogRemotePath = "remotecatalog.json";
        private const string kCatalogFolderPath = "Assets/CatalogTestFolder";

        bool CreateCatalogAtFakeRemotePath(string fakeRemotePath, string catalogFolderPath = kCatalogFolderPath)
        {
            Directory.CreateDirectory(catalogFolderPath);
            if (m_Addressables.m_ResourceLocators[0].CatalogLocation == null)
            {
#if UNITY_EDITOR
                ContentCatalogData data = new ContentCatalogData(new List<ContentCatalogDataEntry>
                {
                    new ContentCatalogDataEntry(typeof(string), "testString", "test.provider", new[] { "key" })
                }, "test_catalog");
                File.WriteAllText(fakeRemotePath, JsonUtility.ToJson(data));
#else
                return false;
#endif
            }
            else
            {
                string baseCatalogPath = m_Addressables.m_ResourceLocators[0].CatalogLocation.InternalId;
                if (baseCatalogPath.StartsWith("file://"))
                    baseCatalogPath = new Uri(m_Addressables.m_ResourceLocators[0].CatalogLocation.InternalId).AbsolutePath;
                File.Copy(baseCatalogPath, fakeRemotePath);
            }

            return true;
        }

        private string WriteHashFileForCatalog(string catalogPath, string hash)
        {
            string hashPath = catalogPath.Replace(".json", ".hash");
            Directory.CreateDirectory(Path.GetDirectoryName(hashPath));
            File.WriteAllText(hashPath, hash);
            return hashPath;
        }

        void StubTextAndJsonProviders()
        {
            var textProvider = m_Addressables.ResourceManager.ResourceProviders.FirstOrDefault(rp => rp.GetType() == typeof(TextDataProvider)) as TextDataProvider;
            var jsonProvider = m_Addressables.ResourceManager.ResourceProviders.FirstOrDefault(rp => rp.GetType() == typeof(JsonAssetProvider)) as JsonAssetProvider;

            var textDataProviderStub = new TextDataProviderStub(kCatalogFolderPath, textProvider);
            var jsonAssetProviderStub = new JsonAssetProviderStub(kCatalogFolderPath, jsonProvider);

            m_Addressables.ResourceManager.ResourceProviders.Remove(textProvider);
            m_Addressables.ResourceManager.ResourceProviders.Remove(jsonProvider);
            m_Addressables.ResourceManager.ResourceProviders.Add(textDataProviderStub);
            m_Addressables.ResourceManager.ResourceProviders.Add(jsonAssetProviderStub);
            m_Addressables.ResourceManager.m_providerMap.Clear();
        }

        [UnityTest]
        public IEnumerator LoadingContentCatalog_CachesCatalogData_IfValidHashFound()
        {
            yield return Init();

            string fullRemotePath = Path.Combine(kCatalogFolderPath, kCatalogRemotePath);
            Directory.CreateDirectory(kCatalogFolderPath);
            if (m_Addressables.m_ResourceLocators[0].CatalogLocation == null)
            {
#if UNITY_EDITOR
                ContentCatalogData data = new ContentCatalogData(new List<ContentCatalogDataEntry>
                {
                    new ContentCatalogDataEntry(typeof(string), "testString", "test.provider", new[] {"key"})
                }, "test_catalog");
                File.WriteAllText(fullRemotePath, JsonUtility.ToJson(data));
#else
                UnityEngine.Debug.Log($"Skipping test {nameof(LoadingContentCatalog_CachesCatalogData_IfValidHashFound)} due to missing CatalogLocation.");
                yield break;
#endif
            }
            else
            {
                string baseCatalogPath = m_Addressables.m_ResourceLocators[0].CatalogLocation.InternalId;
                if (baseCatalogPath.StartsWith("file://"))
                    baseCatalogPath = new Uri(m_Addressables.m_ResourceLocators[0].CatalogLocation.InternalId).AbsolutePath;
                File.Copy(baseCatalogPath, fullRemotePath);
            }
            WriteHashFileForCatalog(fullRemotePath, "123");

            var op1 = m_Addressables.LoadContentCatalogAsync(fullRemotePath, false);
            yield return op1;

            string fullRemoteHashPath = fullRemotePath.Replace(".json", ".hash");
            string cachedDataPath = m_Addressables.ResolveInternalId(AddressablesImpl.kCacheDataFolder + fullRemoteHashPath.GetHashCode() + fullRemotePath.Substring(fullRemotePath.LastIndexOf(".")));
            string cachedHashPath = cachedDataPath.Replace(".json", ".hash");
            Assert.IsTrue(File.Exists(cachedDataPath));
            Assert.IsTrue(File.Exists(cachedHashPath));
            Assert.AreEqual("123", File.ReadAllText(cachedHashPath));

            m_Addressables.Release(op1);
            Directory.Delete(kCatalogFolderPath, true);
            File.Delete(cachedDataPath);
            File.Delete(cachedHashPath);
        }

        [UnityTest]
        public IEnumerator LoadingContentCatalog_CachesCatalogData_IfValidHashFoundAndRemotePathContainsQueryParameters()
        {
            yield return Init();

            string fakeFullRemotePath = Path.Combine(kCatalogFolderPath, kCatalogRemotePath);
            if (!CreateCatalogAtFakeRemotePath(fakeFullRemotePath))
                Assert.Ignore($"Skipping test {TestContext.CurrentContext.Test.Name} due to missing CatalogLocation.");
            WriteHashFileForCatalog(fakeFullRemotePath, "123");

            StubTextAndJsonProviders();

            string catalogRemotePath = "http://127.0.0.1/" + kCatalogRemotePath;
            string catalogRemotePathWithQueryParams = catalogRemotePath + "?param1=value1&param2=value2:date=number";
            var op1 = m_Addressables.LoadContentCatalogAsync(catalogRemotePathWithQueryParams, false);
            yield return op1;

            var expectedHash = catalogRemotePath.Replace(".json", ".hash").GetHashCode();
            string expectedCatalogName = expectedHash + ".json";
            string cachedDataPath = m_Addressables.ResolveInternalId(AddressablesImpl.kCacheDataFolder + expectedCatalogName);
            string cachedHashPath = cachedDataPath.Replace(".json", ".hash");
            Assert.IsTrue(File.Exists(cachedDataPath));
            Assert.IsTrue(File.Exists(cachedHashPath));
            Assert.AreEqual("123", File.ReadAllText(cachedHashPath));

            m_Addressables.Release(op1);
            Directory.Delete(kCatalogFolderPath, true);
            File.Delete(cachedDataPath);
            File.Delete(cachedHashPath);
        }

        [UnityTest]
        public IEnumerator LoadingContentCatalog_CachesCatalogData_ForTwoCatalogsWithSameName()
        {
            yield return Init();

            string fullRemotePath = Path.Combine(kCatalogFolderPath, kCatalogRemotePath);
            string fullRemotePathTwo = Path.Combine(kCatalogFolderPath, "secondCatalog", kCatalogRemotePath);
            Directory.CreateDirectory(kCatalogFolderPath);
            Directory.CreateDirectory(Path.Combine(kCatalogFolderPath, "secondCatalog"));
            if (m_Addressables.m_ResourceLocators[0].CatalogLocation == null)
            {
#if UNITY_EDITOR
                ContentCatalogData data = new ContentCatalogData(new List<ContentCatalogDataEntry>
                {
                    new ContentCatalogDataEntry(typeof(string), "testString", "test.provider", new[] {"key"})
                }, "test_catalog");
                File.WriteAllText(fullRemotePath, JsonUtility.ToJson(data));
                File.WriteAllText(fullRemotePathTwo, JsonUtility.ToJson(data));
#else
                UnityEngine.Debug.Log($"Skipping test {nameof(LoadingContentCatalog_CachesCatalogData_IfValidHashFound)} due to missing CatalogLocation.");
                yield break;
#endif
            }
            else
            {
                string baseCatalogPath = m_Addressables.m_ResourceLocators[0].CatalogLocation.InternalId;
                if (baseCatalogPath.StartsWith("file://"))
                    baseCatalogPath = new Uri(m_Addressables.m_ResourceLocators[0].CatalogLocation.InternalId).AbsolutePath;
                File.Copy(baseCatalogPath, fullRemotePath);
            }

#if UNITY_EDITOR
            ContentCatalogData catalogData = new ContentCatalogData(new List<ContentCatalogDataEntry>
            {
                new ContentCatalogDataEntry(typeof(string), "testString", "test.provider", new[] {"key"})
            }, "test_catalog");
            File.WriteAllText(fullRemotePathTwo, JsonUtility.ToJson(catalogData));

            WriteHashFileForCatalog(fullRemotePath, "123");
            WriteHashFileForCatalog(fullRemotePathTwo, "123");
#else
            UnityEngine.Debug.Log($"Skipping test {nameof(LoadingContentCatalog_CachesCatalogData_IfValidHashFound)} due to missing CatalogLocation.");
            yield break;
#endif

            var op1 = m_Addressables.LoadContentCatalogAsync(fullRemotePath, false);
            yield return op1;

            var op2 = m_Addressables.LoadContentCatalogAsync(fullRemotePathTwo, false);
            yield return op2;

            string fullRemoteHashPath = fullRemotePath.Replace(".json", ".hash");
            string fullRemoteHashPathTwo = fullRemotePathTwo.Replace(".json", ".hash");
            string cachedDataPath = m_Addressables.ResolveInternalId(AddressablesImpl.kCacheDataFolder + fullRemoteHashPath.GetHashCode() + fullRemotePath.Substring(fullRemotePath.LastIndexOf(".")));
            string cachedDataPathTwo = m_Addressables.ResolveInternalId(AddressablesImpl.kCacheDataFolder + fullRemoteHashPathTwo.GetHashCode() + fullRemotePathTwo.Substring(fullRemotePathTwo.LastIndexOf(".")));
            string cachedHashPath = cachedDataPath.Replace(".json", ".hash");
            string cachedHashPathTwo = cachedDataPathTwo.Replace(".json", ".hash");
            Assert.IsTrue(File.Exists(cachedDataPath));
            Assert.IsTrue(File.Exists(cachedDataPathTwo));
            Assert.IsTrue(File.Exists(cachedHashPath));
            Assert.IsTrue(File.Exists(cachedHashPathTwo));
            Assert.AreEqual("123", File.ReadAllText(cachedHashPath));
            Assert.AreEqual("123", File.ReadAllText(cachedHashPathTwo));

            m_Addressables.Release(op1);
            m_Addressables.Release(op2);
            Directory.Delete(kCatalogFolderPath, true);
            File.Delete(cachedDataPath);
            File.Delete(cachedHashPath);
            File.Delete(cachedDataPathTwo);
            File.Delete(cachedHashPathTwo);
        }

        [UnityTest]
        public IEnumerator LoadingContentCatalog_IfNoCachedHashFound_Succeeds()
        {
            yield return Init();

            ResourceManager.ExceptionHandler = m_PrevHandler;
            string fullRemotePath = Path.Combine(kCatalogFolderPath, kCatalogRemotePath);
            Directory.CreateDirectory(kCatalogFolderPath);
            if (m_Addressables.m_ResourceLocators[0].CatalogLocation == null)
            {
#if UNITY_EDITOR
                ContentCatalogData data = new ContentCatalogData(new List<ContentCatalogDataEntry>
                {
                    new ContentCatalogDataEntry(typeof(string), "testString", "test.provider", new[] {"key"})
                }, "test_catalog");
                File.WriteAllText(fullRemotePath, JsonUtility.ToJson(data));
#else
                UnityEngine.Debug.Log($"Skipping test {nameof(LoadingContentCatalog_IfNoCachedHashFound_Succeeds)} due to missing CatalogLocation.");
                yield break;
#endif
            }
            else
            {
                string baseCatalogPath = m_Addressables.m_ResourceLocators[0].CatalogLocation.InternalId;
                if (baseCatalogPath.StartsWith("file://"))
                    baseCatalogPath = new Uri(m_Addressables.m_ResourceLocators[0].CatalogLocation.InternalId).AbsolutePath;
                File.Copy(baseCatalogPath, fullRemotePath);
            }
            WriteHashFileForCatalog(fullRemotePath, "123");

            string cachedDataPath = m_Addressables.ResolveInternalId(AddressablesImpl.kCacheDataFolder + Path.GetFileName(kCatalogRemotePath));
            string cachedHashPath = cachedDataPath.Replace(".json", ".hash");
            if (File.Exists(cachedDataPath))
                File.Delete(cachedDataPath);
            if (File.Exists(cachedHashPath))
                File.Delete(cachedHashPath);
            var op1 = m_Addressables.LoadContentCatalogAsync(fullRemotePath, false);
            yield return op1;

            Assert.IsTrue(op1.IsValid());
            Assert.AreEqual(AsyncOperationStatus.Succeeded, op1.Status);
            Assert.NotNull(op1.Result);

            // Cleanup
            Addressables.Release(op1);
            Directory.Delete(kCatalogFolderPath, true);
            File.Delete(cachedDataPath);
            File.Delete(cachedHashPath);
        }

        [UnityTest]
        public IEnumerator LoadingContentCatalog_IfNoHashFileForCatalog_DoesntThrowException()
        {
            yield return Init();

            ResourceManager.ExceptionHandler = m_PrevHandler;
            string fullRemotePath = Path.Combine(kCatalogFolderPath, kCatalogRemotePath);
            Directory.CreateDirectory(kCatalogFolderPath);
            if (m_Addressables.m_ResourceLocators[0].CatalogLocation == null)
            {
#if UNITY_EDITOR
                ContentCatalogData data = new ContentCatalogData(new List<ContentCatalogDataEntry>
                {
                    new ContentCatalogDataEntry(typeof(string), "testString", "test.provider", new[] {"key"})
                }, "test_catalog");
                File.WriteAllText(fullRemotePath, JsonUtility.ToJson(data));
#else
                UnityEngine.Debug.Log($"Skipping test {nameof(LoadingContentCatalog_IfNoCachedHashFound_Succeeds)} due to missing CatalogLocation.");
                yield break;
#endif
            }
            else
            {
                string baseCatalogPath = m_Addressables.m_ResourceLocators[0].CatalogLocation.InternalId;
                if (baseCatalogPath.StartsWith("file://"))
                    baseCatalogPath = new Uri(m_Addressables.m_ResourceLocators[0].CatalogLocation.InternalId).AbsolutePath;
                File.Copy(baseCatalogPath, fullRemotePath);
            }

            string cachedDataPath = m_Addressables.ResolveInternalId(AddressablesImpl.kCacheDataFolder + Path.GetFileName(kCatalogRemotePath));
            string cachedHashPath = cachedDataPath.Replace(".json", ".hash");
            if (File.Exists(cachedDataPath))
                File.Delete(cachedDataPath);
            if (File.Exists(cachedHashPath))
                File.Delete(cachedHashPath);
            var op1 = m_Addressables.LoadContentCatalogAsync(fullRemotePath, false);
            yield return op1;

            Assert.IsTrue(op1.IsValid());
            Assert.AreEqual(AsyncOperationStatus.Succeeded, op1.Status);
            Assert.NotNull(op1.Result);
            Assert.IsFalse(File.Exists(cachedHashPath));

            // Cleanup
            Addressables.Release(op1);
            Directory.Delete(kCatalogFolderPath, true);
            File.Delete(cachedDataPath);
            File.Delete(cachedHashPath);
        }

        [UnityTest]
        public IEnumerator IResourceLocationComparing_SameKeySameTypeDifferentInternalId_ReturnsFalse()
        {
            yield return Init();

            IResourceLocation loc1 = new ResourceLocationBase("address", "internalid1", typeof(BundledAssetProvider).FullName, typeof(GameObject));
            IResourceLocation loc2 = new ResourceLocationBase("address", "internalid2", typeof(BundledAssetProvider).FullName, typeof(GameObject));

            Assert.IsFalse(m_Addressables.Equals(loc1, loc2));
        }

        [UnityTest]
        public IEnumerator IResourceLocationComparing_SameKeyTypeAndInternalId_ReturnsTrue()
        {
            yield return Init();

            IResourceLocation loc1 = new ResourceLocationBase("address", "internalid1", typeof(BundledAssetProvider).FullName, typeof(GameObject));
            IResourceLocation loc2 = new ResourceLocationBase("address", "internalid1", typeof(BundledAssetProvider).FullName, typeof(GameObject));

            Assert.IsTrue(m_Addressables.Equals(loc1, loc2));
        }

        [UnityTest]
        public IEnumerator LoadingContentCatalog_UpdatesCachedData_IfHashFileUpdates()
        {
            yield return Init();
            if (m_Addressables.m_ResourceLocators[0].CatalogLocation == null)
            {
                UnityEngine.Debug.Log($"Skipping test {nameof(LoadingContentCatalog_UpdatesCachedData_IfHashFileUpdates)} due to missing CatalogLocation.");
                yield break;
            }

            Directory.CreateDirectory(kCatalogFolderPath);
            string fullRemotePath = Path.Combine(kCatalogFolderPath, kCatalogRemotePath);
            string fullRemoteHashPath = fullRemotePath.Replace(".json", ".hash");
            string cachedDataPath = m_Addressables.ResolveInternalId(AddressablesImpl.kCacheDataFolder + fullRemoteHashPath.GetHashCode() + fullRemotePath.Substring(fullRemotePath.LastIndexOf(".")));
            string cachedHashPath = cachedDataPath.Replace(".json", ".hash");
            string remoteHashPath = WriteHashFileForCatalog(fullRemotePath, "123");

            string baseCatalogPath = m_Addressables.m_ResourceLocators[0].CatalogLocation.InternalId;
            if (baseCatalogPath.StartsWith("file://"))
                baseCatalogPath = new Uri(m_Addressables.m_ResourceLocators[0].CatalogLocation.InternalId).AbsolutePath;
            File.Copy(baseCatalogPath, fullRemotePath);

            var op1 = m_Addressables.LoadContentCatalogAsync(fullRemotePath, false);
            yield return op1;
            m_Addressables.Release(op1);

            Assert.IsTrue(File.Exists(cachedDataPath));
            Assert.IsTrue(File.Exists(cachedHashPath));
            Assert.AreEqual("123", File.ReadAllText(cachedHashPath));

            remoteHashPath = WriteHashFileForCatalog(fullRemotePath, "456");

            var op2 = m_Addressables.LoadContentCatalogAsync(fullRemotePath, false);
            yield return op2;

            Assert.AreEqual("456", File.ReadAllText(cachedHashPath));

            m_Addressables.Release(op2);
            Directory.Delete(kCatalogFolderPath, true);
            File.Delete(cachedDataPath);
            File.Delete(cachedHashPath);
        }

        [UnityTest]
        public IEnumerator UpdateContentCatalog_UpdatesCachedData_IfCacheCorrupted()
        {
            yield return Init();
            if (m_Addressables.m_ResourceLocators[0].CatalogLocation == null)
            {
                UnityEngine.Debug.Log($"Skipping test {nameof(LoadingContentCatalog_UpdatesCachedData_IfHashFileUpdates)} due to missing CatalogLocation.");
                yield break;
            }

            Directory.CreateDirectory(kCatalogFolderPath);
            string fullRemotePath = Path.Combine(kCatalogFolderPath, kCatalogRemotePath);
            string fullRemoteHashPath = fullRemotePath.Replace(".json", ".hash");
            string cachedDataPath = m_Addressables.ResolveInternalId(AddressablesImpl.kCacheDataFolder + fullRemoteHashPath.GetHashCode() + fullRemotePath.Substring(fullRemotePath.LastIndexOf(".")));
            string cachedHashPath = cachedDataPath.Replace(".json", ".hash");
            string remoteHashPath = WriteHashFileForCatalog(fullRemoteHashPath, "123");

            string baseCatalogPath = m_Addressables.m_ResourceLocators[0].CatalogLocation.InternalId;
            if (baseCatalogPath.StartsWith("file://"))
                baseCatalogPath = new Uri(m_Addressables.m_ResourceLocators[0].CatalogLocation.InternalId).AbsolutePath;
            File.Copy(baseCatalogPath, fullRemotePath);

            File.WriteAllText(remoteHashPath, File.ReadAllText(cachedHashPath));
            File.WriteAllText(cachedDataPath, "corrupted content");

            //load from fullRemotePath will first load cachedDataPath, then load fullRemotePath on error
            var op = m_Addressables.LoadContentCatalogAsync(fullRemotePath, false);
            LogAssert.Expect(LogType.Exception, new Regex(".*JSON parse error.*"));
            yield return op;

            Assert.IsTrue(File.Exists(cachedDataPath));
            Assert.IsTrue(File.Exists(cachedHashPath));
            Assert.AreEqual(File.ReadAllText(cachedDataPath), File.ReadAllText(fullRemotePath));

            m_Addressables.Release(op);
            Directory.Delete(kCatalogFolderPath, true);
            File.Delete(cachedDataPath);
            File.Delete(cachedHashPath);
        }

        [UnityTest]
        public IEnumerator LoadingContentCatalog_NoCacheDataCreated_IfRemoteHashDoesntExist()
        {
            yield return Init();
            if (m_Addressables.m_ResourceLocators[0].CatalogLocation == null)
            {
                UnityEngine.Debug.Log($"Skipping test {nameof(LoadingContentCatalog_NoCacheDataCreated_IfRemoteHashDoesntExist)} due to missing CatalogLocation.");
                yield break;
            }

            Directory.CreateDirectory(kCatalogFolderPath);
            string fullRemotePath = Path.Combine(kCatalogFolderPath, kCatalogRemotePath);
            string cachedDataPath = m_Addressables.ResolveInternalId(AddressablesImpl.kCacheDataFolder + Path.GetFileName(kCatalogRemotePath));
            string cachedHashPath = cachedDataPath.Replace(".json", ".hash");

            string baseCatalogPath = m_Addressables.m_ResourceLocators[0].CatalogLocation.InternalId;
            if (baseCatalogPath.StartsWith("file://"))
                baseCatalogPath = new Uri(m_Addressables.m_ResourceLocators[0].CatalogLocation.InternalId).AbsolutePath;
            File.Copy(baseCatalogPath, fullRemotePath);

            var op1 = m_Addressables.LoadContentCatalogAsync(fullRemotePath, false);
            yield return op1;
            m_Addressables.Release(op1);

            Assert.IsFalse(File.Exists(cachedDataPath));
            Assert.IsFalse(File.Exists(cachedHashPath));

            Directory.Delete(kCatalogFolderPath, true);
        }

        [UnityTest]
        public IEnumerator ContentCatalogData_IsCleared_WhenInitializationOperationLoadContentCatalogOp_IsReleased()
        {
            yield return Init();
            if (m_Addressables.m_ResourceLocators[0].CatalogLocation == null)
            {
                UnityEngine.Debug.Log($"Skipping test {nameof(ContentCatalogData_IsCleared_WhenInitializationOperationLoadContentCatalogOp_IsReleased)} due to missing CatalogLocation.");
                yield break;
            }

            string baseCatalogPath = m_Addressables.m_ResourceLocators[0].CatalogLocation.InternalId;

            if (baseCatalogPath.StartsWith("file://"))
                baseCatalogPath = new Uri(m_Addressables.m_ResourceLocators[0].CatalogLocation.InternalId).AbsolutePath;

            var location = m_Addressables.CreateCatalogLocationWithHashDependencies(baseCatalogPath, string.Empty);
            var loadCatalogHandle = InitializationOperation.LoadContentCatalog(m_Addressables, location, string.Empty);

            yield return loadCatalogHandle;
            ContentCatalogProvider ccp = m_Addressables.ResourceManager.ResourceProviders
                .FirstOrDefault(rp => rp.GetType() == typeof(ContentCatalogProvider)) as ContentCatalogProvider;

            var ccd = ccp.m_LocationToCatalogLoadOpMap[location].m_ContentCatalogData;
            Assert.IsFalse(CatalogDataWasCleaned(ccd));

            loadCatalogHandle.Release();

            Assert.IsTrue(CatalogDataWasCleaned(ccd));

            PostTearDownEvent = ResetAddressables;
        }

        internal bool CatalogDataWasCleaned(ContentCatalogData data)
        {
            return string.IsNullOrEmpty(data.m_KeyDataString) &&
                string.IsNullOrEmpty(data.m_BucketDataString) &&
                string.IsNullOrEmpty(data.m_EntryDataString) &&
                string.IsNullOrEmpty(data.m_ExtraDataString) &&
                data.m_InternalIds == null &&
                string.IsNullOrEmpty(data.m_LocatorId) &&
                data.m_ProviderIds == null &&
                data.m_ResourceProviderData == null &&
                data.m_resourceTypes == null;
        }

        [UnityTest]
        public IEnumerator ContentCatalogData_IsCleared_ForCorrectCatalogLoadOp_WhenOpIsReleased()
        {
            yield return Init();
            if (m_Addressables.m_ResourceLocators[0].CatalogLocation == null)
            {
                UnityEngine.Debug.Log($"Skipping test {nameof(ContentCatalogData_IsCleared_ForCorrectCatalogLoadOp_WhenOpIsReleased)} due to missing CatalogLocation.");
                yield break;
            }

            Directory.CreateDirectory(kCatalogFolderPath);
            string fullRemotePath = Path.Combine(kCatalogFolderPath, kCatalogRemotePath);

            string baseCatalogPath = m_Addressables.m_ResourceLocators[0].CatalogLocation.InternalId;
            if (baseCatalogPath.StartsWith("file://"))
                baseCatalogPath = new Uri(m_Addressables.m_ResourceLocators[0].CatalogLocation.InternalId).AbsolutePath;
            File.Copy(baseCatalogPath, fullRemotePath);

            var location = m_Addressables.CreateCatalogLocationWithHashDependencies(baseCatalogPath, string.Empty);
            var location2 = m_Addressables.CreateCatalogLocationWithHashDependencies(fullRemotePath, fullRemotePath.Replace(".json", ".hash"));
            var loadCatalogHandle = InitializationOperation.LoadContentCatalog(m_Addressables, location, string.Empty);
            yield return loadCatalogHandle;
            var loadCatalogHandle2 = InitializationOperation.LoadContentCatalog(m_Addressables, location2, string.Empty);
            yield return loadCatalogHandle2;

            ContentCatalogProvider ccp = m_Addressables.ResourceManager.ResourceProviders
                .FirstOrDefault(rp => rp.GetType() == typeof(ContentCatalogProvider)) as ContentCatalogProvider;

            var ccd = ccp.m_LocationToCatalogLoadOpMap[location].m_ContentCatalogData;
            var ccd2 = ccp.m_LocationToCatalogLoadOpMap[location2].m_ContentCatalogData;

            Assert.IsFalse(CatalogDataWasCleaned(ccd));
            Assert.IsFalse(CatalogDataWasCleaned(ccd2));

            loadCatalogHandle.Release();

            Assert.IsTrue(CatalogDataWasCleaned(ccd));
            Assert.IsFalse(CatalogDataWasCleaned(ccd2));

            Directory.Delete(kCatalogFolderPath, true);
            loadCatalogHandle2.Release();

            PostTearDownEvent = ResetAddressables;
        }

        [UnityTest]
        public IEnumerator ContentCatalogProvider_RemovesEntryFromMap_WhenOperationHandleReleased()
        {
            yield return Init();
            if (m_Addressables.m_ResourceLocators[0].CatalogLocation == null)
            {
                UnityEngine.Debug.Log($"Skipping test {nameof(ContentCatalogProvider_RemovesEntryFromMap_WhenOperationHandleReleased)} due to missing CatalogLocation.");
                yield break;
            }
            string baseCatalogPath = m_Addressables.m_ResourceLocators[0].CatalogLocation.InternalId;
            if (baseCatalogPath.StartsWith("file://"))
                baseCatalogPath = new Uri(m_Addressables.m_ResourceLocators[0].CatalogLocation.InternalId).AbsolutePath;

            var handle = m_Addressables.LoadContentCatalogAsync(baseCatalogPath, false);
            yield return handle;

            ContentCatalogProvider ccp = m_Addressables.ResourceManager.ResourceProviders
                .FirstOrDefault(rp => rp.GetType() == typeof(ContentCatalogProvider)) as ContentCatalogProvider;

            Assert.AreEqual(1, ccp.m_LocationToCatalogLoadOpMap.Count);

            handle.Release();

            Assert.AreEqual(0, ccp.m_LocationToCatalogLoadOpMap.Count);

            PostTearDownEvent = ResetAddressables;
        }

        [UnityTest]
        public IEnumerator VerifyProfileVariableEvaluation()
        {
            yield return Init();
            Assert.AreEqual(string.Format("{0}", m_Addressables.RuntimePath), AddressablesRuntimeProperties.EvaluateString("{UnityEngine.AddressableAssets.Addressables.RuntimePath}"));
        }

        [UnityTest]
        public IEnumerator VerifyDownloadSize()
        {
            yield return Init();
            long expectedSize = 0;
            var locMap = new ResourceLocationMap("TestLocator");

            var bundleLoc1 = new ResourceLocationBase("sizeTestBundle1", "http://nonExistingUrlForAddressableTests1337.com/mybundle1.bundle", typeof(AssetBundleProvider).FullName, typeof(object));
            var sizeData1 = (bundleLoc1.Data = CreateLocationSizeData("sizeTestBundle1", 1000, 123, "hashstring1")) as ILocationSizeData;
            if (sizeData1 != null)
                expectedSize += sizeData1.ComputeSize(bundleLoc1, null);

            var bundleLoc2 = new ResourceLocationBase("sizeTestBundle2", "http://nonExistingUrlForAddressableTests1337.com/mybundle2.bundle", typeof(AssetBundleProvider).FullName, typeof(object));
            var sizeData2 = (bundleLoc2.Data = CreateLocationSizeData("sizeTestBundle2", 500, 123, "hashstring2")) as ILocationSizeData;
            if (sizeData2 != null)
                expectedSize += sizeData2.ComputeSize(bundleLoc2, null);

            var assetLoc = new ResourceLocationBase("sizeTestAsset", "myASset.asset", typeof(BundledAssetProvider).FullName, typeof(object), bundleLoc1, bundleLoc2);

            locMap.Add("sizeTestBundle1", bundleLoc1);
            locMap.Add("sizeTestBundle2", bundleLoc2);
            locMap.Add("sizeTestAsset", assetLoc);
            m_Addressables.AddResourceLocator(locMap);

            var dOp = m_Addressables.GetDownloadSizeAsync((object)"sizeTestAsset");
            yield return dOp;
            Assert.AreEqual(expectedSize, dOp.Result);
            dOp.Release();
        }

        public IEnumerator GetDownloadSize_CalculatesCachedBundlesInternal()
        {
#if ENABLE_CACHING
            yield return Init();
            long expectedSize = 0;
            long bundleSize1 = 1000;
            long bundleSize2 = 500;
            var locMap = new ResourceLocationMap("TestLocator");

            Caching.ClearCache();
            //Simulating a cached bundle
            string fakeCachePath = CreateFakeCachedBundle("cachedSizeTestBundle1", "be38e35d2177c282d5d6a2e54a803aab");

            var bundleLoc1 = new ResourceLocationBase("cachedSizeTestBundle1", "http://nonExistingUrlForAddressableTests1337.com/GetDownloadSize_CalculatesCachedBundlesBundle1.bundle",
                typeof(AssetBundleProvider).FullName, typeof(object));
            var sizeData1 =
                (bundleLoc1.Data = CreateLocationSizeData("cachedSizeTestBundle1", bundleSize1, 123,
                    "be38e35d2177c282d5d6a2e54a803aab")) as ILocationSizeData;
            if (sizeData1 != null)
                expectedSize += sizeData1.ComputeSize(bundleLoc1, null);

            var bundleLoc2 = new ResourceLocationBase("sizeTestBundle2", "http://nonExistingUrlForAddressableTests1337.com/GetDownloadSize_CalculatesCachedBundlesBundle2.bundle",
                typeof(AssetBundleProvider).FullName, typeof(object));
            var sizeData2 =
                (bundleLoc2.Data = CreateLocationSizeData("sizeTestBundle2", bundleSize2, 123,
                    "d9fe965a6b253fb9dbd3e1cb08b7d66f")) as ILocationSizeData;
            if (sizeData2 != null)
                expectedSize += sizeData2.ComputeSize(bundleLoc2, null);

            var assetLoc = new ResourceLocationBase("cachedSizeTestAsset", "myASset.asset",
                typeof(BundledAssetProvider).FullName, typeof(object), bundleLoc1, bundleLoc2);

            locMap.Add("cachedSizeTestBundle1", bundleLoc1);
            locMap.Add("cachedSizeTestBundle2", bundleLoc2);
            locMap.Add("cachedSizeTestAsset", assetLoc);
            m_Addressables.AddResourceLocator(locMap);

            var dOp = m_Addressables.GetDownloadSizeAsync((object)"cachedSizeTestAsset");
            yield return dOp;
            Assert.IsTrue((bundleSize1 + bundleSize2) > dOp.Result);
            Assert.AreEqual(expectedSize, dOp.Result);

            dOp.Release();
            m_Addressables.RemoveResourceLocator(locMap);
            Directory.Delete(fakeCachePath, true);
#else
            Assert.Ignore();
            yield break;
#endif
        }

        public IEnumerator GetDownloadSize_WithList_CalculatesCachedBundlesInternal()
        {
#if ENABLE_CACHING
            yield return Init();
            long expectedSize = 0;
            long bundleSize1 = 1000;
            long bundleSize2 = 500;
            var locMap = new ResourceLocationMap("TestLocator");

            Assert.IsTrue(Caching.ClearCache(), "Was unable to clear the cache.  Test results are affected");
            //Simulating a cached bundle
            string fakeCachePath = CreateFakeCachedBundle("cachedSizeTestBundle1", "0e38e35d2177c282d5d6a2e54a803aab");

            var bundleLoc1 = new ResourceLocationBase("cachedSizeTestBundle1", "http://nonExistingUrlForAddressableTests1337.com/GetDownloadSize_WithList_CalculatesCachedBundlesBundle1.bundle",
                typeof(AssetBundleProvider).FullName, typeof(object));
            var sizeData1 =
                (bundleLoc1.Data = CreateLocationSizeData("cachedSizeTestBundle1", bundleSize1, 123,
                    "0e38e35d2177c282d5d6a2e54a803aab")) as ILocationSizeData;
            if (sizeData1 != null)
                expectedSize += sizeData1.ComputeSize(bundleLoc1, null);

            var bundleLoc2 = new ResourceLocationBase("sizeTestBundle2", "http://nonExistingUrlForAddressableTests1337.com/GetDownloadSize_WithList_CalculatesCachedBundlesBundle2.bundle",
                typeof(AssetBundleProvider).FullName, typeof(object));
            var sizeData2 =
                (bundleLoc2.Data = CreateLocationSizeData("sizeTestBundle2", bundleSize2, 123,
                    "09fe965a6b253fb9dbd3e1cb08b7d66f")) as ILocationSizeData;
            if (sizeData2 != null)
                expectedSize += sizeData2.ComputeSize(bundleLoc2, null);

            var assetLoc = new ResourceLocationBase("cachedSizeTestAsset", "myASset.asset",
                typeof(BundledAssetProvider).FullName, typeof(object), bundleLoc1, bundleLoc2);

            locMap.Add("cachedSizeTestBundle1", bundleLoc1);
            locMap.Add("cachedSizeTestBundle2", bundleLoc2);
            locMap.Add("cachedSizeTestAsset", assetLoc);
            m_Addressables.AddResourceLocator(locMap);

            var dOp = m_Addressables.GetDownloadSizeAsync(new List<object>()
            {
                "cachedSizeTestAsset",
                bundleLoc1,
                bundleLoc2
            }
            );
            yield return dOp;
            Assert.IsTrue((bundleSize1 + bundleSize2) > dOp.Result);
            Assert.AreEqual(expectedSize, dOp.Result);

            dOp.Release();
            m_Addressables.RemoveResourceLocator(locMap);
            Directory.Delete(fakeCachePath, true);
#else
            Assert.Ignore();
            yield break;
#endif
        }

        public IEnumerator GetDownloadSize_WithList_CalculatesCorrectSize_WhenAssetsReferenceSameBundleInternal()
        {
#if ENABLE_CACHING
            yield return Init();
            long bundleSize1 = 1000;
            long expectedSize = 0;

            var bundleLoc1 = new ResourceLocationBase("sizeTestBundle1", "http://nonExistingUrlForAddressableTests1337.com/GetDownloadSize_WithList_CalculatesCachedBundlesBundle1.bundle",
                typeof(AssetBundleProvider).FullName, typeof(object));
            var sizeData1 =
                (bundleLoc1.Data = CreateLocationSizeData("cachedSizeTestBundle1", bundleSize1, 123,
                    "0e38e35d2177c282d5d6a2e54a803aab")) as ILocationSizeData;
            if (sizeData1 != null)
                expectedSize += sizeData1.ComputeSize(bundleLoc1, null);

            var assetLoc1 = new ResourceLocationBase("cachedSizeTestAsset1", "myAsset1.asset",
                typeof(BundledAssetProvider).FullName, typeof(object), bundleLoc1);

            var assetLoc2 = new ResourceLocationBase("cachedSizeTestAsset2", "myAsset2.asset",
                typeof(BundledAssetProvider).FullName, typeof(object), bundleLoc1);

            var dOp = m_Addressables.GetDownloadSizeAsync(new List<object>()
            {
                assetLoc1,
                assetLoc2
            }
            );
            yield return dOp;
            Assert.IsTrue(bundleSize1 >= dOp.Result);
            Assert.AreEqual(expectedSize, dOp.Result);
#else
            Assert.Ignore();
            yield break;
#endif
        }

        [UnityTest]
        public IEnumerator GetDownloadSize_WithList_CalculatesCorrectSize_WhenAssetsReferenceDifferentBundle()
        {
#if ENABLE_CACHING
            yield return Init();
            long bundleSize1 = 1000;
            long bundleSize2 = 250;
            long expectedSize = 0;

            var bundleLoc1 = new ResourceLocationBase("sizeTestBundle1", "http://nonExistingUrlForAddressableTests1337.com/GetDownloadSize_WithList_CalculatesCachedBundlesBundle1.bundle",
                typeof(AssetBundleProvider).FullName, typeof(object));
            var sizeData1 =
                (bundleLoc1.Data = CreateLocationSizeData("cachedSizeTestBundle1", bundleSize1, 123,
                    "0e38e35d2177c282d5d6a2e54a803aab")) as ILocationSizeData;
            if (sizeData1 != null)
                expectedSize += sizeData1.ComputeSize(bundleLoc1, null);

            var bundleLoc2 = new ResourceLocationBase("cachedSizeTestBundle2", "http://nonExistingUrlForAddressableTests1337.com/GetDownloadSize_WithList_CalculatesCachedBundlesBundle2.bundle",
                typeof(AssetBundleProvider).FullName, typeof(object));
            var sizeData2 =
                (bundleLoc2.Data = CreateLocationSizeData("cachedSizeTestBundle2", bundleSize2, 123,
                    "09fe965a6b253fb9dbd3e1cb08b7d66f")) as ILocationSizeData;
            if (sizeData2 != null)
                expectedSize += sizeData2.ComputeSize(bundleLoc2, null);

            var assetLoc1 = new ResourceLocationBase("cachedSizeTestAsset1", "myAsset1.asset",
                typeof(BundledAssetProvider).FullName, typeof(object), bundleLoc1);

            var assetLoc2 = new ResourceLocationBase("cachedSizeTestAsset2", "myAsset2.asset",
                typeof(BundledAssetProvider).FullName, typeof(object), bundleLoc2);

            var dOp = m_Addressables.GetDownloadSizeAsync(new List<object>()
            {
                assetLoc1,
                assetLoc2
            }
            );
            yield return dOp;
            Assert.IsTrue((bundleSize1 + bundleSize2) >= dOp.Result);
            Assert.AreEqual(expectedSize, dOp.Result);
#else
            Assert.Ignore();
            yield break;
#endif
        }

        [UnityTest]
        public IEnumerator GetResourceLocationsWithCorrectKeyAndWrongTypeReturnsEmptyResult()
        {
            yield return Init();
            AsyncOperationHandle<IList<IResourceLocation>> op = m_Addressables.LoadResourceLocationsAsync("prefabs_evenBASE", typeof(Texture2D));
            yield return op;
            Assert.AreEqual(AsyncOperationStatus.Succeeded, op.Status);
            Assert.IsNotNull(op.Result);
            Assert.AreEqual(op.Result.Count, 0);
            op.Release();
        }

        [UnityTest]
        public IEnumerator CanGetResourceLocationsWithSingleKey()
        {
            yield return Init();
            int loadCount = 0;
            int loadedCount = 0;
            var ops = new List<AsyncOperationHandle<IList<IResourceLocation>>>();
            foreach (var k in m_KeysHashSet)
            {
                loadCount++;
                AsyncOperationHandle<IList<IResourceLocation>> op = m_Addressables.LoadResourceLocationsAsync(k.Key, typeof(object));
                ops.Add(op);
                op.Completed += op2 =>
                {
                    loadedCount++;
                    Assert.IsNotNull(op2.Result);
                    Assert.AreEqual(k.Value, op2.Result.Count);
                };
            }
            foreach (var op in ops)
            {
                yield return op;
                op.Release();
            }
        }

        [UnityTest]
        public IEnumerator GetResourceLocationsMergeModesFailsWithNoKeys([Values(Addressables.MergeMode.UseFirst, Addressables.MergeMode.Intersection, Addressables.MergeMode.Union)] Addressables.MergeMode mode)
        {
            yield return Init();

            IList<IResourceLocation> results;
            var ret = m_Addressables.GetResourceLocations(new object[] {}, typeof(GameObject), mode, out results);
            Assert.IsFalse(ret);
            Assert.IsNull(results);
        }

        [UnityTest]
        public IEnumerator GetResourceLocationsMergeModesSucceedsWithSingleKey([Values(Addressables.MergeMode.UseFirst, Addressables.MergeMode.Intersection, Addressables.MergeMode.Union)] Addressables.MergeMode mode)
        {
            yield return Init();

            IList<IResourceLocation> results;
            var ret = m_Addressables.GetResourceLocations(new object[] { "prefabs_evenBASE" }, typeof(GameObject), mode, out results);
            Assert.IsTrue(ret);
            Assert.NotNull(results);
            Assert.GreaterOrEqual(results.Count, 1);
        }

        [UnityTest]
        public IEnumerator GetResourceLocationsMergeModeUnionSucceedsWithValidKeys()
        {
            yield return Init();

            IList<IResourceLocation> results;
            var ret = m_Addressables.GetResourceLocations(new object[] { "prefabs_evenBASE" }, typeof(GameObject), Addressables.MergeMode.Intersection, out results);
            Assert.IsTrue(ret);
            Assert.NotNull(results);
            Assert.GreaterOrEqual(results.Count, 1);
            var evenCount = results.Count;

            ret = m_Addressables.GetResourceLocations(new object[] { "prefabs_oddBASE" }, typeof(GameObject), Addressables.MergeMode.Intersection, out results);
            Assert.IsTrue(ret);
            Assert.NotNull(results);
            Assert.GreaterOrEqual(results.Count, 1);
            var oddCount = results.Count;

            ret = m_Addressables.GetResourceLocations(new object[] { "prefabs_evenBASE", "prefabs_oddBASE" }, typeof(GameObject), Addressables.MergeMode.Union, out results);
            Assert.IsTrue(ret);
            Assert.NotNull(results);
            Assert.GreaterOrEqual(results.Count, 1);
            Assert.AreEqual(oddCount + evenCount, results.Count);
        }

        [UnityTest]
        public IEnumerator GetResourceLocationsMergeModeUnionSucceedsWithInvalidKeys()
        {
            yield return Init();

            IList<IResourceLocation> results;
            var ret = m_Addressables.GetResourceLocations(new object[] { "prefabs_evenBASE" }, typeof(GameObject), Addressables.MergeMode.Intersection, out results);
            Assert.IsTrue(ret);
            Assert.NotNull(results);
            Assert.GreaterOrEqual(results.Count, 1);
            var evenCount = results.Count;

            ret = m_Addressables.GetResourceLocations(new object[] { "prefabs_oddBASE" }, typeof(GameObject), Addressables.MergeMode.Intersection, out results);
            Assert.IsTrue(ret);
            Assert.NotNull(results);
            Assert.GreaterOrEqual(results.Count, 1);
            var oddCount = results.Count;

            ret = m_Addressables.GetResourceLocations(new object[] { "prefabs_evenBASE", "prefabs_oddBASE", "INVALIDKEY" }, typeof(GameObject), Addressables.MergeMode.Union, out results);
            Assert.IsTrue(ret);
            Assert.NotNull(results);
            Assert.GreaterOrEqual(results.Count, 1);
            Assert.AreEqual(oddCount + evenCount, results.Count);
        }

        [UnityTest]
        public IEnumerator GetResourceLocationsMergeModeIntersectionFailsIfNoResultsDueToIntersection()
        {
            yield return Init();

            IList<IResourceLocation> results;
            var ret = m_Addressables.GetResourceLocations(new object[] { "prefabs_evenBASE" }, typeof(GameObject), Addressables.MergeMode.Intersection, out results);
            Assert.IsTrue(ret);
            Assert.NotNull(results);
            Assert.GreaterOrEqual(results.Count, 1);

            ret = m_Addressables.GetResourceLocations(new object[] { "prefabs_oddBASE" }, typeof(GameObject), Addressables.MergeMode.Intersection, out results);
            Assert.IsTrue(ret);
            Assert.NotNull(results);
            Assert.GreaterOrEqual(results.Count, 1);

            ret = m_Addressables.GetResourceLocations(new object[] { "prefabs_evenBASE", "prefabs_oddBASE" }, typeof(GameObject), Addressables.MergeMode.Intersection, out results);
            Assert.IsFalse(ret);
            Assert.IsNull(results);
        }

        [UnityTest]
        public IEnumerator GetResourceLocationsMergeModeIntersectionFailsIfNoResultsDueToInvalidKey()
        {
            yield return Init();

            IList<IResourceLocation> results;
            var ret = m_Addressables.GetResourceLocations(new object[] { "prefabs_evenBASE" }, typeof(GameObject), Addressables.MergeMode.Intersection, out results);
            Assert.IsTrue(ret);
            Assert.NotNull(results);
            Assert.GreaterOrEqual(results.Count, 1);

            ret = m_Addressables.GetResourceLocations(new object[] { "prefabs_oddBASE" }, typeof(GameObject), Addressables.MergeMode.Intersection, out results);
            Assert.IsTrue(ret);
            Assert.NotNull(results);
            Assert.GreaterOrEqual(results.Count, 1);

            ret = m_Addressables.GetResourceLocations(new object[] { "prefabs_evenBASE", "prefabs_oddBASE", "INVALIDKEY" }, typeof(GameObject), Addressables.MergeMode.Intersection, out results);
            Assert.IsFalse(ret);
            Assert.IsNull(results);

            ret = m_Addressables.GetResourceLocations(new object[] { "prefabs_evenBASE", "INVALIDKEY" }, typeof(GameObject), Addressables.MergeMode.Intersection, out results);
            Assert.IsFalse(ret);
            Assert.IsNull(results);

            ret = m_Addressables.GetResourceLocations(new object[] { "INVALIDKEY" }, typeof(GameObject), Addressables.MergeMode.Intersection, out results);
            Assert.IsFalse(ret);
            Assert.IsNull(results);
        }

        [UnityTest]
        public IEnumerator WhenLoadWithInvalidKey_ReturnedOpIsFailed()
        {
            yield return Init();
            List<object> keys = new List<object>() { "INVALID1", "INVALID2" };
            AsyncOperationHandle<IList<GameObject>> gop = new AsyncOperationHandle<IList<GameObject>>();
            using (new IgnoreFailingLogMessage())
            {
                gop = m_Addressables.LoadAssetsAsync<GameObject>(keys, null, Addressables.MergeMode.Intersection, true);
            }

            while (!gop.IsDone)
                yield return null;
            Assert.IsTrue(gop.IsDone);
            Assert.AreEqual(AsyncOperationStatus.Failed, gop.Status);
            m_Addressables.Release(gop);
        }

        [UnityTest]
        public IEnumerator CanLoadAssetsWithMultipleKeysMerged()
        {
            yield return Init();
            List<object> keys = new List<object>() { AddressablesTestUtility.GetPrefabLabel("BASE"), AddressablesTestUtility.GetPrefabUniqueLabel("BASE", 0) };
            AsyncOperationHandle<IList<GameObject>> gop = m_Addressables.LoadAssetsAsync<GameObject>(keys, null, Addressables.MergeMode.Intersection, true);
            while (!gop.IsDone)
                yield return null;
            Assert.IsTrue(gop.IsDone);
            Assert.AreEqual(AsyncOperationStatus.Succeeded, gop.Status);
            Assert.NotNull(gop.Result);
            Assert.AreEqual(1, gop.Result.Count);
            Assert.AreEqual(AsyncOperationStatus.Succeeded, gop.Status);
            m_Addressables.Release(gop);
        }

        [UnityTest]
        public IEnumerator Release_WhenObjectIsUnknown_LogsErrorAndDoesNotDestroy()
        {
            yield return Init();
            GameObject go = Object.Instantiate(GameObject.CreatePrimitive(PrimitiveType.Cube));
            go.name = "TestCube";

            m_Addressables.Release(go);
            LogAssert.Expect(LogType.Error, new Regex("Addressables.Release was called on.*"));
            yield return null;

            GameObject foundObj = GameObject.Find("TestCube");
            Assert.IsNotNull(foundObj);
            Object.Destroy(foundObj);
        }

        [UnityTest]
        public IEnumerator ReleaseInstance_WhenObjectIsUnknown_LogsErrorAndDestroys()
        {
            yield return Init();
            GameObject go = Object.Instantiate(GameObject.CreatePrimitive(PrimitiveType.Cube));
            go.name = "TestCube";

            Assert.IsFalse(m_Addressables.ReleaseInstance(go));
        }

        [UnityTest]
        public IEnumerator LoadAsset_WhenEntryExists_ReturnsAsset()
        {
            yield return Init();
            string label = AddressablesTestUtility.GetPrefabUniqueLabel("BASE", 0);
            AsyncOperationHandle<GameObject> op = m_Addressables.LoadAssetAsync<GameObject>(label);
            yield return op;
            Assert.AreEqual(AsyncOperationStatus.Succeeded, op.Status);
            Assert.IsTrue(op.Result != null);
            op.Release();
        }

        [UnityTest]
        public IEnumerator LoadAsset_SuccessfulWhenLoadAssetMode_LoadAllAssets()
        {
            yield return Init();
            if (string.IsNullOrEmpty(TypeName) || TypeName == "BuildScriptFastMode" || TypeName == "BuildScriptVirtualMode")
            {
                Assert.Ignore($"Skipping test {nameof(LoadAsset_SuccessfulWhenLoadAssetMode_LoadAllAssets)} for {TypeName}, AssetBundle based test.");
            }

            string label = AddressablesTestUtility.GetPrefabUniqueLabel("BASE", 0);

            var locationHandle = m_Addressables.LoadResourceLocationsAsync(label);
            yield return locationHandle;
            Assert.IsTrue(locationHandle.Result != null, "Failed to get Location for " + label);
            Assert.AreEqual(1, locationHandle.Result.Count, "Failed to get Location for " + label);
            IResourceLocation loc = locationHandle.Result[0];
            Addressables.Release(locationHandle);

            foreach (IResourceLocation dependency in loc.Dependencies)
            {
                var locOptions = dependency.Data as AssetBundleRequestOptions;
                Assert.IsNotNull(locOptions, "Location dependency did not contain expected AssetBundleRequestOptions data");
                locOptions.AssetLoadMode = AssetLoadMode.AllPackedAssetsAndDependencies;
            }

            AsyncOperationHandle<GameObject> op = m_Addressables.LoadAssetAsync<GameObject>(loc);
            yield return op;
            Assert.AreEqual(AsyncOperationStatus.Succeeded, op.Status, "Loading of " + label + " failed.");
            Assert.IsTrue(op.Result != null, "Loading of " + label + " was successful, but result was null.");
            op.Release();
        }

        [UnityTest]
        public IEnumerator LoadAssetWithWrongType_WhenEntryExists_Fails()
        {
            yield return Init();
            string label = AddressablesTestUtility.GetPrefabUniqueLabel("BASE", 0);
            AsyncOperationHandle<Texture> op = new AsyncOperationHandle<Texture>();
            using (new IgnoreFailingLogMessage())
            {
                op = m_Addressables.LoadAssetAsync<Texture>(label);
                yield return op;
            }
            Assert.AreEqual(AsyncOperationStatus.Failed, op.Status);
            Assert.IsNull(op.Result);
            op.Release();
        }

        [UnityTest]
        public IEnumerator LoadAsset_WhenEntryDoesNotExist_OperationFails()
        {
            yield return Init();
            AsyncOperationHandle<GameObject> op = new AsyncOperationHandle<GameObject>();
            using (new IgnoreFailingLogMessage())
            {
                op = m_Addressables.LoadAssetAsync<GameObject>("unknownlabel");
            }
            yield return op;
            Assert.AreEqual(AsyncOperationStatus.Failed, op.Status);
            Assert.IsTrue(op.Result == null);
            op.Release();
        }

        [UnityTest]
        public IEnumerator LoadAsset_CanReleaseThroughAddressablesInCallback([Values(true, false)] bool addressableRelease)
        {
            yield return Init();
            var op = m_Addressables.LoadAssetAsync<object>(m_PrefabKeysList[0]);
            op.Completed += x =>
            {
                Assert.IsNotNull(x.Result);
                if (addressableRelease)
                    m_Addressables.Release(x.Result);
                else
                    op.Release();
            };
            yield return op;
        }

        [UnityTest]
        public IEnumerator LoadAsset_WhenPrefabLoadedAsMultipleTypes_ResultIsEqual()
        {
            yield return Init();

            string label = AddressablesTestUtility.GetPrefabUniqueLabel("BASE", 0);
            AsyncOperationHandle<object> op1 = m_Addressables.LoadAssetAsync<object>(label);
            AsyncOperationHandle<GameObject> op2 = m_Addressables.LoadAssetAsync<GameObject>(label);
            yield return op1;
            yield return op2;
            Assert.AreEqual(op1.Result, op2.Result);
            Assert.AreEqual(AsyncOperationStatus.Succeeded, op1.Status);
            Assert.AreEqual(AsyncOperationStatus.Succeeded, op2.Status);
            op1.Release();
            op2.Release();
        }

        [UnityTest]
        public IEnumerator LoadAssets_InvokesCallbackPerAsset()
        {
            yield return Init();
            string label = AddressablesTestUtility.GetPrefabLabel("BASE");
            HashSet<GameObject> ops = new HashSet<GameObject>();
            var gop = m_Addressables.LoadAssetsAsync<GameObject>(label, x => { ops.Add(x); }, true);
            yield return gop;
            Assert.AreEqual(AddressablesTestUtility.kPrefabCount, ops.Count);
            for (int i = 0; i < ops.Count; i++)
                Assert.IsTrue(ops.Contains(gop.Result[i]));
            gop.Release();
        }

        [UnityTest]
        public IEnumerator LoadAssets_InvokesCallbackPerAssetBeforeCompletedCallback()
        {
            yield return Init();
            string label = AddressablesTestUtility.GetPrefabLabel("BASE");
            HashSet<GameObject> ops = new HashSet<GameObject>();
            int opsCompletedOnCompleted = 0;
            var gop = m_Addressables.LoadAssetsAsync<GameObject>(label, x => { ops.Add(x); }, true);
            gop.Completed += handle => { opsCompletedOnCompleted = ops.Count; };
            yield return gop;
            Assert.AreEqual(AddressablesTestUtility.kPrefabCount, ops.Count);
            Assert.AreEqual(AddressablesTestUtility.kPrefabCount, opsCompletedOnCompleted);
            for (int i = 0; i < ops.Count; i++)
                Assert.IsTrue(ops.Contains(gop.Result[i]));
            gop.Release();
        }

        // TODO: this doesn't actually check that something was downloaded. It is more: can load dependencies.
        // We really need to address the downloading feature
        [UnityTest]
        public IEnumerator DownloadDependnecies_CanDownloadDependencies()
        {
            yield return Init();
            string label = AddressablesTestUtility.GetPrefabLabel("BASE");
            AsyncOperationHandle op = m_Addressables.DownloadDependenciesAsync(label);
            yield return op;
            op.Release();
        }

        [UnityTest]
        public IEnumerator DownloadDependnecies_AutoReleaseHandle_ReleasesOnCompletion()
        {
            yield return Init();
            string label = AddressablesTestUtility.GetPrefabLabel("BASE");
            AsyncOperationHandle op = m_Addressables.DownloadDependenciesAsync(label, true);
            yield return op;
            Assert.IsFalse(op.IsValid());
        }

        [UnityTest]
        public IEnumerator DownloadDependneciesWithAddress_AutoReleaseHandle_ReleasesOnCompletion()
        {
            yield return Init();
            AsyncOperationHandle op = m_Addressables.DownloadDependenciesAsync(m_PrefabKeysList[0], true);
            yield return op;
            Assert.IsFalse(op.IsValid());
        }

        [UnityTest]
        public IEnumerator DownloadDependnecies_DoesNotRetainLoadedBundles_WithAutoRelease()
        {
            yield return Init();
            int bundleCountBefore = AssetBundle.GetAllLoadedAssetBundles().Count();
            string label = AddressablesTestUtility.GetPrefabLabel("BASE");
            AsyncOperationHandle op = m_Addressables.DownloadDependenciesAsync(label, true);
            yield return op;
            Assert.AreEqual(bundleCountBefore, AssetBundle.GetAllLoadedAssetBundles().Count());
        }

        [UnityTest]
        [Ignore("Test is unstable until task refactor is finished.")]
        public IEnumerator DownloadDependencies_ReturnsValidTask()
        {
            yield return Init();
            string label = AddressablesTestUtility.GetPrefabLabel("BASE");
            AsyncOperationHandle op = m_Addressables.DownloadDependenciesAsync(label);

            Assert.IsNotNull(op.Task);
            yield return op;
            Assert.IsNotNull(op.Task);

            op.Release();
        }

        [UnityTest]
        public IEnumerator StressInstantiation()
        {
            yield return Init();

            // TODO: move this safety check to test fixture base
            var objs = SceneManager.GetActiveScene().GetRootGameObjects();
            foreach (var r in objs)
                Assert.False(r.name.EndsWith("(Clone)"), "All instances from previous test were not cleaned up");

            var ops = new List<AsyncOperationHandle<GameObject>>();
            for (int i = 0; i < 50; i++)
            {
                var key = m_PrefabKeysList[i % m_PrefabKeysList.Count];
                ops.Add(m_Addressables.InstantiateAsync(key));
            }

            foreach (AsyncOperationHandle<GameObject> op in ops)
                yield return op;

            foreach (AsyncOperationHandle<GameObject> op in ops)
                m_Addressables.ReleaseInstance(op.Result);

            yield return null;

            objs = SceneManager.GetActiveScene().GetRootGameObjects();
            foreach (var r in objs)
                Assert.False(r.name.EndsWith("(Clone)"), "All instances from this test were not cleaned up");
        }

        [UnityTest]
        public IEnumerator AssetReference_HandleIsInvalidated_WhenReleasingLoadOperation()
        {
            yield return Init();
            AsyncOperationHandle handle = m_Addressables.InstantiateAsync(AssetReferenceObjectKey);
            yield return handle;
            Assert.IsNotNull(handle.Result as GameObject);
            AssetReferenceTestBehavior behavior =
                (handle.Result as GameObject).GetComponent<AssetReferenceTestBehavior>();

            using (new IgnoreFailingLogMessage())
                yield return behavior.Reference.LoadAssetAsync<GameObject>();

            AsyncOperationHandle referenceHandle = behavior.Reference.OperationHandle;
            Assert.IsTrue(behavior.Reference.IsValid());
            m_Addressables.Release(referenceHandle);
            yield return referenceHandle;
            Assert.IsFalse(behavior.Reference.IsValid());

            handle.Release();
        }

        [UnityTest]
        public IEnumerator CanUnloadAssetReference_WithAddressables()
        {
            yield return Init();

            AsyncOperationHandle handle = m_Addressables.InstantiateAsync(AssetReferenceObjectKey);
            yield return handle;
            Assert.IsNotNull(handle.Result as GameObject);
            AssetReferenceTestBehavior behavior =
                (handle.Result as GameObject).GetComponent<AssetReferenceTestBehavior>();
            AsyncOperationHandle<GameObject> assetRefHandle = m_Addressables.InstantiateAsync(behavior.Reference);
            yield return assetRefHandle;
            Assert.IsNotNull(assetRefHandle.Result);

            string name = assetRefHandle.Result.name;
            Assert.IsNotNull(GameObject.Find(name));

            m_Addressables.ReleaseInstance(assetRefHandle.Result);
            yield return null;
            Assert.IsNull(GameObject.Find(name));

            handle.Release();
        }

        [UnityTest]
        public IEnumerator CanloadAssetReferenceSubObject()
        {
            yield return Init();

            var handle = m_Addressables.InstantiateAsync(AssetReferenceObjectKey);
            yield return handle;
            Assert.IsNotNull(handle.Result);
            AssetReferenceTestBehavior behavior = handle.Result.GetComponent<AssetReferenceTestBehavior>();

            AsyncOperationHandle<Object> assetRefHandle = m_Addressables.LoadAssetAsync<Object>(behavior.ReferenceWithSubObject);
            yield return assetRefHandle;
            Assert.IsNotNull(assetRefHandle.Result);
            m_Addressables.Release(assetRefHandle);
            handle.Release();
        }

        [UnityTest]
        public IEnumerator AddressablesIntegration_LoadAssetAsync_CanLoadAssetReferenceObjectList()
        {
            yield return Init();

            var assetRefHandle = m_Addressables.LoadAssetAsync<Object[]>("assetWithSubObjects");
            yield return assetRefHandle;
            Assert.IsNotNull(assetRefHandle.Result);
            Assert.AreEqual(assetRefHandle.Result.Length, 2);
            Assert.AreEqual(assetRefHandle.Result[0].name, "assetWithSubObjects");
            Assert.AreEqual(assetRefHandle.Result[1].name, "sub-shown");
            m_Addressables.Release(assetRefHandle);
        }

        [UnityTest]
        public IEnumerator LoadAssets_WithHiddenSubObjects_OnlyReturnsNonHidden_WithMainAssetFirst()
        {
            yield return Init();

            var handle = m_Addressables.LoadAssetAsync<IList<Object>>("assetWithSubObjects");
            yield return handle;
            Assert.IsNotNull(handle.Result);
            Assert.AreEqual(handle.Result.Count, 2);
            Assert.AreEqual(handle.Result[0].name, "assetWithSubObjects");
            Assert.AreEqual(handle.Result[1].name, "sub-shown");
            handle.Release();
        }

        [UnityTest]
        public IEnumerator RuntimeKeyIsValid_ReturnsTrueForSubObjects()
        {
            yield return Init();

            var handle = m_Addressables.InstantiateAsync(AssetReferenceObjectKey);
            yield return handle;
            Assert.IsNotNull(handle.Result);
            AssetReferenceTestBehavior behavior = handle.Result.GetComponent<AssetReferenceTestBehavior>();

            Assert.IsTrue(behavior.ReferenceWithSubObject.RuntimeKeyIsValid());

            handle.Release();
        }

        [UnityTest]
        public IEnumerator RuntimeKeyIsValid_ReturnsTrueForValidKeys()
        {
            yield return Init();

            AsyncOperationHandle handle = m_Addressables.InstantiateAsync(AssetReferenceObjectKey);
            yield return handle;
            Assert.IsNotNull(handle.Result as GameObject);
            AssetReferenceTestBehavior behavior =
                (handle.Result as GameObject).GetComponent<AssetReferenceTestBehavior>();

            Assert.IsTrue((behavior.Reference as IKeyEvaluator).RuntimeKeyIsValid());
            Assert.IsTrue((behavior.LabelReference as IKeyEvaluator).RuntimeKeyIsValid());

            handle.Release();
        }

        [UnityTest]
        public IEnumerator PercentComplete_CalculationIsCorrect_WhenInAGroupOperation()
        {
            yield return Init();
            GroupOperation groupOp = new GroupOperation();

            float handle1PercentComplete = 0.22f;
            float handle2PercentComplete = 0.78f;
            float handle3PercentComplete = 1.0f;
            float handle4PercentComplete = 0.35f;

            List<AsyncOperationHandle> handles = new List<AsyncOperationHandle>()
            {
                new ManualPercentCompleteOperation(handle1PercentComplete).Handle,
                new ManualPercentCompleteOperation(handle2PercentComplete).Handle,
                new ManualPercentCompleteOperation(handle3PercentComplete).Handle,
                new ManualPercentCompleteOperation(handle4PercentComplete).Handle
            };

            groupOp.Init(handles);

            Assert.AreEqual((handle1PercentComplete + handle2PercentComplete + handle3PercentComplete + handle4PercentComplete) / 4, groupOp.PercentComplete);
        }

        [UnityTest]
        public IEnumerator ResourceManagerDiagnostics_SumDependencyNameHashCodes_ProperlyCalculatesForOneLayerOfDependencies()
        {
            yield return Init();
            var rmd = new ResourceManagerDiagnostics(m_Addressables.ResourceManager);

            GroupOperation groupOp = new GroupOperation();


            float handle1PercentComplete = 0.22f;
            float handle2PercentComplete = 0.78f;
            float handle3PercentComplete = 1.0f;
            float handle4PercentComplete = 0.35f;

            List<AsyncOperationHandle> handles = new List<AsyncOperationHandle>()
            {
                new ManualPercentCompleteOperation(handle1PercentComplete).Handle,
                new ManualPercentCompleteOperation(handle2PercentComplete).Handle,
                new ManualPercentCompleteOperation(handle3PercentComplete).Handle,
                new ManualPercentCompleteOperation(handle4PercentComplete).Handle
            };

            groupOp.Init(handles);

            var handle = groupOp.Handle;
            var dependencyNameHashSum = handle.DebugName.GetHashCode() + rmd.SumDependencyNameHashCodes(handle);
            var manualDepNameHashSum = handle.DebugName.GetHashCode();
            foreach (var h in handles)
                manualDepNameHashSum += h.DebugName.GetHashCode();
            Assert.AreEqual(manualDepNameHashSum, dependencyNameHashSum, "Calculation of hashcode was not completed as expected.");
        }

        [UnityTest]
        public IEnumerator ResourceManagerDiagnostics_SumDependencyNameHashCodes_ProperlyCalculatesForMultipleLayersOfDependencies()
        {
            yield return Init();
            var rmd = new ResourceManagerDiagnostics(m_Addressables.ResourceManager);

            GroupOperation groupOp = new GroupOperation();
            GroupOperation embeddedOp = new GroupOperation();


            float handle1PercentComplete = 0.22f;
            float handle2PercentComplete = 0.78f;
            float handle3PercentComplete = 1.0f;
            float handle4PercentComplete = 0.35f;

            List<AsyncOperationHandle> embeddedHandles = new List<AsyncOperationHandle>()
            {
                new ManualPercentCompleteOperation(handle1PercentComplete).Handle,
                new ManualPercentCompleteOperation(handle2PercentComplete).Handle,
                new ManualPercentCompleteOperation(handle3PercentComplete).Handle,
                new ManualPercentCompleteOperation(handle4PercentComplete).Handle
            };

            embeddedOp.Init(embeddedHandles);

            List<AsyncOperationHandle> handles = new List<AsyncOperationHandle>()
            {
                embeddedOp.Handle,
                new ManualPercentCompleteOperation(handle1PercentComplete).Handle,
                new ManualPercentCompleteOperation(handle2PercentComplete).Handle,
                new ManualPercentCompleteOperation(handle3PercentComplete).Handle,
                new ManualPercentCompleteOperation(handle4PercentComplete).Handle
            };

            groupOp.Init(handles);

            var dependencyNameHashSum = groupOp.Handle.DebugName.GetHashCode() + rmd.SumDependencyNameHashCodes(groupOp.Handle);
            int manualDepNameHashSum;

            unchecked
            {
                manualDepNameHashSum = groupOp.Handle.DebugName.GetHashCode();
                foreach (var h in handles)
                    manualDepNameHashSum += h.DebugName.GetHashCode();
                foreach (var h in embeddedHandles)
                    manualDepNameHashSum += h.DebugName.GetHashCode();
            }

            Assert.AreEqual(dependencyNameHashSum, manualDepNameHashSum, "Calculation of hashcode was not completed as expected.");
        }

        [UnityTest]
        public IEnumerator ResourceManagerDiagnostics_CalculateHashCode_NonChangingNameCase()
        {
            yield return Init();
            var rmd = new ResourceManagerDiagnostics(m_Addressables.ResourceManager);

            GroupOperation groupOp = new GroupOperation();


            float handle1PercentComplete = 0.22f;
            float handle2PercentComplete = 0.78f;
            float handle3PercentComplete = 1.0f;
            float handle4PercentComplete = 0.35f;

            List<AsyncOperationHandle> handles = new List<AsyncOperationHandle>()
            {
                new ManualPercentCompleteOperation(handle1PercentComplete).Handle,
                new ManualPercentCompleteOperation(handle2PercentComplete).Handle,
                new ManualPercentCompleteOperation(handle3PercentComplete).Handle,
                new ManualPercentCompleteOperation(handle4PercentComplete).Handle
            };

            groupOp.Init(handles);

            var handle = groupOp.Handle;
            var dependencyNameHashSum = rmd.CalculateHashCode(handle);
            var manualDepNameHashSum = handle.DebugName.GetHashCode();
            foreach (var h in handles)
                manualDepNameHashSum += h.DebugName.GetHashCode();
            Assert.AreEqual(manualDepNameHashSum, dependencyNameHashSum, "Calculation of hashcode was not completed as expected.");
        }
        
        [UnityTest]
        public IEnumerator ResourceManagerDiagnostics_CalculateCompletedOperationHashcode_DoesNotErrorOnNullResult()
        {
            yield return Init();
            var rmd = new ResourceManagerDiagnostics(m_Addressables.ResourceManager);
            var completedOp = m_Addressables.ResourceManager.CreateCompletedOperation<string>(null, "x");
            int hashcode = rmd.CalculateCompletedOperationHashcode(completedOp);
            Assert.NotNull(hashcode, "CalculateCompletedOperationHashcode should not error when a completedOperation with a null result is passed in.");
        }

        [UnityTest]
        public IEnumerator ResourceManagerDiagnostics_CalculateCompletedOperationHashcode_DoesNotErrorOnEmptyResultList()
        {
            yield return Init();
            var rmd = new ResourceManagerDiagnostics(m_Addressables.ResourceManager);
            var completedOp = m_Addressables.ResourceManager.CreateCompletedOperation<List<string>>(new List<string>(), null);
            int hashcode = rmd.CalculateCompletedOperationHashcode(completedOp);
            Assert.NotNull(hashcode, "CalculateCompletedOperationHashcode should not error when a completedOperation with an empty list is passed in.");
        }
        
        [UnityTest]
        public IEnumerator ResourceManagerDiagnostics_GenerateCompletedOperationDisplayName_DoesNotErrorOnEmptyResultList()
        {
            yield return Init();
            var rmd = new ResourceManagerDiagnostics(m_Addressables.ResourceManager);
            var completedOp = m_Addressables.ResourceManager.CreateCompletedOperation<List<string>>(new List<string>(), null);
            string displayName = rmd.GenerateCompletedOperationDisplayName(completedOp);
            Assert.NotNull(displayName, "GenerateCompletedOperationDisplayName should not run into issues when an empty string is passed in.");
        }
        
        [UnityTest]
        public IEnumerator ResourceManagerDiagnostics_GenerateCompletedOperationDisplayName_DoesNotErrorOnTrivialList()
        {
            yield return Init();
            var rmd = new ResourceManagerDiagnostics(m_Addressables.ResourceManager);
            var list = new List<string>();
            list.Add("x");
            var completedOp = m_Addressables.ResourceManager.CreateCompletedOperation<List<string>>(list, null);
            string displayName = rmd.GenerateCompletedOperationDisplayName(completedOp);
            Assert.NotNull(displayName, "GenerateCompletedOperationDisplayName should not run into issues when a simple string is passed in.");
        }
        
        [UnityTest]
        public IEnumerator ResourceManagerDiagnostics_GenerateCompletedOperationDisplayName_DoesNotErrorOnListWithEmptyElement()
        {
            yield return Init();
            var rmd = new ResourceManagerDiagnostics(m_Addressables.ResourceManager);
            var list = new List<string>();
            list.Add("");
            var completedOp = m_Addressables.ResourceManager.CreateCompletedOperation<List<string>>(list, null);
            string displayName = rmd.GenerateCompletedOperationDisplayName(completedOp);
            Assert.NotNull(displayName, "GenerateCompletedOperationDisplayName should not run into issues when an empty string is passed in.");
        }
        
        [UnityTest]
        public IEnumerator ResourceManagerDiagnostics_GenerateCompletedOperationDisplayName_DoesNotErrorOnListWithManyEmptyElements()
        {
            yield return Init();
            var rmd = new ResourceManagerDiagnostics(m_Addressables.ResourceManager);
            var list = new List<string>();
            for(int i = 0; i < 20; i++)
                list.Add("");
            var completedOp = m_Addressables.ResourceManager.CreateCompletedOperation<List<string>>(list, null);
            string displayName = rmd.GenerateCompletedOperationDisplayName(completedOp);
            Assert.NotNull(displayName, "GenerateCompletedOperationDisplayName should not run into issues when many empty strings are passed in.");
        }
        
        [UnityTest]
        public IEnumerator ResourceManagerDiagnostics_CalculateCompletedOperationDisplayName_DoesNotErrorOnNullResult()
        {
            yield return Init();
            var rmd = new ResourceManagerDiagnostics(m_Addressables.ResourceManager);
            var completedOp = m_Addressables.ResourceManager.CreateCompletedOperation<string>(null, "x");
            string displayName = rmd.GenerateCompletedOperationDisplayName(completedOp);
            Assert.NotNull(displayName, "GenerateCompletedOperationDisplayName should not error when a completedOperation with a null result is passed in.");
        }
        
        [UnityTest]
        public IEnumerator ResourceManagerDiagnostics_GenerateCompletedOperationDisplayName_DoesNotErrorOnReallyLongList()
        {
            yield return Init();
            var rmd = new ResourceManagerDiagnostics(m_Addressables.ResourceManager);
            var list = new List<string>();
            for (int i = 0; i < 20; i++)
                list.Add("this is a really long string used for illustrative purposes");
            var completedOp = m_Addressables.ResourceManager.CreateCompletedOperation<List<string>>(list, null);
            string displayName = rmd.GenerateCompletedOperationDisplayName(completedOp);
            Assert.NotNull(displayName, "GenerateCompletedOperationDisplayName should not run into issues when a bunch of long strings are passed in.");
        }

        private class DebugNameTestOperation : AsyncOperationBase<string>
        {
            string m_DebugName;
            List<AsyncOperationHandle> m_Dependencies;
            protected override void Execute()
            {
            }

            internal DebugNameTestOperation(string debugName)
            {
                m_DebugName = debugName;
                m_Dependencies = new List<AsyncOperationHandle>();
            }

            internal DebugNameTestOperation(string debugName, List<AsyncOperationHandle> deps)
            {
                m_DebugName = debugName;
                m_Dependencies = deps;
            }

            /// <inheritdoc />
            public override void GetDependencies(List<AsyncOperationHandle> dependencies)
            {
                foreach (var handle in m_Dependencies)
                    dependencies.Add(handle);
            }

            protected override string DebugName
            {
                get { return m_DebugName;}
            }
        }

        [UnityTest]
        public IEnumerator ResourceManagerDiagnostics_CalculateHashCode_NameChangingCase()
        {
            yield return Init();
            var rmd = new ResourceManagerDiagnostics(m_Addressables.ResourceManager);

            AsyncOperationHandle changingHandle = new ManualPercentCompleteOperation(0.22f).Handle;

            Assert.AreEqual(changingHandle.GetHashCode(), rmd.CalculateHashCode(changingHandle), "Default hashcode should have been used since ManualPercentCompleteOperation includes its status in its DebugName");
        }

        [UnityTest]
        public IEnumerator ResourceManagerDiagnostics_CalculateHashCode_SameNameGivesSameHashcode()
        {
            yield return Init();
            var rmd = new ResourceManagerDiagnostics(m_Addressables.ResourceManager);

            DebugNameTestOperation op1 = new DebugNameTestOperation("Same name");
            AsyncOperationHandle handle1 = new AsyncOperationHandle(op1);

            DebugNameTestOperation op2 = new DebugNameTestOperation("Same name");
            AsyncOperationHandle handle2 = new AsyncOperationHandle(op2);

            Assert.AreEqual(rmd.CalculateHashCode(handle1), rmd.CalculateHashCode(handle2), "Two separate handles with the same DebugName should have the same hashcode. ");
        }

        [UnityTest]
        public IEnumerator ResourceManagerDiagnostics_CalculateHashCode_SimilarNameGivesDifHashcode()
        {
            yield return Init();
            var rmd = new ResourceManagerDiagnostics(m_Addressables.ResourceManager);

            DebugNameTestOperation op1 = new DebugNameTestOperation("Same name");
            AsyncOperationHandle handle1 = new AsyncOperationHandle(op1);

            DebugNameTestOperation op2 = new DebugNameTestOperation("SaMe name");
            AsyncOperationHandle handle2 = new AsyncOperationHandle(op2);

            Assert.AreNotEqual(rmd.CalculateHashCode(handle1), rmd.CalculateHashCode(handle2), "Two similar, but different names should have different hashcodes. ");
        }

        [UnityTest]
        public IEnumerator ResourceManagerDiagnostics_CalculateHashCode_SameNameDifDepsGivesDifHashcode()
        {
            yield return Init();
            var rmd = new ResourceManagerDiagnostics(m_Addressables.ResourceManager);

            var dependency1 = new DebugNameTestOperation("Dependency 1");
            var dependency2 = new DebugNameTestOperation("Dependency 2");

            var depList1 = new List<AsyncOperationHandle> { new AsyncOperationHandle(dependency1) };
            var depList2 = new List<AsyncOperationHandle> { new AsyncOperationHandle(dependency2) };

            DebugNameTestOperation op1 = new DebugNameTestOperation("Same name", depList1);
            AsyncOperationHandle handle1 = new AsyncOperationHandle(op1);

            DebugNameTestOperation op2 = new DebugNameTestOperation("Same name", depList2);
            AsyncOperationHandle handle2 = new AsyncOperationHandle(op2);

            Assert.AreNotEqual(rmd.CalculateHashCode(handle1), rmd.CalculateHashCode(handle2), "Two separate handles with the same DebugName, but different dependency names should not have the same hashcode.");
        }

        [UnityTest]
        public IEnumerator ResourceManagerDiagnostics_CalculateHashCode_SameNameSameDepNamesGivesSameHashcode()
        {
            yield return Init();
            var rmd = new ResourceManagerDiagnostics(m_Addressables.ResourceManager);

            var dependency1 = new DebugNameTestOperation("Dependency 1");
            var dependency2 = new DebugNameTestOperation("Dependency 2");

            var depList1 = new List<AsyncOperationHandle> { new AsyncOperationHandle(dependency1), new AsyncOperationHandle(dependency2) };
            var depList2 = new List<AsyncOperationHandle> { new AsyncOperationHandle(dependency2), new AsyncOperationHandle(dependency1) };

            DebugNameTestOperation op1 = new DebugNameTestOperation("Same name", depList1);
            AsyncOperationHandle handle1 = new AsyncOperationHandle(op1);

            DebugNameTestOperation op2 = new DebugNameTestOperation("Same name", depList2);
            AsyncOperationHandle handle2 = new AsyncOperationHandle(op2);

            Assert.AreEqual(rmd.CalculateHashCode(handle1), rmd.CalculateHashCode(handle2), "Two handles with the same DebugName and same dependency names should have the same hashcode.");
        }

        [UnityTest]
        public IEnumerator PercentComplete_CalculationIsCorrect_WhenInAChainOperation()
        {
            yield return Init();

            float handle1PercentComplete = 0.6f;
            float handle2PercentComplete = 0.98f;

            AsyncOperationHandle<GameObject> slowHandle1 = new ManualPercentCompleteOperation(handle1PercentComplete, new DownloadStatus(){DownloadedBytes = 1, IsDone = false, TotalBytes = 2}).Handle;
            AsyncOperationHandle<GameObject> slowHandle2 = new ManualPercentCompleteOperation(handle2PercentComplete, new DownloadStatus() { DownloadedBytes = 1, IsDone = false, TotalBytes = 2 }).Handle;

            slowHandle1.m_InternalOp.m_RM = m_Addressables.ResourceManager;
            slowHandle2.m_InternalOp.m_RM = m_Addressables.ResourceManager;

            var chainOperation = m_Addressables.ResourceManager.CreateChainOperation(slowHandle1, (op) =>
            {
                return slowHandle2;
            });

            chainOperation.m_InternalOp.Start(m_Addressables.ResourceManager, default, null);

            Assert.AreEqual((handle1PercentComplete + handle2PercentComplete) / 2, chainOperation.PercentComplete);
        }

        [UnityTest]
        public IEnumerator RuntimeKeyIsValid_ReturnsFalseForInValidKeys()
        {
            yield return Init();

            AsyncOperationHandle handle = m_Addressables.InstantiateAsync(AssetReferenceObjectKey);
            yield return handle;
            Assert.IsNotNull(handle.Result as GameObject);
            AssetReferenceTestBehavior behavior =
                (handle.Result as GameObject).GetComponent<AssetReferenceTestBehavior>();

            Assert.IsFalse((behavior.InValidAssetReference as IKeyEvaluator).RuntimeKeyIsValid());
            Assert.IsFalse((behavior.InvalidLabelReference as IKeyEvaluator).RuntimeKeyIsValid());

            handle.Release();
        }

        static ResourceLocationMap GetRLM(AddressablesImpl addr)
        {
            foreach (var rl in addr.m_ResourceLocators)
            {
                if (rl.Locator is ResourceLocationMap)
                    return rl.Locator as ResourceLocationMap;
            }
            return null;
        }

        private void SetupBundleForCacheDependencyClearTests(string bundleName, string depName, string hash, string key, out ResourceLocationBase location)
        {
            CreateFakeCachedBundle(bundleName, hash);
            location = new ResourceLocationBase(key, bundleName, typeof(AssetBundleProvider).FullName, typeof(IAssetBundleResource),
                new ResourceLocationBase(depName, bundleName, typeof(AssetBundleProvider).FullName, typeof(IAssetBundleResource)));
            (location.Dependencies[0] as ResourceLocationBase).Data = location.Data = new AssetBundleRequestOptions()
            {
                BundleName = bundleName
            };
        }

        [UnityTest]
        public IEnumerator ClearDependencyCache_ClearsAllCachedFilesForKey()
        {
            yield return Init();
            var rlm = GetRLM(m_Addressables);
            if (rlm == null)
                yield break;
#if ENABLE_CACHING

            string hash = "123456789";
            string bundleName = $"test_{hash}";
            string key = "lockey_key";

            List<Hash128> versions = new List<Hash128>();
            ResourceLocationBase location = null;
            SetupBundleForCacheDependencyClearTests(bundleName, "bundle", hash, key, out location);

            Caching.GetCachedVersions(bundleName, versions);
            Assert.AreEqual(1, versions.Count);
            versions.Clear();
            rlm.Add(location.PrimaryKey, new List<IResourceLocation>() { location });

            yield return m_Addressables.ClearDependencyCacheAsync((object)key, true);
            Caching.GetCachedVersions(bundleName, versions);
            Assert.AreEqual(0, versions.Count);
#else
            Assert.Ignore("Caching not enabled.");
            yield return null;
#endif
        }

        [UnityTest]
        public IEnumerator ClearDependencyCache_ClearsAllCachedFilesForKeyWithDependencies()
        {
            yield return Init();
            var rlm = GetRLM(m_Addressables);
            if (rlm == null)
                yield break;
#if ENABLE_CACHING

            string hash = "123456789";
            string bundleName = $"test_{hash}";

            string depHash = "97564231";
            string depBundleName = $"test_{depHash}";
            ResourceLocationBase depLocation = null;

            string key = "lockey_deps_key";

            SetupBundleForCacheDependencyClearTests(depBundleName, "test", depHash, "depKey", out depLocation);
            CreateFakeCachedBundle(bundleName, hash);

            ResourceLocationBase location = new ResourceLocationBase(key, bundleName,
                typeof(AssetBundleProvider).FullName, typeof(IAssetBundleResource),
                new ResourceLocationBase("bundle", bundleName, typeof(AssetBundleProvider).FullName,
                    typeof(IAssetBundleResource)),
                depLocation);
            (location.Dependencies[0] as ResourceLocationBase).Data = location.Data = new AssetBundleRequestOptions()
            {
                BundleName = bundleName
            };

            rlm.Add(location.PrimaryKey, new List<IResourceLocation>() {location});

            yield return m_Addressables.ClearDependencyCacheAsync((object)key, true);

            List<Hash128> versions = new List<Hash128>();
            Caching.GetCachedVersions(bundleName, versions);
            Assert.AreEqual(0, versions.Count);
            versions.Clear();
            Caching.GetCachedVersions(depBundleName, versions);
            Assert.AreEqual(0, versions.Count);
#else
            Assert.Ignore("Caching not enabled.");
            yield return null;
#endif
        }

        [UnityTest]
        public IEnumerator ClearDependencyCache_ClearsAllCachedFilesForLocationWithDependencies()
        {
            yield return Init();
            var rlm = GetRLM(m_Addressables);
            if (rlm == null)
                yield break;
#if ENABLE_CACHING
            string hash = "123456789";
            string bundleName = $"test_{hash}";
            string key = "lockey_deps_location";

            string depHash = "97564231";
            string depBundleName = $"test_{depHash}";
            ResourceLocationBase depLocation = null;

            SetupBundleForCacheDependencyClearTests(depBundleName, "test", depHash, "depKey", out depLocation);
            CreateFakeCachedBundle(bundleName, hash);

            ResourceLocationBase location = new ResourceLocationBase(key, bundleName, typeof(AssetBundleProvider).FullName, typeof(IAssetBundleResource),
                new ResourceLocationBase("bundle", bundleName, typeof(AssetBundleProvider).FullName, typeof(IAssetBundleResource)),
                depLocation);
            (location.Dependencies[0] as ResourceLocationBase).Data = location.Data = new AssetBundleRequestOptions()
            {
                BundleName = bundleName
            };

            rlm.Add(location.PrimaryKey, new List<IResourceLocation>() { location });

            yield return m_Addressables.ClearDependencyCacheAsync(location, true);

            List<Hash128> versions = new List<Hash128>();
            Caching.GetCachedVersions(bundleName, versions);
            Assert.AreEqual(0, versions.Count);
            versions.Clear();
            Caching.GetCachedVersions(depBundleName, versions);
            Assert.AreEqual(0, versions.Count);
#else
            Assert.Ignore("Caching not enabled.");
            yield return null;
#endif
        }

        [UnityTest]
        public IEnumerator ClearDependencyCache_ClearsAllCachedFilesForLocationList()
        {
            yield return Init();
            var rlm = GetRLM(m_Addressables);
            if (rlm == null)
                yield break;
#if ENABLE_CACHING
            string hash = "123456789";
            string bundleName = $"test_{hash}";
            string key = "lockey_location_list";
            ResourceLocationBase location = null;
            SetupBundleForCacheDependencyClearTests(bundleName, "bundle", hash, key, out location);

            List<Hash128> versions = new List<Hash128>();
            Caching.GetCachedVersions(bundleName, versions);
            Assert.AreEqual(1, versions.Count);
            versions.Clear();

            rlm.Add(location.PrimaryKey, new List<IResourceLocation>() { location });

            yield return m_Addressables.ClearDependencyCacheAsync(new List<IResourceLocation>() { location }, true);
            Caching.GetCachedVersions(bundleName, versions);
            Assert.AreEqual(0, versions.Count);
#else
            Assert.Ignore("Caching not enabled.");
            yield return null;
#endif
        }

        [UnityTest]
        public IEnumerator ClearDependencyCache_ClearsAllCachedFilesForKeyList()
        {
            yield return Init();
            var rlm = GetRLM(m_Addressables);
            if (rlm == null)
                yield break;
#if ENABLE_CACHING

            string hash = "123456789";
            string bundleName = $"test_{hash}";
            string key = "lockey_key_list";
            ResourceLocationBase location = null;

            SetupBundleForCacheDependencyClearTests(bundleName, "bundle", hash, key, out location);

            List<Hash128> versions = new List<Hash128>();
            Caching.GetCachedVersions(bundleName, versions);
            Assert.AreEqual(1, versions.Count);
            versions.Clear();

            rlm.Add(location.PrimaryKey, new List<IResourceLocation>() { location });

            yield return m_Addressables.ClearDependencyCacheAsync(new List<object>() { (object)key }, true);
            Caching.GetCachedVersions(bundleName, versions);
            Assert.AreEqual(0, versions.Count);
#else
            Assert.Ignore("Caching not enabled.");
            yield return null;
#endif
        }

        [UnityTest]
        public IEnumerator ClearDependencyCache_ClearsAllCachedFilesForLocationListWithDependencies()
        {
            yield return Init();
            var rlm = GetRLM(m_Addressables);
            if (rlm == null)
                yield break;
#if ENABLE_CACHING

            string hash = "123456789";
            string bundleName = $"test_{hash}";
            string key = "lockey_deps_location_list";

            string depHash = "97564231";
            string depBundleName = $"test_{depHash}";
            ResourceLocationBase depLocation = null;

            SetupBundleForCacheDependencyClearTests(depBundleName, "test", depHash, "depKey", out depLocation);

            CreateFakeCachedBundle(bundleName, hash);
            ResourceLocationBase location = new ResourceLocationBase(key, bundleName, typeof(AssetBundleProvider).FullName, typeof(IAssetBundleResource),
                new ResourceLocationBase("bundle", bundleName, typeof(AssetBundleProvider).FullName, typeof(IAssetBundleResource)),
                depLocation);
            (location.Dependencies[0] as ResourceLocationBase).Data = location.Data = new AssetBundleRequestOptions()
            {
                BundleName = bundleName
            };

            rlm.Add(location.PrimaryKey, new List<IResourceLocation>() { location });

            yield return m_Addressables.ClearDependencyCacheAsync(new List<IResourceLocation>() { location }, true);

            List<Hash128> versions = new List<Hash128>();
            Caching.GetCachedVersions(bundleName, versions);
            Assert.AreEqual(0, versions.Count);
            versions.Clear();
            Caching.GetCachedVersions(depBundleName, versions);
            Assert.AreEqual(0, versions.Count);
#else
            Assert.Ignore("Caching not enabled.");
            yield return null;
#endif
        }

        [UnityTest]
        public IEnumerator ClearDependencyCache_ClearsAllCachedFilesForKeyListWithDependencies()
        {
            yield return Init();
            var rlm = GetRLM(m_Addressables);
            if (rlm == null)
                yield break;
#if ENABLE_CACHING

            string hash = "123456789";
            string bundleName = $"test_{hash}";
            string key = "lockey_deps_key_list";

            string depHash = "97564231";
            string depBundleName = $"test_{depHash}";
            ResourceLocationBase depLocation = null;

            SetupBundleForCacheDependencyClearTests(depBundleName, "test", depHash, "depKey", out depLocation);

            CreateFakeCachedBundle(bundleName, hash);
            ResourceLocationBase location = new ResourceLocationBase(key, bundleName, typeof(AssetBundleProvider).FullName, typeof(IAssetBundleResource),
                new ResourceLocationBase("bundle", bundleName, typeof(AssetBundleProvider).FullName, typeof(IAssetBundleResource)),
                depLocation);
            (location.Dependencies[0] as ResourceLocationBase).Data = location.Data = new AssetBundleRequestOptions()
            {
                BundleName = bundleName
            };

            rlm.Add(location.PrimaryKey, new List<IResourceLocation>() { location });


            yield return m_Addressables.ClearDependencyCacheAsync(new List<object>() { key }, true);

            List<Hash128> versions = new List<Hash128>();
            Caching.GetCachedVersions(bundleName, versions);
            Assert.AreEqual(0, versions.Count);
#else
            Assert.Ignore("Caching not enabled.");
            yield return null;
#endif
        }

        [UnityTest]
        public IEnumerator AssetBundleRequestOptions_ComputesCorrectSize_WhenLocationDoesNotMatchBundleName_WithoutHash()
        {
#if ENABLE_CACHING
            yield return Init();

            //Setup
            string bundleName = "bundle";
            string bundleLocation = "http://fake.com/default-bundle";
            long size = 123;
            IResourceLocation location = new ResourceLocationBase("test", bundleLocation,
                typeof(AssetBundleProvider).FullName, typeof(GameObject));

            Hash128 hash = Hash128.Compute("213412341242134");
            AssetBundleRequestOptions abro = new AssetBundleRequestOptions()
            {
                BundleName = bundleName,
                BundleSize = size,
            };

            //Test
            Assert.AreEqual(size, abro.ComputeSize(location, m_Addressables.ResourceManager));
            CreateFakeCachedBundle(bundleName, hash.ToString());

            // No hash, so the bundle should be downloaded
            Assert.AreEqual(size, abro.ComputeSize(location, m_Addressables.ResourceManager));

            //Cleanup
            Caching.ClearAllCachedVersions(bundleName);
#else
            Assert.Ignore("Caching not enabled.");
            yield return null;
#endif
        }

        [UnityTest]
        public IEnumerator Autorelease_False_ClearDependencyCache_WithChainOperation_DoesNotThrowInvalidHandleError()
        {
            yield return Init();
            //This is to make sure we use the ShouldChainRequest
            var dumbUpdate = new DumbUpdateOperation();
            m_Addressables.m_ActiveUpdateOperation = new AsyncOperationHandle<List<IResourceLocator>>(dumbUpdate);

            var clearCache = m_Addressables.ClearDependencyCacheAsync("NotARealKey", false);
            dumbUpdate.CallComplete();
            yield return clearCache;
            Assert.IsTrue(clearCache.IsValid());
            m_Addressables.Release(clearCache);
            Assert.IsFalse(clearCache.IsValid());
        }

        [UnityTest]
        public IEnumerator Autorelease_True_ClearDependencyCache_WithChainOperation_DoesNotThrowInvalidHandleError()
        {
            yield return Init();
            //This is to make sure we use the ShouldChainRequest
            var dumbUpdate = new DumbUpdateOperation();
            m_Addressables.m_ActiveUpdateOperation = new AsyncOperationHandle<List<IResourceLocator>>(dumbUpdate);

            var clearCache = m_Addressables.ClearDependencyCacheAsync("NotARealKey", true);
            dumbUpdate.CallComplete();
            yield return clearCache;
            Assert.IsFalse(clearCache.IsValid());
        }

        [UnityTest]
        public IEnumerator Autorelease_False_ClearDependencyCacheList_WithChainOperation_DoesNotThrowInvalidHandleError()
        {
            yield return Init();
            //This is to make sure we use the ShouldChainRequest
            var dumbUpdate = new DumbUpdateOperation();
            m_Addressables.m_ActiveUpdateOperation = new AsyncOperationHandle<List<IResourceLocator>>(dumbUpdate);

            var clearCache = m_Addressables.ClearDependencyCacheAsync(new List<object> { "NotARealKey" }, false);
            dumbUpdate.CallComplete();
            yield return clearCache;
            Assert.IsTrue(clearCache.IsValid());
            m_Addressables.Release(clearCache);
            Assert.IsFalse(clearCache.IsValid());
        }

        [UnityTest]
        public IEnumerator Autorelease_True_ClearDependencyCacheList_WithChainOperation_DoesNotThrowInvalidHandleError()
        {
            yield return Init();
            //This is to make sure we use the ShouldChainRequest
            var dumbUpdate = new DumbUpdateOperation();
            m_Addressables.m_ActiveUpdateOperation = new AsyncOperationHandle<List<IResourceLocator>>(dumbUpdate);

            var clearCache = m_Addressables.ClearDependencyCacheAsync(new List<object> { "NotARealKey" }, true);
            dumbUpdate.CallComplete();
            yield return clearCache;
            Assert.IsFalse(clearCache.IsValid());
        }

        public IEnumerator Autorelease_False_ClearDependencyCacheObject_WithChainOperation_DoesNotThrowInvalidHandleError()
        {
            yield return Init();
            //This is to make sure we use the ShouldChainRequest
            var dumbUpdate = new DumbUpdateOperation();
            m_Addressables.m_ActiveUpdateOperation = new AsyncOperationHandle<List<IResourceLocator>>(dumbUpdate);

            var clearCache = m_Addressables.ClearDependencyCacheAsync((object)"NotARealKey", false);
            dumbUpdate.CallComplete();
            yield return clearCache;
            Assert.IsTrue(clearCache.IsValid());
            m_Addressables.Release(clearCache);
            Assert.IsFalse(clearCache.IsValid());
        }

        [UnityTest]
        public IEnumerator Autorelease_True_ClearDependencyCacheObject_WithChainOperation_DoesNotThrowInvalidHandleError()
        {
            yield return Init();
            //This is to make sure we use the ShouldChainRequest
            var dumbUpdate = new DumbUpdateOperation();
            m_Addressables.m_ActiveUpdateOperation = new AsyncOperationHandle<List<IResourceLocator>>(dumbUpdate);

            var clearCache = m_Addressables.ClearDependencyCacheAsync((object)"NotARealKey", true);
            dumbUpdate.CallComplete();
            yield return clearCache;
            Assert.IsFalse(clearCache.IsValid());
        }

        [UnityTest]
        public IEnumerator Autorelease_False_ClearDependencyCacheListIResourceLocs_WithChainOperation_DoesNotThrowInvalidHandleError()
        {
            yield return Init();
            //This is to make sure we use the ShouldChainRequest
            var dumbUpdate = new DumbUpdateOperation();
            m_Addressables.m_ActiveUpdateOperation = new AsyncOperationHandle<List<IResourceLocator>>(dumbUpdate);

            List<IResourceLocation> locations = new List<IResourceLocation>()
            {
                new ResourceLocationBase("NotARealKey", "NotARealKey", typeof(BundledAssetProvider).FullName,
                    typeof(ResourceLocationBase))
            };
            var clearCache = m_Addressables.ClearDependencyCacheAsync(locations, false);
            dumbUpdate.CallComplete();
            yield return clearCache;
            Assert.IsTrue(clearCache.IsValid());
            m_Addressables.Release(clearCache);
            Assert.IsFalse(clearCache.IsValid());
        }

        [UnityTest]
        public IEnumerator Autorelease_True_ClearDependencyCacheListIResourceLocs_WithChainOperation_DoesNotThrowInvalidHandleError()
        {
            yield return Init();
            //This is to make sure we use the ShouldChainRequest
            var dumbUpdate = new DumbUpdateOperation();
            m_Addressables.m_ActiveUpdateOperation = new AsyncOperationHandle<List<IResourceLocator>>(dumbUpdate);

            List<IResourceLocation> locations = new List<IResourceLocation>()
            {
                new ResourceLocationBase("NotARealKey", "NotARealKey", typeof(BundledAssetProvider).FullName,
                    typeof(ResourceLocationBase))
            };
            var clearCache = m_Addressables.ClearDependencyCacheAsync(locations, true);
            dumbUpdate.CallComplete();
            yield return clearCache;
            Assert.IsFalse(clearCache.IsValid());
        }

        [UnityTest]
        public IEnumerator AssetBundleRequestOptions_ComputesCorrectSize_WhenLocationDoesNotMatchBundleName_WithHash()
        {
#if ENABLE_CACHING
            yield return Init();

            //Setup
            string bundleName = "bundle";
            string bundleLocation = "http://fake.com/default-bundle";
            long size = 123;
            IResourceLocation location = new ResourceLocationBase("test", bundleLocation,
                typeof(AssetBundleProvider).FullName, typeof(GameObject));

            Hash128 hash = Hash128.Compute("213412341242134");
            AssetBundleRequestOptions abro = new AssetBundleRequestOptions()
            {
                BundleName = bundleName,
                BundleSize = size,
                Hash = hash.ToString()
            };

            //Test
            Assert.AreEqual(size, abro.ComputeSize(location, m_Addressables.ResourceManager));
            CreateFakeCachedBundle(bundleName, hash.ToString());
            Assert.AreEqual(0, abro.ComputeSize(location, m_Addressables.ResourceManager));

            //Cleanup
            Caching.ClearAllCachedVersions(bundleName);
#else
            Assert.Ignore("Caching not enabled.");
            yield return null;
#endif
        }

        [UnityTest]
        public IEnumerator AssetBundleResource_RemovesCachedBundle_OnLoadFailure()
        {
#if ENABLE_CACHING
            yield return Init();
            string bundleName = "bundleName";
            Hash128 hash = Hash128.Parse("123456");
            uint crc = 1;
            AssetBundleResource abr = new AssetBundleResource();
            abr.m_ProvideHandle = new ProvideHandle(m_Addressables.ResourceManager, new ProviderOperation<AssetBundleResource>());
            abr.m_Options = new AssetBundleRequestOptions()
            {
                BundleName = bundleName,
                Hash = hash.ToString(),
                Crc = crc,
                RetryCount = 3
            };
            CreateFakeCachedBundle(bundleName, hash.ToString());
            CachedAssetBundle cab = new CachedAssetBundle(bundleName, hash);
            var request = abr.CreateWebRequest(new ResourceLocationBase("testName", bundleName, typeof(AssetBundleProvider).FullName,
                typeof(IAssetBundleResource)));

            Assert.IsTrue(Caching.IsVersionCached(cab));
            yield return request.SendWebRequest();
            Assert.IsFalse(Caching.IsVersionCached(cab));
#else
            Assert.Ignore("Caching not enabled.");
            yield return null;
#endif
        }

        [UnityTest]
        public IEnumerator AssetBundleResource_RemovesCachedBundle_OnLoadFailure_WhenRetryCountIsZero()
        {
#if ENABLE_CACHING
            yield return Init();
            string bundleName = "bundleName";
            Hash128 hash = Hash128.Parse("123456");
            uint crc = 1;
            AssetBundleResource abr = new AssetBundleResource();
            abr.m_ProvideHandle = new ProvideHandle(m_Addressables.ResourceManager, new ProviderOperation<AssetBundleResource>());
            abr.m_Options = new AssetBundleRequestOptions()
            {
                BundleName = bundleName,
                Hash = hash.ToString(),
                Crc = crc,
                RetryCount = 0
            };
            CreateFakeCachedBundle(bundleName, hash.ToString());
            CachedAssetBundle cab = new CachedAssetBundle(bundleName, hash);
            var request = abr.CreateWebRequest(new ResourceLocationBase("testName", bundleName, typeof(AssetBundleProvider).FullName,
                typeof(IAssetBundleResource)));

            Assert.IsTrue(Caching.IsVersionCached(cab));
            yield return request.SendWebRequest();
            Assert.IsFalse(Caching.IsVersionCached(cab));
#else
            Assert.Ignore("Caching not enabled.");
            yield return null;
#endif
        }

        [UnityTest]
        public IEnumerator WebRequestQueue_GetsSetOnInitialization_FromRuntimeData()
        {
            yield return Init();
            Assert.AreEqual(AddressablesTestUtility.kMaxWebRequestCount, WebRequestQueue.s_MaxRequest);
        }

        internal static string CreateFakeCachedBundle(string bundleName, string hash)
        {
#if ENABLE_CACHING
            string fakeCachePath = string.Format("{0}/{1}/{2}", Caching.currentCacheForWriting.path, bundleName, hash);
            Directory.CreateDirectory(fakeCachePath);
            var dataFile = File.Create(Path.Combine(fakeCachePath, "__data"));
            var infoFile = File.Create(Path.Combine(fakeCachePath, "__info"));

            byte[] info = new UTF8Encoding(true).GetBytes(
@"-1
1554740658
1
__data");
            infoFile.Write(info, 0, info.Length);

            dataFile.Dispose();
            infoFile.Dispose();

            return fakeCachePath;
#else
            return null;
#endif
        }
    }
}
=======
using System;
using System.Collections.Generic;
using UnityEngine;
using UnityEngine.AddressableAssets;
using UnityEngine.ResourceManagement;
using UnityEngine.TestTools;
using NUnit.Framework;
using System.Collections;
using System.IO;
using UnityEngine.SceneManagement;
using UnityEngine.AddressableAssets.Initialization;
using UnityEngine.ResourceManagement.ResourceLocations;
using UnityEngine.ResourceManagement.ResourceProviders;
using UnityEngine.ResourceManagement.Util;
using UnityEngine.AddressableAssets.ResourceLocators;
using UnityEngine.AddressableAssets.ResourceProviders;
using UnityEngine.AddressableAssets.Utility;
using UnityEngine.ResourceManagement.AsyncOperations;
using System.Text.RegularExpressions;
using System.Diagnostics;
using System.Linq;
using System.Text;
using UnityEngine.AddressableAssets.ResourceProviders.Tests;
using UnityEngine.AddressableAssets.Tests;
using UnityEngine.Networking;
using UnityEngine.U2D;
using Object = UnityEngine.Object;
using Texture2D = UnityEngine.Texture2D;

namespace AddressableAssetsIntegrationTests
{
    internal abstract partial class AddressablesIntegrationTests : IPrebuildSetup
    {
        [UnityTest]
        public IEnumerator AsyncCache_IsCleaned_OnFailedOperation()
        {
            yield return Init();

            AsyncOperationHandle<GameObject> op;
            using (new IgnoreFailingLogMessage())
                op = m_Addressables.LoadAssetAsync<GameObject>("notARealKey");

            op.Completed += handle =>
            {
                Assert.AreEqual(0, m_Addressables.ResourceManager.CachedOperationCount());
            };

            yield return op;
        }

        [UnityTest]
        public IEnumerator LoadResourceLocations_InvalidKeyDoesNotThrow()
        {
            //Setup
            yield return Init();

            //Test
            Assert.DoesNotThrow(() =>
            {
                var handle = m_Addressables.LoadResourceLocationsAsync("noSuchLabel", typeof(object));
                handle.WaitForCompletion();
                handle.Release();
            });
        }

        [UnityTest]
        public IEnumerator LoadResourceLocations_ValidKeyDoesNotThrow()
        {
            //Setup
            yield return Init();

            //Test
            Assert.DoesNotThrow(() =>
            {
                m_Addressables.LoadResourceLocationsAsync(AddressablesTestUtility.GetPrefabLabel("BASE"), typeof(GameObject));
            });
        }

        [UnityTest]
        public IEnumerator LoadResourceLocations_SubObjects_ReturnsCorrectResourceTypes()
        {
            yield return Init();
            string subObjectsAddress = "assetWithDifferentTypedSubAssets";

            var loadLocsHandle = m_Addressables.LoadResourceLocationsAsync(subObjectsAddress, typeof(object));
            yield return loadLocsHandle;

            Assert.AreEqual(3, loadLocsHandle.Result.Count);
            Assert.IsTrue(loadLocsHandle.Result.Any(loc => loc.ResourceType == typeof(Mesh)));
            Assert.IsTrue(loadLocsHandle.Result.Any(loc => loc.ResourceType == typeof(Material)));
            Assert.IsTrue(loadLocsHandle.Result.Any(loc => loc.ResourceType == typeof(TestObject)));

            loadLocsHandle.Release();
        }

        [UnityTest]
        public IEnumerator LoadResourceLocations_ReturnsCorrectResourceTypes()
        {
            yield return Init();
            string spriteAddress = "sprite";

            var loadLocsHandle = m_Addressables.LoadResourceLocationsAsync(spriteAddress, typeof(object));
            yield return loadLocsHandle;

            Assert.AreEqual(2, loadLocsHandle.Result.Count);
            Assert.IsTrue(loadLocsHandle.Result.Any(loc => loc.ResourceType == typeof(Texture2D)));
            Assert.IsTrue(loadLocsHandle.Result.Any(loc => loc.ResourceType == typeof(Sprite)));

            loadLocsHandle.Release();
        }

        [UnityTest]
        public IEnumerator LoadResourceLocations_SpecificType_ReturnsCorrectResourceTypes()
        {
            yield return Init();
            string spriteAddress = "sprite";

            var loadLocsHandle = m_Addressables.LoadResourceLocationsAsync(spriteAddress, typeof(Sprite));
            yield return loadLocsHandle;

            Assert.AreEqual(1, loadLocsHandle.Result.Count);
            Assert.AreEqual(typeof(Sprite), loadLocsHandle.Result[0].ResourceType);

            loadLocsHandle.Release();

            loadLocsHandle = m_Addressables.LoadResourceLocationsAsync(spriteAddress, typeof(Texture2D));
            yield return loadLocsHandle;

            Assert.AreEqual(1, loadLocsHandle.Result.Count);
            Assert.AreEqual(typeof(Texture2D), loadLocsHandle.Result[0].ResourceType);

            loadLocsHandle.Release();
        }

        [UnityTest]
        public IEnumerator LoadPrefabWithComponentType_Fails()
        {
            //Setup
            yield return Init();

            //Test
            AsyncOperationHandle<MeshRenderer> op = new AsyncOperationHandle<MeshRenderer>();
            using (new IgnoreFailingLogMessage())
            {
                op = m_Addressables.LoadAssetAsync<MeshRenderer>("test0BASE");
            }
            yield return op;
            Assert.IsNull(op.Result);
        }

        [UnityTest]
        public IEnumerator LoadAsset_InvalidKeyThrowsInvalidKeyException()
        {
            //Setup
            yield return Init();

            //Test
            AsyncOperationHandle handle = default(AsyncOperationHandle);
            using (new IgnoreFailingLogMessage())
            {
                handle = m_Addressables.LoadAssetAsync<GameObject>("noSuchLabel");
            }

            Assert.AreEqual("Exception of type 'UnityEngine.AddressableAssets.InvalidKeyException' was thrown., Key=noSuchLabel, Type=UnityEngine.GameObject", handle.OperationException.Message);
            yield return handle;

            //Cleanup
            handle.Release();
        }

        [UnityTest]
        [TestCase("noSuchKey", ExpectedResult = null)]
        [TestCase("noSuchKey1, noSuchKey2", ExpectedResult = null)]
        public IEnumerator LoadAsset_InvalidKeyThrowsInvalidKeyException_MultipleKeys(string keys)
        {
            //Setup
            yield return Init();
            string[] keysArray = keys.Replace(" ", "").Split(',');

            //Test
            AsyncOperationHandle handle = default(AsyncOperationHandle);
            using (new IgnoreFailingLogMessage())
            {
                handle = m_Addressables.LoadAssetAsync<GameObject>(keysArray);
            }

            string keysErrorString = keysArray.Length > 1 ? $"Keys={keys}" : $"Key={keys}";
            Assert.AreEqual(
                $"Exception of type 'UnityEngine.AddressableAssets.InvalidKeyException' was thrown., {keysErrorString}, Type=UnityEngine.GameObject", handle.OperationException.Message);
            yield return handle;

            //Cleanup
            handle.Release();
        }

        [UnityTest]
        [TestCase("noSuchKey", ExpectedResult = null)]
        [TestCase("noSuchKey1, noSuchKey2", ExpectedResult = null)]
        public IEnumerator LoadAssets_InvalidKeyThrowsInvalidKeyException_MultipleKeys(string keys)
        {
            //Setup
            yield return Init();
            string[] keysArray = keys.Replace(" ", "").Split(',');

            //Test
            AsyncOperationHandle handle = default(AsyncOperationHandle);
            using (new IgnoreFailingLogMessage())
            {
                handle = m_Addressables.LoadAssetsAsync<GameObject>(keysArray, null, Addressables.MergeMode.Union, true);
            }

            string keysErrorString = keysArray.Length > 1 ? $"Keys={keys}" : $"Key={keys}";
            Assert.AreEqual($"Exception of type 'UnityEngine.AddressableAssets.InvalidKeyException' was thrown., {keysErrorString}, Type=UnityEngine.GameObject, MergeMode=Union", handle.OperationException.Message);
            yield return handle;

            //Cleanup
            handle.Release();
        }

        [UnityTest]
        public IEnumerator LoadAssets_InvalidKeyThrowsInvalidKeyException_MixedKeys()
        {
            //Setup
            yield return Init();
            object[] keys = new object[] {"noSuchKey", 123};

            //Test
            AsyncOperationHandle handle = default(AsyncOperationHandle);
            using (new IgnoreFailingLogMessage())
            {
                handle = m_Addressables.LoadAssetsAsync<GameObject>(keys, null, Addressables.MergeMode.Union, true);
            }

            Assert.AreEqual($"Exception of type 'UnityEngine.AddressableAssets.InvalidKeyException' was thrown., Keys=noSuchKey, 123, Type=UnityEngine.GameObject, MergeMode=Union", handle.OperationException.Message);
            yield return handle;

            //Cleanup
            handle.Release();
        }

        [UnityTest]
        public IEnumerator CanLoadTextureAsSprite()
        {
            //Setup
            yield return Init();

            var op = m_Addressables.LoadAssetAsync<Sprite>("sprite");
            yield return op;
            Assert.IsNotNull(op.Result);
            Assert.AreEqual(typeof(Sprite), op.Result.GetType());
            op.Release();
        }

        [UnityTest]
        public IEnumerator CanLoadSpriteByName()
        {
            //Setup
            yield return Init();

            var op = m_Addressables.LoadAssetAsync<Sprite>("sprite[botright]");
            yield return op;
            Assert.IsNotNull(op.Result);
            Assert.AreEqual(typeof(Sprite), op.Result.GetType());
            Assert.AreEqual("botright", op.Result.name);
            op.Release();

            var op2 = m_Addressables.LoadAssetAsync<Sprite>("sprite[topleft]");
            yield return op2;
            Assert.IsNotNull(op2.Result);
            Assert.AreEqual(typeof(Sprite), op2.Result.GetType());
            Assert.AreEqual("topleft", op2.Result.name);
            op2.Release();
        }

        [UnityTest]
        public IEnumerator CanLoadFromFolderEntry_SpriteAtlas()
        {
            //Setup
            yield return Init();

            var op = m_Addressables.LoadAssetAsync<SpriteAtlas>("folderEntry/atlas.spriteatlas");
            yield return op;
            Assert.IsNotNull(op.Result);
            Assert.AreEqual(typeof(SpriteAtlas), op.Result.GetType());
            op.Release();
        }

        [UnityTest]
        public IEnumerator CanLoadFromFolderEntry_SpriteFromSpriteAtlas()
        {
            //Setup
            yield return Init();

            var op = m_Addressables.LoadAssetAsync<Sprite>("folderEntry/atlas.spriteatlas[sprite]");
            yield return op;
            Assert.IsNotNull(op.Result);
            Assert.AreEqual(typeof(Sprite), op.Result.GetType());
            op.Release();
        }

        [UnityTest]
        public IEnumerator CanLoadFromFolderEntry_Texture()
        {
            //Setup
            yield return Init();

            var op = m_Addressables.LoadAssetAsync<Texture2D>("folderEntry/spritesheet.png");
            yield return op;
            Assert.IsNotNull(op.Result);
            Assert.AreEqual(typeof(Texture2D), op.Result.GetType());
            op.Release();
        }

        [UnityTest]
        public IEnumerator CanLoadFromFolderEntry_SpriteFromTexture()
        {
            //Setup
            yield return Init();

            var op = m_Addressables.LoadAssetAsync<Sprite>("folderEntry/spritesheet.png[topleft]");
            yield return op;
            Assert.IsNotNull(op.Result);
            Assert.AreEqual(typeof(Sprite), op.Result.GetType());
            op.Release();
        }

        [UnityTest]
        public IEnumerator CanLoadAllSpritesAsArray()
        {
            //Setup
            yield return Init();

            var op = m_Addressables.LoadAssetAsync<Sprite[]>("sprite");
            yield return op;
            Assert.IsNotNull(op.Result);
            Assert.AreEqual(typeof(Sprite[]), op.Result.GetType());
            Assert.AreEqual(2, op.Result.Length);
            op.Release();
        }

        [UnityTest]
        public IEnumerator CanLoadAllSpritesAsList()
        {
            //Setup
            yield return Init();

            var op = m_Addressables.LoadAssetAsync<IList<Sprite>>("sprite");
            yield return op;
            Assert.IsNotNull(op.Result);
            Assert.IsTrue(typeof(IList<Sprite>).IsAssignableFrom(op.Result.GetType()));
            Assert.AreEqual(2, op.Result.Count);
            op.Release();
        }
        
        [UnityTest]
        public IEnumerator CanUseCustomAssetBundleResource_LoadFromCustomProvider()
        {
            //Setup
            yield return Init();
            if (string.IsNullOrEmpty(TypeName) || TypeName == "BuildScriptFastMode")
            {
                Assert.Ignore($"Skipping test {nameof(CanUseCustomAssetBundleResource_LoadFromCustomProvider)} for {TypeName}, AssetBundle based test.");
            }
            string hash = "123456789";
            string bundleName = $"test_{hash}";
            string key = "lockey_key";
            
            ResourceLocationBase location = null;
            TestCatalogProviderCustomAssetBundleResource testProvider;
            SetupBundleForProviderTests(bundleName, "bundle", key, out location, out testProvider);

            var op = m_Addressables.LoadAssetAsync<object>(key);
            yield return op;

            Assert.IsTrue(testProvider.TestInternalOp.Result.WasUsed);
            
            op.Release();
        }

        string TransFunc(IResourceLocation loc)
        {
            return "transformed";
        }

        [UnityTest]
        public IEnumerator InternalIdTranslationTest()
        {
            //Setup
            yield return Init();
            m_Addressables.InternalIdTransformFunc = TransFunc;
            var loc = new ResourceLocationBase("none", "original", "none", typeof(object));
            var transformedId = m_Addressables.ResourceManager.TransformInternalId(loc);
            Assert.AreEqual("transformed", transformedId);
            m_Addressables.InternalIdTransformFunc = null;
            var originalId = m_Addressables.ResourceManager.TransformInternalId(loc);
            Assert.AreEqual("original", originalId);
        }

        [UnityTest]
        public IEnumerator WebRequestOverrideTest()
        {
            yield return Init();
            var originalUrl = "http://127.0.0.1/original.asset";
            var replacedUrl = "http://127.0.0.1/replaced.asset";
            var uwr = new UnityWebRequest(originalUrl);

            m_Addressables.WebRequestOverride = request => request.url = replacedUrl;
            m_Addressables.ResourceManager.WebRequestOverride(uwr);
            var currentUrl = uwr.url;
            uwr.Dispose();
            m_Addressables.WebRequestOverride = null;
            Assert.AreEqual(replacedUrl, currentUrl);
        }

        [UnityTest]
        public IEnumerator CanLoadTextureAsTexture()
        {
            //Setup
            yield return Init();

            var op = m_Addressables.LoadAssetAsync<Texture2D>("sprite");
            yield return op;
            Assert.IsNotNull(op.Result);
            Assert.AreEqual(typeof(Texture2D), op.Result.GetType());
            op.Release();
        }

        [UnityTest]
        public IEnumerator LoadAsset_ValidKeyDoesNotThrow()
        {
            //Setup
            yield return Init();

            //Test
            AsyncOperationHandle handle = default(AsyncOperationHandle);
            Assert.DoesNotThrow(() =>
            {
                handle = m_Addressables.LoadAssetAsync<GameObject>(AddressablesTestUtility.GetPrefabLabel("BASE"));
            });
            yield return handle;

            //Cleanup
            handle.Release();
        }

        [UnityTest]
        public IEnumerator VerifyChainOpPercentCompleteCalculation()
        {
            //Setup
            yield return Init();
            AsyncOperationHandle<GameObject> op = m_Addressables.LoadAssetAsync<GameObject>(AddressablesTestUtility.GetPrefabLabel("BASE"));

            //Test
            while (op.PercentComplete < 1)
            {
                Assert.False(op.IsDone);
                yield return null;
            }

            yield return null;
            Assert.True(op.PercentComplete == 1 && op.IsDone);
            yield return op;

            //Cleanup
            op.Release();
        }

        [UnityTest]
        public IEnumerator LoadResourceLocationsAsync_ReturnsCorrectNumberOfLocationsForStringKey()
        {
            yield return Init();

            var handle = m_Addressables.LoadResourceLocationsAsync("assetWithDifferentTypedSubAssets");
            yield return handle;

            Assert.AreEqual(3, handle.Result.Count);
            HashSet<Type> typesSeen = new HashSet<Type>();
            foreach (var result in handle.Result)
            {
                Assert.IsNotNull(result.ResourceType);
                typesSeen.Add(result.ResourceType);
            }
            Assert.AreEqual(3, typesSeen.Count);
            m_Addressables.Release(handle);
        }

        [UnityTest]
        public IEnumerator LoadResourceLocationsAsync_ReturnsCorrectNumberOfLocationsForSubStringKey()
        {
            yield return Init();

            var handle = m_Addressables.LoadResourceLocationsAsync("assetWithDifferentTypedSubAssets[Mesh]");
            yield return handle;

            Assert.AreEqual(3, handle.Result.Count);
            HashSet<Type> typesSeen = new HashSet<Type>();
            foreach (var result in handle.Result)
            {
                Assert.IsNotNull(result.ResourceType);
                typesSeen.Add(result.ResourceType);
            }
            Assert.AreEqual(3, typesSeen.Count);
            m_Addressables.Release(handle);
        }

        [UnityTest]
        public IEnumerator LoadResourceLocationsAsync_ReturnsCorrectNumberOfLocationsForSubStringKey_WhenTypeIsPassedIn()
        {
            yield return Init();

            var handle = m_Addressables.LoadResourceLocationsAsync("assetWithDifferentTypedSubAssets[Mesh]", typeof(Mesh));
            yield return handle;

            Assert.AreEqual(1, handle.Result.Count);
            Assert.AreEqual(typeof(Mesh), handle.Result[0].ResourceType);

            m_Addressables.Release(handle);
        }

        [UnityTest]
        public IEnumerator LoadResourceLocationsAsync_ReturnsCorrectNumberOfLocationsForAssetReference()
        {
            yield return Init();

            AsyncOperationHandle assetReferenceHandle = m_Addressables.InstantiateAsync(AssetReferenceObjectKey);
            yield return assetReferenceHandle;
            Assert.IsNotNull(assetReferenceHandle.Result as GameObject);
            AssetReferenceTestBehavior behavior =
                (assetReferenceHandle.Result as GameObject).GetComponent<AssetReferenceTestBehavior>();

            var handle = m_Addressables.LoadResourceLocationsAsync(behavior.ReferenceWithMultiTypedSubObject);
            yield return handle;

            Assert.AreEqual(3, handle.Result.Count);
            HashSet<Type> typesSeen = new HashSet<Type>();
            foreach (var result in handle.Result)
            {
                Assert.IsNotNull(result.ResourceType);
                typesSeen.Add(result.ResourceType);
            }
            Assert.AreEqual(3, typesSeen.Count);

            m_Addressables.Release(assetReferenceHandle);
            m_Addressables.Release(handle);
        }

        [UnityTest]
        public IEnumerator LoadResourceLocationsAsync_ReturnsCorrectNumberOfLocationsForSubAssetReference()
        {
            yield return Init();

            AsyncOperationHandle assetReferenceHandle = m_Addressables.InstantiateAsync(AssetReferenceObjectKey);
            yield return assetReferenceHandle;
            Assert.IsNotNull(assetReferenceHandle.Result as GameObject);
            AssetReferenceTestBehavior behavior =
                (assetReferenceHandle.Result as GameObject).GetComponent<AssetReferenceTestBehavior>();

            var handle = m_Addressables.LoadResourceLocationsAsync(behavior.ReferenceWithMultiTypedSubObjectSubReference);
            yield return handle;

            Assert.AreEqual(1, handle.Result.Count);
            Assert.AreEqual(typeof(Material), handle.Result[0].ResourceType);

            m_Addressables.Release(assetReferenceHandle);
            m_Addressables.Release(handle);
        }

        [UnityTest]
        public IEnumerator PercentComplete_NeverHasDecreasedValue_WhenLoadingAsset()
        {
            //Setup
            yield return Init();
            AsyncOperationHandle<GameObject> op = m_Addressables.LoadAssetAsync<GameObject>(AddressablesTestUtility.GetPrefabLabel("BASE"));

            //Test
            float lastPercentComplete = 0f;
            while (!op.IsDone)
            {
                Assert.IsFalse(lastPercentComplete > op.PercentComplete);
                lastPercentComplete = op.PercentComplete;
                yield return null;
            }
            Assert.True(op.PercentComplete == 1 && op.IsDone);
            yield return op;

            //Cleanup
            op.Release();
        }

        [UnityTest]
        public IEnumerator LoadContentCatalogAsync_SetsUpLocalAndRemoteLocations()
        {
            yield return Init();
            string catalogPath = "fakeCatalogPath.json";
            string catalogHashPath = "fakeCatalogPath.hash";

            var loc = m_Addressables.CreateCatalogLocationWithHashDependencies(catalogPath, catalogHashPath);
            Assert.AreEqual(2, loc.Dependencies.Count);
            var remoteLocation = loc.Dependencies[(int)ContentCatalogProvider.DependencyHashIndex.Remote];
            var cacheLocation = loc.Dependencies[(int)ContentCatalogProvider.DependencyHashIndex.Cache];

            Assert.AreEqual(catalogHashPath, remoteLocation.ToString());
            Assert.AreEqual(m_Addressables.ResolveInternalId(AddressablesImpl.kCacheDataFolder + catalogHashPath.GetHashCode() + catalogHashPath.Substring(catalogHashPath.LastIndexOf("."))), cacheLocation.ToString());
        }

        [UnityTest]
        public IEnumerator LoadContentCatalogAsync_LocationsHaveTimeout()
        {
            yield return Init();
            string catalogPath = "fakeCatalogPath.json";
            string catalogHashPath = "fakeCatalogPath.hash";

            m_Addressables.CatalogRequestsTimeout = 13;
            var loc = m_Addressables.CreateCatalogLocationWithHashDependencies(catalogPath, catalogHashPath);
            Assert.AreEqual(2, loc.Dependencies.Count);
            var remoteLocation = loc.Dependencies[(int)ContentCatalogProvider.DependencyHashIndex.Remote];
            var cacheLocation = loc.Dependencies[(int)ContentCatalogProvider.DependencyHashIndex.Cache];

            var data = loc.Data as ProviderLoadRequestOptions;
            Assert.IsNotNull(data);
            Assert.AreEqual(data.WebRequestTimeout, m_Addressables.CatalogRequestsTimeout);
            data = remoteLocation.Data as ProviderLoadRequestOptions;
            Assert.IsNotNull(data);
            Assert.AreEqual(data.WebRequestTimeout, m_Addressables.CatalogRequestsTimeout);
            data = cacheLocation.Data as ProviderLoadRequestOptions;
            Assert.IsNotNull(data);
            Assert.AreEqual(data.WebRequestTimeout, m_Addressables.CatalogRequestsTimeout);
        }

        [UnityTest]
        public IEnumerator LoadingContentCatalogTwice_DoesNotThrowException_WhenHandleIsntReleased()
        {
            yield return Init();

            string fullRemotePath = Path.Combine(kCatalogFolderPath, kCatalogRemotePath);
            Directory.CreateDirectory(kCatalogFolderPath);
            if (m_Addressables.m_ResourceLocators[0].CatalogLocation == null)
            {
#if UNITY_EDITOR
                ContentCatalogData data = new ContentCatalogData(new List<ContentCatalogDataEntry>
                {
                    new ContentCatalogDataEntry(typeof(string), "testString", "test.provider", new[] {"key"})
                }, "test_catalog");
                File.WriteAllText(fullRemotePath, JsonUtility.ToJson(data));
#else
                UnityEngine.Debug.Log($"Skipping test {nameof(LoadingContentCatalogTwice_DoesNotThrowException_WhenHandleIsntReleased)} due to missing CatalogLocation.");
                yield break;
#endif
            }
            else
            {
                string baseCatalogPath = m_Addressables.m_ResourceLocators[0].CatalogLocation.InternalId;
                if (baseCatalogPath.StartsWith("file://"))
                    baseCatalogPath = new Uri(m_Addressables.m_ResourceLocators[0].CatalogLocation.InternalId).AbsolutePath;
                File.Copy(baseCatalogPath, fullRemotePath);
            }

            var op1 = m_Addressables.LoadContentCatalogAsync(fullRemotePath, false);
            yield return op1;

            var op2 = m_Addressables.LoadContentCatalogAsync(fullRemotePath, false);
            yield return op2;

            Assert.AreEqual(AsyncOperationStatus.Succeeded, op1.Status);
            Assert.AreEqual(AsyncOperationStatus.Succeeded, op2.Status);

            m_Addressables.Release(op1);
            m_Addressables.Release(op2);
            if (Directory.Exists(kCatalogFolderPath))
                Directory.Delete(kCatalogFolderPath, true);
        }

        [UnityTest]
        public IEnumerator LoadingContentCatalogWithCacheTwice_DoesNotThrowException_WhenHandleIsntReleased()
        {
            yield return Init();

            string fullRemotePath = Path.Combine(kCatalogFolderPath, kCatalogRemotePath);
            Directory.CreateDirectory(kCatalogFolderPath);
            if (m_Addressables.m_ResourceLocators[0].CatalogLocation == null)
            {
#if UNITY_EDITOR
                ContentCatalogData data = new ContentCatalogData(new List<ContentCatalogDataEntry>
                {
                    new ContentCatalogDataEntry(typeof(string), "testString", "test.provider", new[] {"key"})
                }, "test_catalog");
                File.WriteAllText(fullRemotePath, JsonUtility.ToJson(data));
#else
                UnityEngine.Debug.Log($"Skipping test {nameof(LoadingContentCatalogWithCacheTwice_DoesNotThrowException_WhenHandleIsntReleased)} due to missing CatalogLocation.");
                yield break;
#endif
            }
            else
            {
                string baseCatalogPath = m_Addressables.m_ResourceLocators[0].CatalogLocation.InternalId;
                if (baseCatalogPath.StartsWith("file://"))
                    baseCatalogPath = new Uri(m_Addressables.m_ResourceLocators[0].CatalogLocation.InternalId).AbsolutePath;
                File.Copy(baseCatalogPath, fullRemotePath);
            }
            WriteHashFileForCatalog(fullRemotePath, "123");

            var op1 = m_Addressables.LoadContentCatalogAsync(fullRemotePath, false);
            yield return op1;

            var op2 = m_Addressables.LoadContentCatalogAsync(fullRemotePath, false);
            yield return op2;

            Assert.AreEqual(AsyncOperationStatus.Succeeded, op1.Status);
            Assert.AreEqual(AsyncOperationStatus.Succeeded, op2.Status);

            m_Addressables.Release(op1);
            m_Addressables.Release(op2);
            if (Directory.Exists(kCatalogFolderPath))
                Directory.Delete(kCatalogFolderPath, true);
        }

        [UnityTest]
        public IEnumerator LoadingContentCatalog_WithInvalidCatalogPath_Fails()
        {
            yield return Init();

            bool ignoreValue = LogAssert.ignoreFailingMessages;
            LogAssert.ignoreFailingMessages = true;

            var op1 = m_Addressables.LoadContentCatalogAsync("notarealpath.json", false);
            yield return op1;

            Assert.AreEqual(AsyncOperationStatus.Failed, op1.Status);

            m_Addressables.Release(op1);
            LogAssert.ignoreFailingMessages = ignoreValue;
        }

        private const string kCatalogRemotePath = "remotecatalog.json";
        private const string kCatalogFolderPath = "Assets/CatalogTestFolder";

        bool CreateCatalogAtFakeRemotePath(string fakeRemotePath, string catalogFolderPath = kCatalogFolderPath)
        {
            Directory.CreateDirectory(catalogFolderPath);
            if (m_Addressables.m_ResourceLocators[0].CatalogLocation == null)
            {
#if UNITY_EDITOR
                ContentCatalogData data = new ContentCatalogData(new List<ContentCatalogDataEntry>
                {
                    new ContentCatalogDataEntry(typeof(string), "testString", "test.provider", new[] { "key" })
                }, "test_catalog");
                File.WriteAllText(fakeRemotePath, JsonUtility.ToJson(data));
#else
                return false;
#endif
            }
            else
            {
                string baseCatalogPath = m_Addressables.m_ResourceLocators[0].CatalogLocation.InternalId;
                if (baseCatalogPath.StartsWith("file://"))
                    baseCatalogPath = new Uri(m_Addressables.m_ResourceLocators[0].CatalogLocation.InternalId).AbsolutePath;
                File.Copy(baseCatalogPath, fakeRemotePath);
            }

            return true;
        }

        private string WriteHashFileForCatalog(string catalogPath, string hash)
        {
            string hashPath = catalogPath.Replace(".json", ".hash");
            Directory.CreateDirectory(Path.GetDirectoryName(hashPath));
            File.WriteAllText(hashPath, hash);
            return hashPath;
        }

        void StubTextAndJsonProviders()
        {
            var textProvider = m_Addressables.ResourceManager.ResourceProviders.FirstOrDefault(rp => rp.GetType() == typeof(TextDataProvider)) as TextDataProvider;
            var jsonProvider = m_Addressables.ResourceManager.ResourceProviders.FirstOrDefault(rp => rp.GetType() == typeof(JsonAssetProvider)) as JsonAssetProvider;

            var textDataProviderStub = new TextDataProviderStub(kCatalogFolderPath, textProvider);
            var jsonAssetProviderStub = new JsonAssetProviderStub(kCatalogFolderPath, jsonProvider);

            m_Addressables.ResourceManager.ResourceProviders.Remove(textProvider);
            m_Addressables.ResourceManager.ResourceProviders.Remove(jsonProvider);
            m_Addressables.ResourceManager.ResourceProviders.Add(textDataProviderStub);
            m_Addressables.ResourceManager.ResourceProviders.Add(jsonAssetProviderStub);
            m_Addressables.ResourceManager.m_providerMap.Clear();
        }

        [UnityTest]
        public IEnumerator LoadingContentCatalog_CachesCatalogData_IfValidHashFound()
        {
            yield return Init();

            string fullRemotePath = Path.Combine(kCatalogFolderPath, kCatalogRemotePath);
            Directory.CreateDirectory(kCatalogFolderPath);
            if (m_Addressables.m_ResourceLocators[0].CatalogLocation == null)
            {
#if UNITY_EDITOR
                ContentCatalogData data = new ContentCatalogData(new List<ContentCatalogDataEntry>
                {
                    new ContentCatalogDataEntry(typeof(string), "testString", "test.provider", new[] {"key"})
                }, "test_catalog");
                File.WriteAllText(fullRemotePath, JsonUtility.ToJson(data));
#else
                UnityEngine.Debug.Log($"Skipping test {nameof(LoadingContentCatalog_CachesCatalogData_IfValidHashFound)} due to missing CatalogLocation.");
                yield break;
#endif
            }
            else
            {
                string baseCatalogPath = m_Addressables.m_ResourceLocators[0].CatalogLocation.InternalId;
                if (baseCatalogPath.StartsWith("file://"))
                    baseCatalogPath = new Uri(m_Addressables.m_ResourceLocators[0].CatalogLocation.InternalId).AbsolutePath;
                File.Copy(baseCatalogPath, fullRemotePath);
            }
            WriteHashFileForCatalog(fullRemotePath, "123");

            var op1 = m_Addressables.LoadContentCatalogAsync(fullRemotePath, false);
            yield return op1;

            string fullRemoteHashPath = fullRemotePath.Replace(".json", ".hash");
            string cachedDataPath = m_Addressables.ResolveInternalId(AddressablesImpl.kCacheDataFolder + fullRemoteHashPath.GetHashCode() + fullRemotePath.Substring(fullRemotePath.LastIndexOf(".")));
            string cachedHashPath = cachedDataPath.Replace(".json", ".hash");
            Assert.IsTrue(File.Exists(cachedDataPath));
            Assert.IsTrue(File.Exists(cachedHashPath));
            Assert.AreEqual("123", File.ReadAllText(cachedHashPath));

            m_Addressables.Release(op1);
            Directory.Delete(kCatalogFolderPath, true);
            File.Delete(cachedDataPath);
            File.Delete(cachedHashPath);
        }

        [UnityTest]
        public IEnumerator LoadingContentCatalog_CachesCatalogData_IfValidHashFoundAndRemotePathContainsQueryParameters()
        {
            yield return Init();

            string fakeFullRemotePath = Path.Combine(kCatalogFolderPath, kCatalogRemotePath);
            if (!CreateCatalogAtFakeRemotePath(fakeFullRemotePath))
                Assert.Ignore($"Skipping test {TestContext.CurrentContext.Test.Name} due to missing CatalogLocation.");
            WriteHashFileForCatalog(fakeFullRemotePath, "123");

            StubTextAndJsonProviders();

            string catalogRemotePath = "http://127.0.0.1/" + kCatalogRemotePath;
            string catalogRemotePathWithQueryParams = catalogRemotePath + "?param1=value1&param2=value2:date=number";
            var op1 = m_Addressables.LoadContentCatalogAsync(catalogRemotePathWithQueryParams, false);
            yield return op1;

            var expectedHash = catalogRemotePath.Replace(".json", ".hash").GetHashCode();
            string expectedCatalogName = expectedHash + ".json";
            string cachedDataPath = m_Addressables.ResolveInternalId(AddressablesImpl.kCacheDataFolder + expectedCatalogName);
            string cachedHashPath = cachedDataPath.Replace(".json", ".hash");
            Assert.IsTrue(File.Exists(cachedDataPath));
            Assert.IsTrue(File.Exists(cachedHashPath));
            Assert.AreEqual("123", File.ReadAllText(cachedHashPath));

            m_Addressables.Release(op1);
            Directory.Delete(kCatalogFolderPath, true);
            File.Delete(cachedDataPath);
            File.Delete(cachedHashPath);
        }

        [UnityTest]
        public IEnumerator LoadingContentCatalog_CachesCatalogData_ForTwoCatalogsWithSameName()
        {
            yield return Init();

            string fullRemotePath = Path.Combine(kCatalogFolderPath, kCatalogRemotePath);
            string fullRemotePathTwo = Path.Combine(kCatalogFolderPath, "secondCatalog", kCatalogRemotePath);
            Directory.CreateDirectory(kCatalogFolderPath);
            Directory.CreateDirectory(Path.Combine(kCatalogFolderPath, "secondCatalog"));
            if (m_Addressables.m_ResourceLocators[0].CatalogLocation == null)
            {
#if UNITY_EDITOR
                ContentCatalogData data = new ContentCatalogData(new List<ContentCatalogDataEntry>
                {
                    new ContentCatalogDataEntry(typeof(string), "testString", "test.provider", new[] {"key"})
                }, "test_catalog");
                File.WriteAllText(fullRemotePath, JsonUtility.ToJson(data));
                File.WriteAllText(fullRemotePathTwo, JsonUtility.ToJson(data));
#else
                UnityEngine.Debug.Log($"Skipping test {nameof(LoadingContentCatalog_CachesCatalogData_IfValidHashFound)} due to missing CatalogLocation.");
                yield break;
#endif
            }
            else
            {
                string baseCatalogPath = m_Addressables.m_ResourceLocators[0].CatalogLocation.InternalId;
                if (baseCatalogPath.StartsWith("file://"))
                    baseCatalogPath = new Uri(m_Addressables.m_ResourceLocators[0].CatalogLocation.InternalId).AbsolutePath;
                File.Copy(baseCatalogPath, fullRemotePath);
            }

#if UNITY_EDITOR
            ContentCatalogData catalogData = new ContentCatalogData(new List<ContentCatalogDataEntry>
            {
                new ContentCatalogDataEntry(typeof(string), "testString", "test.provider", new[] {"key"})
            }, "test_catalog");
            File.WriteAllText(fullRemotePathTwo, JsonUtility.ToJson(catalogData));

            WriteHashFileForCatalog(fullRemotePath, "123");
            WriteHashFileForCatalog(fullRemotePathTwo, "123");
#else
            UnityEngine.Debug.Log($"Skipping test {nameof(LoadingContentCatalog_CachesCatalogData_IfValidHashFound)} due to missing CatalogLocation.");
            yield break;
#endif

            var op1 = m_Addressables.LoadContentCatalogAsync(fullRemotePath, false);
            yield return op1;

            var op2 = m_Addressables.LoadContentCatalogAsync(fullRemotePathTwo, false);
            yield return op2;

            string fullRemoteHashPath = fullRemotePath.Replace(".json", ".hash");
            string fullRemoteHashPathTwo = fullRemotePathTwo.Replace(".json", ".hash");
            string cachedDataPath = m_Addressables.ResolveInternalId(AddressablesImpl.kCacheDataFolder + fullRemoteHashPath.GetHashCode() + fullRemotePath.Substring(fullRemotePath.LastIndexOf(".")));
            string cachedDataPathTwo = m_Addressables.ResolveInternalId(AddressablesImpl.kCacheDataFolder + fullRemoteHashPathTwo.GetHashCode() + fullRemotePathTwo.Substring(fullRemotePathTwo.LastIndexOf(".")));
            string cachedHashPath = cachedDataPath.Replace(".json", ".hash");
            string cachedHashPathTwo = cachedDataPathTwo.Replace(".json", ".hash");
            Assert.IsTrue(File.Exists(cachedDataPath));
            Assert.IsTrue(File.Exists(cachedDataPathTwo));
            Assert.IsTrue(File.Exists(cachedHashPath));
            Assert.IsTrue(File.Exists(cachedHashPathTwo));
            Assert.AreEqual("123", File.ReadAllText(cachedHashPath));
            Assert.AreEqual("123", File.ReadAllText(cachedHashPathTwo));

            m_Addressables.Release(op1);
            m_Addressables.Release(op2);
            Directory.Delete(kCatalogFolderPath, true);
            File.Delete(cachedDataPath);
            File.Delete(cachedHashPath);
            File.Delete(cachedDataPathTwo);
            File.Delete(cachedHashPathTwo);
        }

        [UnityTest]
        public IEnumerator LoadingContentCatalog_IfNoCachedHashFound_Succeeds()
        {
            yield return Init();

            ResourceManager.ExceptionHandler = m_PrevHandler;
            string fullRemotePath = Path.Combine(kCatalogFolderPath, kCatalogRemotePath);
            Directory.CreateDirectory(kCatalogFolderPath);
            if (m_Addressables.m_ResourceLocators[0].CatalogLocation == null)
            {
#if UNITY_EDITOR
                ContentCatalogData data = new ContentCatalogData(new List<ContentCatalogDataEntry>
                {
                    new ContentCatalogDataEntry(typeof(string), "testString", "test.provider", new[] {"key"})
                }, "test_catalog");
                File.WriteAllText(fullRemotePath, JsonUtility.ToJson(data));
#else
                UnityEngine.Debug.Log($"Skipping test {nameof(LoadingContentCatalog_IfNoCachedHashFound_Succeeds)} due to missing CatalogLocation.");
                yield break;
#endif
            }
            else
            {
                string baseCatalogPath = m_Addressables.m_ResourceLocators[0].CatalogLocation.InternalId;
                if (baseCatalogPath.StartsWith("file://"))
                    baseCatalogPath = new Uri(m_Addressables.m_ResourceLocators[0].CatalogLocation.InternalId).AbsolutePath;
                File.Copy(baseCatalogPath, fullRemotePath);
            }
            WriteHashFileForCatalog(fullRemotePath, "123");

            string cachedDataPath = m_Addressables.ResolveInternalId(AddressablesImpl.kCacheDataFolder + Path.GetFileName(kCatalogRemotePath));
            string cachedHashPath = cachedDataPath.Replace(".json", ".hash");
            if (File.Exists(cachedDataPath))
                File.Delete(cachedDataPath);
            if (File.Exists(cachedHashPath))
                File.Delete(cachedHashPath);
            var op1 = m_Addressables.LoadContentCatalogAsync(fullRemotePath, false);
            yield return op1;

            Assert.IsTrue(op1.IsValid());
            Assert.AreEqual(AsyncOperationStatus.Succeeded, op1.Status);
            Assert.NotNull(op1.Result);

            // Cleanup
            Addressables.Release(op1);
            Directory.Delete(kCatalogFolderPath, true);
            File.Delete(cachedDataPath);
            File.Delete(cachedHashPath);
        }

        [UnityTest]
        public IEnumerator LoadingContentCatalog_IfNoHashFileForCatalog_DoesntThrowException()
        {
            yield return Init();

            ResourceManager.ExceptionHandler = m_PrevHandler;
            string fullRemotePath = Path.Combine(kCatalogFolderPath, kCatalogRemotePath);
            Directory.CreateDirectory(kCatalogFolderPath);
            if (m_Addressables.m_ResourceLocators[0].CatalogLocation == null)
            {
#if UNITY_EDITOR
                ContentCatalogData data = new ContentCatalogData(new List<ContentCatalogDataEntry>
                {
                    new ContentCatalogDataEntry(typeof(string), "testString", "test.provider", new[] {"key"})
                }, "test_catalog");
                File.WriteAllText(fullRemotePath, JsonUtility.ToJson(data));
#else
                UnityEngine.Debug.Log($"Skipping test {nameof(LoadingContentCatalog_IfNoCachedHashFound_Succeeds)} due to missing CatalogLocation.");
                yield break;
#endif
            }
            else
            {
                string baseCatalogPath = m_Addressables.m_ResourceLocators[0].CatalogLocation.InternalId;
                if (baseCatalogPath.StartsWith("file://"))
                    baseCatalogPath = new Uri(m_Addressables.m_ResourceLocators[0].CatalogLocation.InternalId).AbsolutePath;
                File.Copy(baseCatalogPath, fullRemotePath);
            }

            string cachedDataPath = m_Addressables.ResolveInternalId(AddressablesImpl.kCacheDataFolder + Path.GetFileName(kCatalogRemotePath));
            string cachedHashPath = cachedDataPath.Replace(".json", ".hash");
            if (File.Exists(cachedDataPath))
                File.Delete(cachedDataPath);
            if (File.Exists(cachedHashPath))
                File.Delete(cachedHashPath);
            var op1 = m_Addressables.LoadContentCatalogAsync(fullRemotePath, false);
            yield return op1;

            Assert.IsTrue(op1.IsValid());
            Assert.AreEqual(AsyncOperationStatus.Succeeded, op1.Status);
            Assert.NotNull(op1.Result);
            Assert.IsFalse(File.Exists(cachedHashPath));

            // Cleanup
            Addressables.Release(op1);
            Directory.Delete(kCatalogFolderPath, true);
            File.Delete(cachedDataPath);
            File.Delete(cachedHashPath);
        }

        [UnityTest]
        public IEnumerator IResourceLocationComparing_SameKeySameTypeDifferentInternalId_ReturnsFalse()
        {
            yield return Init();

            IResourceLocation loc1 = new ResourceLocationBase("address", "internalid1", typeof(BundledAssetProvider).FullName, typeof(GameObject));
            IResourceLocation loc2 = new ResourceLocationBase("address", "internalid2", typeof(BundledAssetProvider).FullName, typeof(GameObject));

            Assert.IsFalse(m_Addressables.Equals(loc1, loc2));
        }

        [UnityTest]
        public IEnumerator IResourceLocationComparing_SameKeyTypeAndInternalId_ReturnsTrue()
        {
            yield return Init();

            IResourceLocation loc1 = new ResourceLocationBase("address", "internalid1", typeof(BundledAssetProvider).FullName, typeof(GameObject));
            IResourceLocation loc2 = new ResourceLocationBase("address", "internalid1", typeof(BundledAssetProvider).FullName, typeof(GameObject));

            Assert.IsTrue(m_Addressables.Equals(loc1, loc2));
        }

        [UnityTest]
        public IEnumerator LoadingContentCatalog_UpdatesCachedData_IfHashFileUpdates()
        {
            yield return Init();
            if (m_Addressables.m_ResourceLocators[0].CatalogLocation == null)
            {
                UnityEngine.Debug.Log($"Skipping test {nameof(LoadingContentCatalog_UpdatesCachedData_IfHashFileUpdates)} due to missing CatalogLocation.");
                yield break;
            }

            Directory.CreateDirectory(kCatalogFolderPath);
            string fullRemotePath = Path.Combine(kCatalogFolderPath, kCatalogRemotePath);
            string fullRemoteHashPath = fullRemotePath.Replace(".json", ".hash");
            string cachedDataPath = m_Addressables.ResolveInternalId(AddressablesImpl.kCacheDataFolder + fullRemoteHashPath.GetHashCode() + fullRemotePath.Substring(fullRemotePath.LastIndexOf(".")));
            string cachedHashPath = cachedDataPath.Replace(".json", ".hash");
            string remoteHashPath = WriteHashFileForCatalog(fullRemotePath, "123");

            string baseCatalogPath = m_Addressables.m_ResourceLocators[0].CatalogLocation.InternalId;
            if (baseCatalogPath.StartsWith("file://"))
                baseCatalogPath = new Uri(m_Addressables.m_ResourceLocators[0].CatalogLocation.InternalId).AbsolutePath;
            File.Copy(baseCatalogPath, fullRemotePath);

            var op1 = m_Addressables.LoadContentCatalogAsync(fullRemotePath, false);
            yield return op1;
            m_Addressables.Release(op1);

            Assert.IsTrue(File.Exists(cachedDataPath));
            Assert.IsTrue(File.Exists(cachedHashPath));
            Assert.AreEqual("123", File.ReadAllText(cachedHashPath));

            remoteHashPath = WriteHashFileForCatalog(fullRemotePath, "456");

            var op2 = m_Addressables.LoadContentCatalogAsync(fullRemotePath, false);
            yield return op2;

            Assert.AreEqual("456", File.ReadAllText(cachedHashPath));

            m_Addressables.Release(op2);
            Directory.Delete(kCatalogFolderPath, true);
            File.Delete(cachedDataPath);
            File.Delete(cachedHashPath);
        }

        [UnityTest]
        public IEnumerator UpdateContentCatalog_UpdatesCachedData_IfCacheCorrupted()
        {
            yield return Init();
            if (m_Addressables.m_ResourceLocators[0].CatalogLocation == null)
            {
                UnityEngine.Debug.Log($"Skipping test {nameof(LoadingContentCatalog_UpdatesCachedData_IfHashFileUpdates)} due to missing CatalogLocation.");
                yield break;
            }

            Directory.CreateDirectory(kCatalogFolderPath);
            string fullRemotePath = Path.Combine(kCatalogFolderPath, kCatalogRemotePath);
            string fullRemoteHashPath = fullRemotePath.Replace(".json", ".hash");
            string cachedDataPath = m_Addressables.ResolveInternalId(AddressablesImpl.kCacheDataFolder + fullRemoteHashPath.GetHashCode() + fullRemotePath.Substring(fullRemotePath.LastIndexOf(".")));
            string cachedHashPath = cachedDataPath.Replace(".json", ".hash");
            string remoteHashPath = WriteHashFileForCatalog(fullRemoteHashPath, "123");

            string baseCatalogPath = m_Addressables.m_ResourceLocators[0].CatalogLocation.InternalId;
            if (baseCatalogPath.StartsWith("file://"))
                baseCatalogPath = new Uri(m_Addressables.m_ResourceLocators[0].CatalogLocation.InternalId).AbsolutePath;
            File.Copy(baseCatalogPath, fullRemotePath);

            File.WriteAllText(remoteHashPath, File.ReadAllText(cachedHashPath));
            File.WriteAllText(cachedDataPath, "corrupted content");

            //load from fullRemotePath will first load cachedDataPath, then load fullRemotePath on error
            var op = m_Addressables.LoadContentCatalogAsync(fullRemotePath, false);
            LogAssert.Expect(LogType.Exception, new Regex(".*JSON parse error.*"));
            yield return op;

            Assert.IsTrue(File.Exists(cachedDataPath));
            Assert.IsTrue(File.Exists(cachedHashPath));
            Assert.AreEqual(File.ReadAllText(cachedDataPath), File.ReadAllText(fullRemotePath));

            m_Addressables.Release(op);
            Directory.Delete(kCatalogFolderPath, true);
            File.Delete(cachedDataPath);
            File.Delete(cachedHashPath);
        }

        [UnityTest]
        public IEnumerator LoadingContentCatalog_NoCacheDataCreated_IfRemoteHashDoesntExist()
        {
            yield return Init();
            if (m_Addressables.m_ResourceLocators[0].CatalogLocation == null)
            {
                UnityEngine.Debug.Log($"Skipping test {nameof(LoadingContentCatalog_NoCacheDataCreated_IfRemoteHashDoesntExist)} due to missing CatalogLocation.");
                yield break;
            }

            Directory.CreateDirectory(kCatalogFolderPath);
            string fullRemotePath = Path.Combine(kCatalogFolderPath, kCatalogRemotePath);
            string cachedDataPath = m_Addressables.ResolveInternalId(AddressablesImpl.kCacheDataFolder + Path.GetFileName(kCatalogRemotePath));
            string cachedHashPath = cachedDataPath.Replace(".json", ".hash");

            string baseCatalogPath = m_Addressables.m_ResourceLocators[0].CatalogLocation.InternalId;
            if (baseCatalogPath.StartsWith("file://"))
                baseCatalogPath = new Uri(m_Addressables.m_ResourceLocators[0].CatalogLocation.InternalId).AbsolutePath;
            File.Copy(baseCatalogPath, fullRemotePath);

            var op1 = m_Addressables.LoadContentCatalogAsync(fullRemotePath, false);
            yield return op1;
            m_Addressables.Release(op1);

            Assert.IsFalse(File.Exists(cachedDataPath));
            Assert.IsFalse(File.Exists(cachedHashPath));

            Directory.Delete(kCatalogFolderPath, true);
        }

        [UnityTest]
        public IEnumerator ContentCatalogData_IsCleared_WhenInitializationOperationLoadContentCatalogOp_IsReleased()
        {
            yield return Init();
            if (m_Addressables.m_ResourceLocators[0].CatalogLocation == null)
            {
                UnityEngine.Debug.Log($"Skipping test {nameof(ContentCatalogData_IsCleared_WhenInitializationOperationLoadContentCatalogOp_IsReleased)} due to missing CatalogLocation.");
                yield break;
            }

            string baseCatalogPath = m_Addressables.m_ResourceLocators[0].CatalogLocation.InternalId;

            if (baseCatalogPath.StartsWith("file://"))
                baseCatalogPath = new Uri(m_Addressables.m_ResourceLocators[0].CatalogLocation.InternalId).AbsolutePath;

            var location = m_Addressables.CreateCatalogLocationWithHashDependencies(baseCatalogPath, string.Empty);
            var loadCatalogHandle = InitializationOperation.LoadContentCatalog(m_Addressables, location, string.Empty);

            yield return loadCatalogHandle;
            ContentCatalogProvider ccp = m_Addressables.ResourceManager.ResourceProviders
                .FirstOrDefault(rp => rp.GetType() == typeof(ContentCatalogProvider)) as ContentCatalogProvider;

            var ccd = ccp.m_LocationToCatalogLoadOpMap[location].m_ContentCatalogData;
            Assert.IsFalse(CatalogDataWasCleaned(ccd));

            loadCatalogHandle.Release();

            Assert.IsTrue(CatalogDataWasCleaned(ccd));

            PostTearDownEvent = ResetAddressables;
        }

        internal bool CatalogDataWasCleaned(ContentCatalogData data)
        {
            return string.IsNullOrEmpty(data.m_KeyDataString) &&
                string.IsNullOrEmpty(data.m_BucketDataString) &&
                string.IsNullOrEmpty(data.m_EntryDataString) &&
                string.IsNullOrEmpty(data.m_ExtraDataString) &&
                data.m_InternalIds == null &&
                string.IsNullOrEmpty(data.m_LocatorId) &&
                data.m_ProviderIds == null &&
                data.m_ResourceProviderData == null &&
                data.m_resourceTypes == null;
        }

        [UnityTest]
        public IEnumerator ContentCatalogData_IsCleared_ForCorrectCatalogLoadOp_WhenOpIsReleased()
        {
            yield return Init();
            if (m_Addressables.m_ResourceLocators[0].CatalogLocation == null)
            {
                UnityEngine.Debug.Log($"Skipping test {nameof(ContentCatalogData_IsCleared_ForCorrectCatalogLoadOp_WhenOpIsReleased)} due to missing CatalogLocation.");
                yield break;
            }

            Directory.CreateDirectory(kCatalogFolderPath);
            string fullRemotePath = Path.Combine(kCatalogFolderPath, kCatalogRemotePath);

            string baseCatalogPath = m_Addressables.m_ResourceLocators[0].CatalogLocation.InternalId;
            if (baseCatalogPath.StartsWith("file://"))
                baseCatalogPath = new Uri(m_Addressables.m_ResourceLocators[0].CatalogLocation.InternalId).AbsolutePath;
            File.Copy(baseCatalogPath, fullRemotePath);

            var location = m_Addressables.CreateCatalogLocationWithHashDependencies(baseCatalogPath, string.Empty);
            var location2 = m_Addressables.CreateCatalogLocationWithHashDependencies(fullRemotePath, fullRemotePath.Replace(".json", ".hash"));
            var loadCatalogHandle = InitializationOperation.LoadContentCatalog(m_Addressables, location, string.Empty);
            yield return loadCatalogHandle;
            var loadCatalogHandle2 = InitializationOperation.LoadContentCatalog(m_Addressables, location2, string.Empty);
            yield return loadCatalogHandle2;

            ContentCatalogProvider ccp = m_Addressables.ResourceManager.ResourceProviders
                .FirstOrDefault(rp => rp.GetType() == typeof(ContentCatalogProvider)) as ContentCatalogProvider;

            var ccd = ccp.m_LocationToCatalogLoadOpMap[location].m_ContentCatalogData;
            var ccd2 = ccp.m_LocationToCatalogLoadOpMap[location2].m_ContentCatalogData;

            Assert.IsFalse(CatalogDataWasCleaned(ccd));
            Assert.IsFalse(CatalogDataWasCleaned(ccd2));

            loadCatalogHandle.Release();

            Assert.IsTrue(CatalogDataWasCleaned(ccd));
            Assert.IsFalse(CatalogDataWasCleaned(ccd2));

            Directory.Delete(kCatalogFolderPath, true);
            loadCatalogHandle2.Release();

            PostTearDownEvent = ResetAddressables;
        }

        [UnityTest]
        public IEnumerator ContentCatalogProvider_RemovesEntryFromMap_WhenOperationHandleReleased()
        {
            yield return Init();
            if (m_Addressables.m_ResourceLocators[0].CatalogLocation == null)
            {
                UnityEngine.Debug.Log($"Skipping test {nameof(ContentCatalogProvider_RemovesEntryFromMap_WhenOperationHandleReleased)} due to missing CatalogLocation.");
                yield break;
            }
            string baseCatalogPath = m_Addressables.m_ResourceLocators[0].CatalogLocation.InternalId;
            if (baseCatalogPath.StartsWith("file://"))
                baseCatalogPath = new Uri(m_Addressables.m_ResourceLocators[0].CatalogLocation.InternalId).AbsolutePath;

            var handle = m_Addressables.LoadContentCatalogAsync(baseCatalogPath, false);
            yield return handle;

            ContentCatalogProvider ccp = m_Addressables.ResourceManager.ResourceProviders
                .FirstOrDefault(rp => rp.GetType() == typeof(ContentCatalogProvider)) as ContentCatalogProvider;

            Assert.AreEqual(1, ccp.m_LocationToCatalogLoadOpMap.Count);

            handle.Release();

            Assert.AreEqual(0, ccp.m_LocationToCatalogLoadOpMap.Count);

            PostTearDownEvent = ResetAddressables;
        }

        [UnityTest]
        public IEnumerator VerifyProfileVariableEvaluation()
        {
            yield return Init();
            Assert.AreEqual(string.Format("{0}", m_Addressables.RuntimePath), AddressablesRuntimeProperties.EvaluateString("{UnityEngine.AddressableAssets.Addressables.RuntimePath}"));
        }

        [UnityTest]
        public IEnumerator VerifyDownloadSize()
        {
            yield return Init();
            long expectedSize = 0;
            var locMap = new ResourceLocationMap("TestLocator");

            var bundleLoc1 = new ResourceLocationBase("sizeTestBundle1", "http://nonExistingUrlForAddressableTests1337.com/mybundle1.bundle", typeof(AssetBundleProvider).FullName, typeof(object));
            var sizeData1 = (bundleLoc1.Data = CreateLocationSizeData("sizeTestBundle1", 1000, 123, "hashstring1")) as ILocationSizeData;
            if (sizeData1 != null)
                expectedSize += sizeData1.ComputeSize(bundleLoc1, null);

            var bundleLoc2 = new ResourceLocationBase("sizeTestBundle2", "http://nonExistingUrlForAddressableTests1337.com/mybundle2.bundle", typeof(AssetBundleProvider).FullName, typeof(object));
            var sizeData2 = (bundleLoc2.Data = CreateLocationSizeData("sizeTestBundle2", 500, 123, "hashstring2")) as ILocationSizeData;
            if (sizeData2 != null)
                expectedSize += sizeData2.ComputeSize(bundleLoc2, null);

            var assetLoc = new ResourceLocationBase("sizeTestAsset", "myASset.asset", typeof(BundledAssetProvider).FullName, typeof(object), bundleLoc1, bundleLoc2);

            locMap.Add("sizeTestBundle1", bundleLoc1);
            locMap.Add("sizeTestBundle2", bundleLoc2);
            locMap.Add("sizeTestAsset", assetLoc);
            m_Addressables.AddResourceLocator(locMap);

            var dOp = m_Addressables.GetDownloadSizeAsync((object)"sizeTestAsset");
            yield return dOp;
            Assert.AreEqual(expectedSize, dOp.Result);
            dOp.Release();
        }

        public IEnumerator GetDownloadSize_CalculatesCachedBundlesInternal()
        {
#if ENABLE_CACHING
            yield return Init();
            long expectedSize = 0;
            long bundleSize1 = 1000;
            long bundleSize2 = 500;
            var locMap = new ResourceLocationMap("TestLocator");

            Caching.ClearCache();
            //Simulating a cached bundle
            string fakeCachePath = CreateFakeCachedBundle("cachedSizeTestBundle1", "be38e35d2177c282d5d6a2e54a803aab");

            var bundleLoc1 = new ResourceLocationBase("cachedSizeTestBundle1", "http://nonExistingUrlForAddressableTests1337.com/GetDownloadSize_CalculatesCachedBundlesBundle1.bundle",
                typeof(AssetBundleProvider).FullName, typeof(object));
            var sizeData1 =
                (bundleLoc1.Data = CreateLocationSizeData("cachedSizeTestBundle1", bundleSize1, 123,
                    "be38e35d2177c282d5d6a2e54a803aab")) as ILocationSizeData;
            if (sizeData1 != null)
                expectedSize += sizeData1.ComputeSize(bundleLoc1, null);

            var bundleLoc2 = new ResourceLocationBase("sizeTestBundle2", "http://nonExistingUrlForAddressableTests1337.com/GetDownloadSize_CalculatesCachedBundlesBundle2.bundle",
                typeof(AssetBundleProvider).FullName, typeof(object));
            var sizeData2 =
                (bundleLoc2.Data = CreateLocationSizeData("sizeTestBundle2", bundleSize2, 123,
                    "d9fe965a6b253fb9dbd3e1cb08b7d66f")) as ILocationSizeData;
            if (sizeData2 != null)
                expectedSize += sizeData2.ComputeSize(bundleLoc2, null);

            var assetLoc = new ResourceLocationBase("cachedSizeTestAsset", "myASset.asset",
                typeof(BundledAssetProvider).FullName, typeof(object), bundleLoc1, bundleLoc2);

            locMap.Add("cachedSizeTestBundle1", bundleLoc1);
            locMap.Add("cachedSizeTestBundle2", bundleLoc2);
            locMap.Add("cachedSizeTestAsset", assetLoc);
            m_Addressables.AddResourceLocator(locMap);

            var dOp = m_Addressables.GetDownloadSizeAsync((object)"cachedSizeTestAsset");
            yield return dOp;
            Assert.IsTrue((bundleSize1 + bundleSize2) > dOp.Result);
            Assert.AreEqual(expectedSize, dOp.Result);

            dOp.Release();
            m_Addressables.RemoveResourceLocator(locMap);
            Directory.Delete(fakeCachePath, true);
#else
            Assert.Ignore();
            yield break;
#endif
        }

        public IEnumerator GetDownloadSize_WithList_CalculatesCachedBundlesInternal()
        {
#if ENABLE_CACHING
            yield return Init();
            long expectedSize = 0;
            long bundleSize1 = 1000;
            long bundleSize2 = 500;
            var locMap = new ResourceLocationMap("TestLocator");

            Assert.IsTrue(Caching.ClearCache(), "Was unable to clear the cache.  Test results are affected");
            //Simulating a cached bundle
            string fakeCachePath = CreateFakeCachedBundle("cachedSizeTestBundle1", "0e38e35d2177c282d5d6a2e54a803aab");

            var bundleLoc1 = new ResourceLocationBase("cachedSizeTestBundle1", "http://nonExistingUrlForAddressableTests1337.com/GetDownloadSize_WithList_CalculatesCachedBundlesBundle1.bundle",
                typeof(AssetBundleProvider).FullName, typeof(object));
            var sizeData1 =
                (bundleLoc1.Data = CreateLocationSizeData("cachedSizeTestBundle1", bundleSize1, 123,
                    "0e38e35d2177c282d5d6a2e54a803aab")) as ILocationSizeData;
            if (sizeData1 != null)
                expectedSize += sizeData1.ComputeSize(bundleLoc1, null);

            var bundleLoc2 = new ResourceLocationBase("sizeTestBundle2", "http://nonExistingUrlForAddressableTests1337.com/GetDownloadSize_WithList_CalculatesCachedBundlesBundle2.bundle",
                typeof(AssetBundleProvider).FullName, typeof(object));
            var sizeData2 =
                (bundleLoc2.Data = CreateLocationSizeData("sizeTestBundle2", bundleSize2, 123,
                    "09fe965a6b253fb9dbd3e1cb08b7d66f")) as ILocationSizeData;
            if (sizeData2 != null)
                expectedSize += sizeData2.ComputeSize(bundleLoc2, null);

            var assetLoc = new ResourceLocationBase("cachedSizeTestAsset", "myASset.asset",
                typeof(BundledAssetProvider).FullName, typeof(object), bundleLoc1, bundleLoc2);

            locMap.Add("cachedSizeTestBundle1", bundleLoc1);
            locMap.Add("cachedSizeTestBundle2", bundleLoc2);
            locMap.Add("cachedSizeTestAsset", assetLoc);
            m_Addressables.AddResourceLocator(locMap);

            var dOp = m_Addressables.GetDownloadSizeAsync(new List<object>()
            {
                "cachedSizeTestAsset",
                bundleLoc1,
                bundleLoc2
            }
            );
            yield return dOp;
            Assert.IsTrue((bundleSize1 + bundleSize2) > dOp.Result);
            Assert.AreEqual(expectedSize, dOp.Result);

            dOp.Release();
            m_Addressables.RemoveResourceLocator(locMap);
            Directory.Delete(fakeCachePath, true);
#else
            Assert.Ignore();
            yield break;
#endif
        }

        public IEnumerator GetDownloadSize_WithList_CalculatesCorrectSize_WhenAssetsReferenceSameBundleInternal()
        {
#if ENABLE_CACHING
            yield return Init();
            long bundleSize1 = 1000;
            long expectedSize = 0;

            var bundleLoc1 = new ResourceLocationBase("sizeTestBundle1", "http://nonExistingUrlForAddressableTests1337.com/GetDownloadSize_WithList_CalculatesCachedBundlesBundle1.bundle",
                typeof(AssetBundleProvider).FullName, typeof(object));
            var sizeData1 =
                (bundleLoc1.Data = CreateLocationSizeData("cachedSizeTestBundle1", bundleSize1, 123,
                    "0e38e35d2177c282d5d6a2e54a803aab")) as ILocationSizeData;
            if (sizeData1 != null)
                expectedSize += sizeData1.ComputeSize(bundleLoc1, null);

            var assetLoc1 = new ResourceLocationBase("cachedSizeTestAsset1", "myAsset1.asset",
                typeof(BundledAssetProvider).FullName, typeof(object), bundleLoc1);

            var assetLoc2 = new ResourceLocationBase("cachedSizeTestAsset2", "myAsset2.asset",
                typeof(BundledAssetProvider).FullName, typeof(object), bundleLoc1);

            var dOp = m_Addressables.GetDownloadSizeAsync(new List<object>()
            {
                assetLoc1,
                assetLoc2
            }
            );
            yield return dOp;
            Assert.IsTrue(bundleSize1 >= dOp.Result);
            Assert.AreEqual(expectedSize, dOp.Result);
#else
            Assert.Ignore();
            yield break;
#endif
        }

        [UnityTest]
        public IEnumerator GetDownloadSize_WithList_CalculatesCorrectSize_WhenAssetsReferenceDifferentBundle()
        {
#if ENABLE_CACHING
            yield return Init();
            long bundleSize1 = 1000;
            long bundleSize2 = 250;
            long expectedSize = 0;

            var bundleLoc1 = new ResourceLocationBase("sizeTestBundle1", "http://nonExistingUrlForAddressableTests1337.com/GetDownloadSize_WithList_CalculatesCachedBundlesBundle1.bundle",
                typeof(AssetBundleProvider).FullName, typeof(object));
            var sizeData1 =
                (bundleLoc1.Data = CreateLocationSizeData("cachedSizeTestBundle1", bundleSize1, 123,
                    "0e38e35d2177c282d5d6a2e54a803aab")) as ILocationSizeData;
            if (sizeData1 != null)
                expectedSize += sizeData1.ComputeSize(bundleLoc1, null);

            var bundleLoc2 = new ResourceLocationBase("cachedSizeTestBundle2", "http://nonExistingUrlForAddressableTests1337.com/GetDownloadSize_WithList_CalculatesCachedBundlesBundle2.bundle",
                typeof(AssetBundleProvider).FullName, typeof(object));
            var sizeData2 =
                (bundleLoc2.Data = CreateLocationSizeData("cachedSizeTestBundle2", bundleSize2, 123,
                    "09fe965a6b253fb9dbd3e1cb08b7d66f")) as ILocationSizeData;
            if (sizeData2 != null)
                expectedSize += sizeData2.ComputeSize(bundleLoc2, null);

            var assetLoc1 = new ResourceLocationBase("cachedSizeTestAsset1", "myAsset1.asset",
                typeof(BundledAssetProvider).FullName, typeof(object), bundleLoc1);

            var assetLoc2 = new ResourceLocationBase("cachedSizeTestAsset2", "myAsset2.asset",
                typeof(BundledAssetProvider).FullName, typeof(object), bundleLoc2);

            var dOp = m_Addressables.GetDownloadSizeAsync(new List<object>()
            {
                assetLoc1,
                assetLoc2
            }
            );
            yield return dOp;
            Assert.IsTrue((bundleSize1 + bundleSize2) >= dOp.Result);
            Assert.AreEqual(expectedSize, dOp.Result);
#else
            Assert.Ignore();
            yield break;
#endif
        }

        [UnityTest]
        public IEnumerator GetResourceLocationsWithCorrectKeyAndWrongTypeReturnsEmptyResult()
        {
            yield return Init();
            AsyncOperationHandle<IList<IResourceLocation>> op = m_Addressables.LoadResourceLocationsAsync("prefabs_evenBASE", typeof(Texture2D));
            yield return op;
            Assert.AreEqual(AsyncOperationStatus.Succeeded, op.Status);
            Assert.IsNotNull(op.Result);
            Assert.AreEqual(op.Result.Count, 0);
            op.Release();
        }

        [UnityTest]
        public IEnumerator CanGetResourceLocationsWithSingleKey()
        {
            yield return Init();
            int loadCount = 0;
            int loadedCount = 0;
            var ops = new List<AsyncOperationHandle<IList<IResourceLocation>>>();
            foreach (var k in m_KeysHashSet)
            {
                loadCount++;
                AsyncOperationHandle<IList<IResourceLocation>> op = m_Addressables.LoadResourceLocationsAsync(k.Key, typeof(object));
                ops.Add(op);
                op.Completed += op2 =>
                {
                    loadedCount++;
                    Assert.IsNotNull(op2.Result);
                    Assert.AreEqual(k.Value, op2.Result.Count);
                };
            }
            foreach (var op in ops)
            {
                yield return op;
                op.Release();
            }
        }

        [UnityTest]
        public IEnumerator GetResourceLocationsMergeModesFailsWithNoKeys([Values(Addressables.MergeMode.UseFirst, Addressables.MergeMode.Intersection, Addressables.MergeMode.Union)] Addressables.MergeMode mode)
        {
            yield return Init();

            IList<IResourceLocation> results;
            var ret = m_Addressables.GetResourceLocations(new object[] {}, typeof(GameObject), mode, out results);
            Assert.IsFalse(ret);
            Assert.IsNull(results);
        }

        [UnityTest]
        public IEnumerator GetResourceLocationsMergeModesSucceedsWithSingleKey([Values(Addressables.MergeMode.UseFirst, Addressables.MergeMode.Intersection, Addressables.MergeMode.Union)] Addressables.MergeMode mode)
        {
            yield return Init();

            IList<IResourceLocation> results;
            var ret = m_Addressables.GetResourceLocations(new object[] { "prefabs_evenBASE" }, typeof(GameObject), mode, out results);
            Assert.IsTrue(ret);
            Assert.NotNull(results);
            Assert.GreaterOrEqual(results.Count, 1);
        }

        [UnityTest]
        public IEnumerator GetResourceLocationsMergeModeUnionSucceedsWithValidKeys()
        {
            yield return Init();

            IList<IResourceLocation> results;
            var ret = m_Addressables.GetResourceLocations(new object[] { "prefabs_evenBASE" }, typeof(GameObject), Addressables.MergeMode.Intersection, out results);
            Assert.IsTrue(ret);
            Assert.NotNull(results);
            Assert.GreaterOrEqual(results.Count, 1);
            var evenCount = results.Count;

            ret = m_Addressables.GetResourceLocations(new object[] { "prefabs_oddBASE" }, typeof(GameObject), Addressables.MergeMode.Intersection, out results);
            Assert.IsTrue(ret);
            Assert.NotNull(results);
            Assert.GreaterOrEqual(results.Count, 1);
            var oddCount = results.Count;

            ret = m_Addressables.GetResourceLocations(new object[] { "prefabs_evenBASE", "prefabs_oddBASE" }, typeof(GameObject), Addressables.MergeMode.Union, out results);
            Assert.IsTrue(ret);
            Assert.NotNull(results);
            Assert.GreaterOrEqual(results.Count, 1);
            Assert.AreEqual(oddCount + evenCount, results.Count);
        }

        [UnityTest]
        public IEnumerator GetResourceLocationsMergeModeUnionSucceedsWithInvalidKeys()
        {
            yield return Init();

            IList<IResourceLocation> results;
            var ret = m_Addressables.GetResourceLocations(new object[] { "prefabs_evenBASE" }, typeof(GameObject), Addressables.MergeMode.Intersection, out results);
            Assert.IsTrue(ret);
            Assert.NotNull(results);
            Assert.GreaterOrEqual(results.Count, 1);
            var evenCount = results.Count;

            ret = m_Addressables.GetResourceLocations(new object[] { "prefabs_oddBASE" }, typeof(GameObject), Addressables.MergeMode.Intersection, out results);
            Assert.IsTrue(ret);
            Assert.NotNull(results);
            Assert.GreaterOrEqual(results.Count, 1);
            var oddCount = results.Count;

            ret = m_Addressables.GetResourceLocations(new object[] { "prefabs_evenBASE", "prefabs_oddBASE", "INVALIDKEY" }, typeof(GameObject), Addressables.MergeMode.Union, out results);
            Assert.IsTrue(ret);
            Assert.NotNull(results);
            Assert.GreaterOrEqual(results.Count, 1);
            Assert.AreEqual(oddCount + evenCount, results.Count);
        }

        [UnityTest]
        public IEnumerator GetResourceLocationsMergeModeIntersectionFailsIfNoResultsDueToIntersection()
        {
            yield return Init();

            IList<IResourceLocation> results;
            var ret = m_Addressables.GetResourceLocations(new object[] { "prefabs_evenBASE" }, typeof(GameObject), Addressables.MergeMode.Intersection, out results);
            Assert.IsTrue(ret);
            Assert.NotNull(results);
            Assert.GreaterOrEqual(results.Count, 1);

            ret = m_Addressables.GetResourceLocations(new object[] { "prefabs_oddBASE" }, typeof(GameObject), Addressables.MergeMode.Intersection, out results);
            Assert.IsTrue(ret);
            Assert.NotNull(results);
            Assert.GreaterOrEqual(results.Count, 1);

            ret = m_Addressables.GetResourceLocations(new object[] { "prefabs_evenBASE", "prefabs_oddBASE" }, typeof(GameObject), Addressables.MergeMode.Intersection, out results);
            Assert.IsFalse(ret);
            Assert.IsNull(results);
        }

        [UnityTest]
        public IEnumerator GetResourceLocationsMergeModeIntersectionFailsIfNoResultsDueToInvalidKey()
        {
            yield return Init();

            IList<IResourceLocation> results;
            var ret = m_Addressables.GetResourceLocations(new object[] { "prefabs_evenBASE" }, typeof(GameObject), Addressables.MergeMode.Intersection, out results);
            Assert.IsTrue(ret);
            Assert.NotNull(results);
            Assert.GreaterOrEqual(results.Count, 1);

            ret = m_Addressables.GetResourceLocations(new object[] { "prefabs_oddBASE" }, typeof(GameObject), Addressables.MergeMode.Intersection, out results);
            Assert.IsTrue(ret);
            Assert.NotNull(results);
            Assert.GreaterOrEqual(results.Count, 1);

            ret = m_Addressables.GetResourceLocations(new object[] { "prefabs_evenBASE", "prefabs_oddBASE", "INVALIDKEY" }, typeof(GameObject), Addressables.MergeMode.Intersection, out results);
            Assert.IsFalse(ret);
            Assert.IsNull(results);

            ret = m_Addressables.GetResourceLocations(new object[] { "prefabs_evenBASE", "INVALIDKEY" }, typeof(GameObject), Addressables.MergeMode.Intersection, out results);
            Assert.IsFalse(ret);
            Assert.IsNull(results);

            ret = m_Addressables.GetResourceLocations(new object[] { "INVALIDKEY" }, typeof(GameObject), Addressables.MergeMode.Intersection, out results);
            Assert.IsFalse(ret);
            Assert.IsNull(results);
        }

        [UnityTest]
        public IEnumerator WhenLoadWithInvalidKey_ReturnedOpIsFailed()
        {
            yield return Init();
            List<object> keys = new List<object>() { "INVALID1", "INVALID2" };
            AsyncOperationHandle<IList<GameObject>> gop = new AsyncOperationHandle<IList<GameObject>>();
            using (new IgnoreFailingLogMessage())
            {
                gop = m_Addressables.LoadAssetsAsync<GameObject>(keys, null, Addressables.MergeMode.Intersection, true);
            }

            while (!gop.IsDone)
                yield return null;
            Assert.IsTrue(gop.IsDone);
            Assert.AreEqual(AsyncOperationStatus.Failed, gop.Status);
            m_Addressables.Release(gop);
        }

        [UnityTest]
        public IEnumerator CanLoadAssetsWithMultipleKeysMerged()
        {
            yield return Init();
            List<object> keys = new List<object>() { AddressablesTestUtility.GetPrefabLabel("BASE"), AddressablesTestUtility.GetPrefabUniqueLabel("BASE", 0) };
            AsyncOperationHandle<IList<GameObject>> gop = m_Addressables.LoadAssetsAsync<GameObject>(keys, null, Addressables.MergeMode.Intersection, true);
            while (!gop.IsDone)
                yield return null;
            Assert.IsTrue(gop.IsDone);
            Assert.AreEqual(AsyncOperationStatus.Succeeded, gop.Status);
            Assert.NotNull(gop.Result);
            Assert.AreEqual(1, gop.Result.Count);
            Assert.AreEqual(AsyncOperationStatus.Succeeded, gop.Status);
            m_Addressables.Release(gop);
        }

        [UnityTest]
        public IEnumerator Release_WhenObjectIsUnknown_LogsErrorAndDoesNotDestroy()
        {
            yield return Init();
            GameObject go = Object.Instantiate(GameObject.CreatePrimitive(PrimitiveType.Cube));
            go.name = "TestCube";

            m_Addressables.Release(go);
            LogAssert.Expect(LogType.Error, new Regex("Addressables.Release was called on.*"));
            yield return null;

            GameObject foundObj = GameObject.Find("TestCube");
            Assert.IsNotNull(foundObj);
            Object.Destroy(foundObj);
        }

        [UnityTest]
        public IEnumerator ReleaseInstance_WhenObjectIsUnknown_LogsErrorAndDestroys()
        {
            yield return Init();
            GameObject go = Object.Instantiate(GameObject.CreatePrimitive(PrimitiveType.Cube));
            go.name = "TestCube";

            Assert.IsFalse(m_Addressables.ReleaseInstance(go));
        }

        [UnityTest]
        public IEnumerator LoadAsset_WhenEntryExists_ReturnsAsset()
        {
            yield return Init();
            string label = AddressablesTestUtility.GetPrefabUniqueLabel("BASE", 0);
            AsyncOperationHandle<GameObject> op = m_Addressables.LoadAssetAsync<GameObject>(label);
            yield return op;
            Assert.AreEqual(AsyncOperationStatus.Succeeded, op.Status);
            Assert.IsTrue(op.Result != null);
            op.Release();
        }

        [UnityTest]
        public IEnumerator LoadAsset_SuccessfulWhenLoadAssetMode_LoadAllAssets()
        {
            yield return Init();
            if (string.IsNullOrEmpty(TypeName) || TypeName == "BuildScriptFastMode" || TypeName == "BuildScriptVirtualMode")
            {
                Assert.Ignore($"Skipping test {nameof(LoadAsset_SuccessfulWhenLoadAssetMode_LoadAllAssets)} for {TypeName}, AssetBundle based test.");
            }

            string label = AddressablesTestUtility.GetPrefabUniqueLabel("BASE", 0);

            var locationHandle = m_Addressables.LoadResourceLocationsAsync(label);
            yield return locationHandle;
            Assert.IsTrue(locationHandle.Result != null, "Failed to get Location for " + label);
            Assert.AreEqual(1, locationHandle.Result.Count, "Failed to get Location for " + label);
            IResourceLocation loc = locationHandle.Result[0];
            Addressables.Release(locationHandle);

            foreach (IResourceLocation dependency in loc.Dependencies)
            {
                var locOptions = dependency.Data as AssetBundleRequestOptions;
                Assert.IsNotNull(locOptions, "Location dependency did not contain expected AssetBundleRequestOptions data");
                locOptions.AssetLoadMode = AssetLoadMode.AllPackedAssetsAndDependencies;
            }

            AsyncOperationHandle<GameObject> op = m_Addressables.LoadAssetAsync<GameObject>(loc);
            yield return op;
            Assert.AreEqual(AsyncOperationStatus.Succeeded, op.Status, "Loading of " + label + " failed.");
            Assert.IsTrue(op.Result != null, "Loading of " + label + " was successful, but result was null.");
            op.Release();
        }

        [UnityTest]
        public IEnumerator LoadAssetWithWrongType_WhenEntryExists_Fails()
        {
            yield return Init();
            string label = AddressablesTestUtility.GetPrefabUniqueLabel("BASE", 0);
            AsyncOperationHandle<Texture> op = new AsyncOperationHandle<Texture>();
            using (new IgnoreFailingLogMessage())
            {
                op = m_Addressables.LoadAssetAsync<Texture>(label);
                yield return op;
            }
            Assert.AreEqual(AsyncOperationStatus.Failed, op.Status);
            Assert.IsNull(op.Result);
            op.Release();
        }

        [UnityTest]
        public IEnumerator LoadAsset_WhenEntryDoesNotExist_OperationFails()
        {
            yield return Init();
            AsyncOperationHandle<GameObject> op = new AsyncOperationHandle<GameObject>();
            using (new IgnoreFailingLogMessage())
            {
                op = m_Addressables.LoadAssetAsync<GameObject>("unknownlabel");
            }
            yield return op;
            Assert.AreEqual(AsyncOperationStatus.Failed, op.Status);
            Assert.IsTrue(op.Result == null);
            op.Release();
        }

        [UnityTest]
        public IEnumerator LoadAsset_CanReleaseThroughAddressablesInCallback([Values(true, false)] bool addressableRelease)
        {
            yield return Init();
            var op = m_Addressables.LoadAssetAsync<object>(m_PrefabKeysList[0]);
            op.Completed += x =>
            {
                Assert.IsNotNull(x.Result);
                if (addressableRelease)
                    m_Addressables.Release(x.Result);
                else
                    op.Release();
            };
            yield return op;
        }

        [UnityTest]
        public IEnumerator LoadAsset_WhenPrefabLoadedAsMultipleTypes_ResultIsEqual()
        {
            yield return Init();

            string label = AddressablesTestUtility.GetPrefabUniqueLabel("BASE", 0);
            AsyncOperationHandle<object> op1 = m_Addressables.LoadAssetAsync<object>(label);
            AsyncOperationHandle<GameObject> op2 = m_Addressables.LoadAssetAsync<GameObject>(label);
            yield return op1;
            yield return op2;
            Assert.AreEqual(op1.Result, op2.Result);
            Assert.AreEqual(AsyncOperationStatus.Succeeded, op1.Status);
            Assert.AreEqual(AsyncOperationStatus.Succeeded, op2.Status);
            op1.Release();
            op2.Release();
        }

        [UnityTest]
        public IEnumerator LoadAssets_InvokesCallbackPerAsset()
        {
            yield return Init();
            string label = AddressablesTestUtility.GetPrefabLabel("BASE");
            HashSet<GameObject> ops = new HashSet<GameObject>();
            var gop = m_Addressables.LoadAssetsAsync<GameObject>(label, x => { ops.Add(x); }, true);
            yield return gop;
            Assert.AreEqual(AddressablesTestUtility.kPrefabCount, ops.Count);
            for (int i = 0; i < ops.Count; i++)
                Assert.IsTrue(ops.Contains(gop.Result[i]));
            gop.Release();
        }

        [UnityTest]
        public IEnumerator LoadAssets_InvokesCallbackPerAssetBeforeCompletedCallback()
        {
            yield return Init();
            string label = AddressablesTestUtility.GetPrefabLabel("BASE");
            HashSet<GameObject> ops = new HashSet<GameObject>();
            int opsCompletedOnCompleted = 0;
            var gop = m_Addressables.LoadAssetsAsync<GameObject>(label, x => { ops.Add(x); }, true);
            gop.Completed += handle => { opsCompletedOnCompleted = ops.Count; };
            yield return gop;
            Assert.AreEqual(AddressablesTestUtility.kPrefabCount, ops.Count);
            Assert.AreEqual(AddressablesTestUtility.kPrefabCount, opsCompletedOnCompleted);
            for (int i = 0; i < ops.Count; i++)
                Assert.IsTrue(ops.Contains(gop.Result[i]));
            gop.Release();
        }

        // TODO: this doesn't actually check that something was downloaded. It is more: can load dependencies.
        // We really need to address the downloading feature
        [UnityTest]
        public IEnumerator DownloadDependnecies_CanDownloadDependencies()
        {
            yield return Init();
            string label = AddressablesTestUtility.GetPrefabLabel("BASE");
            AsyncOperationHandle op = m_Addressables.DownloadDependenciesAsync(label);
            yield return op;
            op.Release();
        }

        [UnityTest]
        public IEnumerator DownloadDependnecies_AutoReleaseHandle_ReleasesOnCompletion()
        {
            yield return Init();
            string label = AddressablesTestUtility.GetPrefabLabel("BASE");
            AsyncOperationHandle op = m_Addressables.DownloadDependenciesAsync(label, true);
            yield return op;
            Assert.IsFalse(op.IsValid());
        }

        [UnityTest]
        public IEnumerator DownloadDependneciesWithAddress_AutoReleaseHandle_ReleasesOnCompletion()
        {
            yield return Init();
            AsyncOperationHandle op = m_Addressables.DownloadDependenciesAsync(m_PrefabKeysList[0], true);
            yield return op;
            Assert.IsFalse(op.IsValid());
        }

        [UnityTest]
        public IEnumerator DownloadDependnecies_DoesNotRetainLoadedBundles_WithAutoRelease()
        {
            yield return Init();
            int bundleCountBefore = AssetBundle.GetAllLoadedAssetBundles().Count();
            string label = AddressablesTestUtility.GetPrefabLabel("BASE");
            AsyncOperationHandle op = m_Addressables.DownloadDependenciesAsync(label, true);
            yield return op;
            Assert.AreEqual(bundleCountBefore, AssetBundle.GetAllLoadedAssetBundles().Count());
        }

        [UnityTest]
        [Ignore("Test is unstable until task refactor is finished.")]
        public IEnumerator DownloadDependencies_ReturnsValidTask()
        {
            yield return Init();
            string label = AddressablesTestUtility.GetPrefabLabel("BASE");
            AsyncOperationHandle op = m_Addressables.DownloadDependenciesAsync(label);

            Assert.IsNotNull(op.Task);
            yield return op;
            Assert.IsNotNull(op.Task);

            op.Release();
        }

        [UnityTest]
        public IEnumerator StressInstantiation()
        {
            yield return Init();

            // TODO: move this safety check to test fixture base
            var objs = SceneManager.GetActiveScene().GetRootGameObjects();
            foreach (var r in objs)
                Assert.False(r.name.EndsWith("(Clone)"), "All instances from previous test were not cleaned up");

            var ops = new List<AsyncOperationHandle<GameObject>>();
            for (int i = 0; i < 50; i++)
            {
                var key = m_PrefabKeysList[i % m_PrefabKeysList.Count];
                ops.Add(m_Addressables.InstantiateAsync(key));
            }

            foreach (AsyncOperationHandle<GameObject> op in ops)
                yield return op;

            foreach (AsyncOperationHandle<GameObject> op in ops)
                m_Addressables.ReleaseInstance(op.Result);

            yield return null;

            objs = SceneManager.GetActiveScene().GetRootGameObjects();
            foreach (var r in objs)
                Assert.False(r.name.EndsWith("(Clone)"), "All instances from this test were not cleaned up");
        }

        [UnityTest]
        public IEnumerator AssetReference_HandleIsInvalidated_WhenReleasingLoadOperation()
        {
            yield return Init();
            AsyncOperationHandle handle = m_Addressables.InstantiateAsync(AssetReferenceObjectKey);
            yield return handle;
            Assert.IsNotNull(handle.Result as GameObject);
            AssetReferenceTestBehavior behavior =
                (handle.Result as GameObject).GetComponent<AssetReferenceTestBehavior>();

            using (new IgnoreFailingLogMessage())
                yield return behavior.Reference.LoadAssetAsync<GameObject>();

            AsyncOperationHandle referenceHandle = behavior.Reference.OperationHandle;
            Assert.IsTrue(behavior.Reference.IsValid());
            m_Addressables.Release(referenceHandle);
            yield return referenceHandle;
            Assert.IsFalse(behavior.Reference.IsValid());

            handle.Release();
        }

        [UnityTest]
        public IEnumerator CanUnloadAssetReference_WithAddressables()
        {
            yield return Init();

            AsyncOperationHandle handle = m_Addressables.InstantiateAsync(AssetReferenceObjectKey);
            yield return handle;
            Assert.IsNotNull(handle.Result as GameObject);
            AssetReferenceTestBehavior behavior =
                (handle.Result as GameObject).GetComponent<AssetReferenceTestBehavior>();
            AsyncOperationHandle<GameObject> assetRefHandle = m_Addressables.InstantiateAsync(behavior.Reference);
            yield return assetRefHandle;
            Assert.IsNotNull(assetRefHandle.Result);

            string name = assetRefHandle.Result.name;
            Assert.IsNotNull(GameObject.Find(name));

            m_Addressables.ReleaseInstance(assetRefHandle.Result);
            yield return null;
            Assert.IsNull(GameObject.Find(name));

            handle.Release();
        }

        [UnityTest]
        public IEnumerator CanloadAssetReferenceSubObject()
        {
            yield return Init();

            var handle = m_Addressables.InstantiateAsync(AssetReferenceObjectKey);
            yield return handle;
            Assert.IsNotNull(handle.Result);
            AssetReferenceTestBehavior behavior = handle.Result.GetComponent<AssetReferenceTestBehavior>();

            AsyncOperationHandle<Object> assetRefHandle = m_Addressables.LoadAssetAsync<Object>(behavior.ReferenceWithSubObject);
            yield return assetRefHandle;
            Assert.IsNotNull(assetRefHandle.Result);
            m_Addressables.Release(assetRefHandle);
            handle.Release();
        }

        [UnityTest]
        public IEnumerator AddressablesIntegration_LoadAssetAsync_CanLoadAssetReferenceObjectList()
        {
            yield return Init();

            var assetRefHandle = m_Addressables.LoadAssetAsync<Object[]>("assetWithSubObjects");
            yield return assetRefHandle;
            Assert.IsNotNull(assetRefHandle.Result);
            Assert.AreEqual(assetRefHandle.Result.Length, 2);
            Assert.AreEqual(assetRefHandle.Result[0].name, "assetWithSubObjects");
            Assert.AreEqual(assetRefHandle.Result[1].name, "sub-shown");
            m_Addressables.Release(assetRefHandle);
        }

        [UnityTest]
        public IEnumerator LoadAssets_WithHiddenSubObjects_OnlyReturnsNonHidden_WithMainAssetFirst()
        {
            yield return Init();

            var handle = m_Addressables.LoadAssetAsync<IList<Object>>("assetWithSubObjects");
            yield return handle;
            Assert.IsNotNull(handle.Result);
            Assert.AreEqual(handle.Result.Count, 2);
            Assert.AreEqual(handle.Result[0].name, "assetWithSubObjects");
            Assert.AreEqual(handle.Result[1].name, "sub-shown");
            handle.Release();
        }

        [UnityTest]
        public IEnumerator RuntimeKeyIsValid_ReturnsTrueForSubObjects()
        {
            yield return Init();

            var handle = m_Addressables.InstantiateAsync(AssetReferenceObjectKey);
            yield return handle;
            Assert.IsNotNull(handle.Result);
            AssetReferenceTestBehavior behavior = handle.Result.GetComponent<AssetReferenceTestBehavior>();

            Assert.IsTrue(behavior.ReferenceWithSubObject.RuntimeKeyIsValid());

            handle.Release();
        }

        [UnityTest]
        public IEnumerator RuntimeKeyIsValid_ReturnsTrueForValidKeys()
        {
            yield return Init();

            AsyncOperationHandle handle = m_Addressables.InstantiateAsync(AssetReferenceObjectKey);
            yield return handle;
            Assert.IsNotNull(handle.Result as GameObject);
            AssetReferenceTestBehavior behavior =
                (handle.Result as GameObject).GetComponent<AssetReferenceTestBehavior>();

            Assert.IsTrue((behavior.Reference as IKeyEvaluator).RuntimeKeyIsValid());
            Assert.IsTrue((behavior.LabelReference as IKeyEvaluator).RuntimeKeyIsValid());

            handle.Release();
        }

        [UnityTest]
        public IEnumerator PercentComplete_CalculationIsCorrect_WhenInAGroupOperation()
        {
            yield return Init();
            GroupOperation groupOp = new GroupOperation();

            float handle1PercentComplete = 0.22f;
            float handle2PercentComplete = 0.78f;
            float handle3PercentComplete = 1.0f;
            float handle4PercentComplete = 0.35f;

            List<AsyncOperationHandle> handles = new List<AsyncOperationHandle>()
            {
                new ManualPercentCompleteOperation(handle1PercentComplete).Handle,
                new ManualPercentCompleteOperation(handle2PercentComplete).Handle,
                new ManualPercentCompleteOperation(handle3PercentComplete).Handle,
                new ManualPercentCompleteOperation(handle4PercentComplete).Handle
            };

            groupOp.Init(handles);

            Assert.AreEqual((handle1PercentComplete + handle2PercentComplete + handle3PercentComplete + handle4PercentComplete) / 4, groupOp.PercentComplete);
        }

        [UnityTest]
        public IEnumerator ResourceManagerDiagnostics_SumDependencyNameHashCodes_ProperlyCalculatesForOneLayerOfDependencies()
        {
            yield return Init();
            var rmd = new ResourceManagerDiagnostics(m_Addressables.ResourceManager);

            GroupOperation groupOp = new GroupOperation();


            float handle1PercentComplete = 0.22f;
            float handle2PercentComplete = 0.78f;
            float handle3PercentComplete = 1.0f;
            float handle4PercentComplete = 0.35f;

            List<AsyncOperationHandle> handles = new List<AsyncOperationHandle>()
            {
                new ManualPercentCompleteOperation(handle1PercentComplete).Handle,
                new ManualPercentCompleteOperation(handle2PercentComplete).Handle,
                new ManualPercentCompleteOperation(handle3PercentComplete).Handle,
                new ManualPercentCompleteOperation(handle4PercentComplete).Handle
            };

            groupOp.Init(handles);

            var handle = groupOp.Handle;
            var dependencyNameHashSum = handle.DebugName.GetHashCode() + rmd.SumDependencyNameHashCodes(handle);
            var manualDepNameHashSum = handle.DebugName.GetHashCode();
            foreach (var h in handles)
                manualDepNameHashSum += h.DebugName.GetHashCode();
            Assert.AreEqual(manualDepNameHashSum, dependencyNameHashSum, "Calculation of hashcode was not completed as expected.");
        }

        [UnityTest]
        public IEnumerator ResourceManagerDiagnostics_SumDependencyNameHashCodes_ProperlyCalculatesForMultipleLayersOfDependencies()
        {
            yield return Init();
            var rmd = new ResourceManagerDiagnostics(m_Addressables.ResourceManager);

            GroupOperation groupOp = new GroupOperation();
            GroupOperation embeddedOp = new GroupOperation();


            float handle1PercentComplete = 0.22f;
            float handle2PercentComplete = 0.78f;
            float handle3PercentComplete = 1.0f;
            float handle4PercentComplete = 0.35f;

            List<AsyncOperationHandle> embeddedHandles = new List<AsyncOperationHandle>()
            {
                new ManualPercentCompleteOperation(handle1PercentComplete).Handle,
                new ManualPercentCompleteOperation(handle2PercentComplete).Handle,
                new ManualPercentCompleteOperation(handle3PercentComplete).Handle,
                new ManualPercentCompleteOperation(handle4PercentComplete).Handle
            };

            embeddedOp.Init(embeddedHandles);

            List<AsyncOperationHandle> handles = new List<AsyncOperationHandle>()
            {
                embeddedOp.Handle,
                new ManualPercentCompleteOperation(handle1PercentComplete).Handle,
                new ManualPercentCompleteOperation(handle2PercentComplete).Handle,
                new ManualPercentCompleteOperation(handle3PercentComplete).Handle,
                new ManualPercentCompleteOperation(handle4PercentComplete).Handle
            };

            groupOp.Init(handles);

            var dependencyNameHashSum = groupOp.Handle.DebugName.GetHashCode() + rmd.SumDependencyNameHashCodes(groupOp.Handle);
            int manualDepNameHashSum;

            unchecked
            {
                manualDepNameHashSum = groupOp.Handle.DebugName.GetHashCode();
                foreach (var h in handles)
                    manualDepNameHashSum += h.DebugName.GetHashCode();
                foreach (var h in embeddedHandles)
                    manualDepNameHashSum += h.DebugName.GetHashCode();
            }

            Assert.AreEqual(dependencyNameHashSum, manualDepNameHashSum, "Calculation of hashcode was not completed as expected.");
        }

        [UnityTest]
        public IEnumerator ResourceManagerDiagnostics_CalculateHashCode_NonChangingNameCase()
        {
            yield return Init();
            var rmd = new ResourceManagerDiagnostics(m_Addressables.ResourceManager);

            GroupOperation groupOp = new GroupOperation();


            float handle1PercentComplete = 0.22f;
            float handle2PercentComplete = 0.78f;
            float handle3PercentComplete = 1.0f;
            float handle4PercentComplete = 0.35f;

            List<AsyncOperationHandle> handles = new List<AsyncOperationHandle>()
            {
                new ManualPercentCompleteOperation(handle1PercentComplete).Handle,
                new ManualPercentCompleteOperation(handle2PercentComplete).Handle,
                new ManualPercentCompleteOperation(handle3PercentComplete).Handle,
                new ManualPercentCompleteOperation(handle4PercentComplete).Handle
            };

            groupOp.Init(handles);

            var handle = groupOp.Handle;
            var dependencyNameHashSum = rmd.CalculateHashCode(handle);
            var manualDepNameHashSum = handle.DebugName.GetHashCode();
            foreach (var h in handles)
                manualDepNameHashSum += h.DebugName.GetHashCode();
            Assert.AreEqual(manualDepNameHashSum, dependencyNameHashSum, "Calculation of hashcode was not completed as expected.");
        }

        [UnityTest]
        public IEnumerator ResourceManagerDiagnostics_CalculateCompletedOperationHashcode_DoesNotErrorOnNullResult()
        {
            yield return Init();
            var rmd = new ResourceManagerDiagnostics(m_Addressables.ResourceManager);
            var completedOp = m_Addressables.ResourceManager.CreateCompletedOperation<string>(null, "x");
            int hashcode = rmd.CalculateCompletedOperationHashcode(completedOp);
            Assert.NotNull(hashcode, "CalculateCompletedOperationHashcode should not error when a completedOperation with a null result is passed in.");
        }

        [UnityTest]
        public IEnumerator ResourceManagerDiagnostics_CalculateCompletedOperationHashcode_DoesNotErrorOnEmptyResultList()
        {
            yield return Init();
            var rmd = new ResourceManagerDiagnostics(m_Addressables.ResourceManager);
            var completedOp = m_Addressables.ResourceManager.CreateCompletedOperation<List<string>>(new List<string>(), null);
            int hashcode = rmd.CalculateCompletedOperationHashcode(completedOp);
            Assert.NotNull(hashcode, "CalculateCompletedOperationHashcode should not error when a completedOperation with an empty list is passed in.");
        }

        [UnityTest]
        public IEnumerator ResourceManagerDiagnostics_GenerateCompletedOperationDisplayName_DoesNotErrorOnEmptyResultList()
        {
            yield return Init();
            var rmd = new ResourceManagerDiagnostics(m_Addressables.ResourceManager);
            var completedOp = m_Addressables.ResourceManager.CreateCompletedOperation<List<string>>(new List<string>(), null);
            string displayName = rmd.GenerateCompletedOperationDisplayName(completedOp);
            Assert.NotNull(displayName, "GenerateCompletedOperationDisplayName should not run into issues when an empty string is passed in.");
        }

        [UnityTest]
        public IEnumerator ResourceManagerDiagnostics_GenerateCompletedOperationDisplayName_DoesNotErrorOnTrivialList()
        {
            yield return Init();
            var rmd = new ResourceManagerDiagnostics(m_Addressables.ResourceManager);
            var list = new List<string>();
            list.Add("x");
            var completedOp = m_Addressables.ResourceManager.CreateCompletedOperation<List<string>>(list, null);
            string displayName = rmd.GenerateCompletedOperationDisplayName(completedOp);
            Assert.NotNull(displayName, "GenerateCompletedOperationDisplayName should not run into issues when a simple string is passed in.");
        }

        [UnityTest]
        public IEnumerator ResourceManagerDiagnostics_GenerateCompletedOperationDisplayName_DoesNotErrorOnListWithEmptyElement()
        {
            yield return Init();
            var rmd = new ResourceManagerDiagnostics(m_Addressables.ResourceManager);
            var list = new List<string>();
            list.Add("");
            var completedOp = m_Addressables.ResourceManager.CreateCompletedOperation<List<string>>(list, null);
            string displayName = rmd.GenerateCompletedOperationDisplayName(completedOp);
            Assert.NotNull(displayName, "GenerateCompletedOperationDisplayName should not run into issues when an empty string is passed in.");
        }

        [UnityTest]
        public IEnumerator ResourceManagerDiagnostics_GenerateCompletedOperationDisplayName_DoesNotErrorOnListWithManyEmptyElements()
        {
            yield return Init();
            var rmd = new ResourceManagerDiagnostics(m_Addressables.ResourceManager);
            var list = new List<string>();
            for (int i = 0; i < 20; i++)
                list.Add("");
            var completedOp = m_Addressables.ResourceManager.CreateCompletedOperation<List<string>>(list, null);
            string displayName = rmd.GenerateCompletedOperationDisplayName(completedOp);
            Assert.NotNull(displayName, "GenerateCompletedOperationDisplayName should not run into issues when many empty strings are passed in.");
        }

        [UnityTest]
        public IEnumerator ResourceManagerDiagnostics_CalculateCompletedOperationDisplayName_DoesNotErrorOnNullResult()
        {
            yield return Init();
            var rmd = new ResourceManagerDiagnostics(m_Addressables.ResourceManager);
            var completedOp = m_Addressables.ResourceManager.CreateCompletedOperation<string>(null, "x");
            string displayName = rmd.GenerateCompletedOperationDisplayName(completedOp);
            Assert.NotNull(displayName, "GenerateCompletedOperationDisplayName should not error when a completedOperation with a null result is passed in.");
        }

        [UnityTest]
        public IEnumerator ResourceManagerDiagnostics_GenerateCompletedOperationDisplayName_DoesNotErrorOnReallyLongList()
        {
            yield return Init();
            var rmd = new ResourceManagerDiagnostics(m_Addressables.ResourceManager);
            var list = new List<string>();
            for (int i = 0; i < 20; i++)
                list.Add("this is a really long string used for illustrative purposes");
            var completedOp = m_Addressables.ResourceManager.CreateCompletedOperation<List<string>>(list, null);
            string displayName = rmd.GenerateCompletedOperationDisplayName(completedOp);
            Assert.NotNull(displayName, "GenerateCompletedOperationDisplayName should not run into issues when a bunch of long strings are passed in.");
        }

        private class DebugNameTestOperation : AsyncOperationBase<string>
        {
            string m_DebugName;
            List<AsyncOperationHandle> m_Dependencies;
            protected override void Execute()
            {
            }

            internal DebugNameTestOperation(string debugName)
            {
                m_DebugName = debugName;
                m_Dependencies = new List<AsyncOperationHandle>();
            }

            internal DebugNameTestOperation(string debugName, List<AsyncOperationHandle> deps)
            {
                m_DebugName = debugName;
                m_Dependencies = deps;
            }

            /// <inheritdoc />
            public override void GetDependencies(List<AsyncOperationHandle> dependencies)
            {
                foreach (var handle in m_Dependencies)
                    dependencies.Add(handle);
            }

            protected override string DebugName
            {
                get { return m_DebugName; }
            }
        }

        [UnityTest]
        public IEnumerator ResourceManagerDiagnostics_CalculateHashCode_NameChangingCase()
        {
            yield return Init();
            var rmd = new ResourceManagerDiagnostics(m_Addressables.ResourceManager);

            AsyncOperationHandle changingHandle = new ManualPercentCompleteOperation(0.22f).Handle;

            Assert.AreEqual(changingHandle.GetHashCode(), rmd.CalculateHashCode(changingHandle), "Default hashcode should have been used since ManualPercentCompleteOperation includes its status in its DebugName");
        }

        [UnityTest]
        public IEnumerator ResourceManagerDiagnostics_CalculateHashCode_SameNameGivesSameHashcode()
        {
            yield return Init();
            var rmd = new ResourceManagerDiagnostics(m_Addressables.ResourceManager);

            DebugNameTestOperation op1 = new DebugNameTestOperation("Same name");
            AsyncOperationHandle handle1 = new AsyncOperationHandle(op1);

            DebugNameTestOperation op2 = new DebugNameTestOperation("Same name");
            AsyncOperationHandle handle2 = new AsyncOperationHandle(op2);

            Assert.AreEqual(rmd.CalculateHashCode(handle1), rmd.CalculateHashCode(handle2), "Two separate handles with the same DebugName should have the same hashcode. ");
        }

        [UnityTest]
        public IEnumerator ResourceManagerDiagnostics_CalculateHashCode_SimilarNameGivesDifHashcode()
        {
            yield return Init();
            var rmd = new ResourceManagerDiagnostics(m_Addressables.ResourceManager);

            DebugNameTestOperation op1 = new DebugNameTestOperation("Same name");
            AsyncOperationHandle handle1 = new AsyncOperationHandle(op1);

            DebugNameTestOperation op2 = new DebugNameTestOperation("SaMe name");
            AsyncOperationHandle handle2 = new AsyncOperationHandle(op2);

            Assert.AreNotEqual(rmd.CalculateHashCode(handle1), rmd.CalculateHashCode(handle2), "Two similar, but different names should have different hashcodes. ");
        }

        [UnityTest]
        public IEnumerator ResourceManagerDiagnostics_CalculateHashCode_SameNameDifDepsGivesDifHashcode()
        {
            yield return Init();
            var rmd = new ResourceManagerDiagnostics(m_Addressables.ResourceManager);

            var dependency1 = new DebugNameTestOperation("Dependency 1");
            var dependency2 = new DebugNameTestOperation("Dependency 2");

            var depList1 = new List<AsyncOperationHandle> { new AsyncOperationHandle(dependency1) };
            var depList2 = new List<AsyncOperationHandle> { new AsyncOperationHandle(dependency2) };

            DebugNameTestOperation op1 = new DebugNameTestOperation("Same name", depList1);
            AsyncOperationHandle handle1 = new AsyncOperationHandle(op1);

            DebugNameTestOperation op2 = new DebugNameTestOperation("Same name", depList2);
            AsyncOperationHandle handle2 = new AsyncOperationHandle(op2);

            Assert.AreNotEqual(rmd.CalculateHashCode(handle1), rmd.CalculateHashCode(handle2), "Two separate handles with the same DebugName, but different dependency names should not have the same hashcode.");
        }

        [UnityTest]
        public IEnumerator ResourceManagerDiagnostics_CalculateHashCode_SameNameSameDepNamesGivesSameHashcode()
        {
            yield return Init();
            var rmd = new ResourceManagerDiagnostics(m_Addressables.ResourceManager);

            var dependency1 = new DebugNameTestOperation("Dependency 1");
            var dependency2 = new DebugNameTestOperation("Dependency 2");

            var depList1 = new List<AsyncOperationHandle> { new AsyncOperationHandle(dependency1), new AsyncOperationHandle(dependency2) };
            var depList2 = new List<AsyncOperationHandle> { new AsyncOperationHandle(dependency2), new AsyncOperationHandle(dependency1) };

            DebugNameTestOperation op1 = new DebugNameTestOperation("Same name", depList1);
            AsyncOperationHandle handle1 = new AsyncOperationHandle(op1);

            DebugNameTestOperation op2 = new DebugNameTestOperation("Same name", depList2);
            AsyncOperationHandle handle2 = new AsyncOperationHandle(op2);

            Assert.AreEqual(rmd.CalculateHashCode(handle1), rmd.CalculateHashCode(handle2), "Two handles with the same DebugName and same dependency names should have the same hashcode.");
        }

        [UnityTest]
        public IEnumerator PercentComplete_CalculationIsCorrect_WhenInAChainOperation()
        {
            yield return Init();

            float handle1PercentComplete = 0.6f;
            float handle2PercentComplete = 0.98f;

            AsyncOperationHandle<GameObject> slowHandle1 = new ManualPercentCompleteOperation(handle1PercentComplete, new DownloadStatus(){DownloadedBytes = 1, IsDone = false, TotalBytes = 2}).Handle;
            AsyncOperationHandle<GameObject> slowHandle2 = new ManualPercentCompleteOperation(handle2PercentComplete, new DownloadStatus() { DownloadedBytes = 1, IsDone = false, TotalBytes = 2 }).Handle;

            slowHandle1.m_InternalOp.m_RM = m_Addressables.ResourceManager;
            slowHandle2.m_InternalOp.m_RM = m_Addressables.ResourceManager;

            var chainOperation = m_Addressables.ResourceManager.CreateChainOperation(slowHandle1, (op) =>
            {
                return slowHandle2;
            });

            chainOperation.m_InternalOp.Start(m_Addressables.ResourceManager, default, null);

            Assert.AreEqual((handle1PercentComplete + handle2PercentComplete) / 2, chainOperation.PercentComplete);
        }

        [UnityTest]
        public IEnumerator RuntimeKeyIsValid_ReturnsFalseForInValidKeys()
        {
            yield return Init();

            AsyncOperationHandle handle = m_Addressables.InstantiateAsync(AssetReferenceObjectKey);
            yield return handle;
            Assert.IsNotNull(handle.Result as GameObject);
            AssetReferenceTestBehavior behavior =
                (handle.Result as GameObject).GetComponent<AssetReferenceTestBehavior>();

            Assert.IsFalse((behavior.InValidAssetReference as IKeyEvaluator).RuntimeKeyIsValid());
            Assert.IsFalse((behavior.InvalidLabelReference as IKeyEvaluator).RuntimeKeyIsValid());

            handle.Release();
        }

        static ResourceLocationMap GetRLM(AddressablesImpl addr)
        {
            foreach (var rl in addr.m_ResourceLocators)
            {
                if (rl.Locator is ResourceLocationMap)
                    return rl.Locator as ResourceLocationMap;
            }
            return null;
        }

        private void SetupBundleForCacheDependencyClearTests(string bundleName, string depName, string hash, string key, out ResourceLocationBase location)
        {
            CreateFakeCachedBundle(bundleName, hash);
            location = new ResourceLocationBase(key, bundleName, typeof(AssetBundleProvider).FullName, typeof(IAssetBundleResource),
                new ResourceLocationBase(depName, bundleName, typeof(AssetBundleProvider).FullName, typeof(IAssetBundleResource)));
            (location.Dependencies[0] as ResourceLocationBase).Data = location.Data = new AssetBundleRequestOptions()
            {
                BundleName = bundleName
            };
        }

        class TestCatalogProviderCustomAssetBundleResource : BundledAssetProvider
        {
            public TestAssetBundleResourceInternalOp TestInternalOp;
            internal class TestAssetBundleResourceInternalOp : AsyncOperationBase<TestAssetBundleResource>
            {
                TestAssetBundleResource m_Resource;
                public TestAssetBundleResourceInternalOp(TestAssetBundleResource resource)
                {
                    m_Resource = resource;
                }

                protected override void Execute()
                {
                    Complete(m_Resource, m_Resource != null, m_Resource != null ? "" : "TestAssetBundleResource was null");
                }
            }

            /// <inheritdoc/>
            public override string ProviderId
            {
                get
                {
                    if (string.IsNullOrEmpty(m_ProviderId))
                        m_ProviderId = typeof(TestCatalogProviderCustomAssetBundleResource).FullName;

                    return m_ProviderId;
                }
            }

            public override void Provide(ProvideHandle provideHandle)
            {
                ProviderOperation<Object> op = new ProviderOperation<Object>();
                GroupOperation group = new GroupOperation();
                TestInternalOp = new TestAssetBundleResourceInternalOp(new TestAssetBundleResource());
                provideHandle.ResourceManager.Acquire(TestInternalOp.Handle);
                provideHandle.ResourceManager.Acquire(TestInternalOp.Handle);
                group.Init(new List<AsyncOperationHandle>(){ new AsyncOperationHandle(TestInternalOp) });
                op.Init(provideHandle.ResourceManager, null, provideHandle.Location, group.Handle);
                ProvideHandle handle = new ProvideHandle(provideHandle.ResourceManager, op);
                TestInternalOp.InvokeExecute();
                base.Provide(handle);
            }

            internal class TestAssetBundleResource : IAssetBundleResource
            {
                public bool WasUsed = false;

                public AssetBundle GetAssetBundle()
                {
                    WasUsed = true;
                    return null;
                }
            }
        }
        
        private void SetupBundleForProviderTests(string bundleName, string depName, string key, out ResourceLocationBase location, out TestCatalogProviderCustomAssetBundleResource testProvider)
        {
            testProvider = new TestCatalogProviderCustomAssetBundleResource();
            m_Addressables.ResourceManager.ResourceProviders.Add(testProvider);
            location = new ResourceLocationBase(key, bundleName, typeof(TestCatalogProviderCustomAssetBundleResource).FullName, typeof(TestCatalogProviderCustomAssetBundleResource.TestAssetBundleResource),
                new ResourceLocationBase(depName, bundleName, typeof(TestCatalogProviderCustomAssetBundleResource).FullName, typeof(TestCatalogProviderCustomAssetBundleResource.TestAssetBundleResource)));
            (location.Dependencies[0] as ResourceLocationBase).Data = location.Data = new AssetBundleRequestOptions()
            {
                BundleName = bundleName
            };

            GetRLM(m_Addressables).Add(key, new List<IResourceLocation>(){location});
        }

        [UnityTest]
        public IEnumerator ClearDependencyCache_ClearsAllCachedFilesForKey()
        {
            yield return Init();
            var rlm = GetRLM(m_Addressables);
            if (rlm == null)
                yield break;
#if ENABLE_CACHING

            string hash = "123456789";
            string bundleName = $"test_{hash}";
            string key = "lockey_key";

            List<Hash128> versions = new List<Hash128>();
            ResourceLocationBase location = null;
            SetupBundleForCacheDependencyClearTests(bundleName, "bundle", hash, key, out location);

            Caching.GetCachedVersions(bundleName, versions);
            Assert.AreEqual(1, versions.Count);
            versions.Clear();
            rlm.Add(location.PrimaryKey, new List<IResourceLocation>() { location });

            yield return m_Addressables.ClearDependencyCacheAsync((object)key, true);
            Caching.GetCachedVersions(bundleName, versions);
            Assert.AreEqual(0, versions.Count);
#else
            Assert.Ignore("Caching not enabled.");
            yield return null;
#endif
        }

        [UnityTest]
        public IEnumerator ClearDependencyCache_ClearsAllCachedFilesForKeyWithDependencies()
        {
            yield return Init();
            var rlm = GetRLM(m_Addressables);
            if (rlm == null)
                yield break;
#if ENABLE_CACHING

            string hash = "123456789";
            string bundleName = $"test_{hash}";

            string depHash = "97564231";
            string depBundleName = $"test_{depHash}";
            ResourceLocationBase depLocation = null;

            string key = "lockey_deps_key";

            SetupBundleForCacheDependencyClearTests(depBundleName, "test", depHash, "depKey", out depLocation);
            CreateFakeCachedBundle(bundleName, hash);

            ResourceLocationBase location = new ResourceLocationBase(key, bundleName,
                typeof(AssetBundleProvider).FullName, typeof(IAssetBundleResource),
                new ResourceLocationBase("bundle", bundleName, typeof(AssetBundleProvider).FullName,
                    typeof(IAssetBundleResource)),
                depLocation);
            (location.Dependencies[0] as ResourceLocationBase).Data = location.Data = new AssetBundleRequestOptions()
            {
                BundleName = bundleName
            };

            rlm.Add(location.PrimaryKey, new List<IResourceLocation>() { location });

            yield return m_Addressables.ClearDependencyCacheAsync((object)key, true);

            List<Hash128> versions = new List<Hash128>();
            Caching.GetCachedVersions(bundleName, versions);
            Assert.AreEqual(0, versions.Count);
            versions.Clear();
            Caching.GetCachedVersions(depBundleName, versions);
            Assert.AreEqual(0, versions.Count);
#else
            Assert.Ignore("Caching not enabled.");
            yield return null;
#endif
        }

        [UnityTest]
        public IEnumerator ClearDependencyCache_ClearsAllCachedFilesForLocationWithDependencies()
        {
            yield return Init();
            var rlm = GetRLM(m_Addressables);
            if (rlm == null)
                yield break;
#if ENABLE_CACHING
            string hash = "123456789";
            string bundleName = $"test_{hash}";
            string key = "lockey_deps_location";

            string depHash = "97564231";
            string depBundleName = $"test_{depHash}";
            ResourceLocationBase depLocation = null;

            SetupBundleForCacheDependencyClearTests(depBundleName, "test", depHash, "depKey", out depLocation);
            CreateFakeCachedBundle(bundleName, hash);

            ResourceLocationBase location = new ResourceLocationBase(key, bundleName, typeof(AssetBundleProvider).FullName, typeof(IAssetBundleResource),
                new ResourceLocationBase("bundle", bundleName, typeof(AssetBundleProvider).FullName, typeof(IAssetBundleResource)),
                depLocation);
            (location.Dependencies[0] as ResourceLocationBase).Data = location.Data = new AssetBundleRequestOptions()
            {
                BundleName = bundleName
            };

            rlm.Add(location.PrimaryKey, new List<IResourceLocation>() { location });

            yield return m_Addressables.ClearDependencyCacheAsync(location, true);

            List<Hash128> versions = new List<Hash128>();
            Caching.GetCachedVersions(bundleName, versions);
            Assert.AreEqual(0, versions.Count);
            versions.Clear();
            Caching.GetCachedVersions(depBundleName, versions);
            Assert.AreEqual(0, versions.Count);
#else
            Assert.Ignore("Caching not enabled.");
            yield return null;
#endif
        }

        [UnityTest]
        public IEnumerator ClearDependencyCache_ClearsAllCachedFilesForLocationList()
        {
            yield return Init();
            var rlm = GetRLM(m_Addressables);
            if (rlm == null)
                yield break;
#if ENABLE_CACHING
            string hash = "123456789";
            string bundleName = $"test_{hash}";
            string key = "lockey_location_list";
            ResourceLocationBase location = null;
            SetupBundleForCacheDependencyClearTests(bundleName, "bundle", hash, key, out location);

            List<Hash128> versions = new List<Hash128>();
            Caching.GetCachedVersions(bundleName, versions);
            Assert.AreEqual(1, versions.Count);
            versions.Clear();

            rlm.Add(location.PrimaryKey, new List<IResourceLocation>() { location });

            yield return m_Addressables.ClearDependencyCacheAsync(new List<IResourceLocation>() { location }, true);
            Caching.GetCachedVersions(bundleName, versions);
            Assert.AreEqual(0, versions.Count);
#else
            Assert.Ignore("Caching not enabled.");
            yield return null;
#endif
        }

        [UnityTest]
        public IEnumerator ClearDependencyCache_ClearsAllCachedFilesForKeyList()
        {
            yield return Init();
            var rlm = GetRLM(m_Addressables);
            if (rlm == null)
                yield break;
#if ENABLE_CACHING

            string hash = "123456789";
            string bundleName = $"test_{hash}";
            string key = "lockey_key_list";
            ResourceLocationBase location = null;

            SetupBundleForCacheDependencyClearTests(bundleName, "bundle", hash, key, out location);

            List<Hash128> versions = new List<Hash128>();
            Caching.GetCachedVersions(bundleName, versions);
            Assert.AreEqual(1, versions.Count);
            versions.Clear();

            rlm.Add(location.PrimaryKey, new List<IResourceLocation>() { location });

            yield return m_Addressables.ClearDependencyCacheAsync(new List<object>() { (object)key }, true);
            Caching.GetCachedVersions(bundleName, versions);
            Assert.AreEqual(0, versions.Count);
#else
            Assert.Ignore("Caching not enabled.");
            yield return null;
#endif
        }

        [UnityTest]
        public IEnumerator ClearDependencyCache_ClearsAllCachedFilesForLocationListWithDependencies()
        {
            yield return Init();
            var rlm = GetRLM(m_Addressables);
            if (rlm == null)
                yield break;
#if ENABLE_CACHING

            string hash = "123456789";
            string bundleName = $"test_{hash}";
            string key = "lockey_deps_location_list";

            string depHash = "97564231";
            string depBundleName = $"test_{depHash}";
            ResourceLocationBase depLocation = null;

            SetupBundleForCacheDependencyClearTests(depBundleName, "test", depHash, "depKey", out depLocation);

            CreateFakeCachedBundle(bundleName, hash);
            ResourceLocationBase location = new ResourceLocationBase(key, bundleName, typeof(AssetBundleProvider).FullName, typeof(IAssetBundleResource),
                new ResourceLocationBase("bundle", bundleName, typeof(AssetBundleProvider).FullName, typeof(IAssetBundleResource)),
                depLocation);
            (location.Dependencies[0] as ResourceLocationBase).Data = location.Data = new AssetBundleRequestOptions()
            {
                BundleName = bundleName
            };

            rlm.Add(location.PrimaryKey, new List<IResourceLocation>() { location });

            yield return m_Addressables.ClearDependencyCacheAsync(new List<IResourceLocation>() { location }, true);

            List<Hash128> versions = new List<Hash128>();
            Caching.GetCachedVersions(bundleName, versions);
            Assert.AreEqual(0, versions.Count);
            versions.Clear();
            Caching.GetCachedVersions(depBundleName, versions);
            Assert.AreEqual(0, versions.Count);
#else
            Assert.Ignore("Caching not enabled.");
            yield return null;
#endif
        }

        [UnityTest]
        public IEnumerator ClearDependencyCache_ClearsAllCachedFilesForKeyListWithDependencies()
        {
            yield return Init();
            var rlm = GetRLM(m_Addressables);
            if (rlm == null)
                yield break;
#if ENABLE_CACHING

            string hash = "123456789";
            string bundleName = $"test_{hash}";
            string key = "lockey_deps_key_list";

            string depHash = "97564231";
            string depBundleName = $"test_{depHash}";
            ResourceLocationBase depLocation = null;

            SetupBundleForCacheDependencyClearTests(depBundleName, "test", depHash, "depKey", out depLocation);

            CreateFakeCachedBundle(bundleName, hash);
            ResourceLocationBase location = new ResourceLocationBase(key, bundleName, typeof(AssetBundleProvider).FullName, typeof(IAssetBundleResource),
                new ResourceLocationBase("bundle", bundleName, typeof(AssetBundleProvider).FullName, typeof(IAssetBundleResource)),
                depLocation);
            (location.Dependencies[0] as ResourceLocationBase).Data = location.Data = new AssetBundleRequestOptions()
            {
                BundleName = bundleName
            };

            rlm.Add(location.PrimaryKey, new List<IResourceLocation>() { location });


            yield return m_Addressables.ClearDependencyCacheAsync(new List<object>() { key }, true);

            List<Hash128> versions = new List<Hash128>();
            Caching.GetCachedVersions(bundleName, versions);
            Assert.AreEqual(0, versions.Count);
#else
            Assert.Ignore("Caching not enabled.");
            yield return null;
#endif
        }

        [UnityTest]
        public IEnumerator AssetBundleRequestOptions_ComputesCorrectSize_WhenLocationDoesNotMatchBundleName_WithoutHash()
        {
#if ENABLE_CACHING
            yield return Init();

            //Setup
            string bundleName = "bundle";
            string bundleLocation = "http://fake.com/default-bundle";
            long size = 123;
            IResourceLocation location = new ResourceLocationBase("test", bundleLocation,
                typeof(AssetBundleProvider).FullName, typeof(GameObject));

            Hash128 hash = Hash128.Compute("213412341242134");
            AssetBundleRequestOptions abro = new AssetBundleRequestOptions()
            {
                BundleName = bundleName,
                BundleSize = size,
            };

            //Test
            Assert.AreEqual(size, abro.ComputeSize(location, m_Addressables.ResourceManager));
            CreateFakeCachedBundle(bundleName, hash.ToString());

            // No hash, so the bundle should be downloaded
            Assert.AreEqual(size, abro.ComputeSize(location, m_Addressables.ResourceManager));

            //Cleanup
            Caching.ClearAllCachedVersions(bundleName);
#else
            Assert.Ignore("Caching not enabled.");
            yield return null;
#endif
        }

        [UnityTest]
        public IEnumerator Autorelease_False_ClearDependencyCache_WithChainOperation_DoesNotThrowInvalidHandleError()
        {
            yield return Init();
            //This is to make sure we use the ShouldChainRequest
            var dumbUpdate = new DumbUpdateOperation();
            m_Addressables.m_ActiveUpdateOperation = new AsyncOperationHandle<List<IResourceLocator>>(dumbUpdate);

            var clearCache = m_Addressables.ClearDependencyCacheAsync("NotARealKey", false);
            dumbUpdate.CallComplete();
            yield return clearCache;
            Assert.IsTrue(clearCache.IsValid());
            m_Addressables.Release(clearCache);
            Assert.IsFalse(clearCache.IsValid());
        }

        [UnityTest]
        public IEnumerator Autorelease_True_ClearDependencyCache_WithChainOperation_DoesNotThrowInvalidHandleError()
        {
            yield return Init();
            //This is to make sure we use the ShouldChainRequest
            var dumbUpdate = new DumbUpdateOperation();
            m_Addressables.m_ActiveUpdateOperation = new AsyncOperationHandle<List<IResourceLocator>>(dumbUpdate);

            var clearCache = m_Addressables.ClearDependencyCacheAsync("NotARealKey", true);
            dumbUpdate.CallComplete();
            yield return clearCache;
            Assert.IsFalse(clearCache.IsValid());
        }

        [UnityTest]
        public IEnumerator Autorelease_False_ClearDependencyCacheList_WithChainOperation_DoesNotThrowInvalidHandleError()
        {
            yield return Init();
            //This is to make sure we use the ShouldChainRequest
            var dumbUpdate = new DumbUpdateOperation();
            m_Addressables.m_ActiveUpdateOperation = new AsyncOperationHandle<List<IResourceLocator>>(dumbUpdate);

            var clearCache = m_Addressables.ClearDependencyCacheAsync(new List<object> { "NotARealKey" }, false);
            dumbUpdate.CallComplete();
            yield return clearCache;
            Assert.IsTrue(clearCache.IsValid());
            m_Addressables.Release(clearCache);
            Assert.IsFalse(clearCache.IsValid());
        }

        [UnityTest]
        public IEnumerator Autorelease_True_ClearDependencyCacheList_WithChainOperation_DoesNotThrowInvalidHandleError()
        {
            yield return Init();
            //This is to make sure we use the ShouldChainRequest
            var dumbUpdate = new DumbUpdateOperation();
            m_Addressables.m_ActiveUpdateOperation = new AsyncOperationHandle<List<IResourceLocator>>(dumbUpdate);

            var clearCache = m_Addressables.ClearDependencyCacheAsync(new List<object> { "NotARealKey" }, true);
            dumbUpdate.CallComplete();
            yield return clearCache;
            Assert.IsFalse(clearCache.IsValid());
        }

        public IEnumerator Autorelease_False_ClearDependencyCacheObject_WithChainOperation_DoesNotThrowInvalidHandleError()
        {
            yield return Init();
            //This is to make sure we use the ShouldChainRequest
            var dumbUpdate = new DumbUpdateOperation();
            m_Addressables.m_ActiveUpdateOperation = new AsyncOperationHandle<List<IResourceLocator>>(dumbUpdate);

            var clearCache = m_Addressables.ClearDependencyCacheAsync((object)"NotARealKey", false);
            dumbUpdate.CallComplete();
            yield return clearCache;
            Assert.IsTrue(clearCache.IsValid());
            m_Addressables.Release(clearCache);
            Assert.IsFalse(clearCache.IsValid());
        }

        [UnityTest]
        public IEnumerator Autorelease_True_ClearDependencyCacheObject_WithChainOperation_DoesNotThrowInvalidHandleError()
        {
            yield return Init();
            //This is to make sure we use the ShouldChainRequest
            var dumbUpdate = new DumbUpdateOperation();
            m_Addressables.m_ActiveUpdateOperation = new AsyncOperationHandle<List<IResourceLocator>>(dumbUpdate);

            var clearCache = m_Addressables.ClearDependencyCacheAsync((object)"NotARealKey", true);
            dumbUpdate.CallComplete();
            yield return clearCache;
            Assert.IsFalse(clearCache.IsValid());
        }

        [UnityTest]
        public IEnumerator Autorelease_False_ClearDependencyCacheListIResourceLocs_WithChainOperation_DoesNotThrowInvalidHandleError()
        {
            yield return Init();
            //This is to make sure we use the ShouldChainRequest
            var dumbUpdate = new DumbUpdateOperation();
            m_Addressables.m_ActiveUpdateOperation = new AsyncOperationHandle<List<IResourceLocator>>(dumbUpdate);

            List<IResourceLocation> locations = new List<IResourceLocation>()
            {
                new ResourceLocationBase("NotARealKey", "NotARealKey", typeof(BundledAssetProvider).FullName,
                    typeof(ResourceLocationBase))
            };
            var clearCache = m_Addressables.ClearDependencyCacheAsync(locations, false);
            dumbUpdate.CallComplete();
            yield return clearCache;
            Assert.IsTrue(clearCache.IsValid());
            m_Addressables.Release(clearCache);
            Assert.IsFalse(clearCache.IsValid());
        }

        [UnityTest]
        public IEnumerator Autorelease_True_ClearDependencyCacheListIResourceLocs_WithChainOperation_DoesNotThrowInvalidHandleError()
        {
            yield return Init();
            //This is to make sure we use the ShouldChainRequest
            var dumbUpdate = new DumbUpdateOperation();
            m_Addressables.m_ActiveUpdateOperation = new AsyncOperationHandle<List<IResourceLocator>>(dumbUpdate);

            List<IResourceLocation> locations = new List<IResourceLocation>()
            {
                new ResourceLocationBase("NotARealKey", "NotARealKey", typeof(BundledAssetProvider).FullName,
                    typeof(ResourceLocationBase))
            };
            var clearCache = m_Addressables.ClearDependencyCacheAsync(locations, true);
            dumbUpdate.CallComplete();
            yield return clearCache;
            Assert.IsFalse(clearCache.IsValid());
        }

        [UnityTest]
        public IEnumerator AssetBundleRequestOptions_ComputesCorrectSize_WhenLocationDoesNotMatchBundleName_WithHash()
        {
#if ENABLE_CACHING
            yield return Init();

            //Setup
            string bundleName = "bundle";
            string bundleLocation = "http://fake.com/default-bundle";
            long size = 123;
            IResourceLocation location = new ResourceLocationBase("test", bundleLocation,
                typeof(AssetBundleProvider).FullName, typeof(GameObject));

            Hash128 hash = Hash128.Compute("213412341242134");
            AssetBundleRequestOptions abro = new AssetBundleRequestOptions()
            {
                BundleName = bundleName,
                BundleSize = size,
                Hash = hash.ToString()
            };

            //Test
            Assert.AreEqual(size, abro.ComputeSize(location, m_Addressables.ResourceManager));
            CreateFakeCachedBundle(bundleName, hash.ToString());
            Assert.AreEqual(0, abro.ComputeSize(location, m_Addressables.ResourceManager));

            //Cleanup
            Caching.ClearAllCachedVersions(bundleName);
#else
            Assert.Ignore("Caching not enabled.");
            yield return null;
#endif
        }

        [UnityTest]
        public IEnumerator AssetBundleResource_RemovesCachedBundle_OnLoadFailure()
        {
#if ENABLE_CACHING
            yield return Init();
            string bundleName = "bundleName";
            Hash128 hash = Hash128.Parse("123456");
            uint crc = 1;
            AssetBundleResource abr = new AssetBundleResource();
            abr.m_ProvideHandle = new ProvideHandle(m_Addressables.ResourceManager, new ProviderOperation<AssetBundleResource>());
            abr.m_Options = new AssetBundleRequestOptions()
            {
                BundleName = bundleName,
                Hash = hash.ToString(),
                Crc = crc,
                RetryCount = 3
            };
            CreateFakeCachedBundle(bundleName, hash.ToString());
            CachedAssetBundle cab = new CachedAssetBundle(bundleName, hash);
            var request = abr.CreateWebRequest(new ResourceLocationBase("testName", bundleName, typeof(AssetBundleProvider).FullName,
                typeof(IAssetBundleResource)));

            Assert.IsTrue(Caching.IsVersionCached(cab));
            yield return request.SendWebRequest();
            Assert.IsFalse(Caching.IsVersionCached(cab));
#else
            Assert.Ignore("Caching not enabled.");
            yield return null;
#endif
        }

        [UnityTest]
        public IEnumerator AssetBundleResource_RemovesCachedBundle_OnLoadFailure_WhenRetryCountIsZero()
        {
#if ENABLE_CACHING
            yield return Init();
            string bundleName = "bundleName";
            Hash128 hash = Hash128.Parse("123456");
            uint crc = 1;
            AssetBundleResource abr = new AssetBundleResource();
            abr.m_ProvideHandle = new ProvideHandle(m_Addressables.ResourceManager, new ProviderOperation<AssetBundleResource>());
            abr.m_Options = new AssetBundleRequestOptions()
            {
                BundleName = bundleName,
                Hash = hash.ToString(),
                Crc = crc,
                RetryCount = 0
            };
            CreateFakeCachedBundle(bundleName, hash.ToString());
            CachedAssetBundle cab = new CachedAssetBundle(bundleName, hash);
            var request = abr.CreateWebRequest(new ResourceLocationBase("testName", bundleName, typeof(AssetBundleProvider).FullName,
                typeof(IAssetBundleResource)));

            Assert.IsTrue(Caching.IsVersionCached(cab));
            yield return request.SendWebRequest();
            Assert.IsFalse(Caching.IsVersionCached(cab));
#else
            Assert.Ignore("Caching not enabled.");
            yield return null;
#endif
        }

        [UnityTest]
        public IEnumerator WebRequestQueue_GetsSetOnInitialization_FromRuntimeData()
        {
            yield return Init();
            Assert.AreEqual(AddressablesTestUtility.kMaxWebRequestCount, WebRequestQueue.s_MaxRequest);
        }

        internal static string CreateFakeCachedBundle(string bundleName, string hash)
        {
#if ENABLE_CACHING
            string fakeCachePath = string.Format("{0}/{1}/{2}", Caching.currentCacheForWriting.path, bundleName, hash);
            Directory.CreateDirectory(fakeCachePath);
            var dataFile = File.Create(Path.Combine(fakeCachePath, "__data"));
            var infoFile = File.Create(Path.Combine(fakeCachePath, "__info"));

            byte[] info = new UTF8Encoding(true).GetBytes(
@"-1
1554740658
1
__data");
            infoFile.Write(info, 0, info.Length);

            dataFile.Dispose();
            infoFile.Dispose();

            return fakeCachePath;
#else
            return null;
#endif
        }

        class AsyncWaitForCompletion : MonoBehaviour
        {
            public string key1;
            public string key2;
            public bool done = false;
            public AsyncOperationHandle<IList<IResourceLocation>> op;
            public AsyncOperationHandle<GameObject> op2;
            public AddressablesImpl addressables;
            public string errorMsg;
            async void Start()
            {
                try
                {
                    op = addressables.LoadResourceLocationsAsync(key1, typeof(Texture2D));
                    await op.Task;
                    op2 = addressables.LoadAssetAsync<GameObject>(key2);
                    op2.WaitForCompletion();
                }
                catch (Exception e)
                {
                    errorMsg = e.Message;
                }
                finally
                {
                    done = true;
                }
            }
        }

        [UnityTest]
        public IEnumerator WhenCallingWaitForCompletion_InAsyncMethod_NoExceptionIsThrown()
        {
            yield return Init();
            var go = new GameObject("test", typeof(AsyncWaitForCompletion));
            var comp = go.GetComponent<AsyncWaitForCompletion>();
            comp.addressables = m_Addressables;
            comp.key1 = "prefabs_evenBASE";
            comp.key2 = AddressablesTestUtility.GetPrefabLabel("BASE");

            while (!comp.done)
                yield return null;
            Assert.IsTrue(string.IsNullOrEmpty(comp.errorMsg), comp.errorMsg);

            comp.op.Release();
            comp.op2.Release();
            GameObject.Destroy(go);
        }
    }
}
>>>>>>> f473b29b
<|MERGE_RESOLUTION|>--- conflicted
+++ resolved
@@ -1,6199 +1,3169 @@
-<<<<<<< HEAD
-using System;
-using System.Collections.Generic;
-using UnityEngine;
-using UnityEngine.AddressableAssets;
-using UnityEngine.ResourceManagement;
-using UnityEngine.TestTools;
-using NUnit.Framework;
-using System.Collections;
-using System.IO;
-using UnityEngine.SceneManagement;
-using UnityEngine.AddressableAssets.Initialization;
-using UnityEngine.ResourceManagement.ResourceLocations;
-using UnityEngine.ResourceManagement.ResourceProviders;
-using UnityEngine.ResourceManagement.Util;
-using UnityEngine.AddressableAssets.ResourceLocators;
-using UnityEngine.AddressableAssets.ResourceProviders;
-using UnityEngine.AddressableAssets.Utility;
-using UnityEngine.ResourceManagement.AsyncOperations;
-using System.Text.RegularExpressions;
-using System.Diagnostics;
-using System.Linq;
-using System.Text;
-using UnityEngine.AddressableAssets.ResourceProviders.Tests;
-using UnityEngine.AddressableAssets.Tests;
-using UnityEngine.Networking;
-using UnityEngine.U2D;
-using Object = UnityEngine.Object;
-using Texture2D = UnityEngine.Texture2D;
-
-namespace AddressableAssetsIntegrationTests
-{
-    internal abstract partial class AddressablesIntegrationTests : IPrebuildSetup
-    {
-        [UnityTest]
-        public IEnumerator AsyncCache_IsCleaned_OnFailedOperation()
-        {
-            yield return Init();
-
-            AsyncOperationHandle<GameObject> op;
-            using (new IgnoreFailingLogMessage())
-                op = m_Addressables.LoadAssetAsync<GameObject>("notARealKey");
-
-            op.Completed += handle =>
-            {
-                Assert.AreEqual(0, m_Addressables.ResourceManager.CachedOperationCount());
-            };
-
-            yield return op;
-        }
-
-        [UnityTest]
-        public IEnumerator LoadResourceLocations_InvalidKeyDoesNotThrow()
-        {
-            //Setup
-            yield return Init();
-
-            //Test
-            Assert.DoesNotThrow(() =>
-            {
-                var handle = m_Addressables.LoadResourceLocationsAsync("noSuchLabel", typeof(object));
-                handle.WaitForCompletion();
-                handle.Release();
-            });
-        }
-
-        [UnityTest]
-        public IEnumerator LoadResourceLocations_ValidKeyDoesNotThrow()
-        {
-            //Setup
-            yield return Init();
-
-            //Test
-            Assert.DoesNotThrow(() =>
-            {
-                m_Addressables.LoadResourceLocationsAsync(AddressablesTestUtility.GetPrefabLabel("BASE"), typeof(GameObject));
-            });
-        }
-
-        [UnityTest]
-        public IEnumerator LoadResourceLocations_SubObjects_ReturnsCorrectResourceTypes()
-        {
-            yield return Init();
-            string subObjectsAddress = "assetWithDifferentTypedSubAssets";
-
-            var loadLocsHandle = m_Addressables.LoadResourceLocationsAsync(subObjectsAddress, typeof(object));
-            yield return loadLocsHandle;
-
-            Assert.AreEqual(3, loadLocsHandle.Result.Count);
-            Assert.IsTrue(loadLocsHandle.Result.Any(loc => loc.ResourceType == typeof(Mesh)));
-            Assert.IsTrue(loadLocsHandle.Result.Any(loc => loc.ResourceType == typeof(Material)));
-            Assert.IsTrue(loadLocsHandle.Result.Any(loc => loc.ResourceType == typeof(TestObject)));
-
-            loadLocsHandle.Release();
-        }
-
-        [UnityTest]
-        public IEnumerator LoadResourceLocations_ReturnsCorrectResourceTypes()
-        {
-            yield return Init();
-            string spriteAddress = "sprite";
-
-            var loadLocsHandle = m_Addressables.LoadResourceLocationsAsync(spriteAddress, typeof(object));
-            yield return loadLocsHandle;
-
-            Assert.AreEqual(2, loadLocsHandle.Result.Count);
-            Assert.IsTrue(loadLocsHandle.Result.Any(loc => loc.ResourceType == typeof(Texture2D)));
-            Assert.IsTrue(loadLocsHandle.Result.Any(loc => loc.ResourceType == typeof(Sprite)));
-
-            loadLocsHandle.Release();
-        }
-
-        [UnityTest]
-        public IEnumerator LoadResourceLocations_SpecificType_ReturnsCorrectResourceTypes()
-        {
-            yield return Init();
-            string spriteAddress = "sprite";
-
-            var loadLocsHandle = m_Addressables.LoadResourceLocationsAsync(spriteAddress, typeof(Sprite));
-            yield return loadLocsHandle;
-
-            Assert.AreEqual(1, loadLocsHandle.Result.Count);
-            Assert.AreEqual(typeof(Sprite), loadLocsHandle.Result[0].ResourceType);
-
-            loadLocsHandle.Release();
-
-            loadLocsHandle = m_Addressables.LoadResourceLocationsAsync(spriteAddress, typeof(Texture2D));
-            yield return loadLocsHandle;
-
-            Assert.AreEqual(1, loadLocsHandle.Result.Count);
-            Assert.AreEqual(typeof(Texture2D), loadLocsHandle.Result[0].ResourceType);
-
-            loadLocsHandle.Release();
-        }
-
-        [UnityTest]
-        public IEnumerator LoadPrefabWithComponentType_Fails()
-        {
-            //Setup
-            yield return Init();
-
-            //Test
-            AsyncOperationHandle<MeshRenderer> op = new AsyncOperationHandle<MeshRenderer>();
-            using (new IgnoreFailingLogMessage())
-            {
-                op = m_Addressables.LoadAssetAsync<MeshRenderer>("test0BASE");
-            }
-            yield return op;
-            Assert.IsNull(op.Result);
-        }
-
-        [UnityTest]
-        public IEnumerator LoadAsset_InvalidKeyThrowsInvalidKeyException()
-        {
-            //Setup
-            yield return Init();
-
-            //Test
-            AsyncOperationHandle handle = default(AsyncOperationHandle);
-            using (new IgnoreFailingLogMessage())
-            {
-                handle = m_Addressables.LoadAssetAsync<GameObject>("noSuchLabel");
-            }
-
-            Assert.AreEqual("Exception of type 'UnityEngine.AddressableAssets.InvalidKeyException' was thrown., Key=noSuchLabel, Type=UnityEngine.GameObject", handle.OperationException.Message);
-            yield return handle;
-
-            //Cleanup
-            handle.Release();
-        }
-
-        [UnityTest]
-        [TestCase("noSuchKey", ExpectedResult = null)]
-        [TestCase("noSuchKey1, noSuchKey2", ExpectedResult = null)]
-        public IEnumerator LoadAsset_InvalidKeyThrowsInvalidKeyException_MultipleKeys(string keys)
-        {
-            //Setup
-            yield return Init();
-            string[] keysArray = keys.Replace(" ", "").Split(',');
-
-            //Test
-            AsyncOperationHandle handle = default(AsyncOperationHandle);
-            using (new IgnoreFailingLogMessage())
-            {
-                handle = m_Addressables.LoadAssetAsync<GameObject>(keysArray);
-            }
-
-            string keysErrorString = keysArray.Length > 1 ? $"Keys={keys}" : $"Key={keys}";
-            Assert.AreEqual(
-                $"Exception of type 'UnityEngine.AddressableAssets.InvalidKeyException' was thrown., {keysErrorString}, Type=UnityEngine.GameObject", handle.OperationException.Message);
-            yield return handle;
-
-            //Cleanup
-            handle.Release();
-        }
-
-        [UnityTest]
-        [TestCase("noSuchKey", ExpectedResult = null)]
-        [TestCase("noSuchKey1, noSuchKey2", ExpectedResult = null)]
-        public IEnumerator LoadAssets_InvalidKeyThrowsInvalidKeyException_MultipleKeys(string keys)
-        {
-            //Setup
-            yield return Init();
-            string[] keysArray = keys.Replace(" ", "").Split(',');
-
-            //Test
-            AsyncOperationHandle handle = default(AsyncOperationHandle);
-            using (new IgnoreFailingLogMessage())
-            {
-                handle = m_Addressables.LoadAssetsAsync<GameObject>(keysArray, null, Addressables.MergeMode.Union, true);
-            }
-
-            string keysErrorString = keysArray.Length > 1 ? $"Keys={keys}" : $"Key={keys}";
-            Assert.AreEqual($"Exception of type 'UnityEngine.AddressableAssets.InvalidKeyException' was thrown., {keysErrorString}, Type=UnityEngine.GameObject, MergeMode=Union", handle.OperationException.Message);
-            yield return handle;
-
-            //Cleanup
-            handle.Release();
-        }
-
-        [UnityTest]
-        public IEnumerator LoadAssets_InvalidKeyThrowsInvalidKeyException_MixedKeys()
-        {
-            //Setup
-            yield return Init();
-            object[] keys = new object[] {"noSuchKey", 123};
-
-            //Test
-            AsyncOperationHandle handle = default(AsyncOperationHandle);
-            using (new IgnoreFailingLogMessage())
-            {
-                handle = m_Addressables.LoadAssetsAsync<GameObject>(keys, null, Addressables.MergeMode.Union, true);
-            }
-
-            Assert.AreEqual($"Exception of type 'UnityEngine.AddressableAssets.InvalidKeyException' was thrown., Keys=noSuchKey, 123, Type=UnityEngine.GameObject, MergeMode=Union", handle.OperationException.Message);
-            yield return handle;
-
-            //Cleanup
-            handle.Release();
-        }
-
-        [UnityTest]
-        public IEnumerator CanLoadTextureAsSprite()
-        {
-            //Setup
-            yield return Init();
-
-            var op = m_Addressables.LoadAssetAsync<Sprite>("sprite");
-            yield return op;
-            Assert.IsNotNull(op.Result);
-            Assert.AreEqual(typeof(Sprite), op.Result.GetType());
-            op.Release();
-        }
-
-        [UnityTest]
-        public IEnumerator CanLoadSpriteByName()
-        {
-            //Setup
-            yield return Init();
-
-            var op = m_Addressables.LoadAssetAsync<Sprite>("sprite[botright]");
-            yield return op;
-            Assert.IsNotNull(op.Result);
-            Assert.AreEqual(typeof(Sprite), op.Result.GetType());
-            Assert.AreEqual("botright", op.Result.name);
-            op.Release();
-
-            var op2 = m_Addressables.LoadAssetAsync<Sprite>("sprite[topleft]");
-            yield return op2;
-            Assert.IsNotNull(op2.Result);
-            Assert.AreEqual(typeof(Sprite), op2.Result.GetType());
-            Assert.AreEqual("topleft", op2.Result.name);
-            op2.Release();
-        }
-
-        [UnityTest]
-        public IEnumerator CanLoadFromFolderEntry_SpriteAtlas()
-        {
-            //Setup
-            yield return Init();
-
-            var op = m_Addressables.LoadAssetAsync<SpriteAtlas>("folderEntry/atlas.spriteatlas");
-            yield return op;
-            Assert.IsNotNull(op.Result);
-            Assert.AreEqual(typeof(SpriteAtlas), op.Result.GetType());
-            op.Release();
-        }
-
-        [UnityTest]
-        public IEnumerator CanLoadFromFolderEntry_SpriteFromSpriteAtlas()
-        {
-            //Setup
-            yield return Init();
-
-            var op = m_Addressables.LoadAssetAsync<Sprite>("folderEntry/atlas.spriteatlas[sprite]");
-            yield return op;
-            Assert.IsNotNull(op.Result);
-            Assert.AreEqual(typeof(Sprite), op.Result.GetType());
-            op.Release();
-        }
-
-        [UnityTest]
-        public IEnumerator CanLoadFromFolderEntry_Texture()
-        {
-            //Setup
-            yield return Init();
-
-            var op = m_Addressables.LoadAssetAsync<Texture2D>("folderEntry/spritesheet.png");
-            yield return op;
-            Assert.IsNotNull(op.Result);
-            Assert.AreEqual(typeof(Texture2D), op.Result.GetType());
-            op.Release();
-        }
-
-        [UnityTest]
-        public IEnumerator CanLoadFromFolderEntry_SpriteFromTexture()
-        {
-            //Setup
-            yield return Init();
-
-            var op = m_Addressables.LoadAssetAsync<Sprite>("folderEntry/spritesheet.png[topleft]");
-            yield return op;
-            Assert.IsNotNull(op.Result);
-            Assert.AreEqual(typeof(Sprite), op.Result.GetType());
-            op.Release();
-        }
-
-        [UnityTest]
-        public IEnumerator CanLoadAllSpritesAsArray()
-        {
-            //Setup
-            yield return Init();
-
-            var op = m_Addressables.LoadAssetAsync<Sprite[]>("sprite");
-            yield return op;
-            Assert.IsNotNull(op.Result);
-            Assert.AreEqual(typeof(Sprite[]), op.Result.GetType());
-            Assert.AreEqual(2, op.Result.Length);
-            op.Release();
-        }
-
-        [UnityTest]
-        public IEnumerator CanLoadAllSpritesAsList()
-        {
-            //Setup
-            yield return Init();
-
-            var op = m_Addressables.LoadAssetAsync<IList<Sprite>>("sprite");
-            yield return op;
-            Assert.IsNotNull(op.Result);
-            Assert.IsTrue(typeof(IList<Sprite>).IsAssignableFrom(op.Result.GetType()));
-            Assert.AreEqual(2, op.Result.Count);
-            op.Release();
-        }
-
-        string TransFunc(IResourceLocation loc)
-        {
-            return "transformed";
-        }
-
-        [UnityTest]
-        public IEnumerator InternalIdTranslationTest()
-        {
-            //Setup
-            yield return Init();
-            m_Addressables.InternalIdTransformFunc = TransFunc;
-            var loc = new ResourceLocationBase("none", "original", "none", typeof(object));
-            var transformedId = m_Addressables.ResourceManager.TransformInternalId(loc);
-            Assert.AreEqual("transformed", transformedId);
-            m_Addressables.InternalIdTransformFunc = null;
-            var originalId = m_Addressables.ResourceManager.TransformInternalId(loc);
-            Assert.AreEqual("original", originalId);
-        }
-
-        [UnityTest]
-        public IEnumerator WebRequestOverrideTest()
-        {
-            yield return Init();
-            var originalUrl = "http://127.0.0.1/original.asset";
-            var replacedUrl = "http://127.0.0.1/replaced.asset";
-            var uwr = new UnityWebRequest(originalUrl);
-
-            m_Addressables.WebRequestOverride = request => request.url = replacedUrl;
-            m_Addressables.ResourceManager.WebRequestOverride(uwr);
-            var currentUrl = uwr.url;
-            uwr.Dispose();
-            m_Addressables.WebRequestOverride = null;
-            Assert.AreEqual(replacedUrl, currentUrl);
-        }
-
-        [UnityTest]
-        public IEnumerator CanLoadTextureAsTexture()
-        {
-            //Setup
-            yield return Init();
-
-            var op = m_Addressables.LoadAssetAsync<Texture2D>("sprite");
-            yield return op;
-            Assert.IsNotNull(op.Result);
-            Assert.AreEqual(typeof(Texture2D), op.Result.GetType());
-            op.Release();
-        }
-
-        [UnityTest]
-        public IEnumerator LoadAsset_ValidKeyDoesNotThrow()
-        {
-            //Setup
-            yield return Init();
-
-            //Test
-            AsyncOperationHandle handle = default(AsyncOperationHandle);
-            Assert.DoesNotThrow(() =>
-            {
-                handle = m_Addressables.LoadAssetAsync<GameObject>(AddressablesTestUtility.GetPrefabLabel("BASE"));
-            });
-            yield return handle;
-
-            //Cleanup
-            handle.Release();
-        }
-
-        [UnityTest]
-        public IEnumerator VerifyChainOpPercentCompleteCalculation()
-        {
-            //Setup
-            yield return Init();
-            AsyncOperationHandle<GameObject> op = m_Addressables.LoadAssetAsync<GameObject>(AddressablesTestUtility.GetPrefabLabel("BASE"));
-
-            //Test
-            while (op.PercentComplete < 1)
-            {
-                Assert.False(op.IsDone);
-                yield return null;
-            }
-
-            yield return null;
-            Assert.True(op.PercentComplete == 1 && op.IsDone);
-            yield return op;
-
-            //Cleanup
-            op.Release();
-        }
-
-        [UnityTest]
-        public IEnumerator LoadResourceLocationsAsync_ReturnsCorrectNumberOfLocationsForStringKey()
-        {
-            yield return Init();
-
-            var handle = m_Addressables.LoadResourceLocationsAsync("assetWithDifferentTypedSubAssets");
-            yield return handle;
-
-            Assert.AreEqual(3, handle.Result.Count);
-            HashSet<Type> typesSeen = new HashSet<Type>();
-            foreach (var result in handle.Result)
-            {
-                Assert.IsNotNull(result.ResourceType);
-                typesSeen.Add(result.ResourceType);
-            }
-            Assert.AreEqual(3, typesSeen.Count);
-            m_Addressables.Release(handle);
-        }
-
-        [UnityTest]
-        public IEnumerator LoadResourceLocationsAsync_ReturnsCorrectNumberOfLocationsForSubStringKey()
-        {
-            yield return Init();
-
-            var handle = m_Addressables.LoadResourceLocationsAsync("assetWithDifferentTypedSubAssets[Mesh]");
-            yield return handle;
-
-            Assert.AreEqual(3, handle.Result.Count);
-            HashSet<Type> typesSeen = new HashSet<Type>();
-            foreach (var result in handle.Result)
-            {
-                Assert.IsNotNull(result.ResourceType);
-                typesSeen.Add(result.ResourceType);
-            }
-            Assert.AreEqual(3, typesSeen.Count);
-            m_Addressables.Release(handle);
-        }
-
-        [UnityTest]
-        public IEnumerator LoadResourceLocationsAsync_ReturnsCorrectNumberOfLocationsForSubStringKey_WhenTypeIsPassedIn()
-        {
-            yield return Init();
-
-            var handle = m_Addressables.LoadResourceLocationsAsync("assetWithDifferentTypedSubAssets[Mesh]", typeof(Mesh));
-            yield return handle;
-
-            Assert.AreEqual(1, handle.Result.Count);
-            Assert.AreEqual(typeof(Mesh), handle.Result[0].ResourceType);
-
-            m_Addressables.Release(handle);
-        }
-
-        [UnityTest]
-        public IEnumerator LoadResourceLocationsAsync_ReturnsCorrectNumberOfLocationsForAssetReference()
-        {
-            yield return Init();
-
-            AsyncOperationHandle assetReferenceHandle = m_Addressables.InstantiateAsync(AssetReferenceObjectKey);
-            yield return assetReferenceHandle;
-            Assert.IsNotNull(assetReferenceHandle.Result as GameObject);
-            AssetReferenceTestBehavior behavior =
-                (assetReferenceHandle.Result as GameObject).GetComponent<AssetReferenceTestBehavior>();
-
-            var handle = m_Addressables.LoadResourceLocationsAsync(behavior.ReferenceWithMultiTypedSubObject);
-            yield return handle;
-
-            Assert.AreEqual(3, handle.Result.Count);
-            HashSet<Type> typesSeen = new HashSet<Type>();
-            foreach (var result in handle.Result)
-            {
-                Assert.IsNotNull(result.ResourceType);
-                typesSeen.Add(result.ResourceType);
-            }
-            Assert.AreEqual(3, typesSeen.Count);
-
-            m_Addressables.Release(assetReferenceHandle);
-            m_Addressables.Release(handle);
-        }
-
-        [UnityTest]
-        public IEnumerator LoadResourceLocationsAsync_ReturnsCorrectNumberOfLocationsForSubAssetReference()
-        {
-            yield return Init();
-
-            AsyncOperationHandle assetReferenceHandle = m_Addressables.InstantiateAsync(AssetReferenceObjectKey);
-            yield return assetReferenceHandle;
-            Assert.IsNotNull(assetReferenceHandle.Result as GameObject);
-            AssetReferenceTestBehavior behavior =
-                (assetReferenceHandle.Result as GameObject).GetComponent<AssetReferenceTestBehavior>();
-
-            var handle = m_Addressables.LoadResourceLocationsAsync(behavior.ReferenceWithMultiTypedSubObjectSubReference);
-            yield return handle;
-
-            Assert.AreEqual(1, handle.Result.Count);
-            Assert.AreEqual(typeof(Material), handle.Result[0].ResourceType);
-
-            m_Addressables.Release(assetReferenceHandle);
-            m_Addressables.Release(handle);
-        }
-
-        [UnityTest]
-        public IEnumerator PercentComplete_NeverHasDecreasedValue_WhenLoadingAsset()
-        {
-            //Setup
-            yield return Init();
-            AsyncOperationHandle<GameObject> op = m_Addressables.LoadAssetAsync<GameObject>(AddressablesTestUtility.GetPrefabLabel("BASE"));
-
-            //Test
-            float lastPercentComplete = 0f;
-            while (!op.IsDone)
-            {
-                Assert.IsFalse(lastPercentComplete > op.PercentComplete);
-                lastPercentComplete = op.PercentComplete;
-                yield return null;
-            }
-            Assert.True(op.PercentComplete == 1 && op.IsDone);
-            yield return op;
-
-            //Cleanup
-            op.Release();
-        }
-
-        [UnityTest]
-        public IEnumerator LoadContentCatalogAsync_SetsUpLocalAndRemoteLocations()
-        {
-            yield return Init();
-            string catalogPath = "fakeCatalogPath.json";
-            string catalogHashPath = "fakeCatalogPath.hash";
-
-            var loc = m_Addressables.CreateCatalogLocationWithHashDependencies(catalogPath, catalogHashPath);
-            Assert.AreEqual(2, loc.Dependencies.Count);
-            var remoteLocation = loc.Dependencies[(int)ContentCatalogProvider.DependencyHashIndex.Remote];
-            var cacheLocation = loc.Dependencies[(int)ContentCatalogProvider.DependencyHashIndex.Cache];
-
-            Assert.AreEqual(catalogHashPath, remoteLocation.ToString());
-            Assert.AreEqual(m_Addressables.ResolveInternalId(AddressablesImpl.kCacheDataFolder + catalogHashPath.GetHashCode() + catalogHashPath.Substring(catalogHashPath.LastIndexOf("."))), cacheLocation.ToString());
-        }
-
-        [UnityTest]
-        public IEnumerator LoadContentCatalogAsync_LocationsHaveTimeout()
-        {
-            yield return Init();
-            string catalogPath = "fakeCatalogPath.json";
-            string catalogHashPath = "fakeCatalogPath.hash";
-
-            m_Addressables.CatalogRequestsTimeout = 13;
-            var loc = m_Addressables.CreateCatalogLocationWithHashDependencies(catalogPath, catalogHashPath);
-            Assert.AreEqual(2, loc.Dependencies.Count);
-            var remoteLocation = loc.Dependencies[(int)ContentCatalogProvider.DependencyHashIndex.Remote];
-            var cacheLocation = loc.Dependencies[(int)ContentCatalogProvider.DependencyHashIndex.Cache];
-
-            var data = loc.Data as ProviderLoadRequestOptions;
-            Assert.IsNotNull(data);
-            Assert.AreEqual(data.WebRequestTimeout, m_Addressables.CatalogRequestsTimeout);
-            data = remoteLocation.Data as ProviderLoadRequestOptions;
-            Assert.IsNotNull(data);
-            Assert.AreEqual(data.WebRequestTimeout, m_Addressables.CatalogRequestsTimeout);
-            data = cacheLocation.Data as ProviderLoadRequestOptions;
-            Assert.IsNotNull(data);
-            Assert.AreEqual(data.WebRequestTimeout, m_Addressables.CatalogRequestsTimeout);
-        }
-
-        [UnityTest]
-        public IEnumerator LoadingContentCatalogTwice_DoesNotThrowException_WhenHandleIsntReleased()
-        {
-            yield return Init();
-
-            string fullRemotePath = Path.Combine(kCatalogFolderPath, kCatalogRemotePath);
-            Directory.CreateDirectory(kCatalogFolderPath);
-            if (m_Addressables.m_ResourceLocators[0].CatalogLocation == null)
-            {
-#if UNITY_EDITOR
-                ContentCatalogData data = new ContentCatalogData(new List<ContentCatalogDataEntry>
-                {
-                    new ContentCatalogDataEntry(typeof(string), "testString", "test.provider", new[] {"key"})
-                }, "test_catalog");
-                File.WriteAllText(fullRemotePath, JsonUtility.ToJson(data));
-#else
-                UnityEngine.Debug.Log($"Skipping test {nameof(LoadingContentCatalogTwice_DoesNotThrowException_WhenHandleIsntReleased)} due to missing CatalogLocation.");
-                yield break;
-#endif
-            }
-            else
-            {
-                string baseCatalogPath = m_Addressables.m_ResourceLocators[0].CatalogLocation.InternalId;
-                if (baseCatalogPath.StartsWith("file://"))
-                    baseCatalogPath = new Uri(m_Addressables.m_ResourceLocators[0].CatalogLocation.InternalId).AbsolutePath;
-                File.Copy(baseCatalogPath, fullRemotePath);
-            }
-
-            var op1 = m_Addressables.LoadContentCatalogAsync(fullRemotePath, false);
-            yield return op1;
-
-            var op2 = m_Addressables.LoadContentCatalogAsync(fullRemotePath, false);
-            yield return op2;
-
-            Assert.AreEqual(AsyncOperationStatus.Succeeded, op1.Status);
-            Assert.AreEqual(AsyncOperationStatus.Succeeded, op2.Status);
-
-            m_Addressables.Release(op1);
-            m_Addressables.Release(op2);
-            if (Directory.Exists(kCatalogFolderPath))
-                Directory.Delete(kCatalogFolderPath, true);
-        }
-
-        [UnityTest]
-        public IEnumerator LoadingContentCatalogWithCacheTwice_DoesNotThrowException_WhenHandleIsntReleased()
-        {
-            yield return Init();
-
-            string fullRemotePath = Path.Combine(kCatalogFolderPath, kCatalogRemotePath);
-            Directory.CreateDirectory(kCatalogFolderPath);
-            if (m_Addressables.m_ResourceLocators[0].CatalogLocation == null)
-            {
-#if UNITY_EDITOR
-                ContentCatalogData data = new ContentCatalogData(new List<ContentCatalogDataEntry>
-                {
-                    new ContentCatalogDataEntry(typeof(string), "testString", "test.provider", new[] {"key"})
-                }, "test_catalog");
-                File.WriteAllText(fullRemotePath, JsonUtility.ToJson(data));
-#else
-                UnityEngine.Debug.Log($"Skipping test {nameof(LoadingContentCatalogWithCacheTwice_DoesNotThrowException_WhenHandleIsntReleased)} due to missing CatalogLocation.");
-                yield break;
-#endif
-            }
-            else
-            {
-                string baseCatalogPath = m_Addressables.m_ResourceLocators[0].CatalogLocation.InternalId;
-                if (baseCatalogPath.StartsWith("file://"))
-                    baseCatalogPath = new Uri(m_Addressables.m_ResourceLocators[0].CatalogLocation.InternalId).AbsolutePath;
-                File.Copy(baseCatalogPath, fullRemotePath);
-            }
-            WriteHashFileForCatalog(fullRemotePath, "123");
-
-            var op1 = m_Addressables.LoadContentCatalogAsync(fullRemotePath, false);
-            yield return op1;
-
-            var op2 = m_Addressables.LoadContentCatalogAsync(fullRemotePath, false);
-            yield return op2;
-
-            Assert.AreEqual(AsyncOperationStatus.Succeeded, op1.Status);
-            Assert.AreEqual(AsyncOperationStatus.Succeeded, op2.Status);
-
-            m_Addressables.Release(op1);
-            m_Addressables.Release(op2);
-            if (Directory.Exists(kCatalogFolderPath))
-                Directory.Delete(kCatalogFolderPath, true);
-        }
-
-        [UnityTest]
-        public IEnumerator LoadingContentCatalog_WithInvalidCatalogPath_Fails()
-        {
-            yield return Init();
-
-            bool ignoreValue = LogAssert.ignoreFailingMessages;
-            LogAssert.ignoreFailingMessages = true;
-
-            var op1 = m_Addressables.LoadContentCatalogAsync("notarealpath.json", false);
-            yield return op1;
-
-            Assert.AreEqual(AsyncOperationStatus.Failed, op1.Status);
-
-            m_Addressables.Release(op1);
-            LogAssert.ignoreFailingMessages = ignoreValue;
-        }
-
-        private const string kCatalogRemotePath = "remotecatalog.json";
-        private const string kCatalogFolderPath = "Assets/CatalogTestFolder";
-
-        bool CreateCatalogAtFakeRemotePath(string fakeRemotePath, string catalogFolderPath = kCatalogFolderPath)
-        {
-            Directory.CreateDirectory(catalogFolderPath);
-            if (m_Addressables.m_ResourceLocators[0].CatalogLocation == null)
-            {
-#if UNITY_EDITOR
-                ContentCatalogData data = new ContentCatalogData(new List<ContentCatalogDataEntry>
-                {
-                    new ContentCatalogDataEntry(typeof(string), "testString", "test.provider", new[] { "key" })
-                }, "test_catalog");
-                File.WriteAllText(fakeRemotePath, JsonUtility.ToJson(data));
-#else
-                return false;
-#endif
-            }
-            else
-            {
-                string baseCatalogPath = m_Addressables.m_ResourceLocators[0].CatalogLocation.InternalId;
-                if (baseCatalogPath.StartsWith("file://"))
-                    baseCatalogPath = new Uri(m_Addressables.m_ResourceLocators[0].CatalogLocation.InternalId).AbsolutePath;
-                File.Copy(baseCatalogPath, fakeRemotePath);
-            }
-
-            return true;
-        }
-
-        private string WriteHashFileForCatalog(string catalogPath, string hash)
-        {
-            string hashPath = catalogPath.Replace(".json", ".hash");
-            Directory.CreateDirectory(Path.GetDirectoryName(hashPath));
-            File.WriteAllText(hashPath, hash);
-            return hashPath;
-        }
-
-        void StubTextAndJsonProviders()
-        {
-            var textProvider = m_Addressables.ResourceManager.ResourceProviders.FirstOrDefault(rp => rp.GetType() == typeof(TextDataProvider)) as TextDataProvider;
-            var jsonProvider = m_Addressables.ResourceManager.ResourceProviders.FirstOrDefault(rp => rp.GetType() == typeof(JsonAssetProvider)) as JsonAssetProvider;
-
-            var textDataProviderStub = new TextDataProviderStub(kCatalogFolderPath, textProvider);
-            var jsonAssetProviderStub = new JsonAssetProviderStub(kCatalogFolderPath, jsonProvider);
-
-            m_Addressables.ResourceManager.ResourceProviders.Remove(textProvider);
-            m_Addressables.ResourceManager.ResourceProviders.Remove(jsonProvider);
-            m_Addressables.ResourceManager.ResourceProviders.Add(textDataProviderStub);
-            m_Addressables.ResourceManager.ResourceProviders.Add(jsonAssetProviderStub);
-            m_Addressables.ResourceManager.m_providerMap.Clear();
-        }
-
-        [UnityTest]
-        public IEnumerator LoadingContentCatalog_CachesCatalogData_IfValidHashFound()
-        {
-            yield return Init();
-
-            string fullRemotePath = Path.Combine(kCatalogFolderPath, kCatalogRemotePath);
-            Directory.CreateDirectory(kCatalogFolderPath);
-            if (m_Addressables.m_ResourceLocators[0].CatalogLocation == null)
-            {
-#if UNITY_EDITOR
-                ContentCatalogData data = new ContentCatalogData(new List<ContentCatalogDataEntry>
-                {
-                    new ContentCatalogDataEntry(typeof(string), "testString", "test.provider", new[] {"key"})
-                }, "test_catalog");
-                File.WriteAllText(fullRemotePath, JsonUtility.ToJson(data));
-#else
-                UnityEngine.Debug.Log($"Skipping test {nameof(LoadingContentCatalog_CachesCatalogData_IfValidHashFound)} due to missing CatalogLocation.");
-                yield break;
-#endif
-            }
-            else
-            {
-                string baseCatalogPath = m_Addressables.m_ResourceLocators[0].CatalogLocation.InternalId;
-                if (baseCatalogPath.StartsWith("file://"))
-                    baseCatalogPath = new Uri(m_Addressables.m_ResourceLocators[0].CatalogLocation.InternalId).AbsolutePath;
-                File.Copy(baseCatalogPath, fullRemotePath);
-            }
-            WriteHashFileForCatalog(fullRemotePath, "123");
-
-            var op1 = m_Addressables.LoadContentCatalogAsync(fullRemotePath, false);
-            yield return op1;
-
-            string fullRemoteHashPath = fullRemotePath.Replace(".json", ".hash");
-            string cachedDataPath = m_Addressables.ResolveInternalId(AddressablesImpl.kCacheDataFolder + fullRemoteHashPath.GetHashCode() + fullRemotePath.Substring(fullRemotePath.LastIndexOf(".")));
-            string cachedHashPath = cachedDataPath.Replace(".json", ".hash");
-            Assert.IsTrue(File.Exists(cachedDataPath));
-            Assert.IsTrue(File.Exists(cachedHashPath));
-            Assert.AreEqual("123", File.ReadAllText(cachedHashPath));
-
-            m_Addressables.Release(op1);
-            Directory.Delete(kCatalogFolderPath, true);
-            File.Delete(cachedDataPath);
-            File.Delete(cachedHashPath);
-        }
-
-        [UnityTest]
-        public IEnumerator LoadingContentCatalog_CachesCatalogData_IfValidHashFoundAndRemotePathContainsQueryParameters()
-        {
-            yield return Init();
-
-            string fakeFullRemotePath = Path.Combine(kCatalogFolderPath, kCatalogRemotePath);
-            if (!CreateCatalogAtFakeRemotePath(fakeFullRemotePath))
-                Assert.Ignore($"Skipping test {TestContext.CurrentContext.Test.Name} due to missing CatalogLocation.");
-            WriteHashFileForCatalog(fakeFullRemotePath, "123");
-
-            StubTextAndJsonProviders();
-
-            string catalogRemotePath = "http://127.0.0.1/" + kCatalogRemotePath;
-            string catalogRemotePathWithQueryParams = catalogRemotePath + "?param1=value1&param2=value2:date=number";
-            var op1 = m_Addressables.LoadContentCatalogAsync(catalogRemotePathWithQueryParams, false);
-            yield return op1;
-
-            var expectedHash = catalogRemotePath.Replace(".json", ".hash").GetHashCode();
-            string expectedCatalogName = expectedHash + ".json";
-            string cachedDataPath = m_Addressables.ResolveInternalId(AddressablesImpl.kCacheDataFolder + expectedCatalogName);
-            string cachedHashPath = cachedDataPath.Replace(".json", ".hash");
-            Assert.IsTrue(File.Exists(cachedDataPath));
-            Assert.IsTrue(File.Exists(cachedHashPath));
-            Assert.AreEqual("123", File.ReadAllText(cachedHashPath));
-
-            m_Addressables.Release(op1);
-            Directory.Delete(kCatalogFolderPath, true);
-            File.Delete(cachedDataPath);
-            File.Delete(cachedHashPath);
-        }
-
-        [UnityTest]
-        public IEnumerator LoadingContentCatalog_CachesCatalogData_ForTwoCatalogsWithSameName()
-        {
-            yield return Init();
-
-            string fullRemotePath = Path.Combine(kCatalogFolderPath, kCatalogRemotePath);
-            string fullRemotePathTwo = Path.Combine(kCatalogFolderPath, "secondCatalog", kCatalogRemotePath);
-            Directory.CreateDirectory(kCatalogFolderPath);
-            Directory.CreateDirectory(Path.Combine(kCatalogFolderPath, "secondCatalog"));
-            if (m_Addressables.m_ResourceLocators[0].CatalogLocation == null)
-            {
-#if UNITY_EDITOR
-                ContentCatalogData data = new ContentCatalogData(new List<ContentCatalogDataEntry>
-                {
-                    new ContentCatalogDataEntry(typeof(string), "testString", "test.provider", new[] {"key"})
-                }, "test_catalog");
-                File.WriteAllText(fullRemotePath, JsonUtility.ToJson(data));
-                File.WriteAllText(fullRemotePathTwo, JsonUtility.ToJson(data));
-#else
-                UnityEngine.Debug.Log($"Skipping test {nameof(LoadingContentCatalog_CachesCatalogData_IfValidHashFound)} due to missing CatalogLocation.");
-                yield break;
-#endif
-            }
-            else
-            {
-                string baseCatalogPath = m_Addressables.m_ResourceLocators[0].CatalogLocation.InternalId;
-                if (baseCatalogPath.StartsWith("file://"))
-                    baseCatalogPath = new Uri(m_Addressables.m_ResourceLocators[0].CatalogLocation.InternalId).AbsolutePath;
-                File.Copy(baseCatalogPath, fullRemotePath);
-            }
-
-#if UNITY_EDITOR
-            ContentCatalogData catalogData = new ContentCatalogData(new List<ContentCatalogDataEntry>
-            {
-                new ContentCatalogDataEntry(typeof(string), "testString", "test.provider", new[] {"key"})
-            }, "test_catalog");
-            File.WriteAllText(fullRemotePathTwo, JsonUtility.ToJson(catalogData));
-
-            WriteHashFileForCatalog(fullRemotePath, "123");
-            WriteHashFileForCatalog(fullRemotePathTwo, "123");
-#else
-            UnityEngine.Debug.Log($"Skipping test {nameof(LoadingContentCatalog_CachesCatalogData_IfValidHashFound)} due to missing CatalogLocation.");
-            yield break;
-#endif
-
-            var op1 = m_Addressables.LoadContentCatalogAsync(fullRemotePath, false);
-            yield return op1;
-
-            var op2 = m_Addressables.LoadContentCatalogAsync(fullRemotePathTwo, false);
-            yield return op2;
-
-            string fullRemoteHashPath = fullRemotePath.Replace(".json", ".hash");
-            string fullRemoteHashPathTwo = fullRemotePathTwo.Replace(".json", ".hash");
-            string cachedDataPath = m_Addressables.ResolveInternalId(AddressablesImpl.kCacheDataFolder + fullRemoteHashPath.GetHashCode() + fullRemotePath.Substring(fullRemotePath.LastIndexOf(".")));
-            string cachedDataPathTwo = m_Addressables.ResolveInternalId(AddressablesImpl.kCacheDataFolder + fullRemoteHashPathTwo.GetHashCode() + fullRemotePathTwo.Substring(fullRemotePathTwo.LastIndexOf(".")));
-            string cachedHashPath = cachedDataPath.Replace(".json", ".hash");
-            string cachedHashPathTwo = cachedDataPathTwo.Replace(".json", ".hash");
-            Assert.IsTrue(File.Exists(cachedDataPath));
-            Assert.IsTrue(File.Exists(cachedDataPathTwo));
-            Assert.IsTrue(File.Exists(cachedHashPath));
-            Assert.IsTrue(File.Exists(cachedHashPathTwo));
-            Assert.AreEqual("123", File.ReadAllText(cachedHashPath));
-            Assert.AreEqual("123", File.ReadAllText(cachedHashPathTwo));
-
-            m_Addressables.Release(op1);
-            m_Addressables.Release(op2);
-            Directory.Delete(kCatalogFolderPath, true);
-            File.Delete(cachedDataPath);
-            File.Delete(cachedHashPath);
-            File.Delete(cachedDataPathTwo);
-            File.Delete(cachedHashPathTwo);
-        }
-
-        [UnityTest]
-        public IEnumerator LoadingContentCatalog_IfNoCachedHashFound_Succeeds()
-        {
-            yield return Init();
-
-            ResourceManager.ExceptionHandler = m_PrevHandler;
-            string fullRemotePath = Path.Combine(kCatalogFolderPath, kCatalogRemotePath);
-            Directory.CreateDirectory(kCatalogFolderPath);
-            if (m_Addressables.m_ResourceLocators[0].CatalogLocation == null)
-            {
-#if UNITY_EDITOR
-                ContentCatalogData data = new ContentCatalogData(new List<ContentCatalogDataEntry>
-                {
-                    new ContentCatalogDataEntry(typeof(string), "testString", "test.provider", new[] {"key"})
-                }, "test_catalog");
-                File.WriteAllText(fullRemotePath, JsonUtility.ToJson(data));
-#else
-                UnityEngine.Debug.Log($"Skipping test {nameof(LoadingContentCatalog_IfNoCachedHashFound_Succeeds)} due to missing CatalogLocation.");
-                yield break;
-#endif
-            }
-            else
-            {
-                string baseCatalogPath = m_Addressables.m_ResourceLocators[0].CatalogLocation.InternalId;
-                if (baseCatalogPath.StartsWith("file://"))
-                    baseCatalogPath = new Uri(m_Addressables.m_ResourceLocators[0].CatalogLocation.InternalId).AbsolutePath;
-                File.Copy(baseCatalogPath, fullRemotePath);
-            }
-            WriteHashFileForCatalog(fullRemotePath, "123");
-
-            string cachedDataPath = m_Addressables.ResolveInternalId(AddressablesImpl.kCacheDataFolder + Path.GetFileName(kCatalogRemotePath));
-            string cachedHashPath = cachedDataPath.Replace(".json", ".hash");
-            if (File.Exists(cachedDataPath))
-                File.Delete(cachedDataPath);
-            if (File.Exists(cachedHashPath))
-                File.Delete(cachedHashPath);
-            var op1 = m_Addressables.LoadContentCatalogAsync(fullRemotePath, false);
-            yield return op1;
-
-            Assert.IsTrue(op1.IsValid());
-            Assert.AreEqual(AsyncOperationStatus.Succeeded, op1.Status);
-            Assert.NotNull(op1.Result);
-
-            // Cleanup
-            Addressables.Release(op1);
-            Directory.Delete(kCatalogFolderPath, true);
-            File.Delete(cachedDataPath);
-            File.Delete(cachedHashPath);
-        }
-
-        [UnityTest]
-        public IEnumerator LoadingContentCatalog_IfNoHashFileForCatalog_DoesntThrowException()
-        {
-            yield return Init();
-
-            ResourceManager.ExceptionHandler = m_PrevHandler;
-            string fullRemotePath = Path.Combine(kCatalogFolderPath, kCatalogRemotePath);
-            Directory.CreateDirectory(kCatalogFolderPath);
-            if (m_Addressables.m_ResourceLocators[0].CatalogLocation == null)
-            {
-#if UNITY_EDITOR
-                ContentCatalogData data = new ContentCatalogData(new List<ContentCatalogDataEntry>
-                {
-                    new ContentCatalogDataEntry(typeof(string), "testString", "test.provider", new[] {"key"})
-                }, "test_catalog");
-                File.WriteAllText(fullRemotePath, JsonUtility.ToJson(data));
-#else
-                UnityEngine.Debug.Log($"Skipping test {nameof(LoadingContentCatalog_IfNoCachedHashFound_Succeeds)} due to missing CatalogLocation.");
-                yield break;
-#endif
-            }
-            else
-            {
-                string baseCatalogPath = m_Addressables.m_ResourceLocators[0].CatalogLocation.InternalId;
-                if (baseCatalogPath.StartsWith("file://"))
-                    baseCatalogPath = new Uri(m_Addressables.m_ResourceLocators[0].CatalogLocation.InternalId).AbsolutePath;
-                File.Copy(baseCatalogPath, fullRemotePath);
-            }
-
-            string cachedDataPath = m_Addressables.ResolveInternalId(AddressablesImpl.kCacheDataFolder + Path.GetFileName(kCatalogRemotePath));
-            string cachedHashPath = cachedDataPath.Replace(".json", ".hash");
-            if (File.Exists(cachedDataPath))
-                File.Delete(cachedDataPath);
-            if (File.Exists(cachedHashPath))
-                File.Delete(cachedHashPath);
-            var op1 = m_Addressables.LoadContentCatalogAsync(fullRemotePath, false);
-            yield return op1;
-
-            Assert.IsTrue(op1.IsValid());
-            Assert.AreEqual(AsyncOperationStatus.Succeeded, op1.Status);
-            Assert.NotNull(op1.Result);
-            Assert.IsFalse(File.Exists(cachedHashPath));
-
-            // Cleanup
-            Addressables.Release(op1);
-            Directory.Delete(kCatalogFolderPath, true);
-            File.Delete(cachedDataPath);
-            File.Delete(cachedHashPath);
-        }
-
-        [UnityTest]
-        public IEnumerator IResourceLocationComparing_SameKeySameTypeDifferentInternalId_ReturnsFalse()
-        {
-            yield return Init();
-
-            IResourceLocation loc1 = new ResourceLocationBase("address", "internalid1", typeof(BundledAssetProvider).FullName, typeof(GameObject));
-            IResourceLocation loc2 = new ResourceLocationBase("address", "internalid2", typeof(BundledAssetProvider).FullName, typeof(GameObject));
-
-            Assert.IsFalse(m_Addressables.Equals(loc1, loc2));
-        }
-
-        [UnityTest]
-        public IEnumerator IResourceLocationComparing_SameKeyTypeAndInternalId_ReturnsTrue()
-        {
-            yield return Init();
-
-            IResourceLocation loc1 = new ResourceLocationBase("address", "internalid1", typeof(BundledAssetProvider).FullName, typeof(GameObject));
-            IResourceLocation loc2 = new ResourceLocationBase("address", "internalid1", typeof(BundledAssetProvider).FullName, typeof(GameObject));
-
-            Assert.IsTrue(m_Addressables.Equals(loc1, loc2));
-        }
-
-        [UnityTest]
-        public IEnumerator LoadingContentCatalog_UpdatesCachedData_IfHashFileUpdates()
-        {
-            yield return Init();
-            if (m_Addressables.m_ResourceLocators[0].CatalogLocation == null)
-            {
-                UnityEngine.Debug.Log($"Skipping test {nameof(LoadingContentCatalog_UpdatesCachedData_IfHashFileUpdates)} due to missing CatalogLocation.");
-                yield break;
-            }
-
-            Directory.CreateDirectory(kCatalogFolderPath);
-            string fullRemotePath = Path.Combine(kCatalogFolderPath, kCatalogRemotePath);
-            string fullRemoteHashPath = fullRemotePath.Replace(".json", ".hash");
-            string cachedDataPath = m_Addressables.ResolveInternalId(AddressablesImpl.kCacheDataFolder + fullRemoteHashPath.GetHashCode() + fullRemotePath.Substring(fullRemotePath.LastIndexOf(".")));
-            string cachedHashPath = cachedDataPath.Replace(".json", ".hash");
-            string remoteHashPath = WriteHashFileForCatalog(fullRemotePath, "123");
-
-            string baseCatalogPath = m_Addressables.m_ResourceLocators[0].CatalogLocation.InternalId;
-            if (baseCatalogPath.StartsWith("file://"))
-                baseCatalogPath = new Uri(m_Addressables.m_ResourceLocators[0].CatalogLocation.InternalId).AbsolutePath;
-            File.Copy(baseCatalogPath, fullRemotePath);
-
-            var op1 = m_Addressables.LoadContentCatalogAsync(fullRemotePath, false);
-            yield return op1;
-            m_Addressables.Release(op1);
-
-            Assert.IsTrue(File.Exists(cachedDataPath));
-            Assert.IsTrue(File.Exists(cachedHashPath));
-            Assert.AreEqual("123", File.ReadAllText(cachedHashPath));
-
-            remoteHashPath = WriteHashFileForCatalog(fullRemotePath, "456");
-
-            var op2 = m_Addressables.LoadContentCatalogAsync(fullRemotePath, false);
-            yield return op2;
-
-            Assert.AreEqual("456", File.ReadAllText(cachedHashPath));
-
-            m_Addressables.Release(op2);
-            Directory.Delete(kCatalogFolderPath, true);
-            File.Delete(cachedDataPath);
-            File.Delete(cachedHashPath);
-        }
-
-        [UnityTest]
-        public IEnumerator UpdateContentCatalog_UpdatesCachedData_IfCacheCorrupted()
-        {
-            yield return Init();
-            if (m_Addressables.m_ResourceLocators[0].CatalogLocation == null)
-            {
-                UnityEngine.Debug.Log($"Skipping test {nameof(LoadingContentCatalog_UpdatesCachedData_IfHashFileUpdates)} due to missing CatalogLocation.");
-                yield break;
-            }
-
-            Directory.CreateDirectory(kCatalogFolderPath);
-            string fullRemotePath = Path.Combine(kCatalogFolderPath, kCatalogRemotePath);
-            string fullRemoteHashPath = fullRemotePath.Replace(".json", ".hash");
-            string cachedDataPath = m_Addressables.ResolveInternalId(AddressablesImpl.kCacheDataFolder + fullRemoteHashPath.GetHashCode() + fullRemotePath.Substring(fullRemotePath.LastIndexOf(".")));
-            string cachedHashPath = cachedDataPath.Replace(".json", ".hash");
-            string remoteHashPath = WriteHashFileForCatalog(fullRemoteHashPath, "123");
-
-            string baseCatalogPath = m_Addressables.m_ResourceLocators[0].CatalogLocation.InternalId;
-            if (baseCatalogPath.StartsWith("file://"))
-                baseCatalogPath = new Uri(m_Addressables.m_ResourceLocators[0].CatalogLocation.InternalId).AbsolutePath;
-            File.Copy(baseCatalogPath, fullRemotePath);
-
-            File.WriteAllText(remoteHashPath, File.ReadAllText(cachedHashPath));
-            File.WriteAllText(cachedDataPath, "corrupted content");
-
-            //load from fullRemotePath will first load cachedDataPath, then load fullRemotePath on error
-            var op = m_Addressables.LoadContentCatalogAsync(fullRemotePath, false);
-            LogAssert.Expect(LogType.Exception, new Regex(".*JSON parse error.*"));
-            yield return op;
-
-            Assert.IsTrue(File.Exists(cachedDataPath));
-            Assert.IsTrue(File.Exists(cachedHashPath));
-            Assert.AreEqual(File.ReadAllText(cachedDataPath), File.ReadAllText(fullRemotePath));
-
-            m_Addressables.Release(op);
-            Directory.Delete(kCatalogFolderPath, true);
-            File.Delete(cachedDataPath);
-            File.Delete(cachedHashPath);
-        }
-
-        [UnityTest]
-        public IEnumerator LoadingContentCatalog_NoCacheDataCreated_IfRemoteHashDoesntExist()
-        {
-            yield return Init();
-            if (m_Addressables.m_ResourceLocators[0].CatalogLocation == null)
-            {
-                UnityEngine.Debug.Log($"Skipping test {nameof(LoadingContentCatalog_NoCacheDataCreated_IfRemoteHashDoesntExist)} due to missing CatalogLocation.");
-                yield break;
-            }
-
-            Directory.CreateDirectory(kCatalogFolderPath);
-            string fullRemotePath = Path.Combine(kCatalogFolderPath, kCatalogRemotePath);
-            string cachedDataPath = m_Addressables.ResolveInternalId(AddressablesImpl.kCacheDataFolder + Path.GetFileName(kCatalogRemotePath));
-            string cachedHashPath = cachedDataPath.Replace(".json", ".hash");
-
-            string baseCatalogPath = m_Addressables.m_ResourceLocators[0].CatalogLocation.InternalId;
-            if (baseCatalogPath.StartsWith("file://"))
-                baseCatalogPath = new Uri(m_Addressables.m_ResourceLocators[0].CatalogLocation.InternalId).AbsolutePath;
-            File.Copy(baseCatalogPath, fullRemotePath);
-
-            var op1 = m_Addressables.LoadContentCatalogAsync(fullRemotePath, false);
-            yield return op1;
-            m_Addressables.Release(op1);
-
-            Assert.IsFalse(File.Exists(cachedDataPath));
-            Assert.IsFalse(File.Exists(cachedHashPath));
-
-            Directory.Delete(kCatalogFolderPath, true);
-        }
-
-        [UnityTest]
-        public IEnumerator ContentCatalogData_IsCleared_WhenInitializationOperationLoadContentCatalogOp_IsReleased()
-        {
-            yield return Init();
-            if (m_Addressables.m_ResourceLocators[0].CatalogLocation == null)
-            {
-                UnityEngine.Debug.Log($"Skipping test {nameof(ContentCatalogData_IsCleared_WhenInitializationOperationLoadContentCatalogOp_IsReleased)} due to missing CatalogLocation.");
-                yield break;
-            }
-
-            string baseCatalogPath = m_Addressables.m_ResourceLocators[0].CatalogLocation.InternalId;
-
-            if (baseCatalogPath.StartsWith("file://"))
-                baseCatalogPath = new Uri(m_Addressables.m_ResourceLocators[0].CatalogLocation.InternalId).AbsolutePath;
-
-            var location = m_Addressables.CreateCatalogLocationWithHashDependencies(baseCatalogPath, string.Empty);
-            var loadCatalogHandle = InitializationOperation.LoadContentCatalog(m_Addressables, location, string.Empty);
-
-            yield return loadCatalogHandle;
-            ContentCatalogProvider ccp = m_Addressables.ResourceManager.ResourceProviders
-                .FirstOrDefault(rp => rp.GetType() == typeof(ContentCatalogProvider)) as ContentCatalogProvider;
-
-            var ccd = ccp.m_LocationToCatalogLoadOpMap[location].m_ContentCatalogData;
-            Assert.IsFalse(CatalogDataWasCleaned(ccd));
-
-            loadCatalogHandle.Release();
-
-            Assert.IsTrue(CatalogDataWasCleaned(ccd));
-
-            PostTearDownEvent = ResetAddressables;
-        }
-
-        internal bool CatalogDataWasCleaned(ContentCatalogData data)
-        {
-            return string.IsNullOrEmpty(data.m_KeyDataString) &&
-                string.IsNullOrEmpty(data.m_BucketDataString) &&
-                string.IsNullOrEmpty(data.m_EntryDataString) &&
-                string.IsNullOrEmpty(data.m_ExtraDataString) &&
-                data.m_InternalIds == null &&
-                string.IsNullOrEmpty(data.m_LocatorId) &&
-                data.m_ProviderIds == null &&
-                data.m_ResourceProviderData == null &&
-                data.m_resourceTypes == null;
-        }
-
-        [UnityTest]
-        public IEnumerator ContentCatalogData_IsCleared_ForCorrectCatalogLoadOp_WhenOpIsReleased()
-        {
-            yield return Init();
-            if (m_Addressables.m_ResourceLocators[0].CatalogLocation == null)
-            {
-                UnityEngine.Debug.Log($"Skipping test {nameof(ContentCatalogData_IsCleared_ForCorrectCatalogLoadOp_WhenOpIsReleased)} due to missing CatalogLocation.");
-                yield break;
-            }
-
-            Directory.CreateDirectory(kCatalogFolderPath);
-            string fullRemotePath = Path.Combine(kCatalogFolderPath, kCatalogRemotePath);
-
-            string baseCatalogPath = m_Addressables.m_ResourceLocators[0].CatalogLocation.InternalId;
-            if (baseCatalogPath.StartsWith("file://"))
-                baseCatalogPath = new Uri(m_Addressables.m_ResourceLocators[0].CatalogLocation.InternalId).AbsolutePath;
-            File.Copy(baseCatalogPath, fullRemotePath);
-
-            var location = m_Addressables.CreateCatalogLocationWithHashDependencies(baseCatalogPath, string.Empty);
-            var location2 = m_Addressables.CreateCatalogLocationWithHashDependencies(fullRemotePath, fullRemotePath.Replace(".json", ".hash"));
-            var loadCatalogHandle = InitializationOperation.LoadContentCatalog(m_Addressables, location, string.Empty);
-            yield return loadCatalogHandle;
-            var loadCatalogHandle2 = InitializationOperation.LoadContentCatalog(m_Addressables, location2, string.Empty);
-            yield return loadCatalogHandle2;
-
-            ContentCatalogProvider ccp = m_Addressables.ResourceManager.ResourceProviders
-                .FirstOrDefault(rp => rp.GetType() == typeof(ContentCatalogProvider)) as ContentCatalogProvider;
-
-            var ccd = ccp.m_LocationToCatalogLoadOpMap[location].m_ContentCatalogData;
-            var ccd2 = ccp.m_LocationToCatalogLoadOpMap[location2].m_ContentCatalogData;
-
-            Assert.IsFalse(CatalogDataWasCleaned(ccd));
-            Assert.IsFalse(CatalogDataWasCleaned(ccd2));
-
-            loadCatalogHandle.Release();
-
-            Assert.IsTrue(CatalogDataWasCleaned(ccd));
-            Assert.IsFalse(CatalogDataWasCleaned(ccd2));
-
-            Directory.Delete(kCatalogFolderPath, true);
-            loadCatalogHandle2.Release();
-
-            PostTearDownEvent = ResetAddressables;
-        }
-
-        [UnityTest]
-        public IEnumerator ContentCatalogProvider_RemovesEntryFromMap_WhenOperationHandleReleased()
-        {
-            yield return Init();
-            if (m_Addressables.m_ResourceLocators[0].CatalogLocation == null)
-            {
-                UnityEngine.Debug.Log($"Skipping test {nameof(ContentCatalogProvider_RemovesEntryFromMap_WhenOperationHandleReleased)} due to missing CatalogLocation.");
-                yield break;
-            }
-            string baseCatalogPath = m_Addressables.m_ResourceLocators[0].CatalogLocation.InternalId;
-            if (baseCatalogPath.StartsWith("file://"))
-                baseCatalogPath = new Uri(m_Addressables.m_ResourceLocators[0].CatalogLocation.InternalId).AbsolutePath;
-
-            var handle = m_Addressables.LoadContentCatalogAsync(baseCatalogPath, false);
-            yield return handle;
-
-            ContentCatalogProvider ccp = m_Addressables.ResourceManager.ResourceProviders
-                .FirstOrDefault(rp => rp.GetType() == typeof(ContentCatalogProvider)) as ContentCatalogProvider;
-
-            Assert.AreEqual(1, ccp.m_LocationToCatalogLoadOpMap.Count);
-
-            handle.Release();
-
-            Assert.AreEqual(0, ccp.m_LocationToCatalogLoadOpMap.Count);
-
-            PostTearDownEvent = ResetAddressables;
-        }
-
-        [UnityTest]
-        public IEnumerator VerifyProfileVariableEvaluation()
-        {
-            yield return Init();
-            Assert.AreEqual(string.Format("{0}", m_Addressables.RuntimePath), AddressablesRuntimeProperties.EvaluateString("{UnityEngine.AddressableAssets.Addressables.RuntimePath}"));
-        }
-
-        [UnityTest]
-        public IEnumerator VerifyDownloadSize()
-        {
-            yield return Init();
-            long expectedSize = 0;
-            var locMap = new ResourceLocationMap("TestLocator");
-
-            var bundleLoc1 = new ResourceLocationBase("sizeTestBundle1", "http://nonExistingUrlForAddressableTests1337.com/mybundle1.bundle", typeof(AssetBundleProvider).FullName, typeof(object));
-            var sizeData1 = (bundleLoc1.Data = CreateLocationSizeData("sizeTestBundle1", 1000, 123, "hashstring1")) as ILocationSizeData;
-            if (sizeData1 != null)
-                expectedSize += sizeData1.ComputeSize(bundleLoc1, null);
-
-            var bundleLoc2 = new ResourceLocationBase("sizeTestBundle2", "http://nonExistingUrlForAddressableTests1337.com/mybundle2.bundle", typeof(AssetBundleProvider).FullName, typeof(object));
-            var sizeData2 = (bundleLoc2.Data = CreateLocationSizeData("sizeTestBundle2", 500, 123, "hashstring2")) as ILocationSizeData;
-            if (sizeData2 != null)
-                expectedSize += sizeData2.ComputeSize(bundleLoc2, null);
-
-            var assetLoc = new ResourceLocationBase("sizeTestAsset", "myASset.asset", typeof(BundledAssetProvider).FullName, typeof(object), bundleLoc1, bundleLoc2);
-
-            locMap.Add("sizeTestBundle1", bundleLoc1);
-            locMap.Add("sizeTestBundle2", bundleLoc2);
-            locMap.Add("sizeTestAsset", assetLoc);
-            m_Addressables.AddResourceLocator(locMap);
-
-            var dOp = m_Addressables.GetDownloadSizeAsync((object)"sizeTestAsset");
-            yield return dOp;
-            Assert.AreEqual(expectedSize, dOp.Result);
-            dOp.Release();
-        }
-
-        public IEnumerator GetDownloadSize_CalculatesCachedBundlesInternal()
-        {
-#if ENABLE_CACHING
-            yield return Init();
-            long expectedSize = 0;
-            long bundleSize1 = 1000;
-            long bundleSize2 = 500;
-            var locMap = new ResourceLocationMap("TestLocator");
-
-            Caching.ClearCache();
-            //Simulating a cached bundle
-            string fakeCachePath = CreateFakeCachedBundle("cachedSizeTestBundle1", "be38e35d2177c282d5d6a2e54a803aab");
-
-            var bundleLoc1 = new ResourceLocationBase("cachedSizeTestBundle1", "http://nonExistingUrlForAddressableTests1337.com/GetDownloadSize_CalculatesCachedBundlesBundle1.bundle",
-                typeof(AssetBundleProvider).FullName, typeof(object));
-            var sizeData1 =
-                (bundleLoc1.Data = CreateLocationSizeData("cachedSizeTestBundle1", bundleSize1, 123,
-                    "be38e35d2177c282d5d6a2e54a803aab")) as ILocationSizeData;
-            if (sizeData1 != null)
-                expectedSize += sizeData1.ComputeSize(bundleLoc1, null);
-
-            var bundleLoc2 = new ResourceLocationBase("sizeTestBundle2", "http://nonExistingUrlForAddressableTests1337.com/GetDownloadSize_CalculatesCachedBundlesBundle2.bundle",
-                typeof(AssetBundleProvider).FullName, typeof(object));
-            var sizeData2 =
-                (bundleLoc2.Data = CreateLocationSizeData("sizeTestBundle2", bundleSize2, 123,
-                    "d9fe965a6b253fb9dbd3e1cb08b7d66f")) as ILocationSizeData;
-            if (sizeData2 != null)
-                expectedSize += sizeData2.ComputeSize(bundleLoc2, null);
-
-            var assetLoc = new ResourceLocationBase("cachedSizeTestAsset", "myASset.asset",
-                typeof(BundledAssetProvider).FullName, typeof(object), bundleLoc1, bundleLoc2);
-
-            locMap.Add("cachedSizeTestBundle1", bundleLoc1);
-            locMap.Add("cachedSizeTestBundle2", bundleLoc2);
-            locMap.Add("cachedSizeTestAsset", assetLoc);
-            m_Addressables.AddResourceLocator(locMap);
-
-            var dOp = m_Addressables.GetDownloadSizeAsync((object)"cachedSizeTestAsset");
-            yield return dOp;
-            Assert.IsTrue((bundleSize1 + bundleSize2) > dOp.Result);
-            Assert.AreEqual(expectedSize, dOp.Result);
-
-            dOp.Release();
-            m_Addressables.RemoveResourceLocator(locMap);
-            Directory.Delete(fakeCachePath, true);
-#else
-            Assert.Ignore();
-            yield break;
-#endif
-        }
-
-        public IEnumerator GetDownloadSize_WithList_CalculatesCachedBundlesInternal()
-        {
-#if ENABLE_CACHING
-            yield return Init();
-            long expectedSize = 0;
-            long bundleSize1 = 1000;
-            long bundleSize2 = 500;
-            var locMap = new ResourceLocationMap("TestLocator");
-
-            Assert.IsTrue(Caching.ClearCache(), "Was unable to clear the cache.  Test results are affected");
-            //Simulating a cached bundle
-            string fakeCachePath = CreateFakeCachedBundle("cachedSizeTestBundle1", "0e38e35d2177c282d5d6a2e54a803aab");
-
-            var bundleLoc1 = new ResourceLocationBase("cachedSizeTestBundle1", "http://nonExistingUrlForAddressableTests1337.com/GetDownloadSize_WithList_CalculatesCachedBundlesBundle1.bundle",
-                typeof(AssetBundleProvider).FullName, typeof(object));
-            var sizeData1 =
-                (bundleLoc1.Data = CreateLocationSizeData("cachedSizeTestBundle1", bundleSize1, 123,
-                    "0e38e35d2177c282d5d6a2e54a803aab")) as ILocationSizeData;
-            if (sizeData1 != null)
-                expectedSize += sizeData1.ComputeSize(bundleLoc1, null);
-
-            var bundleLoc2 = new ResourceLocationBase("sizeTestBundle2", "http://nonExistingUrlForAddressableTests1337.com/GetDownloadSize_WithList_CalculatesCachedBundlesBundle2.bundle",
-                typeof(AssetBundleProvider).FullName, typeof(object));
-            var sizeData2 =
-                (bundleLoc2.Data = CreateLocationSizeData("sizeTestBundle2", bundleSize2, 123,
-                    "09fe965a6b253fb9dbd3e1cb08b7d66f")) as ILocationSizeData;
-            if (sizeData2 != null)
-                expectedSize += sizeData2.ComputeSize(bundleLoc2, null);
-
-            var assetLoc = new ResourceLocationBase("cachedSizeTestAsset", "myASset.asset",
-                typeof(BundledAssetProvider).FullName, typeof(object), bundleLoc1, bundleLoc2);
-
-            locMap.Add("cachedSizeTestBundle1", bundleLoc1);
-            locMap.Add("cachedSizeTestBundle2", bundleLoc2);
-            locMap.Add("cachedSizeTestAsset", assetLoc);
-            m_Addressables.AddResourceLocator(locMap);
-
-            var dOp = m_Addressables.GetDownloadSizeAsync(new List<object>()
-            {
-                "cachedSizeTestAsset",
-                bundleLoc1,
-                bundleLoc2
-            }
-            );
-            yield return dOp;
-            Assert.IsTrue((bundleSize1 + bundleSize2) > dOp.Result);
-            Assert.AreEqual(expectedSize, dOp.Result);
-
-            dOp.Release();
-            m_Addressables.RemoveResourceLocator(locMap);
-            Directory.Delete(fakeCachePath, true);
-#else
-            Assert.Ignore();
-            yield break;
-#endif
-        }
-
-        public IEnumerator GetDownloadSize_WithList_CalculatesCorrectSize_WhenAssetsReferenceSameBundleInternal()
-        {
-#if ENABLE_CACHING
-            yield return Init();
-            long bundleSize1 = 1000;
-            long expectedSize = 0;
-
-            var bundleLoc1 = new ResourceLocationBase("sizeTestBundle1", "http://nonExistingUrlForAddressableTests1337.com/GetDownloadSize_WithList_CalculatesCachedBundlesBundle1.bundle",
-                typeof(AssetBundleProvider).FullName, typeof(object));
-            var sizeData1 =
-                (bundleLoc1.Data = CreateLocationSizeData("cachedSizeTestBundle1", bundleSize1, 123,
-                    "0e38e35d2177c282d5d6a2e54a803aab")) as ILocationSizeData;
-            if (sizeData1 != null)
-                expectedSize += sizeData1.ComputeSize(bundleLoc1, null);
-
-            var assetLoc1 = new ResourceLocationBase("cachedSizeTestAsset1", "myAsset1.asset",
-                typeof(BundledAssetProvider).FullName, typeof(object), bundleLoc1);
-
-            var assetLoc2 = new ResourceLocationBase("cachedSizeTestAsset2", "myAsset2.asset",
-                typeof(BundledAssetProvider).FullName, typeof(object), bundleLoc1);
-
-            var dOp = m_Addressables.GetDownloadSizeAsync(new List<object>()
-            {
-                assetLoc1,
-                assetLoc2
-            }
-            );
-            yield return dOp;
-            Assert.IsTrue(bundleSize1 >= dOp.Result);
-            Assert.AreEqual(expectedSize, dOp.Result);
-#else
-            Assert.Ignore();
-            yield break;
-#endif
-        }
-
-        [UnityTest]
-        public IEnumerator GetDownloadSize_WithList_CalculatesCorrectSize_WhenAssetsReferenceDifferentBundle()
-        {
-#if ENABLE_CACHING
-            yield return Init();
-            long bundleSize1 = 1000;
-            long bundleSize2 = 250;
-            long expectedSize = 0;
-
-            var bundleLoc1 = new ResourceLocationBase("sizeTestBundle1", "http://nonExistingUrlForAddressableTests1337.com/GetDownloadSize_WithList_CalculatesCachedBundlesBundle1.bundle",
-                typeof(AssetBundleProvider).FullName, typeof(object));
-            var sizeData1 =
-                (bundleLoc1.Data = CreateLocationSizeData("cachedSizeTestBundle1", bundleSize1, 123,
-                    "0e38e35d2177c282d5d6a2e54a803aab")) as ILocationSizeData;
-            if (sizeData1 != null)
-                expectedSize += sizeData1.ComputeSize(bundleLoc1, null);
-
-            var bundleLoc2 = new ResourceLocationBase("cachedSizeTestBundle2", "http://nonExistingUrlForAddressableTests1337.com/GetDownloadSize_WithList_CalculatesCachedBundlesBundle2.bundle",
-                typeof(AssetBundleProvider).FullName, typeof(object));
-            var sizeData2 =
-                (bundleLoc2.Data = CreateLocationSizeData("cachedSizeTestBundle2", bundleSize2, 123,
-                    "09fe965a6b253fb9dbd3e1cb08b7d66f")) as ILocationSizeData;
-            if (sizeData2 != null)
-                expectedSize += sizeData2.ComputeSize(bundleLoc2, null);
-
-            var assetLoc1 = new ResourceLocationBase("cachedSizeTestAsset1", "myAsset1.asset",
-                typeof(BundledAssetProvider).FullName, typeof(object), bundleLoc1);
-
-            var assetLoc2 = new ResourceLocationBase("cachedSizeTestAsset2", "myAsset2.asset",
-                typeof(BundledAssetProvider).FullName, typeof(object), bundleLoc2);
-
-            var dOp = m_Addressables.GetDownloadSizeAsync(new List<object>()
-            {
-                assetLoc1,
-                assetLoc2
-            }
-            );
-            yield return dOp;
-            Assert.IsTrue((bundleSize1 + bundleSize2) >= dOp.Result);
-            Assert.AreEqual(expectedSize, dOp.Result);
-#else
-            Assert.Ignore();
-            yield break;
-#endif
-        }
-
-        [UnityTest]
-        public IEnumerator GetResourceLocationsWithCorrectKeyAndWrongTypeReturnsEmptyResult()
-        {
-            yield return Init();
-            AsyncOperationHandle<IList<IResourceLocation>> op = m_Addressables.LoadResourceLocationsAsync("prefabs_evenBASE", typeof(Texture2D));
-            yield return op;
-            Assert.AreEqual(AsyncOperationStatus.Succeeded, op.Status);
-            Assert.IsNotNull(op.Result);
-            Assert.AreEqual(op.Result.Count, 0);
-            op.Release();
-        }
-
-        [UnityTest]
-        public IEnumerator CanGetResourceLocationsWithSingleKey()
-        {
-            yield return Init();
-            int loadCount = 0;
-            int loadedCount = 0;
-            var ops = new List<AsyncOperationHandle<IList<IResourceLocation>>>();
-            foreach (var k in m_KeysHashSet)
-            {
-                loadCount++;
-                AsyncOperationHandle<IList<IResourceLocation>> op = m_Addressables.LoadResourceLocationsAsync(k.Key, typeof(object));
-                ops.Add(op);
-                op.Completed += op2 =>
-                {
-                    loadedCount++;
-                    Assert.IsNotNull(op2.Result);
-                    Assert.AreEqual(k.Value, op2.Result.Count);
-                };
-            }
-            foreach (var op in ops)
-            {
-                yield return op;
-                op.Release();
-            }
-        }
-
-        [UnityTest]
-        public IEnumerator GetResourceLocationsMergeModesFailsWithNoKeys([Values(Addressables.MergeMode.UseFirst, Addressables.MergeMode.Intersection, Addressables.MergeMode.Union)] Addressables.MergeMode mode)
-        {
-            yield return Init();
-
-            IList<IResourceLocation> results;
-            var ret = m_Addressables.GetResourceLocations(new object[] {}, typeof(GameObject), mode, out results);
-            Assert.IsFalse(ret);
-            Assert.IsNull(results);
-        }
-
-        [UnityTest]
-        public IEnumerator GetResourceLocationsMergeModesSucceedsWithSingleKey([Values(Addressables.MergeMode.UseFirst, Addressables.MergeMode.Intersection, Addressables.MergeMode.Union)] Addressables.MergeMode mode)
-        {
-            yield return Init();
-
-            IList<IResourceLocation> results;
-            var ret = m_Addressables.GetResourceLocations(new object[] { "prefabs_evenBASE" }, typeof(GameObject), mode, out results);
-            Assert.IsTrue(ret);
-            Assert.NotNull(results);
-            Assert.GreaterOrEqual(results.Count, 1);
-        }
-
-        [UnityTest]
-        public IEnumerator GetResourceLocationsMergeModeUnionSucceedsWithValidKeys()
-        {
-            yield return Init();
-
-            IList<IResourceLocation> results;
-            var ret = m_Addressables.GetResourceLocations(new object[] { "prefabs_evenBASE" }, typeof(GameObject), Addressables.MergeMode.Intersection, out results);
-            Assert.IsTrue(ret);
-            Assert.NotNull(results);
-            Assert.GreaterOrEqual(results.Count, 1);
-            var evenCount = results.Count;
-
-            ret = m_Addressables.GetResourceLocations(new object[] { "prefabs_oddBASE" }, typeof(GameObject), Addressables.MergeMode.Intersection, out results);
-            Assert.IsTrue(ret);
-            Assert.NotNull(results);
-            Assert.GreaterOrEqual(results.Count, 1);
-            var oddCount = results.Count;
-
-            ret = m_Addressables.GetResourceLocations(new object[] { "prefabs_evenBASE", "prefabs_oddBASE" }, typeof(GameObject), Addressables.MergeMode.Union, out results);
-            Assert.IsTrue(ret);
-            Assert.NotNull(results);
-            Assert.GreaterOrEqual(results.Count, 1);
-            Assert.AreEqual(oddCount + evenCount, results.Count);
-        }
-
-        [UnityTest]
-        public IEnumerator GetResourceLocationsMergeModeUnionSucceedsWithInvalidKeys()
-        {
-            yield return Init();
-
-            IList<IResourceLocation> results;
-            var ret = m_Addressables.GetResourceLocations(new object[] { "prefabs_evenBASE" }, typeof(GameObject), Addressables.MergeMode.Intersection, out results);
-            Assert.IsTrue(ret);
-            Assert.NotNull(results);
-            Assert.GreaterOrEqual(results.Count, 1);
-            var evenCount = results.Count;
-
-            ret = m_Addressables.GetResourceLocations(new object[] { "prefabs_oddBASE" }, typeof(GameObject), Addressables.MergeMode.Intersection, out results);
-            Assert.IsTrue(ret);
-            Assert.NotNull(results);
-            Assert.GreaterOrEqual(results.Count, 1);
-            var oddCount = results.Count;
-
-            ret = m_Addressables.GetResourceLocations(new object[] { "prefabs_evenBASE", "prefabs_oddBASE", "INVALIDKEY" }, typeof(GameObject), Addressables.MergeMode.Union, out results);
-            Assert.IsTrue(ret);
-            Assert.NotNull(results);
-            Assert.GreaterOrEqual(results.Count, 1);
-            Assert.AreEqual(oddCount + evenCount, results.Count);
-        }
-
-        [UnityTest]
-        public IEnumerator GetResourceLocationsMergeModeIntersectionFailsIfNoResultsDueToIntersection()
-        {
-            yield return Init();
-
-            IList<IResourceLocation> results;
-            var ret = m_Addressables.GetResourceLocations(new object[] { "prefabs_evenBASE" }, typeof(GameObject), Addressables.MergeMode.Intersection, out results);
-            Assert.IsTrue(ret);
-            Assert.NotNull(results);
-            Assert.GreaterOrEqual(results.Count, 1);
-
-            ret = m_Addressables.GetResourceLocations(new object[] { "prefabs_oddBASE" }, typeof(GameObject), Addressables.MergeMode.Intersection, out results);
-            Assert.IsTrue(ret);
-            Assert.NotNull(results);
-            Assert.GreaterOrEqual(results.Count, 1);
-
-            ret = m_Addressables.GetResourceLocations(new object[] { "prefabs_evenBASE", "prefabs_oddBASE" }, typeof(GameObject), Addressables.MergeMode.Intersection, out results);
-            Assert.IsFalse(ret);
-            Assert.IsNull(results);
-        }
-
-        [UnityTest]
-        public IEnumerator GetResourceLocationsMergeModeIntersectionFailsIfNoResultsDueToInvalidKey()
-        {
-            yield return Init();
-
-            IList<IResourceLocation> results;
-            var ret = m_Addressables.GetResourceLocations(new object[] { "prefabs_evenBASE" }, typeof(GameObject), Addressables.MergeMode.Intersection, out results);
-            Assert.IsTrue(ret);
-            Assert.NotNull(results);
-            Assert.GreaterOrEqual(results.Count, 1);
-
-            ret = m_Addressables.GetResourceLocations(new object[] { "prefabs_oddBASE" }, typeof(GameObject), Addressables.MergeMode.Intersection, out results);
-            Assert.IsTrue(ret);
-            Assert.NotNull(results);
-            Assert.GreaterOrEqual(results.Count, 1);
-
-            ret = m_Addressables.GetResourceLocations(new object[] { "prefabs_evenBASE", "prefabs_oddBASE", "INVALIDKEY" }, typeof(GameObject), Addressables.MergeMode.Intersection, out results);
-            Assert.IsFalse(ret);
-            Assert.IsNull(results);
-
-            ret = m_Addressables.GetResourceLocations(new object[] { "prefabs_evenBASE", "INVALIDKEY" }, typeof(GameObject), Addressables.MergeMode.Intersection, out results);
-            Assert.IsFalse(ret);
-            Assert.IsNull(results);
-
-            ret = m_Addressables.GetResourceLocations(new object[] { "INVALIDKEY" }, typeof(GameObject), Addressables.MergeMode.Intersection, out results);
-            Assert.IsFalse(ret);
-            Assert.IsNull(results);
-        }
-
-        [UnityTest]
-        public IEnumerator WhenLoadWithInvalidKey_ReturnedOpIsFailed()
-        {
-            yield return Init();
-            List<object> keys = new List<object>() { "INVALID1", "INVALID2" };
-            AsyncOperationHandle<IList<GameObject>> gop = new AsyncOperationHandle<IList<GameObject>>();
-            using (new IgnoreFailingLogMessage())
-            {
-                gop = m_Addressables.LoadAssetsAsync<GameObject>(keys, null, Addressables.MergeMode.Intersection, true);
-            }
-
-            while (!gop.IsDone)
-                yield return null;
-            Assert.IsTrue(gop.IsDone);
-            Assert.AreEqual(AsyncOperationStatus.Failed, gop.Status);
-            m_Addressables.Release(gop);
-        }
-
-        [UnityTest]
-        public IEnumerator CanLoadAssetsWithMultipleKeysMerged()
-        {
-            yield return Init();
-            List<object> keys = new List<object>() { AddressablesTestUtility.GetPrefabLabel("BASE"), AddressablesTestUtility.GetPrefabUniqueLabel("BASE", 0) };
-            AsyncOperationHandle<IList<GameObject>> gop = m_Addressables.LoadAssetsAsync<GameObject>(keys, null, Addressables.MergeMode.Intersection, true);
-            while (!gop.IsDone)
-                yield return null;
-            Assert.IsTrue(gop.IsDone);
-            Assert.AreEqual(AsyncOperationStatus.Succeeded, gop.Status);
-            Assert.NotNull(gop.Result);
-            Assert.AreEqual(1, gop.Result.Count);
-            Assert.AreEqual(AsyncOperationStatus.Succeeded, gop.Status);
-            m_Addressables.Release(gop);
-        }
-
-        [UnityTest]
-        public IEnumerator Release_WhenObjectIsUnknown_LogsErrorAndDoesNotDestroy()
-        {
-            yield return Init();
-            GameObject go = Object.Instantiate(GameObject.CreatePrimitive(PrimitiveType.Cube));
-            go.name = "TestCube";
-
-            m_Addressables.Release(go);
-            LogAssert.Expect(LogType.Error, new Regex("Addressables.Release was called on.*"));
-            yield return null;
-
-            GameObject foundObj = GameObject.Find("TestCube");
-            Assert.IsNotNull(foundObj);
-            Object.Destroy(foundObj);
-        }
-
-        [UnityTest]
-        public IEnumerator ReleaseInstance_WhenObjectIsUnknown_LogsErrorAndDestroys()
-        {
-            yield return Init();
-            GameObject go = Object.Instantiate(GameObject.CreatePrimitive(PrimitiveType.Cube));
-            go.name = "TestCube";
-
-            Assert.IsFalse(m_Addressables.ReleaseInstance(go));
-        }
-
-        [UnityTest]
-        public IEnumerator LoadAsset_WhenEntryExists_ReturnsAsset()
-        {
-            yield return Init();
-            string label = AddressablesTestUtility.GetPrefabUniqueLabel("BASE", 0);
-            AsyncOperationHandle<GameObject> op = m_Addressables.LoadAssetAsync<GameObject>(label);
-            yield return op;
-            Assert.AreEqual(AsyncOperationStatus.Succeeded, op.Status);
-            Assert.IsTrue(op.Result != null);
-            op.Release();
-        }
-
-        [UnityTest]
-        public IEnumerator LoadAsset_SuccessfulWhenLoadAssetMode_LoadAllAssets()
-        {
-            yield return Init();
-            if (string.IsNullOrEmpty(TypeName) || TypeName == "BuildScriptFastMode" || TypeName == "BuildScriptVirtualMode")
-            {
-                Assert.Ignore($"Skipping test {nameof(LoadAsset_SuccessfulWhenLoadAssetMode_LoadAllAssets)} for {TypeName}, AssetBundle based test.");
-            }
-
-            string label = AddressablesTestUtility.GetPrefabUniqueLabel("BASE", 0);
-
-            var locationHandle = m_Addressables.LoadResourceLocationsAsync(label);
-            yield return locationHandle;
-            Assert.IsTrue(locationHandle.Result != null, "Failed to get Location for " + label);
-            Assert.AreEqual(1, locationHandle.Result.Count, "Failed to get Location for " + label);
-            IResourceLocation loc = locationHandle.Result[0];
-            Addressables.Release(locationHandle);
-
-            foreach (IResourceLocation dependency in loc.Dependencies)
-            {
-                var locOptions = dependency.Data as AssetBundleRequestOptions;
-                Assert.IsNotNull(locOptions, "Location dependency did not contain expected AssetBundleRequestOptions data");
-                locOptions.AssetLoadMode = AssetLoadMode.AllPackedAssetsAndDependencies;
-            }
-
-            AsyncOperationHandle<GameObject> op = m_Addressables.LoadAssetAsync<GameObject>(loc);
-            yield return op;
-            Assert.AreEqual(AsyncOperationStatus.Succeeded, op.Status, "Loading of " + label + " failed.");
-            Assert.IsTrue(op.Result != null, "Loading of " + label + " was successful, but result was null.");
-            op.Release();
-        }
-
-        [UnityTest]
-        public IEnumerator LoadAssetWithWrongType_WhenEntryExists_Fails()
-        {
-            yield return Init();
-            string label = AddressablesTestUtility.GetPrefabUniqueLabel("BASE", 0);
-            AsyncOperationHandle<Texture> op = new AsyncOperationHandle<Texture>();
-            using (new IgnoreFailingLogMessage())
-            {
-                op = m_Addressables.LoadAssetAsync<Texture>(label);
-                yield return op;
-            }
-            Assert.AreEqual(AsyncOperationStatus.Failed, op.Status);
-            Assert.IsNull(op.Result);
-            op.Release();
-        }
-
-        [UnityTest]
-        public IEnumerator LoadAsset_WhenEntryDoesNotExist_OperationFails()
-        {
-            yield return Init();
-            AsyncOperationHandle<GameObject> op = new AsyncOperationHandle<GameObject>();
-            using (new IgnoreFailingLogMessage())
-            {
-                op = m_Addressables.LoadAssetAsync<GameObject>("unknownlabel");
-            }
-            yield return op;
-            Assert.AreEqual(AsyncOperationStatus.Failed, op.Status);
-            Assert.IsTrue(op.Result == null);
-            op.Release();
-        }
-
-        [UnityTest]
-        public IEnumerator LoadAsset_CanReleaseThroughAddressablesInCallback([Values(true, false)] bool addressableRelease)
-        {
-            yield return Init();
-            var op = m_Addressables.LoadAssetAsync<object>(m_PrefabKeysList[0]);
-            op.Completed += x =>
-            {
-                Assert.IsNotNull(x.Result);
-                if (addressableRelease)
-                    m_Addressables.Release(x.Result);
-                else
-                    op.Release();
-            };
-            yield return op;
-        }
-
-        [UnityTest]
-        public IEnumerator LoadAsset_WhenPrefabLoadedAsMultipleTypes_ResultIsEqual()
-        {
-            yield return Init();
-
-            string label = AddressablesTestUtility.GetPrefabUniqueLabel("BASE", 0);
-            AsyncOperationHandle<object> op1 = m_Addressables.LoadAssetAsync<object>(label);
-            AsyncOperationHandle<GameObject> op2 = m_Addressables.LoadAssetAsync<GameObject>(label);
-            yield return op1;
-            yield return op2;
-            Assert.AreEqual(op1.Result, op2.Result);
-            Assert.AreEqual(AsyncOperationStatus.Succeeded, op1.Status);
-            Assert.AreEqual(AsyncOperationStatus.Succeeded, op2.Status);
-            op1.Release();
-            op2.Release();
-        }
-
-        [UnityTest]
-        public IEnumerator LoadAssets_InvokesCallbackPerAsset()
-        {
-            yield return Init();
-            string label = AddressablesTestUtility.GetPrefabLabel("BASE");
-            HashSet<GameObject> ops = new HashSet<GameObject>();
-            var gop = m_Addressables.LoadAssetsAsync<GameObject>(label, x => { ops.Add(x); }, true);
-            yield return gop;
-            Assert.AreEqual(AddressablesTestUtility.kPrefabCount, ops.Count);
-            for (int i = 0; i < ops.Count; i++)
-                Assert.IsTrue(ops.Contains(gop.Result[i]));
-            gop.Release();
-        }
-
-        [UnityTest]
-        public IEnumerator LoadAssets_InvokesCallbackPerAssetBeforeCompletedCallback()
-        {
-            yield return Init();
-            string label = AddressablesTestUtility.GetPrefabLabel("BASE");
-            HashSet<GameObject> ops = new HashSet<GameObject>();
-            int opsCompletedOnCompleted = 0;
-            var gop = m_Addressables.LoadAssetsAsync<GameObject>(label, x => { ops.Add(x); }, true);
-            gop.Completed += handle => { opsCompletedOnCompleted = ops.Count; };
-            yield return gop;
-            Assert.AreEqual(AddressablesTestUtility.kPrefabCount, ops.Count);
-            Assert.AreEqual(AddressablesTestUtility.kPrefabCount, opsCompletedOnCompleted);
-            for (int i = 0; i < ops.Count; i++)
-                Assert.IsTrue(ops.Contains(gop.Result[i]));
-            gop.Release();
-        }
-
-        // TODO: this doesn't actually check that something was downloaded. It is more: can load dependencies.
-        // We really need to address the downloading feature
-        [UnityTest]
-        public IEnumerator DownloadDependnecies_CanDownloadDependencies()
-        {
-            yield return Init();
-            string label = AddressablesTestUtility.GetPrefabLabel("BASE");
-            AsyncOperationHandle op = m_Addressables.DownloadDependenciesAsync(label);
-            yield return op;
-            op.Release();
-        }
-
-        [UnityTest]
-        public IEnumerator DownloadDependnecies_AutoReleaseHandle_ReleasesOnCompletion()
-        {
-            yield return Init();
-            string label = AddressablesTestUtility.GetPrefabLabel("BASE");
-            AsyncOperationHandle op = m_Addressables.DownloadDependenciesAsync(label, true);
-            yield return op;
-            Assert.IsFalse(op.IsValid());
-        }
-
-        [UnityTest]
-        public IEnumerator DownloadDependneciesWithAddress_AutoReleaseHandle_ReleasesOnCompletion()
-        {
-            yield return Init();
-            AsyncOperationHandle op = m_Addressables.DownloadDependenciesAsync(m_PrefabKeysList[0], true);
-            yield return op;
-            Assert.IsFalse(op.IsValid());
-        }
-
-        [UnityTest]
-        public IEnumerator DownloadDependnecies_DoesNotRetainLoadedBundles_WithAutoRelease()
-        {
-            yield return Init();
-            int bundleCountBefore = AssetBundle.GetAllLoadedAssetBundles().Count();
-            string label = AddressablesTestUtility.GetPrefabLabel("BASE");
-            AsyncOperationHandle op = m_Addressables.DownloadDependenciesAsync(label, true);
-            yield return op;
-            Assert.AreEqual(bundleCountBefore, AssetBundle.GetAllLoadedAssetBundles().Count());
-        }
-
-        [UnityTest]
-        [Ignore("Test is unstable until task refactor is finished.")]
-        public IEnumerator DownloadDependencies_ReturnsValidTask()
-        {
-            yield return Init();
-            string label = AddressablesTestUtility.GetPrefabLabel("BASE");
-            AsyncOperationHandle op = m_Addressables.DownloadDependenciesAsync(label);
-
-            Assert.IsNotNull(op.Task);
-            yield return op;
-            Assert.IsNotNull(op.Task);
-
-            op.Release();
-        }
-
-        [UnityTest]
-        public IEnumerator StressInstantiation()
-        {
-            yield return Init();
-
-            // TODO: move this safety check to test fixture base
-            var objs = SceneManager.GetActiveScene().GetRootGameObjects();
-            foreach (var r in objs)
-                Assert.False(r.name.EndsWith("(Clone)"), "All instances from previous test were not cleaned up");
-
-            var ops = new List<AsyncOperationHandle<GameObject>>();
-            for (int i = 0; i < 50; i++)
-            {
-                var key = m_PrefabKeysList[i % m_PrefabKeysList.Count];
-                ops.Add(m_Addressables.InstantiateAsync(key));
-            }
-
-            foreach (AsyncOperationHandle<GameObject> op in ops)
-                yield return op;
-
-            foreach (AsyncOperationHandle<GameObject> op in ops)
-                m_Addressables.ReleaseInstance(op.Result);
-
-            yield return null;
-
-            objs = SceneManager.GetActiveScene().GetRootGameObjects();
-            foreach (var r in objs)
-                Assert.False(r.name.EndsWith("(Clone)"), "All instances from this test were not cleaned up");
-        }
-
-        [UnityTest]
-        public IEnumerator AssetReference_HandleIsInvalidated_WhenReleasingLoadOperation()
-        {
-            yield return Init();
-            AsyncOperationHandle handle = m_Addressables.InstantiateAsync(AssetReferenceObjectKey);
-            yield return handle;
-            Assert.IsNotNull(handle.Result as GameObject);
-            AssetReferenceTestBehavior behavior =
-                (handle.Result as GameObject).GetComponent<AssetReferenceTestBehavior>();
-
-            using (new IgnoreFailingLogMessage())
-                yield return behavior.Reference.LoadAssetAsync<GameObject>();
-
-            AsyncOperationHandle referenceHandle = behavior.Reference.OperationHandle;
-            Assert.IsTrue(behavior.Reference.IsValid());
-            m_Addressables.Release(referenceHandle);
-            yield return referenceHandle;
-            Assert.IsFalse(behavior.Reference.IsValid());
-
-            handle.Release();
-        }
-
-        [UnityTest]
-        public IEnumerator CanUnloadAssetReference_WithAddressables()
-        {
-            yield return Init();
-
-            AsyncOperationHandle handle = m_Addressables.InstantiateAsync(AssetReferenceObjectKey);
-            yield return handle;
-            Assert.IsNotNull(handle.Result as GameObject);
-            AssetReferenceTestBehavior behavior =
-                (handle.Result as GameObject).GetComponent<AssetReferenceTestBehavior>();
-            AsyncOperationHandle<GameObject> assetRefHandle = m_Addressables.InstantiateAsync(behavior.Reference);
-            yield return assetRefHandle;
-            Assert.IsNotNull(assetRefHandle.Result);
-
-            string name = assetRefHandle.Result.name;
-            Assert.IsNotNull(GameObject.Find(name));
-
-            m_Addressables.ReleaseInstance(assetRefHandle.Result);
-            yield return null;
-            Assert.IsNull(GameObject.Find(name));
-
-            handle.Release();
-        }
-
-        [UnityTest]
-        public IEnumerator CanloadAssetReferenceSubObject()
-        {
-            yield return Init();
-
-            var handle = m_Addressables.InstantiateAsync(AssetReferenceObjectKey);
-            yield return handle;
-            Assert.IsNotNull(handle.Result);
-            AssetReferenceTestBehavior behavior = handle.Result.GetComponent<AssetReferenceTestBehavior>();
-
-            AsyncOperationHandle<Object> assetRefHandle = m_Addressables.LoadAssetAsync<Object>(behavior.ReferenceWithSubObject);
-            yield return assetRefHandle;
-            Assert.IsNotNull(assetRefHandle.Result);
-            m_Addressables.Release(assetRefHandle);
-            handle.Release();
-        }
-
-        [UnityTest]
-        public IEnumerator AddressablesIntegration_LoadAssetAsync_CanLoadAssetReferenceObjectList()
-        {
-            yield return Init();
-
-            var assetRefHandle = m_Addressables.LoadAssetAsync<Object[]>("assetWithSubObjects");
-            yield return assetRefHandle;
-            Assert.IsNotNull(assetRefHandle.Result);
-            Assert.AreEqual(assetRefHandle.Result.Length, 2);
-            Assert.AreEqual(assetRefHandle.Result[0].name, "assetWithSubObjects");
-            Assert.AreEqual(assetRefHandle.Result[1].name, "sub-shown");
-            m_Addressables.Release(assetRefHandle);
-        }
-
-        [UnityTest]
-        public IEnumerator LoadAssets_WithHiddenSubObjects_OnlyReturnsNonHidden_WithMainAssetFirst()
-        {
-            yield return Init();
-
-            var handle = m_Addressables.LoadAssetAsync<IList<Object>>("assetWithSubObjects");
-            yield return handle;
-            Assert.IsNotNull(handle.Result);
-            Assert.AreEqual(handle.Result.Count, 2);
-            Assert.AreEqual(handle.Result[0].name, "assetWithSubObjects");
-            Assert.AreEqual(handle.Result[1].name, "sub-shown");
-            handle.Release();
-        }
-
-        [UnityTest]
-        public IEnumerator RuntimeKeyIsValid_ReturnsTrueForSubObjects()
-        {
-            yield return Init();
-
-            var handle = m_Addressables.InstantiateAsync(AssetReferenceObjectKey);
-            yield return handle;
-            Assert.IsNotNull(handle.Result);
-            AssetReferenceTestBehavior behavior = handle.Result.GetComponent<AssetReferenceTestBehavior>();
-
-            Assert.IsTrue(behavior.ReferenceWithSubObject.RuntimeKeyIsValid());
-
-            handle.Release();
-        }
-
-        [UnityTest]
-        public IEnumerator RuntimeKeyIsValid_ReturnsTrueForValidKeys()
-        {
-            yield return Init();
-
-            AsyncOperationHandle handle = m_Addressables.InstantiateAsync(AssetReferenceObjectKey);
-            yield return handle;
-            Assert.IsNotNull(handle.Result as GameObject);
-            AssetReferenceTestBehavior behavior =
-                (handle.Result as GameObject).GetComponent<AssetReferenceTestBehavior>();
-
-            Assert.IsTrue((behavior.Reference as IKeyEvaluator).RuntimeKeyIsValid());
-            Assert.IsTrue((behavior.LabelReference as IKeyEvaluator).RuntimeKeyIsValid());
-
-            handle.Release();
-        }
-
-        [UnityTest]
-        public IEnumerator PercentComplete_CalculationIsCorrect_WhenInAGroupOperation()
-        {
-            yield return Init();
-            GroupOperation groupOp = new GroupOperation();
-
-            float handle1PercentComplete = 0.22f;
-            float handle2PercentComplete = 0.78f;
-            float handle3PercentComplete = 1.0f;
-            float handle4PercentComplete = 0.35f;
-
-            List<AsyncOperationHandle> handles = new List<AsyncOperationHandle>()
-            {
-                new ManualPercentCompleteOperation(handle1PercentComplete).Handle,
-                new ManualPercentCompleteOperation(handle2PercentComplete).Handle,
-                new ManualPercentCompleteOperation(handle3PercentComplete).Handle,
-                new ManualPercentCompleteOperation(handle4PercentComplete).Handle
-            };
-
-            groupOp.Init(handles);
-
-            Assert.AreEqual((handle1PercentComplete + handle2PercentComplete + handle3PercentComplete + handle4PercentComplete) / 4, groupOp.PercentComplete);
-        }
-
-        [UnityTest]
-        public IEnumerator ResourceManagerDiagnostics_SumDependencyNameHashCodes_ProperlyCalculatesForOneLayerOfDependencies()
-        {
-            yield return Init();
-            var rmd = new ResourceManagerDiagnostics(m_Addressables.ResourceManager);
-
-            GroupOperation groupOp = new GroupOperation();
-
-
-            float handle1PercentComplete = 0.22f;
-            float handle2PercentComplete = 0.78f;
-            float handle3PercentComplete = 1.0f;
-            float handle4PercentComplete = 0.35f;
-
-            List<AsyncOperationHandle> handles = new List<AsyncOperationHandle>()
-            {
-                new ManualPercentCompleteOperation(handle1PercentComplete).Handle,
-                new ManualPercentCompleteOperation(handle2PercentComplete).Handle,
-                new ManualPercentCompleteOperation(handle3PercentComplete).Handle,
-                new ManualPercentCompleteOperation(handle4PercentComplete).Handle
-            };
-
-            groupOp.Init(handles);
-
-            var handle = groupOp.Handle;
-            var dependencyNameHashSum = handle.DebugName.GetHashCode() + rmd.SumDependencyNameHashCodes(handle);
-            var manualDepNameHashSum = handle.DebugName.GetHashCode();
-            foreach (var h in handles)
-                manualDepNameHashSum += h.DebugName.GetHashCode();
-            Assert.AreEqual(manualDepNameHashSum, dependencyNameHashSum, "Calculation of hashcode was not completed as expected.");
-        }
-
-        [UnityTest]
-        public IEnumerator ResourceManagerDiagnostics_SumDependencyNameHashCodes_ProperlyCalculatesForMultipleLayersOfDependencies()
-        {
-            yield return Init();
-            var rmd = new ResourceManagerDiagnostics(m_Addressables.ResourceManager);
-
-            GroupOperation groupOp = new GroupOperation();
-            GroupOperation embeddedOp = new GroupOperation();
-
-
-            float handle1PercentComplete = 0.22f;
-            float handle2PercentComplete = 0.78f;
-            float handle3PercentComplete = 1.0f;
-            float handle4PercentComplete = 0.35f;
-
-            List<AsyncOperationHandle> embeddedHandles = new List<AsyncOperationHandle>()
-            {
-                new ManualPercentCompleteOperation(handle1PercentComplete).Handle,
-                new ManualPercentCompleteOperation(handle2PercentComplete).Handle,
-                new ManualPercentCompleteOperation(handle3PercentComplete).Handle,
-                new ManualPercentCompleteOperation(handle4PercentComplete).Handle
-            };
-
-            embeddedOp.Init(embeddedHandles);
-
-            List<AsyncOperationHandle> handles = new List<AsyncOperationHandle>()
-            {
-                embeddedOp.Handle,
-                new ManualPercentCompleteOperation(handle1PercentComplete).Handle,
-                new ManualPercentCompleteOperation(handle2PercentComplete).Handle,
-                new ManualPercentCompleteOperation(handle3PercentComplete).Handle,
-                new ManualPercentCompleteOperation(handle4PercentComplete).Handle
-            };
-
-            groupOp.Init(handles);
-
-            var dependencyNameHashSum = groupOp.Handle.DebugName.GetHashCode() + rmd.SumDependencyNameHashCodes(groupOp.Handle);
-            int manualDepNameHashSum;
-
-            unchecked
-            {
-                manualDepNameHashSum = groupOp.Handle.DebugName.GetHashCode();
-                foreach (var h in handles)
-                    manualDepNameHashSum += h.DebugName.GetHashCode();
-                foreach (var h in embeddedHandles)
-                    manualDepNameHashSum += h.DebugName.GetHashCode();
-            }
-
-            Assert.AreEqual(dependencyNameHashSum, manualDepNameHashSum, "Calculation of hashcode was not completed as expected.");
-        }
-
-        [UnityTest]
-        public IEnumerator ResourceManagerDiagnostics_CalculateHashCode_NonChangingNameCase()
-        {
-            yield return Init();
-            var rmd = new ResourceManagerDiagnostics(m_Addressables.ResourceManager);
-
-            GroupOperation groupOp = new GroupOperation();
-
-
-            float handle1PercentComplete = 0.22f;
-            float handle2PercentComplete = 0.78f;
-            float handle3PercentComplete = 1.0f;
-            float handle4PercentComplete = 0.35f;
-
-            List<AsyncOperationHandle> handles = new List<AsyncOperationHandle>()
-            {
-                new ManualPercentCompleteOperation(handle1PercentComplete).Handle,
-                new ManualPercentCompleteOperation(handle2PercentComplete).Handle,
-                new ManualPercentCompleteOperation(handle3PercentComplete).Handle,
-                new ManualPercentCompleteOperation(handle4PercentComplete).Handle
-            };
-
-            groupOp.Init(handles);
-
-            var handle = groupOp.Handle;
-            var dependencyNameHashSum = rmd.CalculateHashCode(handle);
-            var manualDepNameHashSum = handle.DebugName.GetHashCode();
-            foreach (var h in handles)
-                manualDepNameHashSum += h.DebugName.GetHashCode();
-            Assert.AreEqual(manualDepNameHashSum, dependencyNameHashSum, "Calculation of hashcode was not completed as expected.");
-        }
-        
-        [UnityTest]
-        public IEnumerator ResourceManagerDiagnostics_CalculateCompletedOperationHashcode_DoesNotErrorOnNullResult()
-        {
-            yield return Init();
-            var rmd = new ResourceManagerDiagnostics(m_Addressables.ResourceManager);
-            var completedOp = m_Addressables.ResourceManager.CreateCompletedOperation<string>(null, "x");
-            int hashcode = rmd.CalculateCompletedOperationHashcode(completedOp);
-            Assert.NotNull(hashcode, "CalculateCompletedOperationHashcode should not error when a completedOperation with a null result is passed in.");
-        }
-
-        [UnityTest]
-        public IEnumerator ResourceManagerDiagnostics_CalculateCompletedOperationHashcode_DoesNotErrorOnEmptyResultList()
-        {
-            yield return Init();
-            var rmd = new ResourceManagerDiagnostics(m_Addressables.ResourceManager);
-            var completedOp = m_Addressables.ResourceManager.CreateCompletedOperation<List<string>>(new List<string>(), null);
-            int hashcode = rmd.CalculateCompletedOperationHashcode(completedOp);
-            Assert.NotNull(hashcode, "CalculateCompletedOperationHashcode should not error when a completedOperation with an empty list is passed in.");
-        }
-        
-        [UnityTest]
-        public IEnumerator ResourceManagerDiagnostics_GenerateCompletedOperationDisplayName_DoesNotErrorOnEmptyResultList()
-        {
-            yield return Init();
-            var rmd = new ResourceManagerDiagnostics(m_Addressables.ResourceManager);
-            var completedOp = m_Addressables.ResourceManager.CreateCompletedOperation<List<string>>(new List<string>(), null);
-            string displayName = rmd.GenerateCompletedOperationDisplayName(completedOp);
-            Assert.NotNull(displayName, "GenerateCompletedOperationDisplayName should not run into issues when an empty string is passed in.");
-        }
-        
-        [UnityTest]
-        public IEnumerator ResourceManagerDiagnostics_GenerateCompletedOperationDisplayName_DoesNotErrorOnTrivialList()
-        {
-            yield return Init();
-            var rmd = new ResourceManagerDiagnostics(m_Addressables.ResourceManager);
-            var list = new List<string>();
-            list.Add("x");
-            var completedOp = m_Addressables.ResourceManager.CreateCompletedOperation<List<string>>(list, null);
-            string displayName = rmd.GenerateCompletedOperationDisplayName(completedOp);
-            Assert.NotNull(displayName, "GenerateCompletedOperationDisplayName should not run into issues when a simple string is passed in.");
-        }
-        
-        [UnityTest]
-        public IEnumerator ResourceManagerDiagnostics_GenerateCompletedOperationDisplayName_DoesNotErrorOnListWithEmptyElement()
-        {
-            yield return Init();
-            var rmd = new ResourceManagerDiagnostics(m_Addressables.ResourceManager);
-            var list = new List<string>();
-            list.Add("");
-            var completedOp = m_Addressables.ResourceManager.CreateCompletedOperation<List<string>>(list, null);
-            string displayName = rmd.GenerateCompletedOperationDisplayName(completedOp);
-            Assert.NotNull(displayName, "GenerateCompletedOperationDisplayName should not run into issues when an empty string is passed in.");
-        }
-        
-        [UnityTest]
-        public IEnumerator ResourceManagerDiagnostics_GenerateCompletedOperationDisplayName_DoesNotErrorOnListWithManyEmptyElements()
-        {
-            yield return Init();
-            var rmd = new ResourceManagerDiagnostics(m_Addressables.ResourceManager);
-            var list = new List<string>();
-            for(int i = 0; i < 20; i++)
-                list.Add("");
-            var completedOp = m_Addressables.ResourceManager.CreateCompletedOperation<List<string>>(list, null);
-            string displayName = rmd.GenerateCompletedOperationDisplayName(completedOp);
-            Assert.NotNull(displayName, "GenerateCompletedOperationDisplayName should not run into issues when many empty strings are passed in.");
-        }
-        
-        [UnityTest]
-        public IEnumerator ResourceManagerDiagnostics_CalculateCompletedOperationDisplayName_DoesNotErrorOnNullResult()
-        {
-            yield return Init();
-            var rmd = new ResourceManagerDiagnostics(m_Addressables.ResourceManager);
-            var completedOp = m_Addressables.ResourceManager.CreateCompletedOperation<string>(null, "x");
-            string displayName = rmd.GenerateCompletedOperationDisplayName(completedOp);
-            Assert.NotNull(displayName, "GenerateCompletedOperationDisplayName should not error when a completedOperation with a null result is passed in.");
-        }
-        
-        [UnityTest]
-        public IEnumerator ResourceManagerDiagnostics_GenerateCompletedOperationDisplayName_DoesNotErrorOnReallyLongList()
-        {
-            yield return Init();
-            var rmd = new ResourceManagerDiagnostics(m_Addressables.ResourceManager);
-            var list = new List<string>();
-            for (int i = 0; i < 20; i++)
-                list.Add("this is a really long string used for illustrative purposes");
-            var completedOp = m_Addressables.ResourceManager.CreateCompletedOperation<List<string>>(list, null);
-            string displayName = rmd.GenerateCompletedOperationDisplayName(completedOp);
-            Assert.NotNull(displayName, "GenerateCompletedOperationDisplayName should not run into issues when a bunch of long strings are passed in.");
-        }
-
-        private class DebugNameTestOperation : AsyncOperationBase<string>
-        {
-            string m_DebugName;
-            List<AsyncOperationHandle> m_Dependencies;
-            protected override void Execute()
-            {
-            }
-
-            internal DebugNameTestOperation(string debugName)
-            {
-                m_DebugName = debugName;
-                m_Dependencies = new List<AsyncOperationHandle>();
-            }
-
-            internal DebugNameTestOperation(string debugName, List<AsyncOperationHandle> deps)
-            {
-                m_DebugName = debugName;
-                m_Dependencies = deps;
-            }
-
-            /// <inheritdoc />
-            public override void GetDependencies(List<AsyncOperationHandle> dependencies)
-            {
-                foreach (var handle in m_Dependencies)
-                    dependencies.Add(handle);
-            }
-
-            protected override string DebugName
-            {
-                get { return m_DebugName;}
-            }
-        }
-
-        [UnityTest]
-        public IEnumerator ResourceManagerDiagnostics_CalculateHashCode_NameChangingCase()
-        {
-            yield return Init();
-            var rmd = new ResourceManagerDiagnostics(m_Addressables.ResourceManager);
-
-            AsyncOperationHandle changingHandle = new ManualPercentCompleteOperation(0.22f).Handle;
-
-            Assert.AreEqual(changingHandle.GetHashCode(), rmd.CalculateHashCode(changingHandle), "Default hashcode should have been used since ManualPercentCompleteOperation includes its status in its DebugName");
-        }
-
-        [UnityTest]
-        public IEnumerator ResourceManagerDiagnostics_CalculateHashCode_SameNameGivesSameHashcode()
-        {
-            yield return Init();
-            var rmd = new ResourceManagerDiagnostics(m_Addressables.ResourceManager);
-
-            DebugNameTestOperation op1 = new DebugNameTestOperation("Same name");
-            AsyncOperationHandle handle1 = new AsyncOperationHandle(op1);
-
-            DebugNameTestOperation op2 = new DebugNameTestOperation("Same name");
-            AsyncOperationHandle handle2 = new AsyncOperationHandle(op2);
-
-            Assert.AreEqual(rmd.CalculateHashCode(handle1), rmd.CalculateHashCode(handle2), "Two separate handles with the same DebugName should have the same hashcode. ");
-        }
-
-        [UnityTest]
-        public IEnumerator ResourceManagerDiagnostics_CalculateHashCode_SimilarNameGivesDifHashcode()
-        {
-            yield return Init();
-            var rmd = new ResourceManagerDiagnostics(m_Addressables.ResourceManager);
-
-            DebugNameTestOperation op1 = new DebugNameTestOperation("Same name");
-            AsyncOperationHandle handle1 = new AsyncOperationHandle(op1);
-
-            DebugNameTestOperation op2 = new DebugNameTestOperation("SaMe name");
-            AsyncOperationHandle handle2 = new AsyncOperationHandle(op2);
-
-            Assert.AreNotEqual(rmd.CalculateHashCode(handle1), rmd.CalculateHashCode(handle2), "Two similar, but different names should have different hashcodes. ");
-        }
-
-        [UnityTest]
-        public IEnumerator ResourceManagerDiagnostics_CalculateHashCode_SameNameDifDepsGivesDifHashcode()
-        {
-            yield return Init();
-            var rmd = new ResourceManagerDiagnostics(m_Addressables.ResourceManager);
-
-            var dependency1 = new DebugNameTestOperation("Dependency 1");
-            var dependency2 = new DebugNameTestOperation("Dependency 2");
-
-            var depList1 = new List<AsyncOperationHandle> { new AsyncOperationHandle(dependency1) };
-            var depList2 = new List<AsyncOperationHandle> { new AsyncOperationHandle(dependency2) };
-
-            DebugNameTestOperation op1 = new DebugNameTestOperation("Same name", depList1);
-            AsyncOperationHandle handle1 = new AsyncOperationHandle(op1);
-
-            DebugNameTestOperation op2 = new DebugNameTestOperation("Same name", depList2);
-            AsyncOperationHandle handle2 = new AsyncOperationHandle(op2);
-
-            Assert.AreNotEqual(rmd.CalculateHashCode(handle1), rmd.CalculateHashCode(handle2), "Two separate handles with the same DebugName, but different dependency names should not have the same hashcode.");
-        }
-
-        [UnityTest]
-        public IEnumerator ResourceManagerDiagnostics_CalculateHashCode_SameNameSameDepNamesGivesSameHashcode()
-        {
-            yield return Init();
-            var rmd = new ResourceManagerDiagnostics(m_Addressables.ResourceManager);
-
-            var dependency1 = new DebugNameTestOperation("Dependency 1");
-            var dependency2 = new DebugNameTestOperation("Dependency 2");
-
-            var depList1 = new List<AsyncOperationHandle> { new AsyncOperationHandle(dependency1), new AsyncOperationHandle(dependency2) };
-            var depList2 = new List<AsyncOperationHandle> { new AsyncOperationHandle(dependency2), new AsyncOperationHandle(dependency1) };
-
-            DebugNameTestOperation op1 = new DebugNameTestOperation("Same name", depList1);
-            AsyncOperationHandle handle1 = new AsyncOperationHandle(op1);
-
-            DebugNameTestOperation op2 = new DebugNameTestOperation("Same name", depList2);
-            AsyncOperationHandle handle2 = new AsyncOperationHandle(op2);
-
-            Assert.AreEqual(rmd.CalculateHashCode(handle1), rmd.CalculateHashCode(handle2), "Two handles with the same DebugName and same dependency names should have the same hashcode.");
-        }
-
-        [UnityTest]
-        public IEnumerator PercentComplete_CalculationIsCorrect_WhenInAChainOperation()
-        {
-            yield return Init();
-
-            float handle1PercentComplete = 0.6f;
-            float handle2PercentComplete = 0.98f;
-
-            AsyncOperationHandle<GameObject> slowHandle1 = new ManualPercentCompleteOperation(handle1PercentComplete, new DownloadStatus(){DownloadedBytes = 1, IsDone = false, TotalBytes = 2}).Handle;
-            AsyncOperationHandle<GameObject> slowHandle2 = new ManualPercentCompleteOperation(handle2PercentComplete, new DownloadStatus() { DownloadedBytes = 1, IsDone = false, TotalBytes = 2 }).Handle;
-
-            slowHandle1.m_InternalOp.m_RM = m_Addressables.ResourceManager;
-            slowHandle2.m_InternalOp.m_RM = m_Addressables.ResourceManager;
-
-            var chainOperation = m_Addressables.ResourceManager.CreateChainOperation(slowHandle1, (op) =>
-            {
-                return slowHandle2;
-            });
-
-            chainOperation.m_InternalOp.Start(m_Addressables.ResourceManager, default, null);
-
-            Assert.AreEqual((handle1PercentComplete + handle2PercentComplete) / 2, chainOperation.PercentComplete);
-        }
-
-        [UnityTest]
-        public IEnumerator RuntimeKeyIsValid_ReturnsFalseForInValidKeys()
-        {
-            yield return Init();
-
-            AsyncOperationHandle handle = m_Addressables.InstantiateAsync(AssetReferenceObjectKey);
-            yield return handle;
-            Assert.IsNotNull(handle.Result as GameObject);
-            AssetReferenceTestBehavior behavior =
-                (handle.Result as GameObject).GetComponent<AssetReferenceTestBehavior>();
-
-            Assert.IsFalse((behavior.InValidAssetReference as IKeyEvaluator).RuntimeKeyIsValid());
-            Assert.IsFalse((behavior.InvalidLabelReference as IKeyEvaluator).RuntimeKeyIsValid());
-
-            handle.Release();
-        }
-
-        static ResourceLocationMap GetRLM(AddressablesImpl addr)
-        {
-            foreach (var rl in addr.m_ResourceLocators)
-            {
-                if (rl.Locator is ResourceLocationMap)
-                    return rl.Locator as ResourceLocationMap;
-            }
-            return null;
-        }
-
-        private void SetupBundleForCacheDependencyClearTests(string bundleName, string depName, string hash, string key, out ResourceLocationBase location)
-        {
-            CreateFakeCachedBundle(bundleName, hash);
-            location = new ResourceLocationBase(key, bundleName, typeof(AssetBundleProvider).FullName, typeof(IAssetBundleResource),
-                new ResourceLocationBase(depName, bundleName, typeof(AssetBundleProvider).FullName, typeof(IAssetBundleResource)));
-            (location.Dependencies[0] as ResourceLocationBase).Data = location.Data = new AssetBundleRequestOptions()
-            {
-                BundleName = bundleName
-            };
-        }
-
-        [UnityTest]
-        public IEnumerator ClearDependencyCache_ClearsAllCachedFilesForKey()
-        {
-            yield return Init();
-            var rlm = GetRLM(m_Addressables);
-            if (rlm == null)
-                yield break;
-#if ENABLE_CACHING
-
-            string hash = "123456789";
-            string bundleName = $"test_{hash}";
-            string key = "lockey_key";
-
-            List<Hash128> versions = new List<Hash128>();
-            ResourceLocationBase location = null;
-            SetupBundleForCacheDependencyClearTests(bundleName, "bundle", hash, key, out location);
-
-            Caching.GetCachedVersions(bundleName, versions);
-            Assert.AreEqual(1, versions.Count);
-            versions.Clear();
-            rlm.Add(location.PrimaryKey, new List<IResourceLocation>() { location });
-
-            yield return m_Addressables.ClearDependencyCacheAsync((object)key, true);
-            Caching.GetCachedVersions(bundleName, versions);
-            Assert.AreEqual(0, versions.Count);
-#else
-            Assert.Ignore("Caching not enabled.");
-            yield return null;
-#endif
-        }
-
-        [UnityTest]
-        public IEnumerator ClearDependencyCache_ClearsAllCachedFilesForKeyWithDependencies()
-        {
-            yield return Init();
-            var rlm = GetRLM(m_Addressables);
-            if (rlm == null)
-                yield break;
-#if ENABLE_CACHING
-
-            string hash = "123456789";
-            string bundleName = $"test_{hash}";
-
-            string depHash = "97564231";
-            string depBundleName = $"test_{depHash}";
-            ResourceLocationBase depLocation = null;
-
-            string key = "lockey_deps_key";
-
-            SetupBundleForCacheDependencyClearTests(depBundleName, "test", depHash, "depKey", out depLocation);
-            CreateFakeCachedBundle(bundleName, hash);
-
-            ResourceLocationBase location = new ResourceLocationBase(key, bundleName,
-                typeof(AssetBundleProvider).FullName, typeof(IAssetBundleResource),
-                new ResourceLocationBase("bundle", bundleName, typeof(AssetBundleProvider).FullName,
-                    typeof(IAssetBundleResource)),
-                depLocation);
-            (location.Dependencies[0] as ResourceLocationBase).Data = location.Data = new AssetBundleRequestOptions()
-            {
-                BundleName = bundleName
-            };
-
-            rlm.Add(location.PrimaryKey, new List<IResourceLocation>() {location});
-
-            yield return m_Addressables.ClearDependencyCacheAsync((object)key, true);
-
-            List<Hash128> versions = new List<Hash128>();
-            Caching.GetCachedVersions(bundleName, versions);
-            Assert.AreEqual(0, versions.Count);
-            versions.Clear();
-            Caching.GetCachedVersions(depBundleName, versions);
-            Assert.AreEqual(0, versions.Count);
-#else
-            Assert.Ignore("Caching not enabled.");
-            yield return null;
-#endif
-        }
-
-        [UnityTest]
-        public IEnumerator ClearDependencyCache_ClearsAllCachedFilesForLocationWithDependencies()
-        {
-            yield return Init();
-            var rlm = GetRLM(m_Addressables);
-            if (rlm == null)
-                yield break;
-#if ENABLE_CACHING
-            string hash = "123456789";
-            string bundleName = $"test_{hash}";
-            string key = "lockey_deps_location";
-
-            string depHash = "97564231";
-            string depBundleName = $"test_{depHash}";
-            ResourceLocationBase depLocation = null;
-
-            SetupBundleForCacheDependencyClearTests(depBundleName, "test", depHash, "depKey", out depLocation);
-            CreateFakeCachedBundle(bundleName, hash);
-
-            ResourceLocationBase location = new ResourceLocationBase(key, bundleName, typeof(AssetBundleProvider).FullName, typeof(IAssetBundleResource),
-                new ResourceLocationBase("bundle", bundleName, typeof(AssetBundleProvider).FullName, typeof(IAssetBundleResource)),
-                depLocation);
-            (location.Dependencies[0] as ResourceLocationBase).Data = location.Data = new AssetBundleRequestOptions()
-            {
-                BundleName = bundleName
-            };
-
-            rlm.Add(location.PrimaryKey, new List<IResourceLocation>() { location });
-
-            yield return m_Addressables.ClearDependencyCacheAsync(location, true);
-
-            List<Hash128> versions = new List<Hash128>();
-            Caching.GetCachedVersions(bundleName, versions);
-            Assert.AreEqual(0, versions.Count);
-            versions.Clear();
-            Caching.GetCachedVersions(depBundleName, versions);
-            Assert.AreEqual(0, versions.Count);
-#else
-            Assert.Ignore("Caching not enabled.");
-            yield return null;
-#endif
-        }
-
-        [UnityTest]
-        public IEnumerator ClearDependencyCache_ClearsAllCachedFilesForLocationList()
-        {
-            yield return Init();
-            var rlm = GetRLM(m_Addressables);
-            if (rlm == null)
-                yield break;
-#if ENABLE_CACHING
-            string hash = "123456789";
-            string bundleName = $"test_{hash}";
-            string key = "lockey_location_list";
-            ResourceLocationBase location = null;
-            SetupBundleForCacheDependencyClearTests(bundleName, "bundle", hash, key, out location);
-
-            List<Hash128> versions = new List<Hash128>();
-            Caching.GetCachedVersions(bundleName, versions);
-            Assert.AreEqual(1, versions.Count);
-            versions.Clear();
-
-            rlm.Add(location.PrimaryKey, new List<IResourceLocation>() { location });
-
-            yield return m_Addressables.ClearDependencyCacheAsync(new List<IResourceLocation>() { location }, true);
-            Caching.GetCachedVersions(bundleName, versions);
-            Assert.AreEqual(0, versions.Count);
-#else
-            Assert.Ignore("Caching not enabled.");
-            yield return null;
-#endif
-        }
-
-        [UnityTest]
-        public IEnumerator ClearDependencyCache_ClearsAllCachedFilesForKeyList()
-        {
-            yield return Init();
-            var rlm = GetRLM(m_Addressables);
-            if (rlm == null)
-                yield break;
-#if ENABLE_CACHING
-
-            string hash = "123456789";
-            string bundleName = $"test_{hash}";
-            string key = "lockey_key_list";
-            ResourceLocationBase location = null;
-
-            SetupBundleForCacheDependencyClearTests(bundleName, "bundle", hash, key, out location);
-
-            List<Hash128> versions = new List<Hash128>();
-            Caching.GetCachedVersions(bundleName, versions);
-            Assert.AreEqual(1, versions.Count);
-            versions.Clear();
-
-            rlm.Add(location.PrimaryKey, new List<IResourceLocation>() { location });
-
-            yield return m_Addressables.ClearDependencyCacheAsync(new List<object>() { (object)key }, true);
-            Caching.GetCachedVersions(bundleName, versions);
-            Assert.AreEqual(0, versions.Count);
-#else
-            Assert.Ignore("Caching not enabled.");
-            yield return null;
-#endif
-        }
-
-        [UnityTest]
-        public IEnumerator ClearDependencyCache_ClearsAllCachedFilesForLocationListWithDependencies()
-        {
-            yield return Init();
-            var rlm = GetRLM(m_Addressables);
-            if (rlm == null)
-                yield break;
-#if ENABLE_CACHING
-
-            string hash = "123456789";
-            string bundleName = $"test_{hash}";
-            string key = "lockey_deps_location_list";
-
-            string depHash = "97564231";
-            string depBundleName = $"test_{depHash}";
-            ResourceLocationBase depLocation = null;
-
-            SetupBundleForCacheDependencyClearTests(depBundleName, "test", depHash, "depKey", out depLocation);
-
-            CreateFakeCachedBundle(bundleName, hash);
-            ResourceLocationBase location = new ResourceLocationBase(key, bundleName, typeof(AssetBundleProvider).FullName, typeof(IAssetBundleResource),
-                new ResourceLocationBase("bundle", bundleName, typeof(AssetBundleProvider).FullName, typeof(IAssetBundleResource)),
-                depLocation);
-            (location.Dependencies[0] as ResourceLocationBase).Data = location.Data = new AssetBundleRequestOptions()
-            {
-                BundleName = bundleName
-            };
-
-            rlm.Add(location.PrimaryKey, new List<IResourceLocation>() { location });
-
-            yield return m_Addressables.ClearDependencyCacheAsync(new List<IResourceLocation>() { location }, true);
-
-            List<Hash128> versions = new List<Hash128>();
-            Caching.GetCachedVersions(bundleName, versions);
-            Assert.AreEqual(0, versions.Count);
-            versions.Clear();
-            Caching.GetCachedVersions(depBundleName, versions);
-            Assert.AreEqual(0, versions.Count);
-#else
-            Assert.Ignore("Caching not enabled.");
-            yield return null;
-#endif
-        }
-
-        [UnityTest]
-        public IEnumerator ClearDependencyCache_ClearsAllCachedFilesForKeyListWithDependencies()
-        {
-            yield return Init();
-            var rlm = GetRLM(m_Addressables);
-            if (rlm == null)
-                yield break;
-#if ENABLE_CACHING
-
-            string hash = "123456789";
-            string bundleName = $"test_{hash}";
-            string key = "lockey_deps_key_list";
-
-            string depHash = "97564231";
-            string depBundleName = $"test_{depHash}";
-            ResourceLocationBase depLocation = null;
-
-            SetupBundleForCacheDependencyClearTests(depBundleName, "test", depHash, "depKey", out depLocation);
-
-            CreateFakeCachedBundle(bundleName, hash);
-            ResourceLocationBase location = new ResourceLocationBase(key, bundleName, typeof(AssetBundleProvider).FullName, typeof(IAssetBundleResource),
-                new ResourceLocationBase("bundle", bundleName, typeof(AssetBundleProvider).FullName, typeof(IAssetBundleResource)),
-                depLocation);
-            (location.Dependencies[0] as ResourceLocationBase).Data = location.Data = new AssetBundleRequestOptions()
-            {
-                BundleName = bundleName
-            };
-
-            rlm.Add(location.PrimaryKey, new List<IResourceLocation>() { location });
-
-
-            yield return m_Addressables.ClearDependencyCacheAsync(new List<object>() { key }, true);
-
-            List<Hash128> versions = new List<Hash128>();
-            Caching.GetCachedVersions(bundleName, versions);
-            Assert.AreEqual(0, versions.Count);
-#else
-            Assert.Ignore("Caching not enabled.");
-            yield return null;
-#endif
-        }
-
-        [UnityTest]
-        public IEnumerator AssetBundleRequestOptions_ComputesCorrectSize_WhenLocationDoesNotMatchBundleName_WithoutHash()
-        {
-#if ENABLE_CACHING
-            yield return Init();
-
-            //Setup
-            string bundleName = "bundle";
-            string bundleLocation = "http://fake.com/default-bundle";
-            long size = 123;
-            IResourceLocation location = new ResourceLocationBase("test", bundleLocation,
-                typeof(AssetBundleProvider).FullName, typeof(GameObject));
-
-            Hash128 hash = Hash128.Compute("213412341242134");
-            AssetBundleRequestOptions abro = new AssetBundleRequestOptions()
-            {
-                BundleName = bundleName,
-                BundleSize = size,
-            };
-
-            //Test
-            Assert.AreEqual(size, abro.ComputeSize(location, m_Addressables.ResourceManager));
-            CreateFakeCachedBundle(bundleName, hash.ToString());
-
-            // No hash, so the bundle should be downloaded
-            Assert.AreEqual(size, abro.ComputeSize(location, m_Addressables.ResourceManager));
-
-            //Cleanup
-            Caching.ClearAllCachedVersions(bundleName);
-#else
-            Assert.Ignore("Caching not enabled.");
-            yield return null;
-#endif
-        }
-
-        [UnityTest]
-        public IEnumerator Autorelease_False_ClearDependencyCache_WithChainOperation_DoesNotThrowInvalidHandleError()
-        {
-            yield return Init();
-            //This is to make sure we use the ShouldChainRequest
-            var dumbUpdate = new DumbUpdateOperation();
-            m_Addressables.m_ActiveUpdateOperation = new AsyncOperationHandle<List<IResourceLocator>>(dumbUpdate);
-
-            var clearCache = m_Addressables.ClearDependencyCacheAsync("NotARealKey", false);
-            dumbUpdate.CallComplete();
-            yield return clearCache;
-            Assert.IsTrue(clearCache.IsValid());
-            m_Addressables.Release(clearCache);
-            Assert.IsFalse(clearCache.IsValid());
-        }
-
-        [UnityTest]
-        public IEnumerator Autorelease_True_ClearDependencyCache_WithChainOperation_DoesNotThrowInvalidHandleError()
-        {
-            yield return Init();
-            //This is to make sure we use the ShouldChainRequest
-            var dumbUpdate = new DumbUpdateOperation();
-            m_Addressables.m_ActiveUpdateOperation = new AsyncOperationHandle<List<IResourceLocator>>(dumbUpdate);
-
-            var clearCache = m_Addressables.ClearDependencyCacheAsync("NotARealKey", true);
-            dumbUpdate.CallComplete();
-            yield return clearCache;
-            Assert.IsFalse(clearCache.IsValid());
-        }
-
-        [UnityTest]
-        public IEnumerator Autorelease_False_ClearDependencyCacheList_WithChainOperation_DoesNotThrowInvalidHandleError()
-        {
-            yield return Init();
-            //This is to make sure we use the ShouldChainRequest
-            var dumbUpdate = new DumbUpdateOperation();
-            m_Addressables.m_ActiveUpdateOperation = new AsyncOperationHandle<List<IResourceLocator>>(dumbUpdate);
-
-            var clearCache = m_Addressables.ClearDependencyCacheAsync(new List<object> { "NotARealKey" }, false);
-            dumbUpdate.CallComplete();
-            yield return clearCache;
-            Assert.IsTrue(clearCache.IsValid());
-            m_Addressables.Release(clearCache);
-            Assert.IsFalse(clearCache.IsValid());
-        }
-
-        [UnityTest]
-        public IEnumerator Autorelease_True_ClearDependencyCacheList_WithChainOperation_DoesNotThrowInvalidHandleError()
-        {
-            yield return Init();
-            //This is to make sure we use the ShouldChainRequest
-            var dumbUpdate = new DumbUpdateOperation();
-            m_Addressables.m_ActiveUpdateOperation = new AsyncOperationHandle<List<IResourceLocator>>(dumbUpdate);
-
-            var clearCache = m_Addressables.ClearDependencyCacheAsync(new List<object> { "NotARealKey" }, true);
-            dumbUpdate.CallComplete();
-            yield return clearCache;
-            Assert.IsFalse(clearCache.IsValid());
-        }
-
-        public IEnumerator Autorelease_False_ClearDependencyCacheObject_WithChainOperation_DoesNotThrowInvalidHandleError()
-        {
-            yield return Init();
-            //This is to make sure we use the ShouldChainRequest
-            var dumbUpdate = new DumbUpdateOperation();
-            m_Addressables.m_ActiveUpdateOperation = new AsyncOperationHandle<List<IResourceLocator>>(dumbUpdate);
-
-            var clearCache = m_Addressables.ClearDependencyCacheAsync((object)"NotARealKey", false);
-            dumbUpdate.CallComplete();
-            yield return clearCache;
-            Assert.IsTrue(clearCache.IsValid());
-            m_Addressables.Release(clearCache);
-            Assert.IsFalse(clearCache.IsValid());
-        }
-
-        [UnityTest]
-        public IEnumerator Autorelease_True_ClearDependencyCacheObject_WithChainOperation_DoesNotThrowInvalidHandleError()
-        {
-            yield return Init();
-            //This is to make sure we use the ShouldChainRequest
-            var dumbUpdate = new DumbUpdateOperation();
-            m_Addressables.m_ActiveUpdateOperation = new AsyncOperationHandle<List<IResourceLocator>>(dumbUpdate);
-
-            var clearCache = m_Addressables.ClearDependencyCacheAsync((object)"NotARealKey", true);
-            dumbUpdate.CallComplete();
-            yield return clearCache;
-            Assert.IsFalse(clearCache.IsValid());
-        }
-
-        [UnityTest]
-        public IEnumerator Autorelease_False_ClearDependencyCacheListIResourceLocs_WithChainOperation_DoesNotThrowInvalidHandleError()
-        {
-            yield return Init();
-            //This is to make sure we use the ShouldChainRequest
-            var dumbUpdate = new DumbUpdateOperation();
-            m_Addressables.m_ActiveUpdateOperation = new AsyncOperationHandle<List<IResourceLocator>>(dumbUpdate);
-
-            List<IResourceLocation> locations = new List<IResourceLocation>()
-            {
-                new ResourceLocationBase("NotARealKey", "NotARealKey", typeof(BundledAssetProvider).FullName,
-                    typeof(ResourceLocationBase))
-            };
-            var clearCache = m_Addressables.ClearDependencyCacheAsync(locations, false);
-            dumbUpdate.CallComplete();
-            yield return clearCache;
-            Assert.IsTrue(clearCache.IsValid());
-            m_Addressables.Release(clearCache);
-            Assert.IsFalse(clearCache.IsValid());
-        }
-
-        [UnityTest]
-        public IEnumerator Autorelease_True_ClearDependencyCacheListIResourceLocs_WithChainOperation_DoesNotThrowInvalidHandleError()
-        {
-            yield return Init();
-            //This is to make sure we use the ShouldChainRequest
-            var dumbUpdate = new DumbUpdateOperation();
-            m_Addressables.m_ActiveUpdateOperation = new AsyncOperationHandle<List<IResourceLocator>>(dumbUpdate);
-
-            List<IResourceLocation> locations = new List<IResourceLocation>()
-            {
-                new ResourceLocationBase("NotARealKey", "NotARealKey", typeof(BundledAssetProvider).FullName,
-                    typeof(ResourceLocationBase))
-            };
-            var clearCache = m_Addressables.ClearDependencyCacheAsync(locations, true);
-            dumbUpdate.CallComplete();
-            yield return clearCache;
-            Assert.IsFalse(clearCache.IsValid());
-        }
-
-        [UnityTest]
-        public IEnumerator AssetBundleRequestOptions_ComputesCorrectSize_WhenLocationDoesNotMatchBundleName_WithHash()
-        {
-#if ENABLE_CACHING
-            yield return Init();
-
-            //Setup
-            string bundleName = "bundle";
-            string bundleLocation = "http://fake.com/default-bundle";
-            long size = 123;
-            IResourceLocation location = new ResourceLocationBase("test", bundleLocation,
-                typeof(AssetBundleProvider).FullName, typeof(GameObject));
-
-            Hash128 hash = Hash128.Compute("213412341242134");
-            AssetBundleRequestOptions abro = new AssetBundleRequestOptions()
-            {
-                BundleName = bundleName,
-                BundleSize = size,
-                Hash = hash.ToString()
-            };
-
-            //Test
-            Assert.AreEqual(size, abro.ComputeSize(location, m_Addressables.ResourceManager));
-            CreateFakeCachedBundle(bundleName, hash.ToString());
-            Assert.AreEqual(0, abro.ComputeSize(location, m_Addressables.ResourceManager));
-
-            //Cleanup
-            Caching.ClearAllCachedVersions(bundleName);
-#else
-            Assert.Ignore("Caching not enabled.");
-            yield return null;
-#endif
-        }
-
-        [UnityTest]
-        public IEnumerator AssetBundleResource_RemovesCachedBundle_OnLoadFailure()
-        {
-#if ENABLE_CACHING
-            yield return Init();
-            string bundleName = "bundleName";
-            Hash128 hash = Hash128.Parse("123456");
-            uint crc = 1;
-            AssetBundleResource abr = new AssetBundleResource();
-            abr.m_ProvideHandle = new ProvideHandle(m_Addressables.ResourceManager, new ProviderOperation<AssetBundleResource>());
-            abr.m_Options = new AssetBundleRequestOptions()
-            {
-                BundleName = bundleName,
-                Hash = hash.ToString(),
-                Crc = crc,
-                RetryCount = 3
-            };
-            CreateFakeCachedBundle(bundleName, hash.ToString());
-            CachedAssetBundle cab = new CachedAssetBundle(bundleName, hash);
-            var request = abr.CreateWebRequest(new ResourceLocationBase("testName", bundleName, typeof(AssetBundleProvider).FullName,
-                typeof(IAssetBundleResource)));
-
-            Assert.IsTrue(Caching.IsVersionCached(cab));
-            yield return request.SendWebRequest();
-            Assert.IsFalse(Caching.IsVersionCached(cab));
-#else
-            Assert.Ignore("Caching not enabled.");
-            yield return null;
-#endif
-        }
-
-        [UnityTest]
-        public IEnumerator AssetBundleResource_RemovesCachedBundle_OnLoadFailure_WhenRetryCountIsZero()
-        {
-#if ENABLE_CACHING
-            yield return Init();
-            string bundleName = "bundleName";
-            Hash128 hash = Hash128.Parse("123456");
-            uint crc = 1;
-            AssetBundleResource abr = new AssetBundleResource();
-            abr.m_ProvideHandle = new ProvideHandle(m_Addressables.ResourceManager, new ProviderOperation<AssetBundleResource>());
-            abr.m_Options = new AssetBundleRequestOptions()
-            {
-                BundleName = bundleName,
-                Hash = hash.ToString(),
-                Crc = crc,
-                RetryCount = 0
-            };
-            CreateFakeCachedBundle(bundleName, hash.ToString());
-            CachedAssetBundle cab = new CachedAssetBundle(bundleName, hash);
-            var request = abr.CreateWebRequest(new ResourceLocationBase("testName", bundleName, typeof(AssetBundleProvider).FullName,
-                typeof(IAssetBundleResource)));
-
-            Assert.IsTrue(Caching.IsVersionCached(cab));
-            yield return request.SendWebRequest();
-            Assert.IsFalse(Caching.IsVersionCached(cab));
-#else
-            Assert.Ignore("Caching not enabled.");
-            yield return null;
-#endif
-        }
-
-        [UnityTest]
-        public IEnumerator WebRequestQueue_GetsSetOnInitialization_FromRuntimeData()
-        {
-            yield return Init();
-            Assert.AreEqual(AddressablesTestUtility.kMaxWebRequestCount, WebRequestQueue.s_MaxRequest);
-        }
-
-        internal static string CreateFakeCachedBundle(string bundleName, string hash)
-        {
-#if ENABLE_CACHING
-            string fakeCachePath = string.Format("{0}/{1}/{2}", Caching.currentCacheForWriting.path, bundleName, hash);
-            Directory.CreateDirectory(fakeCachePath);
-            var dataFile = File.Create(Path.Combine(fakeCachePath, "__data"));
-            var infoFile = File.Create(Path.Combine(fakeCachePath, "__info"));
-
-            byte[] info = new UTF8Encoding(true).GetBytes(
-@"-1
-1554740658
-1
-__data");
-            infoFile.Write(info, 0, info.Length);
-
-            dataFile.Dispose();
-            infoFile.Dispose();
-
-            return fakeCachePath;
-#else
-            return null;
-#endif
-        }
-    }
-}
-=======
-using System;
-using System.Collections.Generic;
-using UnityEngine;
-using UnityEngine.AddressableAssets;
-using UnityEngine.ResourceManagement;
-using UnityEngine.TestTools;
-using NUnit.Framework;
-using System.Collections;
-using System.IO;
-using UnityEngine.SceneManagement;
-using UnityEngine.AddressableAssets.Initialization;
-using UnityEngine.ResourceManagement.ResourceLocations;
-using UnityEngine.ResourceManagement.ResourceProviders;
-using UnityEngine.ResourceManagement.Util;
-using UnityEngine.AddressableAssets.ResourceLocators;
-using UnityEngine.AddressableAssets.ResourceProviders;
-using UnityEngine.AddressableAssets.Utility;
-using UnityEngine.ResourceManagement.AsyncOperations;
-using System.Text.RegularExpressions;
-using System.Diagnostics;
-using System.Linq;
-using System.Text;
-using UnityEngine.AddressableAssets.ResourceProviders.Tests;
-using UnityEngine.AddressableAssets.Tests;
-using UnityEngine.Networking;
-using UnityEngine.U2D;
-using Object = UnityEngine.Object;
-using Texture2D = UnityEngine.Texture2D;
-
-namespace AddressableAssetsIntegrationTests
-{
-    internal abstract partial class AddressablesIntegrationTests : IPrebuildSetup
-    {
-        [UnityTest]
-        public IEnumerator AsyncCache_IsCleaned_OnFailedOperation()
-        {
-            yield return Init();
-
-            AsyncOperationHandle<GameObject> op;
-            using (new IgnoreFailingLogMessage())
-                op = m_Addressables.LoadAssetAsync<GameObject>("notARealKey");
-
-            op.Completed += handle =>
-            {
-                Assert.AreEqual(0, m_Addressables.ResourceManager.CachedOperationCount());
-            };
-
-            yield return op;
-        }
-
-        [UnityTest]
-        public IEnumerator LoadResourceLocations_InvalidKeyDoesNotThrow()
-        {
-            //Setup
-            yield return Init();
-
-            //Test
-            Assert.DoesNotThrow(() =>
-            {
-                var handle = m_Addressables.LoadResourceLocationsAsync("noSuchLabel", typeof(object));
-                handle.WaitForCompletion();
-                handle.Release();
-            });
-        }
-
-        [UnityTest]
-        public IEnumerator LoadResourceLocations_ValidKeyDoesNotThrow()
-        {
-            //Setup
-            yield return Init();
-
-            //Test
-            Assert.DoesNotThrow(() =>
-            {
-                m_Addressables.LoadResourceLocationsAsync(AddressablesTestUtility.GetPrefabLabel("BASE"), typeof(GameObject));
-            });
-        }
-
-        [UnityTest]
-        public IEnumerator LoadResourceLocations_SubObjects_ReturnsCorrectResourceTypes()
-        {
-            yield return Init();
-            string subObjectsAddress = "assetWithDifferentTypedSubAssets";
-
-            var loadLocsHandle = m_Addressables.LoadResourceLocationsAsync(subObjectsAddress, typeof(object));
-            yield return loadLocsHandle;
-
-            Assert.AreEqual(3, loadLocsHandle.Result.Count);
-            Assert.IsTrue(loadLocsHandle.Result.Any(loc => loc.ResourceType == typeof(Mesh)));
-            Assert.IsTrue(loadLocsHandle.Result.Any(loc => loc.ResourceType == typeof(Material)));
-            Assert.IsTrue(loadLocsHandle.Result.Any(loc => loc.ResourceType == typeof(TestObject)));
-
-            loadLocsHandle.Release();
-        }
-
-        [UnityTest]
-        public IEnumerator LoadResourceLocations_ReturnsCorrectResourceTypes()
-        {
-            yield return Init();
-            string spriteAddress = "sprite";
-
-            var loadLocsHandle = m_Addressables.LoadResourceLocationsAsync(spriteAddress, typeof(object));
-            yield return loadLocsHandle;
-
-            Assert.AreEqual(2, loadLocsHandle.Result.Count);
-            Assert.IsTrue(loadLocsHandle.Result.Any(loc => loc.ResourceType == typeof(Texture2D)));
-            Assert.IsTrue(loadLocsHandle.Result.Any(loc => loc.ResourceType == typeof(Sprite)));
-
-            loadLocsHandle.Release();
-        }
-
-        [UnityTest]
-        public IEnumerator LoadResourceLocations_SpecificType_ReturnsCorrectResourceTypes()
-        {
-            yield return Init();
-            string spriteAddress = "sprite";
-
-            var loadLocsHandle = m_Addressables.LoadResourceLocationsAsync(spriteAddress, typeof(Sprite));
-            yield return loadLocsHandle;
-
-            Assert.AreEqual(1, loadLocsHandle.Result.Count);
-            Assert.AreEqual(typeof(Sprite), loadLocsHandle.Result[0].ResourceType);
-
-            loadLocsHandle.Release();
-
-            loadLocsHandle = m_Addressables.LoadResourceLocationsAsync(spriteAddress, typeof(Texture2D));
-            yield return loadLocsHandle;
-
-            Assert.AreEqual(1, loadLocsHandle.Result.Count);
-            Assert.AreEqual(typeof(Texture2D), loadLocsHandle.Result[0].ResourceType);
-
-            loadLocsHandle.Release();
-        }
-
-        [UnityTest]
-        public IEnumerator LoadPrefabWithComponentType_Fails()
-        {
-            //Setup
-            yield return Init();
-
-            //Test
-            AsyncOperationHandle<MeshRenderer> op = new AsyncOperationHandle<MeshRenderer>();
-            using (new IgnoreFailingLogMessage())
-            {
-                op = m_Addressables.LoadAssetAsync<MeshRenderer>("test0BASE");
-            }
-            yield return op;
-            Assert.IsNull(op.Result);
-        }
-
-        [UnityTest]
-        public IEnumerator LoadAsset_InvalidKeyThrowsInvalidKeyException()
-        {
-            //Setup
-            yield return Init();
-
-            //Test
-            AsyncOperationHandle handle = default(AsyncOperationHandle);
-            using (new IgnoreFailingLogMessage())
-            {
-                handle = m_Addressables.LoadAssetAsync<GameObject>("noSuchLabel");
-            }
-
-            Assert.AreEqual("Exception of type 'UnityEngine.AddressableAssets.InvalidKeyException' was thrown., Key=noSuchLabel, Type=UnityEngine.GameObject", handle.OperationException.Message);
-            yield return handle;
-
-            //Cleanup
-            handle.Release();
-        }
-
-        [UnityTest]
-        [TestCase("noSuchKey", ExpectedResult = null)]
-        [TestCase("noSuchKey1, noSuchKey2", ExpectedResult = null)]
-        public IEnumerator LoadAsset_InvalidKeyThrowsInvalidKeyException_MultipleKeys(string keys)
-        {
-            //Setup
-            yield return Init();
-            string[] keysArray = keys.Replace(" ", "").Split(',');
-
-            //Test
-            AsyncOperationHandle handle = default(AsyncOperationHandle);
-            using (new IgnoreFailingLogMessage())
-            {
-                handle = m_Addressables.LoadAssetAsync<GameObject>(keysArray);
-            }
-
-            string keysErrorString = keysArray.Length > 1 ? $"Keys={keys}" : $"Key={keys}";
-            Assert.AreEqual(
-                $"Exception of type 'UnityEngine.AddressableAssets.InvalidKeyException' was thrown., {keysErrorString}, Type=UnityEngine.GameObject", handle.OperationException.Message);
-            yield return handle;
-
-            //Cleanup
-            handle.Release();
-        }
-
-        [UnityTest]
-        [TestCase("noSuchKey", ExpectedResult = null)]
-        [TestCase("noSuchKey1, noSuchKey2", ExpectedResult = null)]
-        public IEnumerator LoadAssets_InvalidKeyThrowsInvalidKeyException_MultipleKeys(string keys)
-        {
-            //Setup
-            yield return Init();
-            string[] keysArray = keys.Replace(" ", "").Split(',');
-
-            //Test
-            AsyncOperationHandle handle = default(AsyncOperationHandle);
-            using (new IgnoreFailingLogMessage())
-            {
-                handle = m_Addressables.LoadAssetsAsync<GameObject>(keysArray, null, Addressables.MergeMode.Union, true);
-            }
-
-            string keysErrorString = keysArray.Length > 1 ? $"Keys={keys}" : $"Key={keys}";
-            Assert.AreEqual($"Exception of type 'UnityEngine.AddressableAssets.InvalidKeyException' was thrown., {keysErrorString}, Type=UnityEngine.GameObject, MergeMode=Union", handle.OperationException.Message);
-            yield return handle;
-
-            //Cleanup
-            handle.Release();
-        }
-
-        [UnityTest]
-        public IEnumerator LoadAssets_InvalidKeyThrowsInvalidKeyException_MixedKeys()
-        {
-            //Setup
-            yield return Init();
-            object[] keys = new object[] {"noSuchKey", 123};
-
-            //Test
-            AsyncOperationHandle handle = default(AsyncOperationHandle);
-            using (new IgnoreFailingLogMessage())
-            {
-                handle = m_Addressables.LoadAssetsAsync<GameObject>(keys, null, Addressables.MergeMode.Union, true);
-            }
-
-            Assert.AreEqual($"Exception of type 'UnityEngine.AddressableAssets.InvalidKeyException' was thrown., Keys=noSuchKey, 123, Type=UnityEngine.GameObject, MergeMode=Union", handle.OperationException.Message);
-            yield return handle;
-
-            //Cleanup
-            handle.Release();
-        }
-
-        [UnityTest]
-        public IEnumerator CanLoadTextureAsSprite()
-        {
-            //Setup
-            yield return Init();
-
-            var op = m_Addressables.LoadAssetAsync<Sprite>("sprite");
-            yield return op;
-            Assert.IsNotNull(op.Result);
-            Assert.AreEqual(typeof(Sprite), op.Result.GetType());
-            op.Release();
-        }
-
-        [UnityTest]
-        public IEnumerator CanLoadSpriteByName()
-        {
-            //Setup
-            yield return Init();
-
-            var op = m_Addressables.LoadAssetAsync<Sprite>("sprite[botright]");
-            yield return op;
-            Assert.IsNotNull(op.Result);
-            Assert.AreEqual(typeof(Sprite), op.Result.GetType());
-            Assert.AreEqual("botright", op.Result.name);
-            op.Release();
-
-            var op2 = m_Addressables.LoadAssetAsync<Sprite>("sprite[topleft]");
-            yield return op2;
-            Assert.IsNotNull(op2.Result);
-            Assert.AreEqual(typeof(Sprite), op2.Result.GetType());
-            Assert.AreEqual("topleft", op2.Result.name);
-            op2.Release();
-        }
-
-        [UnityTest]
-        public IEnumerator CanLoadFromFolderEntry_SpriteAtlas()
-        {
-            //Setup
-            yield return Init();
-
-            var op = m_Addressables.LoadAssetAsync<SpriteAtlas>("folderEntry/atlas.spriteatlas");
-            yield return op;
-            Assert.IsNotNull(op.Result);
-            Assert.AreEqual(typeof(SpriteAtlas), op.Result.GetType());
-            op.Release();
-        }
-
-        [UnityTest]
-        public IEnumerator CanLoadFromFolderEntry_SpriteFromSpriteAtlas()
-        {
-            //Setup
-            yield return Init();
-
-            var op = m_Addressables.LoadAssetAsync<Sprite>("folderEntry/atlas.spriteatlas[sprite]");
-            yield return op;
-            Assert.IsNotNull(op.Result);
-            Assert.AreEqual(typeof(Sprite), op.Result.GetType());
-            op.Release();
-        }
-
-        [UnityTest]
-        public IEnumerator CanLoadFromFolderEntry_Texture()
-        {
-            //Setup
-            yield return Init();
-
-            var op = m_Addressables.LoadAssetAsync<Texture2D>("folderEntry/spritesheet.png");
-            yield return op;
-            Assert.IsNotNull(op.Result);
-            Assert.AreEqual(typeof(Texture2D), op.Result.GetType());
-            op.Release();
-        }
-
-        [UnityTest]
-        public IEnumerator CanLoadFromFolderEntry_SpriteFromTexture()
-        {
-            //Setup
-            yield return Init();
-
-            var op = m_Addressables.LoadAssetAsync<Sprite>("folderEntry/spritesheet.png[topleft]");
-            yield return op;
-            Assert.IsNotNull(op.Result);
-            Assert.AreEqual(typeof(Sprite), op.Result.GetType());
-            op.Release();
-        }
-
-        [UnityTest]
-        public IEnumerator CanLoadAllSpritesAsArray()
-        {
-            //Setup
-            yield return Init();
-
-            var op = m_Addressables.LoadAssetAsync<Sprite[]>("sprite");
-            yield return op;
-            Assert.IsNotNull(op.Result);
-            Assert.AreEqual(typeof(Sprite[]), op.Result.GetType());
-            Assert.AreEqual(2, op.Result.Length);
-            op.Release();
-        }
-
-        [UnityTest]
-        public IEnumerator CanLoadAllSpritesAsList()
-        {
-            //Setup
-            yield return Init();
-
-            var op = m_Addressables.LoadAssetAsync<IList<Sprite>>("sprite");
-            yield return op;
-            Assert.IsNotNull(op.Result);
-            Assert.IsTrue(typeof(IList<Sprite>).IsAssignableFrom(op.Result.GetType()));
-            Assert.AreEqual(2, op.Result.Count);
-            op.Release();
-        }
-        
-        [UnityTest]
-        public IEnumerator CanUseCustomAssetBundleResource_LoadFromCustomProvider()
-        {
-            //Setup
-            yield return Init();
-            if (string.IsNullOrEmpty(TypeName) || TypeName == "BuildScriptFastMode")
-            {
-                Assert.Ignore($"Skipping test {nameof(CanUseCustomAssetBundleResource_LoadFromCustomProvider)} for {TypeName}, AssetBundle based test.");
-            }
-            string hash = "123456789";
-            string bundleName = $"test_{hash}";
-            string key = "lockey_key";
-            
-            ResourceLocationBase location = null;
-            TestCatalogProviderCustomAssetBundleResource testProvider;
-            SetupBundleForProviderTests(bundleName, "bundle", key, out location, out testProvider);
-
-            var op = m_Addressables.LoadAssetAsync<object>(key);
-            yield return op;
-
-            Assert.IsTrue(testProvider.TestInternalOp.Result.WasUsed);
-            
-            op.Release();
-        }
-
-        string TransFunc(IResourceLocation loc)
-        {
-            return "transformed";
-        }
-
-        [UnityTest]
-        public IEnumerator InternalIdTranslationTest()
-        {
-            //Setup
-            yield return Init();
-            m_Addressables.InternalIdTransformFunc = TransFunc;
-            var loc = new ResourceLocationBase("none", "original", "none", typeof(object));
-            var transformedId = m_Addressables.ResourceManager.TransformInternalId(loc);
-            Assert.AreEqual("transformed", transformedId);
-            m_Addressables.InternalIdTransformFunc = null;
-            var originalId = m_Addressables.ResourceManager.TransformInternalId(loc);
-            Assert.AreEqual("original", originalId);
-        }
-
-        [UnityTest]
-        public IEnumerator WebRequestOverrideTest()
-        {
-            yield return Init();
-            var originalUrl = "http://127.0.0.1/original.asset";
-            var replacedUrl = "http://127.0.0.1/replaced.asset";
-            var uwr = new UnityWebRequest(originalUrl);
-
-            m_Addressables.WebRequestOverride = request => request.url = replacedUrl;
-            m_Addressables.ResourceManager.WebRequestOverride(uwr);
-            var currentUrl = uwr.url;
-            uwr.Dispose();
-            m_Addressables.WebRequestOverride = null;
-            Assert.AreEqual(replacedUrl, currentUrl);
-        }
-
-        [UnityTest]
-        public IEnumerator CanLoadTextureAsTexture()
-        {
-            //Setup
-            yield return Init();
-
-            var op = m_Addressables.LoadAssetAsync<Texture2D>("sprite");
-            yield return op;
-            Assert.IsNotNull(op.Result);
-            Assert.AreEqual(typeof(Texture2D), op.Result.GetType());
-            op.Release();
-        }
-
-        [UnityTest]
-        public IEnumerator LoadAsset_ValidKeyDoesNotThrow()
-        {
-            //Setup
-            yield return Init();
-
-            //Test
-            AsyncOperationHandle handle = default(AsyncOperationHandle);
-            Assert.DoesNotThrow(() =>
-            {
-                handle = m_Addressables.LoadAssetAsync<GameObject>(AddressablesTestUtility.GetPrefabLabel("BASE"));
-            });
-            yield return handle;
-
-            //Cleanup
-            handle.Release();
-        }
-
-        [UnityTest]
-        public IEnumerator VerifyChainOpPercentCompleteCalculation()
-        {
-            //Setup
-            yield return Init();
-            AsyncOperationHandle<GameObject> op = m_Addressables.LoadAssetAsync<GameObject>(AddressablesTestUtility.GetPrefabLabel("BASE"));
-
-            //Test
-            while (op.PercentComplete < 1)
-            {
-                Assert.False(op.IsDone);
-                yield return null;
-            }
-
-            yield return null;
-            Assert.True(op.PercentComplete == 1 && op.IsDone);
-            yield return op;
-
-            //Cleanup
-            op.Release();
-        }
-
-        [UnityTest]
-        public IEnumerator LoadResourceLocationsAsync_ReturnsCorrectNumberOfLocationsForStringKey()
-        {
-            yield return Init();
-
-            var handle = m_Addressables.LoadResourceLocationsAsync("assetWithDifferentTypedSubAssets");
-            yield return handle;
-
-            Assert.AreEqual(3, handle.Result.Count);
-            HashSet<Type> typesSeen = new HashSet<Type>();
-            foreach (var result in handle.Result)
-            {
-                Assert.IsNotNull(result.ResourceType);
-                typesSeen.Add(result.ResourceType);
-            }
-            Assert.AreEqual(3, typesSeen.Count);
-            m_Addressables.Release(handle);
-        }
-
-        [UnityTest]
-        public IEnumerator LoadResourceLocationsAsync_ReturnsCorrectNumberOfLocationsForSubStringKey()
-        {
-            yield return Init();
-
-            var handle = m_Addressables.LoadResourceLocationsAsync("assetWithDifferentTypedSubAssets[Mesh]");
-            yield return handle;
-
-            Assert.AreEqual(3, handle.Result.Count);
-            HashSet<Type> typesSeen = new HashSet<Type>();
-            foreach (var result in handle.Result)
-            {
-                Assert.IsNotNull(result.ResourceType);
-                typesSeen.Add(result.ResourceType);
-            }
-            Assert.AreEqual(3, typesSeen.Count);
-            m_Addressables.Release(handle);
-        }
-
-        [UnityTest]
-        public IEnumerator LoadResourceLocationsAsync_ReturnsCorrectNumberOfLocationsForSubStringKey_WhenTypeIsPassedIn()
-        {
-            yield return Init();
-
-            var handle = m_Addressables.LoadResourceLocationsAsync("assetWithDifferentTypedSubAssets[Mesh]", typeof(Mesh));
-            yield return handle;
-
-            Assert.AreEqual(1, handle.Result.Count);
-            Assert.AreEqual(typeof(Mesh), handle.Result[0].ResourceType);
-
-            m_Addressables.Release(handle);
-        }
-
-        [UnityTest]
-        public IEnumerator LoadResourceLocationsAsync_ReturnsCorrectNumberOfLocationsForAssetReference()
-        {
-            yield return Init();
-
-            AsyncOperationHandle assetReferenceHandle = m_Addressables.InstantiateAsync(AssetReferenceObjectKey);
-            yield return assetReferenceHandle;
-            Assert.IsNotNull(assetReferenceHandle.Result as GameObject);
-            AssetReferenceTestBehavior behavior =
-                (assetReferenceHandle.Result as GameObject).GetComponent<AssetReferenceTestBehavior>();
-
-            var handle = m_Addressables.LoadResourceLocationsAsync(behavior.ReferenceWithMultiTypedSubObject);
-            yield return handle;
-
-            Assert.AreEqual(3, handle.Result.Count);
-            HashSet<Type> typesSeen = new HashSet<Type>();
-            foreach (var result in handle.Result)
-            {
-                Assert.IsNotNull(result.ResourceType);
-                typesSeen.Add(result.ResourceType);
-            }
-            Assert.AreEqual(3, typesSeen.Count);
-
-            m_Addressables.Release(assetReferenceHandle);
-            m_Addressables.Release(handle);
-        }
-
-        [UnityTest]
-        public IEnumerator LoadResourceLocationsAsync_ReturnsCorrectNumberOfLocationsForSubAssetReference()
-        {
-            yield return Init();
-
-            AsyncOperationHandle assetReferenceHandle = m_Addressables.InstantiateAsync(AssetReferenceObjectKey);
-            yield return assetReferenceHandle;
-            Assert.IsNotNull(assetReferenceHandle.Result as GameObject);
-            AssetReferenceTestBehavior behavior =
-                (assetReferenceHandle.Result as GameObject).GetComponent<AssetReferenceTestBehavior>();
-
-            var handle = m_Addressables.LoadResourceLocationsAsync(behavior.ReferenceWithMultiTypedSubObjectSubReference);
-            yield return handle;
-
-            Assert.AreEqual(1, handle.Result.Count);
-            Assert.AreEqual(typeof(Material), handle.Result[0].ResourceType);
-
-            m_Addressables.Release(assetReferenceHandle);
-            m_Addressables.Release(handle);
-        }
-
-        [UnityTest]
-        public IEnumerator PercentComplete_NeverHasDecreasedValue_WhenLoadingAsset()
-        {
-            //Setup
-            yield return Init();
-            AsyncOperationHandle<GameObject> op = m_Addressables.LoadAssetAsync<GameObject>(AddressablesTestUtility.GetPrefabLabel("BASE"));
-
-            //Test
-            float lastPercentComplete = 0f;
-            while (!op.IsDone)
-            {
-                Assert.IsFalse(lastPercentComplete > op.PercentComplete);
-                lastPercentComplete = op.PercentComplete;
-                yield return null;
-            }
-            Assert.True(op.PercentComplete == 1 && op.IsDone);
-            yield return op;
-
-            //Cleanup
-            op.Release();
-        }
-
-        [UnityTest]
-        public IEnumerator LoadContentCatalogAsync_SetsUpLocalAndRemoteLocations()
-        {
-            yield return Init();
-            string catalogPath = "fakeCatalogPath.json";
-            string catalogHashPath = "fakeCatalogPath.hash";
-
-            var loc = m_Addressables.CreateCatalogLocationWithHashDependencies(catalogPath, catalogHashPath);
-            Assert.AreEqual(2, loc.Dependencies.Count);
-            var remoteLocation = loc.Dependencies[(int)ContentCatalogProvider.DependencyHashIndex.Remote];
-            var cacheLocation = loc.Dependencies[(int)ContentCatalogProvider.DependencyHashIndex.Cache];
-
-            Assert.AreEqual(catalogHashPath, remoteLocation.ToString());
-            Assert.AreEqual(m_Addressables.ResolveInternalId(AddressablesImpl.kCacheDataFolder + catalogHashPath.GetHashCode() + catalogHashPath.Substring(catalogHashPath.LastIndexOf("."))), cacheLocation.ToString());
-        }
-
-        [UnityTest]
-        public IEnumerator LoadContentCatalogAsync_LocationsHaveTimeout()
-        {
-            yield return Init();
-            string catalogPath = "fakeCatalogPath.json";
-            string catalogHashPath = "fakeCatalogPath.hash";
-
-            m_Addressables.CatalogRequestsTimeout = 13;
-            var loc = m_Addressables.CreateCatalogLocationWithHashDependencies(catalogPath, catalogHashPath);
-            Assert.AreEqual(2, loc.Dependencies.Count);
-            var remoteLocation = loc.Dependencies[(int)ContentCatalogProvider.DependencyHashIndex.Remote];
-            var cacheLocation = loc.Dependencies[(int)ContentCatalogProvider.DependencyHashIndex.Cache];
-
-            var data = loc.Data as ProviderLoadRequestOptions;
-            Assert.IsNotNull(data);
-            Assert.AreEqual(data.WebRequestTimeout, m_Addressables.CatalogRequestsTimeout);
-            data = remoteLocation.Data as ProviderLoadRequestOptions;
-            Assert.IsNotNull(data);
-            Assert.AreEqual(data.WebRequestTimeout, m_Addressables.CatalogRequestsTimeout);
-            data = cacheLocation.Data as ProviderLoadRequestOptions;
-            Assert.IsNotNull(data);
-            Assert.AreEqual(data.WebRequestTimeout, m_Addressables.CatalogRequestsTimeout);
-        }
-
-        [UnityTest]
-        public IEnumerator LoadingContentCatalogTwice_DoesNotThrowException_WhenHandleIsntReleased()
-        {
-            yield return Init();
-
-            string fullRemotePath = Path.Combine(kCatalogFolderPath, kCatalogRemotePath);
-            Directory.CreateDirectory(kCatalogFolderPath);
-            if (m_Addressables.m_ResourceLocators[0].CatalogLocation == null)
-            {
-#if UNITY_EDITOR
-                ContentCatalogData data = new ContentCatalogData(new List<ContentCatalogDataEntry>
-                {
-                    new ContentCatalogDataEntry(typeof(string), "testString", "test.provider", new[] {"key"})
-                }, "test_catalog");
-                File.WriteAllText(fullRemotePath, JsonUtility.ToJson(data));
-#else
-                UnityEngine.Debug.Log($"Skipping test {nameof(LoadingContentCatalogTwice_DoesNotThrowException_WhenHandleIsntReleased)} due to missing CatalogLocation.");
-                yield break;
-#endif
-            }
-            else
-            {
-                string baseCatalogPath = m_Addressables.m_ResourceLocators[0].CatalogLocation.InternalId;
-                if (baseCatalogPath.StartsWith("file://"))
-                    baseCatalogPath = new Uri(m_Addressables.m_ResourceLocators[0].CatalogLocation.InternalId).AbsolutePath;
-                File.Copy(baseCatalogPath, fullRemotePath);
-            }
-
-            var op1 = m_Addressables.LoadContentCatalogAsync(fullRemotePath, false);
-            yield return op1;
-
-            var op2 = m_Addressables.LoadContentCatalogAsync(fullRemotePath, false);
-            yield return op2;
-
-            Assert.AreEqual(AsyncOperationStatus.Succeeded, op1.Status);
-            Assert.AreEqual(AsyncOperationStatus.Succeeded, op2.Status);
-
-            m_Addressables.Release(op1);
-            m_Addressables.Release(op2);
-            if (Directory.Exists(kCatalogFolderPath))
-                Directory.Delete(kCatalogFolderPath, true);
-        }
-
-        [UnityTest]
-        public IEnumerator LoadingContentCatalogWithCacheTwice_DoesNotThrowException_WhenHandleIsntReleased()
-        {
-            yield return Init();
-
-            string fullRemotePath = Path.Combine(kCatalogFolderPath, kCatalogRemotePath);
-            Directory.CreateDirectory(kCatalogFolderPath);
-            if (m_Addressables.m_ResourceLocators[0].CatalogLocation == null)
-            {
-#if UNITY_EDITOR
-                ContentCatalogData data = new ContentCatalogData(new List<ContentCatalogDataEntry>
-                {
-                    new ContentCatalogDataEntry(typeof(string), "testString", "test.provider", new[] {"key"})
-                }, "test_catalog");
-                File.WriteAllText(fullRemotePath, JsonUtility.ToJson(data));
-#else
-                UnityEngine.Debug.Log($"Skipping test {nameof(LoadingContentCatalogWithCacheTwice_DoesNotThrowException_WhenHandleIsntReleased)} due to missing CatalogLocation.");
-                yield break;
-#endif
-            }
-            else
-            {
-                string baseCatalogPath = m_Addressables.m_ResourceLocators[0].CatalogLocation.InternalId;
-                if (baseCatalogPath.StartsWith("file://"))
-                    baseCatalogPath = new Uri(m_Addressables.m_ResourceLocators[0].CatalogLocation.InternalId).AbsolutePath;
-                File.Copy(baseCatalogPath, fullRemotePath);
-            }
-            WriteHashFileForCatalog(fullRemotePath, "123");
-
-            var op1 = m_Addressables.LoadContentCatalogAsync(fullRemotePath, false);
-            yield return op1;
-
-            var op2 = m_Addressables.LoadContentCatalogAsync(fullRemotePath, false);
-            yield return op2;
-
-            Assert.AreEqual(AsyncOperationStatus.Succeeded, op1.Status);
-            Assert.AreEqual(AsyncOperationStatus.Succeeded, op2.Status);
-
-            m_Addressables.Release(op1);
-            m_Addressables.Release(op2);
-            if (Directory.Exists(kCatalogFolderPath))
-                Directory.Delete(kCatalogFolderPath, true);
-        }
-
-        [UnityTest]
-        public IEnumerator LoadingContentCatalog_WithInvalidCatalogPath_Fails()
-        {
-            yield return Init();
-
-            bool ignoreValue = LogAssert.ignoreFailingMessages;
-            LogAssert.ignoreFailingMessages = true;
-
-            var op1 = m_Addressables.LoadContentCatalogAsync("notarealpath.json", false);
-            yield return op1;
-
-            Assert.AreEqual(AsyncOperationStatus.Failed, op1.Status);
-
-            m_Addressables.Release(op1);
-            LogAssert.ignoreFailingMessages = ignoreValue;
-        }
-
-        private const string kCatalogRemotePath = "remotecatalog.json";
-        private const string kCatalogFolderPath = "Assets/CatalogTestFolder";
-
-        bool CreateCatalogAtFakeRemotePath(string fakeRemotePath, string catalogFolderPath = kCatalogFolderPath)
-        {
-            Directory.CreateDirectory(catalogFolderPath);
-            if (m_Addressables.m_ResourceLocators[0].CatalogLocation == null)
-            {
-#if UNITY_EDITOR
-                ContentCatalogData data = new ContentCatalogData(new List<ContentCatalogDataEntry>
-                {
-                    new ContentCatalogDataEntry(typeof(string), "testString", "test.provider", new[] { "key" })
-                }, "test_catalog");
-                File.WriteAllText(fakeRemotePath, JsonUtility.ToJson(data));
-#else
-                return false;
-#endif
-            }
-            else
-            {
-                string baseCatalogPath = m_Addressables.m_ResourceLocators[0].CatalogLocation.InternalId;
-                if (baseCatalogPath.StartsWith("file://"))
-                    baseCatalogPath = new Uri(m_Addressables.m_ResourceLocators[0].CatalogLocation.InternalId).AbsolutePath;
-                File.Copy(baseCatalogPath, fakeRemotePath);
-            }
-
-            return true;
-        }
-
-        private string WriteHashFileForCatalog(string catalogPath, string hash)
-        {
-            string hashPath = catalogPath.Replace(".json", ".hash");
-            Directory.CreateDirectory(Path.GetDirectoryName(hashPath));
-            File.WriteAllText(hashPath, hash);
-            return hashPath;
-        }
-
-        void StubTextAndJsonProviders()
-        {
-            var textProvider = m_Addressables.ResourceManager.ResourceProviders.FirstOrDefault(rp => rp.GetType() == typeof(TextDataProvider)) as TextDataProvider;
-            var jsonProvider = m_Addressables.ResourceManager.ResourceProviders.FirstOrDefault(rp => rp.GetType() == typeof(JsonAssetProvider)) as JsonAssetProvider;
-
-            var textDataProviderStub = new TextDataProviderStub(kCatalogFolderPath, textProvider);
-            var jsonAssetProviderStub = new JsonAssetProviderStub(kCatalogFolderPath, jsonProvider);
-
-            m_Addressables.ResourceManager.ResourceProviders.Remove(textProvider);
-            m_Addressables.ResourceManager.ResourceProviders.Remove(jsonProvider);
-            m_Addressables.ResourceManager.ResourceProviders.Add(textDataProviderStub);
-            m_Addressables.ResourceManager.ResourceProviders.Add(jsonAssetProviderStub);
-            m_Addressables.ResourceManager.m_providerMap.Clear();
-        }
-
-        [UnityTest]
-        public IEnumerator LoadingContentCatalog_CachesCatalogData_IfValidHashFound()
-        {
-            yield return Init();
-
-            string fullRemotePath = Path.Combine(kCatalogFolderPath, kCatalogRemotePath);
-            Directory.CreateDirectory(kCatalogFolderPath);
-            if (m_Addressables.m_ResourceLocators[0].CatalogLocation == null)
-            {
-#if UNITY_EDITOR
-                ContentCatalogData data = new ContentCatalogData(new List<ContentCatalogDataEntry>
-                {
-                    new ContentCatalogDataEntry(typeof(string), "testString", "test.provider", new[] {"key"})
-                }, "test_catalog");
-                File.WriteAllText(fullRemotePath, JsonUtility.ToJson(data));
-#else
-                UnityEngine.Debug.Log($"Skipping test {nameof(LoadingContentCatalog_CachesCatalogData_IfValidHashFound)} due to missing CatalogLocation.");
-                yield break;
-#endif
-            }
-            else
-            {
-                string baseCatalogPath = m_Addressables.m_ResourceLocators[0].CatalogLocation.InternalId;
-                if (baseCatalogPath.StartsWith("file://"))
-                    baseCatalogPath = new Uri(m_Addressables.m_ResourceLocators[0].CatalogLocation.InternalId).AbsolutePath;
-                File.Copy(baseCatalogPath, fullRemotePath);
-            }
-            WriteHashFileForCatalog(fullRemotePath, "123");
-
-            var op1 = m_Addressables.LoadContentCatalogAsync(fullRemotePath, false);
-            yield return op1;
-
-            string fullRemoteHashPath = fullRemotePath.Replace(".json", ".hash");
-            string cachedDataPath = m_Addressables.ResolveInternalId(AddressablesImpl.kCacheDataFolder + fullRemoteHashPath.GetHashCode() + fullRemotePath.Substring(fullRemotePath.LastIndexOf(".")));
-            string cachedHashPath = cachedDataPath.Replace(".json", ".hash");
-            Assert.IsTrue(File.Exists(cachedDataPath));
-            Assert.IsTrue(File.Exists(cachedHashPath));
-            Assert.AreEqual("123", File.ReadAllText(cachedHashPath));
-
-            m_Addressables.Release(op1);
-            Directory.Delete(kCatalogFolderPath, true);
-            File.Delete(cachedDataPath);
-            File.Delete(cachedHashPath);
-        }
-
-        [UnityTest]
-        public IEnumerator LoadingContentCatalog_CachesCatalogData_IfValidHashFoundAndRemotePathContainsQueryParameters()
-        {
-            yield return Init();
-
-            string fakeFullRemotePath = Path.Combine(kCatalogFolderPath, kCatalogRemotePath);
-            if (!CreateCatalogAtFakeRemotePath(fakeFullRemotePath))
-                Assert.Ignore($"Skipping test {TestContext.CurrentContext.Test.Name} due to missing CatalogLocation.");
-            WriteHashFileForCatalog(fakeFullRemotePath, "123");
-
-            StubTextAndJsonProviders();
-
-            string catalogRemotePath = "http://127.0.0.1/" + kCatalogRemotePath;
-            string catalogRemotePathWithQueryParams = catalogRemotePath + "?param1=value1&param2=value2:date=number";
-            var op1 = m_Addressables.LoadContentCatalogAsync(catalogRemotePathWithQueryParams, false);
-            yield return op1;
-
-            var expectedHash = catalogRemotePath.Replace(".json", ".hash").GetHashCode();
-            string expectedCatalogName = expectedHash + ".json";
-            string cachedDataPath = m_Addressables.ResolveInternalId(AddressablesImpl.kCacheDataFolder + expectedCatalogName);
-            string cachedHashPath = cachedDataPath.Replace(".json", ".hash");
-            Assert.IsTrue(File.Exists(cachedDataPath));
-            Assert.IsTrue(File.Exists(cachedHashPath));
-            Assert.AreEqual("123", File.ReadAllText(cachedHashPath));
-
-            m_Addressables.Release(op1);
-            Directory.Delete(kCatalogFolderPath, true);
-            File.Delete(cachedDataPath);
-            File.Delete(cachedHashPath);
-        }
-
-        [UnityTest]
-        public IEnumerator LoadingContentCatalog_CachesCatalogData_ForTwoCatalogsWithSameName()
-        {
-            yield return Init();
-
-            string fullRemotePath = Path.Combine(kCatalogFolderPath, kCatalogRemotePath);
-            string fullRemotePathTwo = Path.Combine(kCatalogFolderPath, "secondCatalog", kCatalogRemotePath);
-            Directory.CreateDirectory(kCatalogFolderPath);
-            Directory.CreateDirectory(Path.Combine(kCatalogFolderPath, "secondCatalog"));
-            if (m_Addressables.m_ResourceLocators[0].CatalogLocation == null)
-            {
-#if UNITY_EDITOR
-                ContentCatalogData data = new ContentCatalogData(new List<ContentCatalogDataEntry>
-                {
-                    new ContentCatalogDataEntry(typeof(string), "testString", "test.provider", new[] {"key"})
-                }, "test_catalog");
-                File.WriteAllText(fullRemotePath, JsonUtility.ToJson(data));
-                File.WriteAllText(fullRemotePathTwo, JsonUtility.ToJson(data));
-#else
-                UnityEngine.Debug.Log($"Skipping test {nameof(LoadingContentCatalog_CachesCatalogData_IfValidHashFound)} due to missing CatalogLocation.");
-                yield break;
-#endif
-            }
-            else
-            {
-                string baseCatalogPath = m_Addressables.m_ResourceLocators[0].CatalogLocation.InternalId;
-                if (baseCatalogPath.StartsWith("file://"))
-                    baseCatalogPath = new Uri(m_Addressables.m_ResourceLocators[0].CatalogLocation.InternalId).AbsolutePath;
-                File.Copy(baseCatalogPath, fullRemotePath);
-            }
-
-#if UNITY_EDITOR
-            ContentCatalogData catalogData = new ContentCatalogData(new List<ContentCatalogDataEntry>
-            {
-                new ContentCatalogDataEntry(typeof(string), "testString", "test.provider", new[] {"key"})
-            }, "test_catalog");
-            File.WriteAllText(fullRemotePathTwo, JsonUtility.ToJson(catalogData));
-
-            WriteHashFileForCatalog(fullRemotePath, "123");
-            WriteHashFileForCatalog(fullRemotePathTwo, "123");
-#else
-            UnityEngine.Debug.Log($"Skipping test {nameof(LoadingContentCatalog_CachesCatalogData_IfValidHashFound)} due to missing CatalogLocation.");
-            yield break;
-#endif
-
-            var op1 = m_Addressables.LoadContentCatalogAsync(fullRemotePath, false);
-            yield return op1;
-
-            var op2 = m_Addressables.LoadContentCatalogAsync(fullRemotePathTwo, false);
-            yield return op2;
-
-            string fullRemoteHashPath = fullRemotePath.Replace(".json", ".hash");
-            string fullRemoteHashPathTwo = fullRemotePathTwo.Replace(".json", ".hash");
-            string cachedDataPath = m_Addressables.ResolveInternalId(AddressablesImpl.kCacheDataFolder + fullRemoteHashPath.GetHashCode() + fullRemotePath.Substring(fullRemotePath.LastIndexOf(".")));
-            string cachedDataPathTwo = m_Addressables.ResolveInternalId(AddressablesImpl.kCacheDataFolder + fullRemoteHashPathTwo.GetHashCode() + fullRemotePathTwo.Substring(fullRemotePathTwo.LastIndexOf(".")));
-            string cachedHashPath = cachedDataPath.Replace(".json", ".hash");
-            string cachedHashPathTwo = cachedDataPathTwo.Replace(".json", ".hash");
-            Assert.IsTrue(File.Exists(cachedDataPath));
-            Assert.IsTrue(File.Exists(cachedDataPathTwo));
-            Assert.IsTrue(File.Exists(cachedHashPath));
-            Assert.IsTrue(File.Exists(cachedHashPathTwo));
-            Assert.AreEqual("123", File.ReadAllText(cachedHashPath));
-            Assert.AreEqual("123", File.ReadAllText(cachedHashPathTwo));
-
-            m_Addressables.Release(op1);
-            m_Addressables.Release(op2);
-            Directory.Delete(kCatalogFolderPath, true);
-            File.Delete(cachedDataPath);
-            File.Delete(cachedHashPath);
-            File.Delete(cachedDataPathTwo);
-            File.Delete(cachedHashPathTwo);
-        }
-
-        [UnityTest]
-        public IEnumerator LoadingContentCatalog_IfNoCachedHashFound_Succeeds()
-        {
-            yield return Init();
-
-            ResourceManager.ExceptionHandler = m_PrevHandler;
-            string fullRemotePath = Path.Combine(kCatalogFolderPath, kCatalogRemotePath);
-            Directory.CreateDirectory(kCatalogFolderPath);
-            if (m_Addressables.m_ResourceLocators[0].CatalogLocation == null)
-            {
-#if UNITY_EDITOR
-                ContentCatalogData data = new ContentCatalogData(new List<ContentCatalogDataEntry>
-                {
-                    new ContentCatalogDataEntry(typeof(string), "testString", "test.provider", new[] {"key"})
-                }, "test_catalog");
-                File.WriteAllText(fullRemotePath, JsonUtility.ToJson(data));
-#else
-                UnityEngine.Debug.Log($"Skipping test {nameof(LoadingContentCatalog_IfNoCachedHashFound_Succeeds)} due to missing CatalogLocation.");
-                yield break;
-#endif
-            }
-            else
-            {
-                string baseCatalogPath = m_Addressables.m_ResourceLocators[0].CatalogLocation.InternalId;
-                if (baseCatalogPath.StartsWith("file://"))
-                    baseCatalogPath = new Uri(m_Addressables.m_ResourceLocators[0].CatalogLocation.InternalId).AbsolutePath;
-                File.Copy(baseCatalogPath, fullRemotePath);
-            }
-            WriteHashFileForCatalog(fullRemotePath, "123");
-
-            string cachedDataPath = m_Addressables.ResolveInternalId(AddressablesImpl.kCacheDataFolder + Path.GetFileName(kCatalogRemotePath));
-            string cachedHashPath = cachedDataPath.Replace(".json", ".hash");
-            if (File.Exists(cachedDataPath))
-                File.Delete(cachedDataPath);
-            if (File.Exists(cachedHashPath))
-                File.Delete(cachedHashPath);
-            var op1 = m_Addressables.LoadContentCatalogAsync(fullRemotePath, false);
-            yield return op1;
-
-            Assert.IsTrue(op1.IsValid());
-            Assert.AreEqual(AsyncOperationStatus.Succeeded, op1.Status);
-            Assert.NotNull(op1.Result);
-
-            // Cleanup
-            Addressables.Release(op1);
-            Directory.Delete(kCatalogFolderPath, true);
-            File.Delete(cachedDataPath);
-            File.Delete(cachedHashPath);
-        }
-
-        [UnityTest]
-        public IEnumerator LoadingContentCatalog_IfNoHashFileForCatalog_DoesntThrowException()
-        {
-            yield return Init();
-
-            ResourceManager.ExceptionHandler = m_PrevHandler;
-            string fullRemotePath = Path.Combine(kCatalogFolderPath, kCatalogRemotePath);
-            Directory.CreateDirectory(kCatalogFolderPath);
-            if (m_Addressables.m_ResourceLocators[0].CatalogLocation == null)
-            {
-#if UNITY_EDITOR
-                ContentCatalogData data = new ContentCatalogData(new List<ContentCatalogDataEntry>
-                {
-                    new ContentCatalogDataEntry(typeof(string), "testString", "test.provider", new[] {"key"})
-                }, "test_catalog");
-                File.WriteAllText(fullRemotePath, JsonUtility.ToJson(data));
-#else
-                UnityEngine.Debug.Log($"Skipping test {nameof(LoadingContentCatalog_IfNoCachedHashFound_Succeeds)} due to missing CatalogLocation.");
-                yield break;
-#endif
-            }
-            else
-            {
-                string baseCatalogPath = m_Addressables.m_ResourceLocators[0].CatalogLocation.InternalId;
-                if (baseCatalogPath.StartsWith("file://"))
-                    baseCatalogPath = new Uri(m_Addressables.m_ResourceLocators[0].CatalogLocation.InternalId).AbsolutePath;
-                File.Copy(baseCatalogPath, fullRemotePath);
-            }
-
-            string cachedDataPath = m_Addressables.ResolveInternalId(AddressablesImpl.kCacheDataFolder + Path.GetFileName(kCatalogRemotePath));
-            string cachedHashPath = cachedDataPath.Replace(".json", ".hash");
-            if (File.Exists(cachedDataPath))
-                File.Delete(cachedDataPath);
-            if (File.Exists(cachedHashPath))
-                File.Delete(cachedHashPath);
-            var op1 = m_Addressables.LoadContentCatalogAsync(fullRemotePath, false);
-            yield return op1;
-
-            Assert.IsTrue(op1.IsValid());
-            Assert.AreEqual(AsyncOperationStatus.Succeeded, op1.Status);
-            Assert.NotNull(op1.Result);
-            Assert.IsFalse(File.Exists(cachedHashPath));
-
-            // Cleanup
-            Addressables.Release(op1);
-            Directory.Delete(kCatalogFolderPath, true);
-            File.Delete(cachedDataPath);
-            File.Delete(cachedHashPath);
-        }
-
-        [UnityTest]
-        public IEnumerator IResourceLocationComparing_SameKeySameTypeDifferentInternalId_ReturnsFalse()
-        {
-            yield return Init();
-
-            IResourceLocation loc1 = new ResourceLocationBase("address", "internalid1", typeof(BundledAssetProvider).FullName, typeof(GameObject));
-            IResourceLocation loc2 = new ResourceLocationBase("address", "internalid2", typeof(BundledAssetProvider).FullName, typeof(GameObject));
-
-            Assert.IsFalse(m_Addressables.Equals(loc1, loc2));
-        }
-
-        [UnityTest]
-        public IEnumerator IResourceLocationComparing_SameKeyTypeAndInternalId_ReturnsTrue()
-        {
-            yield return Init();
-
-            IResourceLocation loc1 = new ResourceLocationBase("address", "internalid1", typeof(BundledAssetProvider).FullName, typeof(GameObject));
-            IResourceLocation loc2 = new ResourceLocationBase("address", "internalid1", typeof(BundledAssetProvider).FullName, typeof(GameObject));
-
-            Assert.IsTrue(m_Addressables.Equals(loc1, loc2));
-        }
-
-        [UnityTest]
-        public IEnumerator LoadingContentCatalog_UpdatesCachedData_IfHashFileUpdates()
-        {
-            yield return Init();
-            if (m_Addressables.m_ResourceLocators[0].CatalogLocation == null)
-            {
-                UnityEngine.Debug.Log($"Skipping test {nameof(LoadingContentCatalog_UpdatesCachedData_IfHashFileUpdates)} due to missing CatalogLocation.");
-                yield break;
-            }
-
-            Directory.CreateDirectory(kCatalogFolderPath);
-            string fullRemotePath = Path.Combine(kCatalogFolderPath, kCatalogRemotePath);
-            string fullRemoteHashPath = fullRemotePath.Replace(".json", ".hash");
-            string cachedDataPath = m_Addressables.ResolveInternalId(AddressablesImpl.kCacheDataFolder + fullRemoteHashPath.GetHashCode() + fullRemotePath.Substring(fullRemotePath.LastIndexOf(".")));
-            string cachedHashPath = cachedDataPath.Replace(".json", ".hash");
-            string remoteHashPath = WriteHashFileForCatalog(fullRemotePath, "123");
-
-            string baseCatalogPath = m_Addressables.m_ResourceLocators[0].CatalogLocation.InternalId;
-            if (baseCatalogPath.StartsWith("file://"))
-                baseCatalogPath = new Uri(m_Addressables.m_ResourceLocators[0].CatalogLocation.InternalId).AbsolutePath;
-            File.Copy(baseCatalogPath, fullRemotePath);
-
-            var op1 = m_Addressables.LoadContentCatalogAsync(fullRemotePath, false);
-            yield return op1;
-            m_Addressables.Release(op1);
-
-            Assert.IsTrue(File.Exists(cachedDataPath));
-            Assert.IsTrue(File.Exists(cachedHashPath));
-            Assert.AreEqual("123", File.ReadAllText(cachedHashPath));
-
-            remoteHashPath = WriteHashFileForCatalog(fullRemotePath, "456");
-
-            var op2 = m_Addressables.LoadContentCatalogAsync(fullRemotePath, false);
-            yield return op2;
-
-            Assert.AreEqual("456", File.ReadAllText(cachedHashPath));
-
-            m_Addressables.Release(op2);
-            Directory.Delete(kCatalogFolderPath, true);
-            File.Delete(cachedDataPath);
-            File.Delete(cachedHashPath);
-        }
-
-        [UnityTest]
-        public IEnumerator UpdateContentCatalog_UpdatesCachedData_IfCacheCorrupted()
-        {
-            yield return Init();
-            if (m_Addressables.m_ResourceLocators[0].CatalogLocation == null)
-            {
-                UnityEngine.Debug.Log($"Skipping test {nameof(LoadingContentCatalog_UpdatesCachedData_IfHashFileUpdates)} due to missing CatalogLocation.");
-                yield break;
-            }
-
-            Directory.CreateDirectory(kCatalogFolderPath);
-            string fullRemotePath = Path.Combine(kCatalogFolderPath, kCatalogRemotePath);
-            string fullRemoteHashPath = fullRemotePath.Replace(".json", ".hash");
-            string cachedDataPath = m_Addressables.ResolveInternalId(AddressablesImpl.kCacheDataFolder + fullRemoteHashPath.GetHashCode() + fullRemotePath.Substring(fullRemotePath.LastIndexOf(".")));
-            string cachedHashPath = cachedDataPath.Replace(".json", ".hash");
-            string remoteHashPath = WriteHashFileForCatalog(fullRemoteHashPath, "123");
-
-            string baseCatalogPath = m_Addressables.m_ResourceLocators[0].CatalogLocation.InternalId;
-            if (baseCatalogPath.StartsWith("file://"))
-                baseCatalogPath = new Uri(m_Addressables.m_ResourceLocators[0].CatalogLocation.InternalId).AbsolutePath;
-            File.Copy(baseCatalogPath, fullRemotePath);
-
-            File.WriteAllText(remoteHashPath, File.ReadAllText(cachedHashPath));
-            File.WriteAllText(cachedDataPath, "corrupted content");
-
-            //load from fullRemotePath will first load cachedDataPath, then load fullRemotePath on error
-            var op = m_Addressables.LoadContentCatalogAsync(fullRemotePath, false);
-            LogAssert.Expect(LogType.Exception, new Regex(".*JSON parse error.*"));
-            yield return op;
-
-            Assert.IsTrue(File.Exists(cachedDataPath));
-            Assert.IsTrue(File.Exists(cachedHashPath));
-            Assert.AreEqual(File.ReadAllText(cachedDataPath), File.ReadAllText(fullRemotePath));
-
-            m_Addressables.Release(op);
-            Directory.Delete(kCatalogFolderPath, true);
-            File.Delete(cachedDataPath);
-            File.Delete(cachedHashPath);
-        }
-
-        [UnityTest]
-        public IEnumerator LoadingContentCatalog_NoCacheDataCreated_IfRemoteHashDoesntExist()
-        {
-            yield return Init();
-            if (m_Addressables.m_ResourceLocators[0].CatalogLocation == null)
-            {
-                UnityEngine.Debug.Log($"Skipping test {nameof(LoadingContentCatalog_NoCacheDataCreated_IfRemoteHashDoesntExist)} due to missing CatalogLocation.");
-                yield break;
-            }
-
-            Directory.CreateDirectory(kCatalogFolderPath);
-            string fullRemotePath = Path.Combine(kCatalogFolderPath, kCatalogRemotePath);
-            string cachedDataPath = m_Addressables.ResolveInternalId(AddressablesImpl.kCacheDataFolder + Path.GetFileName(kCatalogRemotePath));
-            string cachedHashPath = cachedDataPath.Replace(".json", ".hash");
-
-            string baseCatalogPath = m_Addressables.m_ResourceLocators[0].CatalogLocation.InternalId;
-            if (baseCatalogPath.StartsWith("file://"))
-                baseCatalogPath = new Uri(m_Addressables.m_ResourceLocators[0].CatalogLocation.InternalId).AbsolutePath;
-            File.Copy(baseCatalogPath, fullRemotePath);
-
-            var op1 = m_Addressables.LoadContentCatalogAsync(fullRemotePath, false);
-            yield return op1;
-            m_Addressables.Release(op1);
-
-            Assert.IsFalse(File.Exists(cachedDataPath));
-            Assert.IsFalse(File.Exists(cachedHashPath));
-
-            Directory.Delete(kCatalogFolderPath, true);
-        }
-
-        [UnityTest]
-        public IEnumerator ContentCatalogData_IsCleared_WhenInitializationOperationLoadContentCatalogOp_IsReleased()
-        {
-            yield return Init();
-            if (m_Addressables.m_ResourceLocators[0].CatalogLocation == null)
-            {
-                UnityEngine.Debug.Log($"Skipping test {nameof(ContentCatalogData_IsCleared_WhenInitializationOperationLoadContentCatalogOp_IsReleased)} due to missing CatalogLocation.");
-                yield break;
-            }
-
-            string baseCatalogPath = m_Addressables.m_ResourceLocators[0].CatalogLocation.InternalId;
-
-            if (baseCatalogPath.StartsWith("file://"))
-                baseCatalogPath = new Uri(m_Addressables.m_ResourceLocators[0].CatalogLocation.InternalId).AbsolutePath;
-
-            var location = m_Addressables.CreateCatalogLocationWithHashDependencies(baseCatalogPath, string.Empty);
-            var loadCatalogHandle = InitializationOperation.LoadContentCatalog(m_Addressables, location, string.Empty);
-
-            yield return loadCatalogHandle;
-            ContentCatalogProvider ccp = m_Addressables.ResourceManager.ResourceProviders
-                .FirstOrDefault(rp => rp.GetType() == typeof(ContentCatalogProvider)) as ContentCatalogProvider;
-
-            var ccd = ccp.m_LocationToCatalogLoadOpMap[location].m_ContentCatalogData;
-            Assert.IsFalse(CatalogDataWasCleaned(ccd));
-
-            loadCatalogHandle.Release();
-
-            Assert.IsTrue(CatalogDataWasCleaned(ccd));
-
-            PostTearDownEvent = ResetAddressables;
-        }
-
-        internal bool CatalogDataWasCleaned(ContentCatalogData data)
-        {
-            return string.IsNullOrEmpty(data.m_KeyDataString) &&
-                string.IsNullOrEmpty(data.m_BucketDataString) &&
-                string.IsNullOrEmpty(data.m_EntryDataString) &&
-                string.IsNullOrEmpty(data.m_ExtraDataString) &&
-                data.m_InternalIds == null &&
-                string.IsNullOrEmpty(data.m_LocatorId) &&
-                data.m_ProviderIds == null &&
-                data.m_ResourceProviderData == null &&
-                data.m_resourceTypes == null;
-        }
-
-        [UnityTest]
-        public IEnumerator ContentCatalogData_IsCleared_ForCorrectCatalogLoadOp_WhenOpIsReleased()
-        {
-            yield return Init();
-            if (m_Addressables.m_ResourceLocators[0].CatalogLocation == null)
-            {
-                UnityEngine.Debug.Log($"Skipping test {nameof(ContentCatalogData_IsCleared_ForCorrectCatalogLoadOp_WhenOpIsReleased)} due to missing CatalogLocation.");
-                yield break;
-            }
-
-            Directory.CreateDirectory(kCatalogFolderPath);
-            string fullRemotePath = Path.Combine(kCatalogFolderPath, kCatalogRemotePath);
-
-            string baseCatalogPath = m_Addressables.m_ResourceLocators[0].CatalogLocation.InternalId;
-            if (baseCatalogPath.StartsWith("file://"))
-                baseCatalogPath = new Uri(m_Addressables.m_ResourceLocators[0].CatalogLocation.InternalId).AbsolutePath;
-            File.Copy(baseCatalogPath, fullRemotePath);
-
-            var location = m_Addressables.CreateCatalogLocationWithHashDependencies(baseCatalogPath, string.Empty);
-            var location2 = m_Addressables.CreateCatalogLocationWithHashDependencies(fullRemotePath, fullRemotePath.Replace(".json", ".hash"));
-            var loadCatalogHandle = InitializationOperation.LoadContentCatalog(m_Addressables, location, string.Empty);
-            yield return loadCatalogHandle;
-            var loadCatalogHandle2 = InitializationOperation.LoadContentCatalog(m_Addressables, location2, string.Empty);
-            yield return loadCatalogHandle2;
-
-            ContentCatalogProvider ccp = m_Addressables.ResourceManager.ResourceProviders
-                .FirstOrDefault(rp => rp.GetType() == typeof(ContentCatalogProvider)) as ContentCatalogProvider;
-
-            var ccd = ccp.m_LocationToCatalogLoadOpMap[location].m_ContentCatalogData;
-            var ccd2 = ccp.m_LocationToCatalogLoadOpMap[location2].m_ContentCatalogData;
-
-            Assert.IsFalse(CatalogDataWasCleaned(ccd));
-            Assert.IsFalse(CatalogDataWasCleaned(ccd2));
-
-            loadCatalogHandle.Release();
-
-            Assert.IsTrue(CatalogDataWasCleaned(ccd));
-            Assert.IsFalse(CatalogDataWasCleaned(ccd2));
-
-            Directory.Delete(kCatalogFolderPath, true);
-            loadCatalogHandle2.Release();
-
-            PostTearDownEvent = ResetAddressables;
-        }
-
-        [UnityTest]
-        public IEnumerator ContentCatalogProvider_RemovesEntryFromMap_WhenOperationHandleReleased()
-        {
-            yield return Init();
-            if (m_Addressables.m_ResourceLocators[0].CatalogLocation == null)
-            {
-                UnityEngine.Debug.Log($"Skipping test {nameof(ContentCatalogProvider_RemovesEntryFromMap_WhenOperationHandleReleased)} due to missing CatalogLocation.");
-                yield break;
-            }
-            string baseCatalogPath = m_Addressables.m_ResourceLocators[0].CatalogLocation.InternalId;
-            if (baseCatalogPath.StartsWith("file://"))
-                baseCatalogPath = new Uri(m_Addressables.m_ResourceLocators[0].CatalogLocation.InternalId).AbsolutePath;
-
-            var handle = m_Addressables.LoadContentCatalogAsync(baseCatalogPath, false);
-            yield return handle;
-
-            ContentCatalogProvider ccp = m_Addressables.ResourceManager.ResourceProviders
-                .FirstOrDefault(rp => rp.GetType() == typeof(ContentCatalogProvider)) as ContentCatalogProvider;
-
-            Assert.AreEqual(1, ccp.m_LocationToCatalogLoadOpMap.Count);
-
-            handle.Release();
-
-            Assert.AreEqual(0, ccp.m_LocationToCatalogLoadOpMap.Count);
-
-            PostTearDownEvent = ResetAddressables;
-        }
-
-        [UnityTest]
-        public IEnumerator VerifyProfileVariableEvaluation()
-        {
-            yield return Init();
-            Assert.AreEqual(string.Format("{0}", m_Addressables.RuntimePath), AddressablesRuntimeProperties.EvaluateString("{UnityEngine.AddressableAssets.Addressables.RuntimePath}"));
-        }
-
-        [UnityTest]
-        public IEnumerator VerifyDownloadSize()
-        {
-            yield return Init();
-            long expectedSize = 0;
-            var locMap = new ResourceLocationMap("TestLocator");
-
-            var bundleLoc1 = new ResourceLocationBase("sizeTestBundle1", "http://nonExistingUrlForAddressableTests1337.com/mybundle1.bundle", typeof(AssetBundleProvider).FullName, typeof(object));
-            var sizeData1 = (bundleLoc1.Data = CreateLocationSizeData("sizeTestBundle1", 1000, 123, "hashstring1")) as ILocationSizeData;
-            if (sizeData1 != null)
-                expectedSize += sizeData1.ComputeSize(bundleLoc1, null);
-
-            var bundleLoc2 = new ResourceLocationBase("sizeTestBundle2", "http://nonExistingUrlForAddressableTests1337.com/mybundle2.bundle", typeof(AssetBundleProvider).FullName, typeof(object));
-            var sizeData2 = (bundleLoc2.Data = CreateLocationSizeData("sizeTestBundle2", 500, 123, "hashstring2")) as ILocationSizeData;
-            if (sizeData2 != null)
-                expectedSize += sizeData2.ComputeSize(bundleLoc2, null);
-
-            var assetLoc = new ResourceLocationBase("sizeTestAsset", "myASset.asset", typeof(BundledAssetProvider).FullName, typeof(object), bundleLoc1, bundleLoc2);
-
-            locMap.Add("sizeTestBundle1", bundleLoc1);
-            locMap.Add("sizeTestBundle2", bundleLoc2);
-            locMap.Add("sizeTestAsset", assetLoc);
-            m_Addressables.AddResourceLocator(locMap);
-
-            var dOp = m_Addressables.GetDownloadSizeAsync((object)"sizeTestAsset");
-            yield return dOp;
-            Assert.AreEqual(expectedSize, dOp.Result);
-            dOp.Release();
-        }
-
-        public IEnumerator GetDownloadSize_CalculatesCachedBundlesInternal()
-        {
-#if ENABLE_CACHING
-            yield return Init();
-            long expectedSize = 0;
-            long bundleSize1 = 1000;
-            long bundleSize2 = 500;
-            var locMap = new ResourceLocationMap("TestLocator");
-
-            Caching.ClearCache();
-            //Simulating a cached bundle
-            string fakeCachePath = CreateFakeCachedBundle("cachedSizeTestBundle1", "be38e35d2177c282d5d6a2e54a803aab");
-
-            var bundleLoc1 = new ResourceLocationBase("cachedSizeTestBundle1", "http://nonExistingUrlForAddressableTests1337.com/GetDownloadSize_CalculatesCachedBundlesBundle1.bundle",
-                typeof(AssetBundleProvider).FullName, typeof(object));
-            var sizeData1 =
-                (bundleLoc1.Data = CreateLocationSizeData("cachedSizeTestBundle1", bundleSize1, 123,
-                    "be38e35d2177c282d5d6a2e54a803aab")) as ILocationSizeData;
-            if (sizeData1 != null)
-                expectedSize += sizeData1.ComputeSize(bundleLoc1, null);
-
-            var bundleLoc2 = new ResourceLocationBase("sizeTestBundle2", "http://nonExistingUrlForAddressableTests1337.com/GetDownloadSize_CalculatesCachedBundlesBundle2.bundle",
-                typeof(AssetBundleProvider).FullName, typeof(object));
-            var sizeData2 =
-                (bundleLoc2.Data = CreateLocationSizeData("sizeTestBundle2", bundleSize2, 123,
-                    "d9fe965a6b253fb9dbd3e1cb08b7d66f")) as ILocationSizeData;
-            if (sizeData2 != null)
-                expectedSize += sizeData2.ComputeSize(bundleLoc2, null);
-
-            var assetLoc = new ResourceLocationBase("cachedSizeTestAsset", "myASset.asset",
-                typeof(BundledAssetProvider).FullName, typeof(object), bundleLoc1, bundleLoc2);
-
-            locMap.Add("cachedSizeTestBundle1", bundleLoc1);
-            locMap.Add("cachedSizeTestBundle2", bundleLoc2);
-            locMap.Add("cachedSizeTestAsset", assetLoc);
-            m_Addressables.AddResourceLocator(locMap);
-
-            var dOp = m_Addressables.GetDownloadSizeAsync((object)"cachedSizeTestAsset");
-            yield return dOp;
-            Assert.IsTrue((bundleSize1 + bundleSize2) > dOp.Result);
-            Assert.AreEqual(expectedSize, dOp.Result);
-
-            dOp.Release();
-            m_Addressables.RemoveResourceLocator(locMap);
-            Directory.Delete(fakeCachePath, true);
-#else
-            Assert.Ignore();
-            yield break;
-#endif
-        }
-
-        public IEnumerator GetDownloadSize_WithList_CalculatesCachedBundlesInternal()
-        {
-#if ENABLE_CACHING
-            yield return Init();
-            long expectedSize = 0;
-            long bundleSize1 = 1000;
-            long bundleSize2 = 500;
-            var locMap = new ResourceLocationMap("TestLocator");
-
-            Assert.IsTrue(Caching.ClearCache(), "Was unable to clear the cache.  Test results are affected");
-            //Simulating a cached bundle
-            string fakeCachePath = CreateFakeCachedBundle("cachedSizeTestBundle1", "0e38e35d2177c282d5d6a2e54a803aab");
-
-            var bundleLoc1 = new ResourceLocationBase("cachedSizeTestBundle1", "http://nonExistingUrlForAddressableTests1337.com/GetDownloadSize_WithList_CalculatesCachedBundlesBundle1.bundle",
-                typeof(AssetBundleProvider).FullName, typeof(object));
-            var sizeData1 =
-                (bundleLoc1.Data = CreateLocationSizeData("cachedSizeTestBundle1", bundleSize1, 123,
-                    "0e38e35d2177c282d5d6a2e54a803aab")) as ILocationSizeData;
-            if (sizeData1 != null)
-                expectedSize += sizeData1.ComputeSize(bundleLoc1, null);
-
-            var bundleLoc2 = new ResourceLocationBase("sizeTestBundle2", "http://nonExistingUrlForAddressableTests1337.com/GetDownloadSize_WithList_CalculatesCachedBundlesBundle2.bundle",
-                typeof(AssetBundleProvider).FullName, typeof(object));
-            var sizeData2 =
-                (bundleLoc2.Data = CreateLocationSizeData("sizeTestBundle2", bundleSize2, 123,
-                    "09fe965a6b253fb9dbd3e1cb08b7d66f")) as ILocationSizeData;
-            if (sizeData2 != null)
-                expectedSize += sizeData2.ComputeSize(bundleLoc2, null);
-
-            var assetLoc = new ResourceLocationBase("cachedSizeTestAsset", "myASset.asset",
-                typeof(BundledAssetProvider).FullName, typeof(object), bundleLoc1, bundleLoc2);
-
-            locMap.Add("cachedSizeTestBundle1", bundleLoc1);
-            locMap.Add("cachedSizeTestBundle2", bundleLoc2);
-            locMap.Add("cachedSizeTestAsset", assetLoc);
-            m_Addressables.AddResourceLocator(locMap);
-
-            var dOp = m_Addressables.GetDownloadSizeAsync(new List<object>()
-            {
-                "cachedSizeTestAsset",
-                bundleLoc1,
-                bundleLoc2
-            }
-            );
-            yield return dOp;
-            Assert.IsTrue((bundleSize1 + bundleSize2) > dOp.Result);
-            Assert.AreEqual(expectedSize, dOp.Result);
-
-            dOp.Release();
-            m_Addressables.RemoveResourceLocator(locMap);
-            Directory.Delete(fakeCachePath, true);
-#else
-            Assert.Ignore();
-            yield break;
-#endif
-        }
-
-        public IEnumerator GetDownloadSize_WithList_CalculatesCorrectSize_WhenAssetsReferenceSameBundleInternal()
-        {
-#if ENABLE_CACHING
-            yield return Init();
-            long bundleSize1 = 1000;
-            long expectedSize = 0;
-
-            var bundleLoc1 = new ResourceLocationBase("sizeTestBundle1", "http://nonExistingUrlForAddressableTests1337.com/GetDownloadSize_WithList_CalculatesCachedBundlesBundle1.bundle",
-                typeof(AssetBundleProvider).FullName, typeof(object));
-            var sizeData1 =
-                (bundleLoc1.Data = CreateLocationSizeData("cachedSizeTestBundle1", bundleSize1, 123,
-                    "0e38e35d2177c282d5d6a2e54a803aab")) as ILocationSizeData;
-            if (sizeData1 != null)
-                expectedSize += sizeData1.ComputeSize(bundleLoc1, null);
-
-            var assetLoc1 = new ResourceLocationBase("cachedSizeTestAsset1", "myAsset1.asset",
-                typeof(BundledAssetProvider).FullName, typeof(object), bundleLoc1);
-
-            var assetLoc2 = new ResourceLocationBase("cachedSizeTestAsset2", "myAsset2.asset",
-                typeof(BundledAssetProvider).FullName, typeof(object), bundleLoc1);
-
-            var dOp = m_Addressables.GetDownloadSizeAsync(new List<object>()
-            {
-                assetLoc1,
-                assetLoc2
-            }
-            );
-            yield return dOp;
-            Assert.IsTrue(bundleSize1 >= dOp.Result);
-            Assert.AreEqual(expectedSize, dOp.Result);
-#else
-            Assert.Ignore();
-            yield break;
-#endif
-        }
-
-        [UnityTest]
-        public IEnumerator GetDownloadSize_WithList_CalculatesCorrectSize_WhenAssetsReferenceDifferentBundle()
-        {
-#if ENABLE_CACHING
-            yield return Init();
-            long bundleSize1 = 1000;
-            long bundleSize2 = 250;
-            long expectedSize = 0;
-
-            var bundleLoc1 = new ResourceLocationBase("sizeTestBundle1", "http://nonExistingUrlForAddressableTests1337.com/GetDownloadSize_WithList_CalculatesCachedBundlesBundle1.bundle",
-                typeof(AssetBundleProvider).FullName, typeof(object));
-            var sizeData1 =
-                (bundleLoc1.Data = CreateLocationSizeData("cachedSizeTestBundle1", bundleSize1, 123,
-                    "0e38e35d2177c282d5d6a2e54a803aab")) as ILocationSizeData;
-            if (sizeData1 != null)
-                expectedSize += sizeData1.ComputeSize(bundleLoc1, null);
-
-            var bundleLoc2 = new ResourceLocationBase("cachedSizeTestBundle2", "http://nonExistingUrlForAddressableTests1337.com/GetDownloadSize_WithList_CalculatesCachedBundlesBundle2.bundle",
-                typeof(AssetBundleProvider).FullName, typeof(object));
-            var sizeData2 =
-                (bundleLoc2.Data = CreateLocationSizeData("cachedSizeTestBundle2", bundleSize2, 123,
-                    "09fe965a6b253fb9dbd3e1cb08b7d66f")) as ILocationSizeData;
-            if (sizeData2 != null)
-                expectedSize += sizeData2.ComputeSize(bundleLoc2, null);
-
-            var assetLoc1 = new ResourceLocationBase("cachedSizeTestAsset1", "myAsset1.asset",
-                typeof(BundledAssetProvider).FullName, typeof(object), bundleLoc1);
-
-            var assetLoc2 = new ResourceLocationBase("cachedSizeTestAsset2", "myAsset2.asset",
-                typeof(BundledAssetProvider).FullName, typeof(object), bundleLoc2);
-
-            var dOp = m_Addressables.GetDownloadSizeAsync(new List<object>()
-            {
-                assetLoc1,
-                assetLoc2
-            }
-            );
-            yield return dOp;
-            Assert.IsTrue((bundleSize1 + bundleSize2) >= dOp.Result);
-            Assert.AreEqual(expectedSize, dOp.Result);
-#else
-            Assert.Ignore();
-            yield break;
-#endif
-        }
-
-        [UnityTest]
-        public IEnumerator GetResourceLocationsWithCorrectKeyAndWrongTypeReturnsEmptyResult()
-        {
-            yield return Init();
-            AsyncOperationHandle<IList<IResourceLocation>> op = m_Addressables.LoadResourceLocationsAsync("prefabs_evenBASE", typeof(Texture2D));
-            yield return op;
-            Assert.AreEqual(AsyncOperationStatus.Succeeded, op.Status);
-            Assert.IsNotNull(op.Result);
-            Assert.AreEqual(op.Result.Count, 0);
-            op.Release();
-        }
-
-        [UnityTest]
-        public IEnumerator CanGetResourceLocationsWithSingleKey()
-        {
-            yield return Init();
-            int loadCount = 0;
-            int loadedCount = 0;
-            var ops = new List<AsyncOperationHandle<IList<IResourceLocation>>>();
-            foreach (var k in m_KeysHashSet)
-            {
-                loadCount++;
-                AsyncOperationHandle<IList<IResourceLocation>> op = m_Addressables.LoadResourceLocationsAsync(k.Key, typeof(object));
-                ops.Add(op);
-                op.Completed += op2 =>
-                {
-                    loadedCount++;
-                    Assert.IsNotNull(op2.Result);
-                    Assert.AreEqual(k.Value, op2.Result.Count);
-                };
-            }
-            foreach (var op in ops)
-            {
-                yield return op;
-                op.Release();
-            }
-        }
-
-        [UnityTest]
-        public IEnumerator GetResourceLocationsMergeModesFailsWithNoKeys([Values(Addressables.MergeMode.UseFirst, Addressables.MergeMode.Intersection, Addressables.MergeMode.Union)] Addressables.MergeMode mode)
-        {
-            yield return Init();
-
-            IList<IResourceLocation> results;
-            var ret = m_Addressables.GetResourceLocations(new object[] {}, typeof(GameObject), mode, out results);
-            Assert.IsFalse(ret);
-            Assert.IsNull(results);
-        }
-
-        [UnityTest]
-        public IEnumerator GetResourceLocationsMergeModesSucceedsWithSingleKey([Values(Addressables.MergeMode.UseFirst, Addressables.MergeMode.Intersection, Addressables.MergeMode.Union)] Addressables.MergeMode mode)
-        {
-            yield return Init();
-
-            IList<IResourceLocation> results;
-            var ret = m_Addressables.GetResourceLocations(new object[] { "prefabs_evenBASE" }, typeof(GameObject), mode, out results);
-            Assert.IsTrue(ret);
-            Assert.NotNull(results);
-            Assert.GreaterOrEqual(results.Count, 1);
-        }
-
-        [UnityTest]
-        public IEnumerator GetResourceLocationsMergeModeUnionSucceedsWithValidKeys()
-        {
-            yield return Init();
-
-            IList<IResourceLocation> results;
-            var ret = m_Addressables.GetResourceLocations(new object[] { "prefabs_evenBASE" }, typeof(GameObject), Addressables.MergeMode.Intersection, out results);
-            Assert.IsTrue(ret);
-            Assert.NotNull(results);
-            Assert.GreaterOrEqual(results.Count, 1);
-            var evenCount = results.Count;
-
-            ret = m_Addressables.GetResourceLocations(new object[] { "prefabs_oddBASE" }, typeof(GameObject), Addressables.MergeMode.Intersection, out results);
-            Assert.IsTrue(ret);
-            Assert.NotNull(results);
-            Assert.GreaterOrEqual(results.Count, 1);
-            var oddCount = results.Count;
-
-            ret = m_Addressables.GetResourceLocations(new object[] { "prefabs_evenBASE", "prefabs_oddBASE" }, typeof(GameObject), Addressables.MergeMode.Union, out results);
-            Assert.IsTrue(ret);
-            Assert.NotNull(results);
-            Assert.GreaterOrEqual(results.Count, 1);
-            Assert.AreEqual(oddCount + evenCount, results.Count);
-        }
-
-        [UnityTest]
-        public IEnumerator GetResourceLocationsMergeModeUnionSucceedsWithInvalidKeys()
-        {
-            yield return Init();
-
-            IList<IResourceLocation> results;
-            var ret = m_Addressables.GetResourceLocations(new object[] { "prefabs_evenBASE" }, typeof(GameObject), Addressables.MergeMode.Intersection, out results);
-            Assert.IsTrue(ret);
-            Assert.NotNull(results);
-            Assert.GreaterOrEqual(results.Count, 1);
-            var evenCount = results.Count;
-
-            ret = m_Addressables.GetResourceLocations(new object[] { "prefabs_oddBASE" }, typeof(GameObject), Addressables.MergeMode.Intersection, out results);
-            Assert.IsTrue(ret);
-            Assert.NotNull(results);
-            Assert.GreaterOrEqual(results.Count, 1);
-            var oddCount = results.Count;
-
-            ret = m_Addressables.GetResourceLocations(new object[] { "prefabs_evenBASE", "prefabs_oddBASE", "INVALIDKEY" }, typeof(GameObject), Addressables.MergeMode.Union, out results);
-            Assert.IsTrue(ret);
-            Assert.NotNull(results);
-            Assert.GreaterOrEqual(results.Count, 1);
-            Assert.AreEqual(oddCount + evenCount, results.Count);
-        }
-
-        [UnityTest]
-        public IEnumerator GetResourceLocationsMergeModeIntersectionFailsIfNoResultsDueToIntersection()
-        {
-            yield return Init();
-
-            IList<IResourceLocation> results;
-            var ret = m_Addressables.GetResourceLocations(new object[] { "prefabs_evenBASE" }, typeof(GameObject), Addressables.MergeMode.Intersection, out results);
-            Assert.IsTrue(ret);
-            Assert.NotNull(results);
-            Assert.GreaterOrEqual(results.Count, 1);
-
-            ret = m_Addressables.GetResourceLocations(new object[] { "prefabs_oddBASE" }, typeof(GameObject), Addressables.MergeMode.Intersection, out results);
-            Assert.IsTrue(ret);
-            Assert.NotNull(results);
-            Assert.GreaterOrEqual(results.Count, 1);
-
-            ret = m_Addressables.GetResourceLocations(new object[] { "prefabs_evenBASE", "prefabs_oddBASE" }, typeof(GameObject), Addressables.MergeMode.Intersection, out results);
-            Assert.IsFalse(ret);
-            Assert.IsNull(results);
-        }
-
-        [UnityTest]
-        public IEnumerator GetResourceLocationsMergeModeIntersectionFailsIfNoResultsDueToInvalidKey()
-        {
-            yield return Init();
-
-            IList<IResourceLocation> results;
-            var ret = m_Addressables.GetResourceLocations(new object[] { "prefabs_evenBASE" }, typeof(GameObject), Addressables.MergeMode.Intersection, out results);
-            Assert.IsTrue(ret);
-            Assert.NotNull(results);
-            Assert.GreaterOrEqual(results.Count, 1);
-
-            ret = m_Addressables.GetResourceLocations(new object[] { "prefabs_oddBASE" }, typeof(GameObject), Addressables.MergeMode.Intersection, out results);
-            Assert.IsTrue(ret);
-            Assert.NotNull(results);
-            Assert.GreaterOrEqual(results.Count, 1);
-
-            ret = m_Addressables.GetResourceLocations(new object[] { "prefabs_evenBASE", "prefabs_oddBASE", "INVALIDKEY" }, typeof(GameObject), Addressables.MergeMode.Intersection, out results);
-            Assert.IsFalse(ret);
-            Assert.IsNull(results);
-
-            ret = m_Addressables.GetResourceLocations(new object[] { "prefabs_evenBASE", "INVALIDKEY" }, typeof(GameObject), Addressables.MergeMode.Intersection, out results);
-            Assert.IsFalse(ret);
-            Assert.IsNull(results);
-
-            ret = m_Addressables.GetResourceLocations(new object[] { "INVALIDKEY" }, typeof(GameObject), Addressables.MergeMode.Intersection, out results);
-            Assert.IsFalse(ret);
-            Assert.IsNull(results);
-        }
-
-        [UnityTest]
-        public IEnumerator WhenLoadWithInvalidKey_ReturnedOpIsFailed()
-        {
-            yield return Init();
-            List<object> keys = new List<object>() { "INVALID1", "INVALID2" };
-            AsyncOperationHandle<IList<GameObject>> gop = new AsyncOperationHandle<IList<GameObject>>();
-            using (new IgnoreFailingLogMessage())
-            {
-                gop = m_Addressables.LoadAssetsAsync<GameObject>(keys, null, Addressables.MergeMode.Intersection, true);
-            }
-
-            while (!gop.IsDone)
-                yield return null;
-            Assert.IsTrue(gop.IsDone);
-            Assert.AreEqual(AsyncOperationStatus.Failed, gop.Status);
-            m_Addressables.Release(gop);
-        }
-
-        [UnityTest]
-        public IEnumerator CanLoadAssetsWithMultipleKeysMerged()
-        {
-            yield return Init();
-            List<object> keys = new List<object>() { AddressablesTestUtility.GetPrefabLabel("BASE"), AddressablesTestUtility.GetPrefabUniqueLabel("BASE", 0) };
-            AsyncOperationHandle<IList<GameObject>> gop = m_Addressables.LoadAssetsAsync<GameObject>(keys, null, Addressables.MergeMode.Intersection, true);
-            while (!gop.IsDone)
-                yield return null;
-            Assert.IsTrue(gop.IsDone);
-            Assert.AreEqual(AsyncOperationStatus.Succeeded, gop.Status);
-            Assert.NotNull(gop.Result);
-            Assert.AreEqual(1, gop.Result.Count);
-            Assert.AreEqual(AsyncOperationStatus.Succeeded, gop.Status);
-            m_Addressables.Release(gop);
-        }
-
-        [UnityTest]
-        public IEnumerator Release_WhenObjectIsUnknown_LogsErrorAndDoesNotDestroy()
-        {
-            yield return Init();
-            GameObject go = Object.Instantiate(GameObject.CreatePrimitive(PrimitiveType.Cube));
-            go.name = "TestCube";
-
-            m_Addressables.Release(go);
-            LogAssert.Expect(LogType.Error, new Regex("Addressables.Release was called on.*"));
-            yield return null;
-
-            GameObject foundObj = GameObject.Find("TestCube");
-            Assert.IsNotNull(foundObj);
-            Object.Destroy(foundObj);
-        }
-
-        [UnityTest]
-        public IEnumerator ReleaseInstance_WhenObjectIsUnknown_LogsErrorAndDestroys()
-        {
-            yield return Init();
-            GameObject go = Object.Instantiate(GameObject.CreatePrimitive(PrimitiveType.Cube));
-            go.name = "TestCube";
-
-            Assert.IsFalse(m_Addressables.ReleaseInstance(go));
-        }
-
-        [UnityTest]
-        public IEnumerator LoadAsset_WhenEntryExists_ReturnsAsset()
-        {
-            yield return Init();
-            string label = AddressablesTestUtility.GetPrefabUniqueLabel("BASE", 0);
-            AsyncOperationHandle<GameObject> op = m_Addressables.LoadAssetAsync<GameObject>(label);
-            yield return op;
-            Assert.AreEqual(AsyncOperationStatus.Succeeded, op.Status);
-            Assert.IsTrue(op.Result != null);
-            op.Release();
-        }
-
-        [UnityTest]
-        public IEnumerator LoadAsset_SuccessfulWhenLoadAssetMode_LoadAllAssets()
-        {
-            yield return Init();
-            if (string.IsNullOrEmpty(TypeName) || TypeName == "BuildScriptFastMode" || TypeName == "BuildScriptVirtualMode")
-            {
-                Assert.Ignore($"Skipping test {nameof(LoadAsset_SuccessfulWhenLoadAssetMode_LoadAllAssets)} for {TypeName}, AssetBundle based test.");
-            }
-
-            string label = AddressablesTestUtility.GetPrefabUniqueLabel("BASE", 0);
-
-            var locationHandle = m_Addressables.LoadResourceLocationsAsync(label);
-            yield return locationHandle;
-            Assert.IsTrue(locationHandle.Result != null, "Failed to get Location for " + label);
-            Assert.AreEqual(1, locationHandle.Result.Count, "Failed to get Location for " + label);
-            IResourceLocation loc = locationHandle.Result[0];
-            Addressables.Release(locationHandle);
-
-            foreach (IResourceLocation dependency in loc.Dependencies)
-            {
-                var locOptions = dependency.Data as AssetBundleRequestOptions;
-                Assert.IsNotNull(locOptions, "Location dependency did not contain expected AssetBundleRequestOptions data");
-                locOptions.AssetLoadMode = AssetLoadMode.AllPackedAssetsAndDependencies;
-            }
-
-            AsyncOperationHandle<GameObject> op = m_Addressables.LoadAssetAsync<GameObject>(loc);
-            yield return op;
-            Assert.AreEqual(AsyncOperationStatus.Succeeded, op.Status, "Loading of " + label + " failed.");
-            Assert.IsTrue(op.Result != null, "Loading of " + label + " was successful, but result was null.");
-            op.Release();
-        }
-
-        [UnityTest]
-        public IEnumerator LoadAssetWithWrongType_WhenEntryExists_Fails()
-        {
-            yield return Init();
-            string label = AddressablesTestUtility.GetPrefabUniqueLabel("BASE", 0);
-            AsyncOperationHandle<Texture> op = new AsyncOperationHandle<Texture>();
-            using (new IgnoreFailingLogMessage())
-            {
-                op = m_Addressables.LoadAssetAsync<Texture>(label);
-                yield return op;
-            }
-            Assert.AreEqual(AsyncOperationStatus.Failed, op.Status);
-            Assert.IsNull(op.Result);
-            op.Release();
-        }
-
-        [UnityTest]
-        public IEnumerator LoadAsset_WhenEntryDoesNotExist_OperationFails()
-        {
-            yield return Init();
-            AsyncOperationHandle<GameObject> op = new AsyncOperationHandle<GameObject>();
-            using (new IgnoreFailingLogMessage())
-            {
-                op = m_Addressables.LoadAssetAsync<GameObject>("unknownlabel");
-            }
-            yield return op;
-            Assert.AreEqual(AsyncOperationStatus.Failed, op.Status);
-            Assert.IsTrue(op.Result == null);
-            op.Release();
-        }
-
-        [UnityTest]
-        public IEnumerator LoadAsset_CanReleaseThroughAddressablesInCallback([Values(true, false)] bool addressableRelease)
-        {
-            yield return Init();
-            var op = m_Addressables.LoadAssetAsync<object>(m_PrefabKeysList[0]);
-            op.Completed += x =>
-            {
-                Assert.IsNotNull(x.Result);
-                if (addressableRelease)
-                    m_Addressables.Release(x.Result);
-                else
-                    op.Release();
-            };
-            yield return op;
-        }
-
-        [UnityTest]
-        public IEnumerator LoadAsset_WhenPrefabLoadedAsMultipleTypes_ResultIsEqual()
-        {
-            yield return Init();
-
-            string label = AddressablesTestUtility.GetPrefabUniqueLabel("BASE", 0);
-            AsyncOperationHandle<object> op1 = m_Addressables.LoadAssetAsync<object>(label);
-            AsyncOperationHandle<GameObject> op2 = m_Addressables.LoadAssetAsync<GameObject>(label);
-            yield return op1;
-            yield return op2;
-            Assert.AreEqual(op1.Result, op2.Result);
-            Assert.AreEqual(AsyncOperationStatus.Succeeded, op1.Status);
-            Assert.AreEqual(AsyncOperationStatus.Succeeded, op2.Status);
-            op1.Release();
-            op2.Release();
-        }
-
-        [UnityTest]
-        public IEnumerator LoadAssets_InvokesCallbackPerAsset()
-        {
-            yield return Init();
-            string label = AddressablesTestUtility.GetPrefabLabel("BASE");
-            HashSet<GameObject> ops = new HashSet<GameObject>();
-            var gop = m_Addressables.LoadAssetsAsync<GameObject>(label, x => { ops.Add(x); }, true);
-            yield return gop;
-            Assert.AreEqual(AddressablesTestUtility.kPrefabCount, ops.Count);
-            for (int i = 0; i < ops.Count; i++)
-                Assert.IsTrue(ops.Contains(gop.Result[i]));
-            gop.Release();
-        }
-
-        [UnityTest]
-        public IEnumerator LoadAssets_InvokesCallbackPerAssetBeforeCompletedCallback()
-        {
-            yield return Init();
-            string label = AddressablesTestUtility.GetPrefabLabel("BASE");
-            HashSet<GameObject> ops = new HashSet<GameObject>();
-            int opsCompletedOnCompleted = 0;
-            var gop = m_Addressables.LoadAssetsAsync<GameObject>(label, x => { ops.Add(x); }, true);
-            gop.Completed += handle => { opsCompletedOnCompleted = ops.Count; };
-            yield return gop;
-            Assert.AreEqual(AddressablesTestUtility.kPrefabCount, ops.Count);
-            Assert.AreEqual(AddressablesTestUtility.kPrefabCount, opsCompletedOnCompleted);
-            for (int i = 0; i < ops.Count; i++)
-                Assert.IsTrue(ops.Contains(gop.Result[i]));
-            gop.Release();
-        }
-
-        // TODO: this doesn't actually check that something was downloaded. It is more: can load dependencies.
-        // We really need to address the downloading feature
-        [UnityTest]
-        public IEnumerator DownloadDependnecies_CanDownloadDependencies()
-        {
-            yield return Init();
-            string label = AddressablesTestUtility.GetPrefabLabel("BASE");
-            AsyncOperationHandle op = m_Addressables.DownloadDependenciesAsync(label);
-            yield return op;
-            op.Release();
-        }
-
-        [UnityTest]
-        public IEnumerator DownloadDependnecies_AutoReleaseHandle_ReleasesOnCompletion()
-        {
-            yield return Init();
-            string label = AddressablesTestUtility.GetPrefabLabel("BASE");
-            AsyncOperationHandle op = m_Addressables.DownloadDependenciesAsync(label, true);
-            yield return op;
-            Assert.IsFalse(op.IsValid());
-        }
-
-        [UnityTest]
-        public IEnumerator DownloadDependneciesWithAddress_AutoReleaseHandle_ReleasesOnCompletion()
-        {
-            yield return Init();
-            AsyncOperationHandle op = m_Addressables.DownloadDependenciesAsync(m_PrefabKeysList[0], true);
-            yield return op;
-            Assert.IsFalse(op.IsValid());
-        }
-
-        [UnityTest]
-        public IEnumerator DownloadDependnecies_DoesNotRetainLoadedBundles_WithAutoRelease()
-        {
-            yield return Init();
-            int bundleCountBefore = AssetBundle.GetAllLoadedAssetBundles().Count();
-            string label = AddressablesTestUtility.GetPrefabLabel("BASE");
-            AsyncOperationHandle op = m_Addressables.DownloadDependenciesAsync(label, true);
-            yield return op;
-            Assert.AreEqual(bundleCountBefore, AssetBundle.GetAllLoadedAssetBundles().Count());
-        }
-
-        [UnityTest]
-        [Ignore("Test is unstable until task refactor is finished.")]
-        public IEnumerator DownloadDependencies_ReturnsValidTask()
-        {
-            yield return Init();
-            string label = AddressablesTestUtility.GetPrefabLabel("BASE");
-            AsyncOperationHandle op = m_Addressables.DownloadDependenciesAsync(label);
-
-            Assert.IsNotNull(op.Task);
-            yield return op;
-            Assert.IsNotNull(op.Task);
-
-            op.Release();
-        }
-
-        [UnityTest]
-        public IEnumerator StressInstantiation()
-        {
-            yield return Init();
-
-            // TODO: move this safety check to test fixture base
-            var objs = SceneManager.GetActiveScene().GetRootGameObjects();
-            foreach (var r in objs)
-                Assert.False(r.name.EndsWith("(Clone)"), "All instances from previous test were not cleaned up");
-
-            var ops = new List<AsyncOperationHandle<GameObject>>();
-            for (int i = 0; i < 50; i++)
-            {
-                var key = m_PrefabKeysList[i % m_PrefabKeysList.Count];
-                ops.Add(m_Addressables.InstantiateAsync(key));
-            }
-
-            foreach (AsyncOperationHandle<GameObject> op in ops)
-                yield return op;
-
-            foreach (AsyncOperationHandle<GameObject> op in ops)
-                m_Addressables.ReleaseInstance(op.Result);
-
-            yield return null;
-
-            objs = SceneManager.GetActiveScene().GetRootGameObjects();
-            foreach (var r in objs)
-                Assert.False(r.name.EndsWith("(Clone)"), "All instances from this test were not cleaned up");
-        }
-
-        [UnityTest]
-        public IEnumerator AssetReference_HandleIsInvalidated_WhenReleasingLoadOperation()
-        {
-            yield return Init();
-            AsyncOperationHandle handle = m_Addressables.InstantiateAsync(AssetReferenceObjectKey);
-            yield return handle;
-            Assert.IsNotNull(handle.Result as GameObject);
-            AssetReferenceTestBehavior behavior =
-                (handle.Result as GameObject).GetComponent<AssetReferenceTestBehavior>();
-
-            using (new IgnoreFailingLogMessage())
-                yield return behavior.Reference.LoadAssetAsync<GameObject>();
-
-            AsyncOperationHandle referenceHandle = behavior.Reference.OperationHandle;
-            Assert.IsTrue(behavior.Reference.IsValid());
-            m_Addressables.Release(referenceHandle);
-            yield return referenceHandle;
-            Assert.IsFalse(behavior.Reference.IsValid());
-
-            handle.Release();
-        }
-
-        [UnityTest]
-        public IEnumerator CanUnloadAssetReference_WithAddressables()
-        {
-            yield return Init();
-
-            AsyncOperationHandle handle = m_Addressables.InstantiateAsync(AssetReferenceObjectKey);
-            yield return handle;
-            Assert.IsNotNull(handle.Result as GameObject);
-            AssetReferenceTestBehavior behavior =
-                (handle.Result as GameObject).GetComponent<AssetReferenceTestBehavior>();
-            AsyncOperationHandle<GameObject> assetRefHandle = m_Addressables.InstantiateAsync(behavior.Reference);
-            yield return assetRefHandle;
-            Assert.IsNotNull(assetRefHandle.Result);
-
-            string name = assetRefHandle.Result.name;
-            Assert.IsNotNull(GameObject.Find(name));
-
-            m_Addressables.ReleaseInstance(assetRefHandle.Result);
-            yield return null;
-            Assert.IsNull(GameObject.Find(name));
-
-            handle.Release();
-        }
-
-        [UnityTest]
-        public IEnumerator CanloadAssetReferenceSubObject()
-        {
-            yield return Init();
-
-            var handle = m_Addressables.InstantiateAsync(AssetReferenceObjectKey);
-            yield return handle;
-            Assert.IsNotNull(handle.Result);
-            AssetReferenceTestBehavior behavior = handle.Result.GetComponent<AssetReferenceTestBehavior>();
-
-            AsyncOperationHandle<Object> assetRefHandle = m_Addressables.LoadAssetAsync<Object>(behavior.ReferenceWithSubObject);
-            yield return assetRefHandle;
-            Assert.IsNotNull(assetRefHandle.Result);
-            m_Addressables.Release(assetRefHandle);
-            handle.Release();
-        }
-
-        [UnityTest]
-        public IEnumerator AddressablesIntegration_LoadAssetAsync_CanLoadAssetReferenceObjectList()
-        {
-            yield return Init();
-
-            var assetRefHandle = m_Addressables.LoadAssetAsync<Object[]>("assetWithSubObjects");
-            yield return assetRefHandle;
-            Assert.IsNotNull(assetRefHandle.Result);
-            Assert.AreEqual(assetRefHandle.Result.Length, 2);
-            Assert.AreEqual(assetRefHandle.Result[0].name, "assetWithSubObjects");
-            Assert.AreEqual(assetRefHandle.Result[1].name, "sub-shown");
-            m_Addressables.Release(assetRefHandle);
-        }
-
-        [UnityTest]
-        public IEnumerator LoadAssets_WithHiddenSubObjects_OnlyReturnsNonHidden_WithMainAssetFirst()
-        {
-            yield return Init();
-
-            var handle = m_Addressables.LoadAssetAsync<IList<Object>>("assetWithSubObjects");
-            yield return handle;
-            Assert.IsNotNull(handle.Result);
-            Assert.AreEqual(handle.Result.Count, 2);
-            Assert.AreEqual(handle.Result[0].name, "assetWithSubObjects");
-            Assert.AreEqual(handle.Result[1].name, "sub-shown");
-            handle.Release();
-        }
-
-        [UnityTest]
-        public IEnumerator RuntimeKeyIsValid_ReturnsTrueForSubObjects()
-        {
-            yield return Init();
-
-            var handle = m_Addressables.InstantiateAsync(AssetReferenceObjectKey);
-            yield return handle;
-            Assert.IsNotNull(handle.Result);
-            AssetReferenceTestBehavior behavior = handle.Result.GetComponent<AssetReferenceTestBehavior>();
-
-            Assert.IsTrue(behavior.ReferenceWithSubObject.RuntimeKeyIsValid());
-
-            handle.Release();
-        }
-
-        [UnityTest]
-        public IEnumerator RuntimeKeyIsValid_ReturnsTrueForValidKeys()
-        {
-            yield return Init();
-
-            AsyncOperationHandle handle = m_Addressables.InstantiateAsync(AssetReferenceObjectKey);
-            yield return handle;
-            Assert.IsNotNull(handle.Result as GameObject);
-            AssetReferenceTestBehavior behavior =
-                (handle.Result as GameObject).GetComponent<AssetReferenceTestBehavior>();
-
-            Assert.IsTrue((behavior.Reference as IKeyEvaluator).RuntimeKeyIsValid());
-            Assert.IsTrue((behavior.LabelReference as IKeyEvaluator).RuntimeKeyIsValid());
-
-            handle.Release();
-        }
-
-        [UnityTest]
-        public IEnumerator PercentComplete_CalculationIsCorrect_WhenInAGroupOperation()
-        {
-            yield return Init();
-            GroupOperation groupOp = new GroupOperation();
-
-            float handle1PercentComplete = 0.22f;
-            float handle2PercentComplete = 0.78f;
-            float handle3PercentComplete = 1.0f;
-            float handle4PercentComplete = 0.35f;
-
-            List<AsyncOperationHandle> handles = new List<AsyncOperationHandle>()
-            {
-                new ManualPercentCompleteOperation(handle1PercentComplete).Handle,
-                new ManualPercentCompleteOperation(handle2PercentComplete).Handle,
-                new ManualPercentCompleteOperation(handle3PercentComplete).Handle,
-                new ManualPercentCompleteOperation(handle4PercentComplete).Handle
-            };
-
-            groupOp.Init(handles);
-
-            Assert.AreEqual((handle1PercentComplete + handle2PercentComplete + handle3PercentComplete + handle4PercentComplete) / 4, groupOp.PercentComplete);
-        }
-
-        [UnityTest]
-        public IEnumerator ResourceManagerDiagnostics_SumDependencyNameHashCodes_ProperlyCalculatesForOneLayerOfDependencies()
-        {
-            yield return Init();
-            var rmd = new ResourceManagerDiagnostics(m_Addressables.ResourceManager);
-
-            GroupOperation groupOp = new GroupOperation();
-
-
-            float handle1PercentComplete = 0.22f;
-            float handle2PercentComplete = 0.78f;
-            float handle3PercentComplete = 1.0f;
-            float handle4PercentComplete = 0.35f;
-
-            List<AsyncOperationHandle> handles = new List<AsyncOperationHandle>()
-            {
-                new ManualPercentCompleteOperation(handle1PercentComplete).Handle,
-                new ManualPercentCompleteOperation(handle2PercentComplete).Handle,
-                new ManualPercentCompleteOperation(handle3PercentComplete).Handle,
-                new ManualPercentCompleteOperation(handle4PercentComplete).Handle
-            };
-
-            groupOp.Init(handles);
-
-            var handle = groupOp.Handle;
-            var dependencyNameHashSum = handle.DebugName.GetHashCode() + rmd.SumDependencyNameHashCodes(handle);
-            var manualDepNameHashSum = handle.DebugName.GetHashCode();
-            foreach (var h in handles)
-                manualDepNameHashSum += h.DebugName.GetHashCode();
-            Assert.AreEqual(manualDepNameHashSum, dependencyNameHashSum, "Calculation of hashcode was not completed as expected.");
-        }
-
-        [UnityTest]
-        public IEnumerator ResourceManagerDiagnostics_SumDependencyNameHashCodes_ProperlyCalculatesForMultipleLayersOfDependencies()
-        {
-            yield return Init();
-            var rmd = new ResourceManagerDiagnostics(m_Addressables.ResourceManager);
-
-            GroupOperation groupOp = new GroupOperation();
-            GroupOperation embeddedOp = new GroupOperation();
-
-
-            float handle1PercentComplete = 0.22f;
-            float handle2PercentComplete = 0.78f;
-            float handle3PercentComplete = 1.0f;
-            float handle4PercentComplete = 0.35f;
-
-            List<AsyncOperationHandle> embeddedHandles = new List<AsyncOperationHandle>()
-            {
-                new ManualPercentCompleteOperation(handle1PercentComplete).Handle,
-                new ManualPercentCompleteOperation(handle2PercentComplete).Handle,
-                new ManualPercentCompleteOperation(handle3PercentComplete).Handle,
-                new ManualPercentCompleteOperation(handle4PercentComplete).Handle
-            };
-
-            embeddedOp.Init(embeddedHandles);
-
-            List<AsyncOperationHandle> handles = new List<AsyncOperationHandle>()
-            {
-                embeddedOp.Handle,
-                new ManualPercentCompleteOperation(handle1PercentComplete).Handle,
-                new ManualPercentCompleteOperation(handle2PercentComplete).Handle,
-                new ManualPercentCompleteOperation(handle3PercentComplete).Handle,
-                new ManualPercentCompleteOperation(handle4PercentComplete).Handle
-            };
-
-            groupOp.Init(handles);
-
-            var dependencyNameHashSum = groupOp.Handle.DebugName.GetHashCode() + rmd.SumDependencyNameHashCodes(groupOp.Handle);
-            int manualDepNameHashSum;
-
-            unchecked
-            {
-                manualDepNameHashSum = groupOp.Handle.DebugName.GetHashCode();
-                foreach (var h in handles)
-                    manualDepNameHashSum += h.DebugName.GetHashCode();
-                foreach (var h in embeddedHandles)
-                    manualDepNameHashSum += h.DebugName.GetHashCode();
-            }
-
-            Assert.AreEqual(dependencyNameHashSum, manualDepNameHashSum, "Calculation of hashcode was not completed as expected.");
-        }
-
-        [UnityTest]
-        public IEnumerator ResourceManagerDiagnostics_CalculateHashCode_NonChangingNameCase()
-        {
-            yield return Init();
-            var rmd = new ResourceManagerDiagnostics(m_Addressables.ResourceManager);
-
-            GroupOperation groupOp = new GroupOperation();
-
-
-            float handle1PercentComplete = 0.22f;
-            float handle2PercentComplete = 0.78f;
-            float handle3PercentComplete = 1.0f;
-            float handle4PercentComplete = 0.35f;
-
-            List<AsyncOperationHandle> handles = new List<AsyncOperationHandle>()
-            {
-                new ManualPercentCompleteOperation(handle1PercentComplete).Handle,
-                new ManualPercentCompleteOperation(handle2PercentComplete).Handle,
-                new ManualPercentCompleteOperation(handle3PercentComplete).Handle,
-                new ManualPercentCompleteOperation(handle4PercentComplete).Handle
-            };
-
-            groupOp.Init(handles);
-
-            var handle = groupOp.Handle;
-            var dependencyNameHashSum = rmd.CalculateHashCode(handle);
-            var manualDepNameHashSum = handle.DebugName.GetHashCode();
-            foreach (var h in handles)
-                manualDepNameHashSum += h.DebugName.GetHashCode();
-            Assert.AreEqual(manualDepNameHashSum, dependencyNameHashSum, "Calculation of hashcode was not completed as expected.");
-        }
-
-        [UnityTest]
-        public IEnumerator ResourceManagerDiagnostics_CalculateCompletedOperationHashcode_DoesNotErrorOnNullResult()
-        {
-            yield return Init();
-            var rmd = new ResourceManagerDiagnostics(m_Addressables.ResourceManager);
-            var completedOp = m_Addressables.ResourceManager.CreateCompletedOperation<string>(null, "x");
-            int hashcode = rmd.CalculateCompletedOperationHashcode(completedOp);
-            Assert.NotNull(hashcode, "CalculateCompletedOperationHashcode should not error when a completedOperation with a null result is passed in.");
-        }
-
-        [UnityTest]
-        public IEnumerator ResourceManagerDiagnostics_CalculateCompletedOperationHashcode_DoesNotErrorOnEmptyResultList()
-        {
-            yield return Init();
-            var rmd = new ResourceManagerDiagnostics(m_Addressables.ResourceManager);
-            var completedOp = m_Addressables.ResourceManager.CreateCompletedOperation<List<string>>(new List<string>(), null);
-            int hashcode = rmd.CalculateCompletedOperationHashcode(completedOp);
-            Assert.NotNull(hashcode, "CalculateCompletedOperationHashcode should not error when a completedOperation with an empty list is passed in.");
-        }
-
-        [UnityTest]
-        public IEnumerator ResourceManagerDiagnostics_GenerateCompletedOperationDisplayName_DoesNotErrorOnEmptyResultList()
-        {
-            yield return Init();
-            var rmd = new ResourceManagerDiagnostics(m_Addressables.ResourceManager);
-            var completedOp = m_Addressables.ResourceManager.CreateCompletedOperation<List<string>>(new List<string>(), null);
-            string displayName = rmd.GenerateCompletedOperationDisplayName(completedOp);
-            Assert.NotNull(displayName, "GenerateCompletedOperationDisplayName should not run into issues when an empty string is passed in.");
-        }
-
-        [UnityTest]
-        public IEnumerator ResourceManagerDiagnostics_GenerateCompletedOperationDisplayName_DoesNotErrorOnTrivialList()
-        {
-            yield return Init();
-            var rmd = new ResourceManagerDiagnostics(m_Addressables.ResourceManager);
-            var list = new List<string>();
-            list.Add("x");
-            var completedOp = m_Addressables.ResourceManager.CreateCompletedOperation<List<string>>(list, null);
-            string displayName = rmd.GenerateCompletedOperationDisplayName(completedOp);
-            Assert.NotNull(displayName, "GenerateCompletedOperationDisplayName should not run into issues when a simple string is passed in.");
-        }
-
-        [UnityTest]
-        public IEnumerator ResourceManagerDiagnostics_GenerateCompletedOperationDisplayName_DoesNotErrorOnListWithEmptyElement()
-        {
-            yield return Init();
-            var rmd = new ResourceManagerDiagnostics(m_Addressables.ResourceManager);
-            var list = new List<string>();
-            list.Add("");
-            var completedOp = m_Addressables.ResourceManager.CreateCompletedOperation<List<string>>(list, null);
-            string displayName = rmd.GenerateCompletedOperationDisplayName(completedOp);
-            Assert.NotNull(displayName, "GenerateCompletedOperationDisplayName should not run into issues when an empty string is passed in.");
-        }
-
-        [UnityTest]
-        public IEnumerator ResourceManagerDiagnostics_GenerateCompletedOperationDisplayName_DoesNotErrorOnListWithManyEmptyElements()
-        {
-            yield return Init();
-            var rmd = new ResourceManagerDiagnostics(m_Addressables.ResourceManager);
-            var list = new List<string>();
-            for (int i = 0; i < 20; i++)
-                list.Add("");
-            var completedOp = m_Addressables.ResourceManager.CreateCompletedOperation<List<string>>(list, null);
-            string displayName = rmd.GenerateCompletedOperationDisplayName(completedOp);
-            Assert.NotNull(displayName, "GenerateCompletedOperationDisplayName should not run into issues when many empty strings are passed in.");
-        }
-
-        [UnityTest]
-        public IEnumerator ResourceManagerDiagnostics_CalculateCompletedOperationDisplayName_DoesNotErrorOnNullResult()
-        {
-            yield return Init();
-            var rmd = new ResourceManagerDiagnostics(m_Addressables.ResourceManager);
-            var completedOp = m_Addressables.ResourceManager.CreateCompletedOperation<string>(null, "x");
-            string displayName = rmd.GenerateCompletedOperationDisplayName(completedOp);
-            Assert.NotNull(displayName, "GenerateCompletedOperationDisplayName should not error when a completedOperation with a null result is passed in.");
-        }
-
-        [UnityTest]
-        public IEnumerator ResourceManagerDiagnostics_GenerateCompletedOperationDisplayName_DoesNotErrorOnReallyLongList()
-        {
-            yield return Init();
-            var rmd = new ResourceManagerDiagnostics(m_Addressables.ResourceManager);
-            var list = new List<string>();
-            for (int i = 0; i < 20; i++)
-                list.Add("this is a really long string used for illustrative purposes");
-            var completedOp = m_Addressables.ResourceManager.CreateCompletedOperation<List<string>>(list, null);
-            string displayName = rmd.GenerateCompletedOperationDisplayName(completedOp);
-            Assert.NotNull(displayName, "GenerateCompletedOperationDisplayName should not run into issues when a bunch of long strings are passed in.");
-        }
-
-        private class DebugNameTestOperation : AsyncOperationBase<string>
-        {
-            string m_DebugName;
-            List<AsyncOperationHandle> m_Dependencies;
-            protected override void Execute()
-            {
-            }
-
-            internal DebugNameTestOperation(string debugName)
-            {
-                m_DebugName = debugName;
-                m_Dependencies = new List<AsyncOperationHandle>();
-            }
-
-            internal DebugNameTestOperation(string debugName, List<AsyncOperationHandle> deps)
-            {
-                m_DebugName = debugName;
-                m_Dependencies = deps;
-            }
-
-            /// <inheritdoc />
-            public override void GetDependencies(List<AsyncOperationHandle> dependencies)
-            {
-                foreach (var handle in m_Dependencies)
-                    dependencies.Add(handle);
-            }
-
-            protected override string DebugName
-            {
-                get { return m_DebugName; }
-            }
-        }
-
-        [UnityTest]
-        public IEnumerator ResourceManagerDiagnostics_CalculateHashCode_NameChangingCase()
-        {
-            yield return Init();
-            var rmd = new ResourceManagerDiagnostics(m_Addressables.ResourceManager);
-
-            AsyncOperationHandle changingHandle = new ManualPercentCompleteOperation(0.22f).Handle;
-
-            Assert.AreEqual(changingHandle.GetHashCode(), rmd.CalculateHashCode(changingHandle), "Default hashcode should have been used since ManualPercentCompleteOperation includes its status in its DebugName");
-        }
-
-        [UnityTest]
-        public IEnumerator ResourceManagerDiagnostics_CalculateHashCode_SameNameGivesSameHashcode()
-        {
-            yield return Init();
-            var rmd = new ResourceManagerDiagnostics(m_Addressables.ResourceManager);
-
-            DebugNameTestOperation op1 = new DebugNameTestOperation("Same name");
-            AsyncOperationHandle handle1 = new AsyncOperationHandle(op1);
-
-            DebugNameTestOperation op2 = new DebugNameTestOperation("Same name");
-            AsyncOperationHandle handle2 = new AsyncOperationHandle(op2);
-
-            Assert.AreEqual(rmd.CalculateHashCode(handle1), rmd.CalculateHashCode(handle2), "Two separate handles with the same DebugName should have the same hashcode. ");
-        }
-
-        [UnityTest]
-        public IEnumerator ResourceManagerDiagnostics_CalculateHashCode_SimilarNameGivesDifHashcode()
-        {
-            yield return Init();
-            var rmd = new ResourceManagerDiagnostics(m_Addressables.ResourceManager);
-
-            DebugNameTestOperation op1 = new DebugNameTestOperation("Same name");
-            AsyncOperationHandle handle1 = new AsyncOperationHandle(op1);
-
-            DebugNameTestOperation op2 = new DebugNameTestOperation("SaMe name");
-            AsyncOperationHandle handle2 = new AsyncOperationHandle(op2);
-
-            Assert.AreNotEqual(rmd.CalculateHashCode(handle1), rmd.CalculateHashCode(handle2), "Two similar, but different names should have different hashcodes. ");
-        }
-
-        [UnityTest]
-        public IEnumerator ResourceManagerDiagnostics_CalculateHashCode_SameNameDifDepsGivesDifHashcode()
-        {
-            yield return Init();
-            var rmd = new ResourceManagerDiagnostics(m_Addressables.ResourceManager);
-
-            var dependency1 = new DebugNameTestOperation("Dependency 1");
-            var dependency2 = new DebugNameTestOperation("Dependency 2");
-
-            var depList1 = new List<AsyncOperationHandle> { new AsyncOperationHandle(dependency1) };
-            var depList2 = new List<AsyncOperationHandle> { new AsyncOperationHandle(dependency2) };
-
-            DebugNameTestOperation op1 = new DebugNameTestOperation("Same name", depList1);
-            AsyncOperationHandle handle1 = new AsyncOperationHandle(op1);
-
-            DebugNameTestOperation op2 = new DebugNameTestOperation("Same name", depList2);
-            AsyncOperationHandle handle2 = new AsyncOperationHandle(op2);
-
-            Assert.AreNotEqual(rmd.CalculateHashCode(handle1), rmd.CalculateHashCode(handle2), "Two separate handles with the same DebugName, but different dependency names should not have the same hashcode.");
-        }
-
-        [UnityTest]
-        public IEnumerator ResourceManagerDiagnostics_CalculateHashCode_SameNameSameDepNamesGivesSameHashcode()
-        {
-            yield return Init();
-            var rmd = new ResourceManagerDiagnostics(m_Addressables.ResourceManager);
-
-            var dependency1 = new DebugNameTestOperation("Dependency 1");
-            var dependency2 = new DebugNameTestOperation("Dependency 2");
-
-            var depList1 = new List<AsyncOperationHandle> { new AsyncOperationHandle(dependency1), new AsyncOperationHandle(dependency2) };
-            var depList2 = new List<AsyncOperationHandle> { new AsyncOperationHandle(dependency2), new AsyncOperationHandle(dependency1) };
-
-            DebugNameTestOperation op1 = new DebugNameTestOperation("Same name", depList1);
-            AsyncOperationHandle handle1 = new AsyncOperationHandle(op1);
-
-            DebugNameTestOperation op2 = new DebugNameTestOperation("Same name", depList2);
-            AsyncOperationHandle handle2 = new AsyncOperationHandle(op2);
-
-            Assert.AreEqual(rmd.CalculateHashCode(handle1), rmd.CalculateHashCode(handle2), "Two handles with the same DebugName and same dependency names should have the same hashcode.");
-        }
-
-        [UnityTest]
-        public IEnumerator PercentComplete_CalculationIsCorrect_WhenInAChainOperation()
-        {
-            yield return Init();
-
-            float handle1PercentComplete = 0.6f;
-            float handle2PercentComplete = 0.98f;
-
-            AsyncOperationHandle<GameObject> slowHandle1 = new ManualPercentCompleteOperation(handle1PercentComplete, new DownloadStatus(){DownloadedBytes = 1, IsDone = false, TotalBytes = 2}).Handle;
-            AsyncOperationHandle<GameObject> slowHandle2 = new ManualPercentCompleteOperation(handle2PercentComplete, new DownloadStatus() { DownloadedBytes = 1, IsDone = false, TotalBytes = 2 }).Handle;
-
-            slowHandle1.m_InternalOp.m_RM = m_Addressables.ResourceManager;
-            slowHandle2.m_InternalOp.m_RM = m_Addressables.ResourceManager;
-
-            var chainOperation = m_Addressables.ResourceManager.CreateChainOperation(slowHandle1, (op) =>
-            {
-                return slowHandle2;
-            });
-
-            chainOperation.m_InternalOp.Start(m_Addressables.ResourceManager, default, null);
-
-            Assert.AreEqual((handle1PercentComplete + handle2PercentComplete) / 2, chainOperation.PercentComplete);
-        }
-
-        [UnityTest]
-        public IEnumerator RuntimeKeyIsValid_ReturnsFalseForInValidKeys()
-        {
-            yield return Init();
-
-            AsyncOperationHandle handle = m_Addressables.InstantiateAsync(AssetReferenceObjectKey);
-            yield return handle;
-            Assert.IsNotNull(handle.Result as GameObject);
-            AssetReferenceTestBehavior behavior =
-                (handle.Result as GameObject).GetComponent<AssetReferenceTestBehavior>();
-
-            Assert.IsFalse((behavior.InValidAssetReference as IKeyEvaluator).RuntimeKeyIsValid());
-            Assert.IsFalse((behavior.InvalidLabelReference as IKeyEvaluator).RuntimeKeyIsValid());
-
-            handle.Release();
-        }
-
-        static ResourceLocationMap GetRLM(AddressablesImpl addr)
-        {
-            foreach (var rl in addr.m_ResourceLocators)
-            {
-                if (rl.Locator is ResourceLocationMap)
-                    return rl.Locator as ResourceLocationMap;
-            }
-            return null;
-        }
-
-        private void SetupBundleForCacheDependencyClearTests(string bundleName, string depName, string hash, string key, out ResourceLocationBase location)
-        {
-            CreateFakeCachedBundle(bundleName, hash);
-            location = new ResourceLocationBase(key, bundleName, typeof(AssetBundleProvider).FullName, typeof(IAssetBundleResource),
-                new ResourceLocationBase(depName, bundleName, typeof(AssetBundleProvider).FullName, typeof(IAssetBundleResource)));
-            (location.Dependencies[0] as ResourceLocationBase).Data = location.Data = new AssetBundleRequestOptions()
-            {
-                BundleName = bundleName
-            };
-        }
-
-        class TestCatalogProviderCustomAssetBundleResource : BundledAssetProvider
-        {
-            public TestAssetBundleResourceInternalOp TestInternalOp;
-            internal class TestAssetBundleResourceInternalOp : AsyncOperationBase<TestAssetBundleResource>
-            {
-                TestAssetBundleResource m_Resource;
-                public TestAssetBundleResourceInternalOp(TestAssetBundleResource resource)
-                {
-                    m_Resource = resource;
-                }
-
-                protected override void Execute()
-                {
-                    Complete(m_Resource, m_Resource != null, m_Resource != null ? "" : "TestAssetBundleResource was null");
-                }
-            }
-
-            /// <inheritdoc/>
-            public override string ProviderId
-            {
-                get
-                {
-                    if (string.IsNullOrEmpty(m_ProviderId))
-                        m_ProviderId = typeof(TestCatalogProviderCustomAssetBundleResource).FullName;
-
-                    return m_ProviderId;
-                }
-            }
-
-            public override void Provide(ProvideHandle provideHandle)
-            {
-                ProviderOperation<Object> op = new ProviderOperation<Object>();
-                GroupOperation group = new GroupOperation();
-                TestInternalOp = new TestAssetBundleResourceInternalOp(new TestAssetBundleResource());
-                provideHandle.ResourceManager.Acquire(TestInternalOp.Handle);
-                provideHandle.ResourceManager.Acquire(TestInternalOp.Handle);
-                group.Init(new List<AsyncOperationHandle>(){ new AsyncOperationHandle(TestInternalOp) });
-                op.Init(provideHandle.ResourceManager, null, provideHandle.Location, group.Handle);
-                ProvideHandle handle = new ProvideHandle(provideHandle.ResourceManager, op);
-                TestInternalOp.InvokeExecute();
-                base.Provide(handle);
-            }
-
-            internal class TestAssetBundleResource : IAssetBundleResource
-            {
-                public bool WasUsed = false;
-
-                public AssetBundle GetAssetBundle()
-                {
-                    WasUsed = true;
-                    return null;
-                }
-            }
-        }
-        
-        private void SetupBundleForProviderTests(string bundleName, string depName, string key, out ResourceLocationBase location, out TestCatalogProviderCustomAssetBundleResource testProvider)
-        {
-            testProvider = new TestCatalogProviderCustomAssetBundleResource();
-            m_Addressables.ResourceManager.ResourceProviders.Add(testProvider);
-            location = new ResourceLocationBase(key, bundleName, typeof(TestCatalogProviderCustomAssetBundleResource).FullName, typeof(TestCatalogProviderCustomAssetBundleResource.TestAssetBundleResource),
-                new ResourceLocationBase(depName, bundleName, typeof(TestCatalogProviderCustomAssetBundleResource).FullName, typeof(TestCatalogProviderCustomAssetBundleResource.TestAssetBundleResource)));
-            (location.Dependencies[0] as ResourceLocationBase).Data = location.Data = new AssetBundleRequestOptions()
-            {
-                BundleName = bundleName
-            };
-
-            GetRLM(m_Addressables).Add(key, new List<IResourceLocation>(){location});
-        }
-
-        [UnityTest]
-        public IEnumerator ClearDependencyCache_ClearsAllCachedFilesForKey()
-        {
-            yield return Init();
-            var rlm = GetRLM(m_Addressables);
-            if (rlm == null)
-                yield break;
-#if ENABLE_CACHING
-
-            string hash = "123456789";
-            string bundleName = $"test_{hash}";
-            string key = "lockey_key";
-
-            List<Hash128> versions = new List<Hash128>();
-            ResourceLocationBase location = null;
-            SetupBundleForCacheDependencyClearTests(bundleName, "bundle", hash, key, out location);
-
-            Caching.GetCachedVersions(bundleName, versions);
-            Assert.AreEqual(1, versions.Count);
-            versions.Clear();
-            rlm.Add(location.PrimaryKey, new List<IResourceLocation>() { location });
-
-            yield return m_Addressables.ClearDependencyCacheAsync((object)key, true);
-            Caching.GetCachedVersions(bundleName, versions);
-            Assert.AreEqual(0, versions.Count);
-#else
-            Assert.Ignore("Caching not enabled.");
-            yield return null;
-#endif
-        }
-
-        [UnityTest]
-        public IEnumerator ClearDependencyCache_ClearsAllCachedFilesForKeyWithDependencies()
-        {
-            yield return Init();
-            var rlm = GetRLM(m_Addressables);
-            if (rlm == null)
-                yield break;
-#if ENABLE_CACHING
-
-            string hash = "123456789";
-            string bundleName = $"test_{hash}";
-
-            string depHash = "97564231";
-            string depBundleName = $"test_{depHash}";
-            ResourceLocationBase depLocation = null;
-
-            string key = "lockey_deps_key";
-
-            SetupBundleForCacheDependencyClearTests(depBundleName, "test", depHash, "depKey", out depLocation);
-            CreateFakeCachedBundle(bundleName, hash);
-
-            ResourceLocationBase location = new ResourceLocationBase(key, bundleName,
-                typeof(AssetBundleProvider).FullName, typeof(IAssetBundleResource),
-                new ResourceLocationBase("bundle", bundleName, typeof(AssetBundleProvider).FullName,
-                    typeof(IAssetBundleResource)),
-                depLocation);
-            (location.Dependencies[0] as ResourceLocationBase).Data = location.Data = new AssetBundleRequestOptions()
-            {
-                BundleName = bundleName
-            };
-
-            rlm.Add(location.PrimaryKey, new List<IResourceLocation>() { location });
-
-            yield return m_Addressables.ClearDependencyCacheAsync((object)key, true);
-
-            List<Hash128> versions = new List<Hash128>();
-            Caching.GetCachedVersions(bundleName, versions);
-            Assert.AreEqual(0, versions.Count);
-            versions.Clear();
-            Caching.GetCachedVersions(depBundleName, versions);
-            Assert.AreEqual(0, versions.Count);
-#else
-            Assert.Ignore("Caching not enabled.");
-            yield return null;
-#endif
-        }
-
-        [UnityTest]
-        public IEnumerator ClearDependencyCache_ClearsAllCachedFilesForLocationWithDependencies()
-        {
-            yield return Init();
-            var rlm = GetRLM(m_Addressables);
-            if (rlm == null)
-                yield break;
-#if ENABLE_CACHING
-            string hash = "123456789";
-            string bundleName = $"test_{hash}";
-            string key = "lockey_deps_location";
-
-            string depHash = "97564231";
-            string depBundleName = $"test_{depHash}";
-            ResourceLocationBase depLocation = null;
-
-            SetupBundleForCacheDependencyClearTests(depBundleName, "test", depHash, "depKey", out depLocation);
-            CreateFakeCachedBundle(bundleName, hash);
-
-            ResourceLocationBase location = new ResourceLocationBase(key, bundleName, typeof(AssetBundleProvider).FullName, typeof(IAssetBundleResource),
-                new ResourceLocationBase("bundle", bundleName, typeof(AssetBundleProvider).FullName, typeof(IAssetBundleResource)),
-                depLocation);
-            (location.Dependencies[0] as ResourceLocationBase).Data = location.Data = new AssetBundleRequestOptions()
-            {
-                BundleName = bundleName
-            };
-
-            rlm.Add(location.PrimaryKey, new List<IResourceLocation>() { location });
-
-            yield return m_Addressables.ClearDependencyCacheAsync(location, true);
-
-            List<Hash128> versions = new List<Hash128>();
-            Caching.GetCachedVersions(bundleName, versions);
-            Assert.AreEqual(0, versions.Count);
-            versions.Clear();
-            Caching.GetCachedVersions(depBundleName, versions);
-            Assert.AreEqual(0, versions.Count);
-#else
-            Assert.Ignore("Caching not enabled.");
-            yield return null;
-#endif
-        }
-
-        [UnityTest]
-        public IEnumerator ClearDependencyCache_ClearsAllCachedFilesForLocationList()
-        {
-            yield return Init();
-            var rlm = GetRLM(m_Addressables);
-            if (rlm == null)
-                yield break;
-#if ENABLE_CACHING
-            string hash = "123456789";
-            string bundleName = $"test_{hash}";
-            string key = "lockey_location_list";
-            ResourceLocationBase location = null;
-            SetupBundleForCacheDependencyClearTests(bundleName, "bundle", hash, key, out location);
-
-            List<Hash128> versions = new List<Hash128>();
-            Caching.GetCachedVersions(bundleName, versions);
-            Assert.AreEqual(1, versions.Count);
-            versions.Clear();
-
-            rlm.Add(location.PrimaryKey, new List<IResourceLocation>() { location });
-
-            yield return m_Addressables.ClearDependencyCacheAsync(new List<IResourceLocation>() { location }, true);
-            Caching.GetCachedVersions(bundleName, versions);
-            Assert.AreEqual(0, versions.Count);
-#else
-            Assert.Ignore("Caching not enabled.");
-            yield return null;
-#endif
-        }
-
-        [UnityTest]
-        public IEnumerator ClearDependencyCache_ClearsAllCachedFilesForKeyList()
-        {
-            yield return Init();
-            var rlm = GetRLM(m_Addressables);
-            if (rlm == null)
-                yield break;
-#if ENABLE_CACHING
-
-            string hash = "123456789";
-            string bundleName = $"test_{hash}";
-            string key = "lockey_key_list";
-            ResourceLocationBase location = null;
-
-            SetupBundleForCacheDependencyClearTests(bundleName, "bundle", hash, key, out location);
-
-            List<Hash128> versions = new List<Hash128>();
-            Caching.GetCachedVersions(bundleName, versions);
-            Assert.AreEqual(1, versions.Count);
-            versions.Clear();
-
-            rlm.Add(location.PrimaryKey, new List<IResourceLocation>() { location });
-
-            yield return m_Addressables.ClearDependencyCacheAsync(new List<object>() { (object)key }, true);
-            Caching.GetCachedVersions(bundleName, versions);
-            Assert.AreEqual(0, versions.Count);
-#else
-            Assert.Ignore("Caching not enabled.");
-            yield return null;
-#endif
-        }
-
-        [UnityTest]
-        public IEnumerator ClearDependencyCache_ClearsAllCachedFilesForLocationListWithDependencies()
-        {
-            yield return Init();
-            var rlm = GetRLM(m_Addressables);
-            if (rlm == null)
-                yield break;
-#if ENABLE_CACHING
-
-            string hash = "123456789";
-            string bundleName = $"test_{hash}";
-            string key = "lockey_deps_location_list";
-
-            string depHash = "97564231";
-            string depBundleName = $"test_{depHash}";
-            ResourceLocationBase depLocation = null;
-
-            SetupBundleForCacheDependencyClearTests(depBundleName, "test", depHash, "depKey", out depLocation);
-
-            CreateFakeCachedBundle(bundleName, hash);
-            ResourceLocationBase location = new ResourceLocationBase(key, bundleName, typeof(AssetBundleProvider).FullName, typeof(IAssetBundleResource),
-                new ResourceLocationBase("bundle", bundleName, typeof(AssetBundleProvider).FullName, typeof(IAssetBundleResource)),
-                depLocation);
-            (location.Dependencies[0] as ResourceLocationBase).Data = location.Data = new AssetBundleRequestOptions()
-            {
-                BundleName = bundleName
-            };
-
-            rlm.Add(location.PrimaryKey, new List<IResourceLocation>() { location });
-
-            yield return m_Addressables.ClearDependencyCacheAsync(new List<IResourceLocation>() { location }, true);
-
-            List<Hash128> versions = new List<Hash128>();
-            Caching.GetCachedVersions(bundleName, versions);
-            Assert.AreEqual(0, versions.Count);
-            versions.Clear();
-            Caching.GetCachedVersions(depBundleName, versions);
-            Assert.AreEqual(0, versions.Count);
-#else
-            Assert.Ignore("Caching not enabled.");
-            yield return null;
-#endif
-        }
-
-        [UnityTest]
-        public IEnumerator ClearDependencyCache_ClearsAllCachedFilesForKeyListWithDependencies()
-        {
-            yield return Init();
-            var rlm = GetRLM(m_Addressables);
-            if (rlm == null)
-                yield break;
-#if ENABLE_CACHING
-
-            string hash = "123456789";
-            string bundleName = $"test_{hash}";
-            string key = "lockey_deps_key_list";
-
-            string depHash = "97564231";
-            string depBundleName = $"test_{depHash}";
-            ResourceLocationBase depLocation = null;
-
-            SetupBundleForCacheDependencyClearTests(depBundleName, "test", depHash, "depKey", out depLocation);
-
-            CreateFakeCachedBundle(bundleName, hash);
-            ResourceLocationBase location = new ResourceLocationBase(key, bundleName, typeof(AssetBundleProvider).FullName, typeof(IAssetBundleResource),
-                new ResourceLocationBase("bundle", bundleName, typeof(AssetBundleProvider).FullName, typeof(IAssetBundleResource)),
-                depLocation);
-            (location.Dependencies[0] as ResourceLocationBase).Data = location.Data = new AssetBundleRequestOptions()
-            {
-                BundleName = bundleName
-            };
-
-            rlm.Add(location.PrimaryKey, new List<IResourceLocation>() { location });
-
-
-            yield return m_Addressables.ClearDependencyCacheAsync(new List<object>() { key }, true);
-
-            List<Hash128> versions = new List<Hash128>();
-            Caching.GetCachedVersions(bundleName, versions);
-            Assert.AreEqual(0, versions.Count);
-#else
-            Assert.Ignore("Caching not enabled.");
-            yield return null;
-#endif
-        }
-
-        [UnityTest]
-        public IEnumerator AssetBundleRequestOptions_ComputesCorrectSize_WhenLocationDoesNotMatchBundleName_WithoutHash()
-        {
-#if ENABLE_CACHING
-            yield return Init();
-
-            //Setup
-            string bundleName = "bundle";
-            string bundleLocation = "http://fake.com/default-bundle";
-            long size = 123;
-            IResourceLocation location = new ResourceLocationBase("test", bundleLocation,
-                typeof(AssetBundleProvider).FullName, typeof(GameObject));
-
-            Hash128 hash = Hash128.Compute("213412341242134");
-            AssetBundleRequestOptions abro = new AssetBundleRequestOptions()
-            {
-                BundleName = bundleName,
-                BundleSize = size,
-            };
-
-            //Test
-            Assert.AreEqual(size, abro.ComputeSize(location, m_Addressables.ResourceManager));
-            CreateFakeCachedBundle(bundleName, hash.ToString());
-
-            // No hash, so the bundle should be downloaded
-            Assert.AreEqual(size, abro.ComputeSize(location, m_Addressables.ResourceManager));
-
-            //Cleanup
-            Caching.ClearAllCachedVersions(bundleName);
-#else
-            Assert.Ignore("Caching not enabled.");
-            yield return null;
-#endif
-        }
-
-        [UnityTest]
-        public IEnumerator Autorelease_False_ClearDependencyCache_WithChainOperation_DoesNotThrowInvalidHandleError()
-        {
-            yield return Init();
-            //This is to make sure we use the ShouldChainRequest
-            var dumbUpdate = new DumbUpdateOperation();
-            m_Addressables.m_ActiveUpdateOperation = new AsyncOperationHandle<List<IResourceLocator>>(dumbUpdate);
-
-            var clearCache = m_Addressables.ClearDependencyCacheAsync("NotARealKey", false);
-            dumbUpdate.CallComplete();
-            yield return clearCache;
-            Assert.IsTrue(clearCache.IsValid());
-            m_Addressables.Release(clearCache);
-            Assert.IsFalse(clearCache.IsValid());
-        }
-
-        [UnityTest]
-        public IEnumerator Autorelease_True_ClearDependencyCache_WithChainOperation_DoesNotThrowInvalidHandleError()
-        {
-            yield return Init();
-            //This is to make sure we use the ShouldChainRequest
-            var dumbUpdate = new DumbUpdateOperation();
-            m_Addressables.m_ActiveUpdateOperation = new AsyncOperationHandle<List<IResourceLocator>>(dumbUpdate);
-
-            var clearCache = m_Addressables.ClearDependencyCacheAsync("NotARealKey", true);
-            dumbUpdate.CallComplete();
-            yield return clearCache;
-            Assert.IsFalse(clearCache.IsValid());
-        }
-
-        [UnityTest]
-        public IEnumerator Autorelease_False_ClearDependencyCacheList_WithChainOperation_DoesNotThrowInvalidHandleError()
-        {
-            yield return Init();
-            //This is to make sure we use the ShouldChainRequest
-            var dumbUpdate = new DumbUpdateOperation();
-            m_Addressables.m_ActiveUpdateOperation = new AsyncOperationHandle<List<IResourceLocator>>(dumbUpdate);
-
-            var clearCache = m_Addressables.ClearDependencyCacheAsync(new List<object> { "NotARealKey" }, false);
-            dumbUpdate.CallComplete();
-            yield return clearCache;
-            Assert.IsTrue(clearCache.IsValid());
-            m_Addressables.Release(clearCache);
-            Assert.IsFalse(clearCache.IsValid());
-        }
-
-        [UnityTest]
-        public IEnumerator Autorelease_True_ClearDependencyCacheList_WithChainOperation_DoesNotThrowInvalidHandleError()
-        {
-            yield return Init();
-            //This is to make sure we use the ShouldChainRequest
-            var dumbUpdate = new DumbUpdateOperation();
-            m_Addressables.m_ActiveUpdateOperation = new AsyncOperationHandle<List<IResourceLocator>>(dumbUpdate);
-
-            var clearCache = m_Addressables.ClearDependencyCacheAsync(new List<object> { "NotARealKey" }, true);
-            dumbUpdate.CallComplete();
-            yield return clearCache;
-            Assert.IsFalse(clearCache.IsValid());
-        }
-
-        public IEnumerator Autorelease_False_ClearDependencyCacheObject_WithChainOperation_DoesNotThrowInvalidHandleError()
-        {
-            yield return Init();
-            //This is to make sure we use the ShouldChainRequest
-            var dumbUpdate = new DumbUpdateOperation();
-            m_Addressables.m_ActiveUpdateOperation = new AsyncOperationHandle<List<IResourceLocator>>(dumbUpdate);
-
-            var clearCache = m_Addressables.ClearDependencyCacheAsync((object)"NotARealKey", false);
-            dumbUpdate.CallComplete();
-            yield return clearCache;
-            Assert.IsTrue(clearCache.IsValid());
-            m_Addressables.Release(clearCache);
-            Assert.IsFalse(clearCache.IsValid());
-        }
-
-        [UnityTest]
-        public IEnumerator Autorelease_True_ClearDependencyCacheObject_WithChainOperation_DoesNotThrowInvalidHandleError()
-        {
-            yield return Init();
-            //This is to make sure we use the ShouldChainRequest
-            var dumbUpdate = new DumbUpdateOperation();
-            m_Addressables.m_ActiveUpdateOperation = new AsyncOperationHandle<List<IResourceLocator>>(dumbUpdate);
-
-            var clearCache = m_Addressables.ClearDependencyCacheAsync((object)"NotARealKey", true);
-            dumbUpdate.CallComplete();
-            yield return clearCache;
-            Assert.IsFalse(clearCache.IsValid());
-        }
-
-        [UnityTest]
-        public IEnumerator Autorelease_False_ClearDependencyCacheListIResourceLocs_WithChainOperation_DoesNotThrowInvalidHandleError()
-        {
-            yield return Init();
-            //This is to make sure we use the ShouldChainRequest
-            var dumbUpdate = new DumbUpdateOperation();
-            m_Addressables.m_ActiveUpdateOperation = new AsyncOperationHandle<List<IResourceLocator>>(dumbUpdate);
-
-            List<IResourceLocation> locations = new List<IResourceLocation>()
-            {
-                new ResourceLocationBase("NotARealKey", "NotARealKey", typeof(BundledAssetProvider).FullName,
-                    typeof(ResourceLocationBase))
-            };
-            var clearCache = m_Addressables.ClearDependencyCacheAsync(locations, false);
-            dumbUpdate.CallComplete();
-            yield return clearCache;
-            Assert.IsTrue(clearCache.IsValid());
-            m_Addressables.Release(clearCache);
-            Assert.IsFalse(clearCache.IsValid());
-        }
-
-        [UnityTest]
-        public IEnumerator Autorelease_True_ClearDependencyCacheListIResourceLocs_WithChainOperation_DoesNotThrowInvalidHandleError()
-        {
-            yield return Init();
-            //This is to make sure we use the ShouldChainRequest
-            var dumbUpdate = new DumbUpdateOperation();
-            m_Addressables.m_ActiveUpdateOperation = new AsyncOperationHandle<List<IResourceLocator>>(dumbUpdate);
-
-            List<IResourceLocation> locations = new List<IResourceLocation>()
-            {
-                new ResourceLocationBase("NotARealKey", "NotARealKey", typeof(BundledAssetProvider).FullName,
-                    typeof(ResourceLocationBase))
-            };
-            var clearCache = m_Addressables.ClearDependencyCacheAsync(locations, true);
-            dumbUpdate.CallComplete();
-            yield return clearCache;
-            Assert.IsFalse(clearCache.IsValid());
-        }
-
-        [UnityTest]
-        public IEnumerator AssetBundleRequestOptions_ComputesCorrectSize_WhenLocationDoesNotMatchBundleName_WithHash()
-        {
-#if ENABLE_CACHING
-            yield return Init();
-
-            //Setup
-            string bundleName = "bundle";
-            string bundleLocation = "http://fake.com/default-bundle";
-            long size = 123;
-            IResourceLocation location = new ResourceLocationBase("test", bundleLocation,
-                typeof(AssetBundleProvider).FullName, typeof(GameObject));
-
-            Hash128 hash = Hash128.Compute("213412341242134");
-            AssetBundleRequestOptions abro = new AssetBundleRequestOptions()
-            {
-                BundleName = bundleName,
-                BundleSize = size,
-                Hash = hash.ToString()
-            };
-
-            //Test
-            Assert.AreEqual(size, abro.ComputeSize(location, m_Addressables.ResourceManager));
-            CreateFakeCachedBundle(bundleName, hash.ToString());
-            Assert.AreEqual(0, abro.ComputeSize(location, m_Addressables.ResourceManager));
-
-            //Cleanup
-            Caching.ClearAllCachedVersions(bundleName);
-#else
-            Assert.Ignore("Caching not enabled.");
-            yield return null;
-#endif
-        }
-
-        [UnityTest]
-        public IEnumerator AssetBundleResource_RemovesCachedBundle_OnLoadFailure()
-        {
-#if ENABLE_CACHING
-            yield return Init();
-            string bundleName = "bundleName";
-            Hash128 hash = Hash128.Parse("123456");
-            uint crc = 1;
-            AssetBundleResource abr = new AssetBundleResource();
-            abr.m_ProvideHandle = new ProvideHandle(m_Addressables.ResourceManager, new ProviderOperation<AssetBundleResource>());
-            abr.m_Options = new AssetBundleRequestOptions()
-            {
-                BundleName = bundleName,
-                Hash = hash.ToString(),
-                Crc = crc,
-                RetryCount = 3
-            };
-            CreateFakeCachedBundle(bundleName, hash.ToString());
-            CachedAssetBundle cab = new CachedAssetBundle(bundleName, hash);
-            var request = abr.CreateWebRequest(new ResourceLocationBase("testName", bundleName, typeof(AssetBundleProvider).FullName,
-                typeof(IAssetBundleResource)));
-
-            Assert.IsTrue(Caching.IsVersionCached(cab));
-            yield return request.SendWebRequest();
-            Assert.IsFalse(Caching.IsVersionCached(cab));
-#else
-            Assert.Ignore("Caching not enabled.");
-            yield return null;
-#endif
-        }
-
-        [UnityTest]
-        public IEnumerator AssetBundleResource_RemovesCachedBundle_OnLoadFailure_WhenRetryCountIsZero()
-        {
-#if ENABLE_CACHING
-            yield return Init();
-            string bundleName = "bundleName";
-            Hash128 hash = Hash128.Parse("123456");
-            uint crc = 1;
-            AssetBundleResource abr = new AssetBundleResource();
-            abr.m_ProvideHandle = new ProvideHandle(m_Addressables.ResourceManager, new ProviderOperation<AssetBundleResource>());
-            abr.m_Options = new AssetBundleRequestOptions()
-            {
-                BundleName = bundleName,
-                Hash = hash.ToString(),
-                Crc = crc,
-                RetryCount = 0
-            };
-            CreateFakeCachedBundle(bundleName, hash.ToString());
-            CachedAssetBundle cab = new CachedAssetBundle(bundleName, hash);
-            var request = abr.CreateWebRequest(new ResourceLocationBase("testName", bundleName, typeof(AssetBundleProvider).FullName,
-                typeof(IAssetBundleResource)));
-
-            Assert.IsTrue(Caching.IsVersionCached(cab));
-            yield return request.SendWebRequest();
-            Assert.IsFalse(Caching.IsVersionCached(cab));
-#else
-            Assert.Ignore("Caching not enabled.");
-            yield return null;
-#endif
-        }
-
-        [UnityTest]
-        public IEnumerator WebRequestQueue_GetsSetOnInitialization_FromRuntimeData()
-        {
-            yield return Init();
-            Assert.AreEqual(AddressablesTestUtility.kMaxWebRequestCount, WebRequestQueue.s_MaxRequest);
-        }
-
-        internal static string CreateFakeCachedBundle(string bundleName, string hash)
-        {
-#if ENABLE_CACHING
-            string fakeCachePath = string.Format("{0}/{1}/{2}", Caching.currentCacheForWriting.path, bundleName, hash);
-            Directory.CreateDirectory(fakeCachePath);
-            var dataFile = File.Create(Path.Combine(fakeCachePath, "__data"));
-            var infoFile = File.Create(Path.Combine(fakeCachePath, "__info"));
-
-            byte[] info = new UTF8Encoding(true).GetBytes(
-@"-1
-1554740658
-1
-__data");
-            infoFile.Write(info, 0, info.Length);
-
-            dataFile.Dispose();
-            infoFile.Dispose();
-
-            return fakeCachePath;
-#else
-            return null;
-#endif
-        }
-
-        class AsyncWaitForCompletion : MonoBehaviour
-        {
-            public string key1;
-            public string key2;
-            public bool done = false;
-            public AsyncOperationHandle<IList<IResourceLocation>> op;
-            public AsyncOperationHandle<GameObject> op2;
-            public AddressablesImpl addressables;
-            public string errorMsg;
-            async void Start()
-            {
-                try
-                {
-                    op = addressables.LoadResourceLocationsAsync(key1, typeof(Texture2D));
-                    await op.Task;
-                    op2 = addressables.LoadAssetAsync<GameObject>(key2);
-                    op2.WaitForCompletion();
-                }
-                catch (Exception e)
-                {
-                    errorMsg = e.Message;
-                }
-                finally
-                {
-                    done = true;
-                }
-            }
-        }
-
-        [UnityTest]
-        public IEnumerator WhenCallingWaitForCompletion_InAsyncMethod_NoExceptionIsThrown()
-        {
-            yield return Init();
-            var go = new GameObject("test", typeof(AsyncWaitForCompletion));
-            var comp = go.GetComponent<AsyncWaitForCompletion>();
-            comp.addressables = m_Addressables;
-            comp.key1 = "prefabs_evenBASE";
-            comp.key2 = AddressablesTestUtility.GetPrefabLabel("BASE");
-
-            while (!comp.done)
-                yield return null;
-            Assert.IsTrue(string.IsNullOrEmpty(comp.errorMsg), comp.errorMsg);
-
-            comp.op.Release();
-            comp.op2.Release();
-            GameObject.Destroy(go);
-        }
-    }
-}
->>>>>>> f473b29b
+using System;
+using System.Collections.Generic;
+using UnityEngine;
+using UnityEngine.AddressableAssets;
+using UnityEngine.ResourceManagement;
+using UnityEngine.TestTools;
+using NUnit.Framework;
+using System.Collections;
+using System.IO;
+using UnityEngine.SceneManagement;
+using UnityEngine.AddressableAssets.Initialization;
+using UnityEngine.ResourceManagement.ResourceLocations;
+using UnityEngine.ResourceManagement.ResourceProviders;
+using UnityEngine.ResourceManagement.Util;
+using UnityEngine.AddressableAssets.ResourceLocators;
+using UnityEngine.AddressableAssets.ResourceProviders;
+using UnityEngine.AddressableAssets.Utility;
+using UnityEngine.ResourceManagement.AsyncOperations;
+using System.Text.RegularExpressions;
+using System.Diagnostics;
+using System.Linq;
+using System.Text;
+using UnityEngine.AddressableAssets.ResourceProviders.Tests;
+using UnityEngine.AddressableAssets.Tests;
+using UnityEngine.Networking;
+using UnityEngine.U2D;
+using Object = UnityEngine.Object;
+using Texture2D = UnityEngine.Texture2D;
+
+namespace AddressableAssetsIntegrationTests
+{
+    internal abstract partial class AddressablesIntegrationTests : IPrebuildSetup
+    {
+        [UnityTest]
+        public IEnumerator AsyncCache_IsCleaned_OnFailedOperation()
+        {
+            yield return Init();
+
+            AsyncOperationHandle<GameObject> op;
+            using (new IgnoreFailingLogMessage())
+                op = m_Addressables.LoadAssetAsync<GameObject>("notARealKey");
+
+            op.Completed += handle =>
+            {
+                Assert.AreEqual(0, m_Addressables.ResourceManager.CachedOperationCount());
+            };
+
+            yield return op;
+        }
+
+        [UnityTest]
+        public IEnumerator LoadResourceLocations_InvalidKeyDoesNotThrow()
+        {
+            //Setup
+            yield return Init();
+
+            //Test
+            Assert.DoesNotThrow(() =>
+            {
+                var handle = m_Addressables.LoadResourceLocationsAsync("noSuchLabel", typeof(object));
+                handle.WaitForCompletion();
+                handle.Release();
+            });
+        }
+
+        [UnityTest]
+        public IEnumerator LoadResourceLocations_ValidKeyDoesNotThrow()
+        {
+            //Setup
+            yield return Init();
+
+            //Test
+            Assert.DoesNotThrow(() =>
+            {
+                m_Addressables.LoadResourceLocationsAsync(AddressablesTestUtility.GetPrefabLabel("BASE"), typeof(GameObject));
+            });
+        }
+
+        [UnityTest]
+        public IEnumerator LoadResourceLocations_SubObjects_ReturnsCorrectResourceTypes()
+        {
+            yield return Init();
+            string subObjectsAddress = "assetWithDifferentTypedSubAssets";
+
+            var loadLocsHandle = m_Addressables.LoadResourceLocationsAsync(subObjectsAddress, typeof(object));
+            yield return loadLocsHandle;
+
+            Assert.AreEqual(3, loadLocsHandle.Result.Count);
+            Assert.IsTrue(loadLocsHandle.Result.Any(loc => loc.ResourceType == typeof(Mesh)));
+            Assert.IsTrue(loadLocsHandle.Result.Any(loc => loc.ResourceType == typeof(Material)));
+            Assert.IsTrue(loadLocsHandle.Result.Any(loc => loc.ResourceType == typeof(TestObject)));
+
+            loadLocsHandle.Release();
+        }
+
+        [UnityTest]
+        public IEnumerator LoadResourceLocations_ReturnsCorrectResourceTypes()
+        {
+            yield return Init();
+            string spriteAddress = "sprite";
+
+            var loadLocsHandle = m_Addressables.LoadResourceLocationsAsync(spriteAddress, typeof(object));
+            yield return loadLocsHandle;
+
+            Assert.AreEqual(2, loadLocsHandle.Result.Count);
+            Assert.IsTrue(loadLocsHandle.Result.Any(loc => loc.ResourceType == typeof(Texture2D)));
+            Assert.IsTrue(loadLocsHandle.Result.Any(loc => loc.ResourceType == typeof(Sprite)));
+
+            loadLocsHandle.Release();
+        }
+
+        [UnityTest]
+        public IEnumerator LoadResourceLocations_SpecificType_ReturnsCorrectResourceTypes()
+        {
+            yield return Init();
+            string spriteAddress = "sprite";
+
+            var loadLocsHandle = m_Addressables.LoadResourceLocationsAsync(spriteAddress, typeof(Sprite));
+            yield return loadLocsHandle;
+
+            Assert.AreEqual(1, loadLocsHandle.Result.Count);
+            Assert.AreEqual(typeof(Sprite), loadLocsHandle.Result[0].ResourceType);
+
+            loadLocsHandle.Release();
+
+            loadLocsHandle = m_Addressables.LoadResourceLocationsAsync(spriteAddress, typeof(Texture2D));
+            yield return loadLocsHandle;
+
+            Assert.AreEqual(1, loadLocsHandle.Result.Count);
+            Assert.AreEqual(typeof(Texture2D), loadLocsHandle.Result[0].ResourceType);
+
+            loadLocsHandle.Release();
+        }
+
+        [UnityTest]
+        public IEnumerator LoadPrefabWithComponentType_Fails()
+        {
+            //Setup
+            yield return Init();
+
+            //Test
+            AsyncOperationHandle<MeshRenderer> op = new AsyncOperationHandle<MeshRenderer>();
+            using (new IgnoreFailingLogMessage())
+            {
+                op = m_Addressables.LoadAssetAsync<MeshRenderer>("test0BASE");
+            }
+            yield return op;
+            Assert.IsNull(op.Result);
+        }
+
+        [UnityTest]
+        public IEnumerator LoadAsset_InvalidKeyThrowsInvalidKeyException()
+        {
+            //Setup
+            yield return Init();
+
+            //Test
+            AsyncOperationHandle handle = default(AsyncOperationHandle);
+            using (new IgnoreFailingLogMessage())
+            {
+                handle = m_Addressables.LoadAssetAsync<GameObject>("noSuchLabel");
+            }
+
+            Assert.AreEqual("Exception of type 'UnityEngine.AddressableAssets.InvalidKeyException' was thrown., Key=noSuchLabel, Type=UnityEngine.GameObject", handle.OperationException.Message);
+            yield return handle;
+
+            //Cleanup
+            handle.Release();
+        }
+
+        [UnityTest]
+        [TestCase("noSuchKey", ExpectedResult = null)]
+        [TestCase("noSuchKey1, noSuchKey2", ExpectedResult = null)]
+        public IEnumerator LoadAsset_InvalidKeyThrowsInvalidKeyException_MultipleKeys(string keys)
+        {
+            //Setup
+            yield return Init();
+            string[] keysArray = keys.Replace(" ", "").Split(',');
+
+            //Test
+            AsyncOperationHandle handle = default(AsyncOperationHandle);
+            using (new IgnoreFailingLogMessage())
+            {
+                handle = m_Addressables.LoadAssetAsync<GameObject>(keysArray);
+            }
+
+            string keysErrorString = keysArray.Length > 1 ? $"Keys={keys}" : $"Key={keys}";
+            Assert.AreEqual(
+                $"Exception of type 'UnityEngine.AddressableAssets.InvalidKeyException' was thrown., {keysErrorString}, Type=UnityEngine.GameObject", handle.OperationException.Message);
+            yield return handle;
+
+            //Cleanup
+            handle.Release();
+        }
+
+        [UnityTest]
+        [TestCase("noSuchKey", ExpectedResult = null)]
+        [TestCase("noSuchKey1, noSuchKey2", ExpectedResult = null)]
+        public IEnumerator LoadAssets_InvalidKeyThrowsInvalidKeyException_MultipleKeys(string keys)
+        {
+            //Setup
+            yield return Init();
+            string[] keysArray = keys.Replace(" ", "").Split(',');
+
+            //Test
+            AsyncOperationHandle handle = default(AsyncOperationHandle);
+            using (new IgnoreFailingLogMessage())
+            {
+                handle = m_Addressables.LoadAssetsAsync<GameObject>(keysArray, null, Addressables.MergeMode.Union, true);
+            }
+
+            string keysErrorString = keysArray.Length > 1 ? $"Keys={keys}" : $"Key={keys}";
+            Assert.AreEqual($"Exception of type 'UnityEngine.AddressableAssets.InvalidKeyException' was thrown., {keysErrorString}, Type=UnityEngine.GameObject, MergeMode=Union", handle.OperationException.Message);
+            yield return handle;
+
+            //Cleanup
+            handle.Release();
+        }
+
+        [UnityTest]
+        public IEnumerator LoadAssets_InvalidKeyThrowsInvalidKeyException_MixedKeys()
+        {
+            //Setup
+            yield return Init();
+            object[] keys = new object[] {"noSuchKey", 123};
+
+            //Test
+            AsyncOperationHandle handle = default(AsyncOperationHandle);
+            using (new IgnoreFailingLogMessage())
+            {
+                handle = m_Addressables.LoadAssetsAsync<GameObject>(keys, null, Addressables.MergeMode.Union, true);
+            }
+
+            Assert.AreEqual($"Exception of type 'UnityEngine.AddressableAssets.InvalidKeyException' was thrown., Keys=noSuchKey, 123, Type=UnityEngine.GameObject, MergeMode=Union", handle.OperationException.Message);
+            yield return handle;
+
+            //Cleanup
+            handle.Release();
+        }
+
+        [UnityTest]
+        public IEnumerator CanLoadTextureAsSprite()
+        {
+            //Setup
+            yield return Init();
+
+            var op = m_Addressables.LoadAssetAsync<Sprite>("sprite");
+            yield return op;
+            Assert.IsNotNull(op.Result);
+            Assert.AreEqual(typeof(Sprite), op.Result.GetType());
+            op.Release();
+        }
+
+        [UnityTest]
+        public IEnumerator CanLoadSpriteByName()
+        {
+            //Setup
+            yield return Init();
+
+            var op = m_Addressables.LoadAssetAsync<Sprite>("sprite[botright]");
+            yield return op;
+            Assert.IsNotNull(op.Result);
+            Assert.AreEqual(typeof(Sprite), op.Result.GetType());
+            Assert.AreEqual("botright", op.Result.name);
+            op.Release();
+
+            var op2 = m_Addressables.LoadAssetAsync<Sprite>("sprite[topleft]");
+            yield return op2;
+            Assert.IsNotNull(op2.Result);
+            Assert.AreEqual(typeof(Sprite), op2.Result.GetType());
+            Assert.AreEqual("topleft", op2.Result.name);
+            op2.Release();
+        }
+
+        [UnityTest]
+        public IEnumerator CanLoadFromFolderEntry_SpriteAtlas()
+        {
+            //Setup
+            yield return Init();
+
+            var op = m_Addressables.LoadAssetAsync<SpriteAtlas>("folderEntry/atlas.spriteatlas");
+            yield return op;
+            Assert.IsNotNull(op.Result);
+            Assert.AreEqual(typeof(SpriteAtlas), op.Result.GetType());
+            op.Release();
+        }
+
+        [UnityTest]
+        public IEnumerator CanLoadFromFolderEntry_SpriteFromSpriteAtlas()
+        {
+            //Setup
+            yield return Init();
+
+            var op = m_Addressables.LoadAssetAsync<Sprite>("folderEntry/atlas.spriteatlas[sprite]");
+            yield return op;
+            Assert.IsNotNull(op.Result);
+            Assert.AreEqual(typeof(Sprite), op.Result.GetType());
+            op.Release();
+        }
+
+        [UnityTest]
+        public IEnumerator CanLoadFromFolderEntry_Texture()
+        {
+            //Setup
+            yield return Init();
+
+            var op = m_Addressables.LoadAssetAsync<Texture2D>("folderEntry/spritesheet.png");
+            yield return op;
+            Assert.IsNotNull(op.Result);
+            Assert.AreEqual(typeof(Texture2D), op.Result.GetType());
+            op.Release();
+        }
+
+        [UnityTest]
+        public IEnumerator CanLoadFromFolderEntry_SpriteFromTexture()
+        {
+            //Setup
+            yield return Init();
+
+            var op = m_Addressables.LoadAssetAsync<Sprite>("folderEntry/spritesheet.png[topleft]");
+            yield return op;
+            Assert.IsNotNull(op.Result);
+            Assert.AreEqual(typeof(Sprite), op.Result.GetType());
+            op.Release();
+        }
+
+        [UnityTest]
+        public IEnumerator CanLoadAllSpritesAsArray()
+        {
+            //Setup
+            yield return Init();
+
+            var op = m_Addressables.LoadAssetAsync<Sprite[]>("sprite");
+            yield return op;
+            Assert.IsNotNull(op.Result);
+            Assert.AreEqual(typeof(Sprite[]), op.Result.GetType());
+            Assert.AreEqual(2, op.Result.Length);
+            op.Release();
+        }
+
+        [UnityTest]
+        public IEnumerator CanLoadAllSpritesAsList()
+        {
+            //Setup
+            yield return Init();
+
+            var op = m_Addressables.LoadAssetAsync<IList<Sprite>>("sprite");
+            yield return op;
+            Assert.IsNotNull(op.Result);
+            Assert.IsTrue(typeof(IList<Sprite>).IsAssignableFrom(op.Result.GetType()));
+            Assert.AreEqual(2, op.Result.Count);
+            op.Release();
+        }
+        
+        [UnityTest]
+        public IEnumerator CanUseCustomAssetBundleResource_LoadFromCustomProvider()
+        {
+            //Setup
+            yield return Init();
+            if (string.IsNullOrEmpty(TypeName) || TypeName == "BuildScriptFastMode")
+            {
+                Assert.Ignore($"Skipping test {nameof(CanUseCustomAssetBundleResource_LoadFromCustomProvider)} for {TypeName}, AssetBundle based test.");
+            }
+            string hash = "123456789";
+            string bundleName = $"test_{hash}";
+            string key = "lockey_key";
+            
+            ResourceLocationBase location = null;
+            TestCatalogProviderCustomAssetBundleResource testProvider;
+            SetupBundleForProviderTests(bundleName, "bundle", key, out location, out testProvider);
+
+            var op = m_Addressables.LoadAssetAsync<object>(key);
+            yield return op;
+
+            Assert.IsTrue(testProvider.TestInternalOp.Result.WasUsed);
+            
+            op.Release();
+        }
+
+        string TransFunc(IResourceLocation loc)
+        {
+            return "transformed";
+        }
+
+        [UnityTest]
+        public IEnumerator InternalIdTranslationTest()
+        {
+            //Setup
+            yield return Init();
+            m_Addressables.InternalIdTransformFunc = TransFunc;
+            var loc = new ResourceLocationBase("none", "original", "none", typeof(object));
+            var transformedId = m_Addressables.ResourceManager.TransformInternalId(loc);
+            Assert.AreEqual("transformed", transformedId);
+            m_Addressables.InternalIdTransformFunc = null;
+            var originalId = m_Addressables.ResourceManager.TransformInternalId(loc);
+            Assert.AreEqual("original", originalId);
+        }
+
+        [UnityTest]
+        public IEnumerator WebRequestOverrideTest()
+        {
+            yield return Init();
+            var originalUrl = "http://127.0.0.1/original.asset";
+            var replacedUrl = "http://127.0.0.1/replaced.asset";
+            var uwr = new UnityWebRequest(originalUrl);
+
+            m_Addressables.WebRequestOverride = request => request.url = replacedUrl;
+            m_Addressables.ResourceManager.WebRequestOverride(uwr);
+            var currentUrl = uwr.url;
+            uwr.Dispose();
+            m_Addressables.WebRequestOverride = null;
+            Assert.AreEqual(replacedUrl, currentUrl);
+        }
+
+        [UnityTest]
+        public IEnumerator CanLoadTextureAsTexture()
+        {
+            //Setup
+            yield return Init();
+
+            var op = m_Addressables.LoadAssetAsync<Texture2D>("sprite");
+            yield return op;
+            Assert.IsNotNull(op.Result);
+            Assert.AreEqual(typeof(Texture2D), op.Result.GetType());
+            op.Release();
+        }
+
+        [UnityTest]
+        public IEnumerator LoadAsset_ValidKeyDoesNotThrow()
+        {
+            //Setup
+            yield return Init();
+
+            //Test
+            AsyncOperationHandle handle = default(AsyncOperationHandle);
+            Assert.DoesNotThrow(() =>
+            {
+                handle = m_Addressables.LoadAssetAsync<GameObject>(AddressablesTestUtility.GetPrefabLabel("BASE"));
+            });
+            yield return handle;
+
+            //Cleanup
+            handle.Release();
+        }
+
+        [UnityTest]
+        public IEnumerator VerifyChainOpPercentCompleteCalculation()
+        {
+            //Setup
+            yield return Init();
+            AsyncOperationHandle<GameObject> op = m_Addressables.LoadAssetAsync<GameObject>(AddressablesTestUtility.GetPrefabLabel("BASE"));
+
+            //Test
+            while (op.PercentComplete < 1)
+            {
+                Assert.False(op.IsDone);
+                yield return null;
+            }
+
+            yield return null;
+            Assert.True(op.PercentComplete == 1 && op.IsDone);
+            yield return op;
+
+            //Cleanup
+            op.Release();
+        }
+
+        [UnityTest]
+        public IEnumerator LoadResourceLocationsAsync_ReturnsCorrectNumberOfLocationsForStringKey()
+        {
+            yield return Init();
+
+            var handle = m_Addressables.LoadResourceLocationsAsync("assetWithDifferentTypedSubAssets");
+            yield return handle;
+
+            Assert.AreEqual(3, handle.Result.Count);
+            HashSet<Type> typesSeen = new HashSet<Type>();
+            foreach (var result in handle.Result)
+            {
+                Assert.IsNotNull(result.ResourceType);
+                typesSeen.Add(result.ResourceType);
+            }
+            Assert.AreEqual(3, typesSeen.Count);
+            m_Addressables.Release(handle);
+        }
+
+        [UnityTest]
+        public IEnumerator LoadResourceLocationsAsync_ReturnsCorrectNumberOfLocationsForSubStringKey()
+        {
+            yield return Init();
+
+            var handle = m_Addressables.LoadResourceLocationsAsync("assetWithDifferentTypedSubAssets[Mesh]");
+            yield return handle;
+
+            Assert.AreEqual(3, handle.Result.Count);
+            HashSet<Type> typesSeen = new HashSet<Type>();
+            foreach (var result in handle.Result)
+            {
+                Assert.IsNotNull(result.ResourceType);
+                typesSeen.Add(result.ResourceType);
+            }
+            Assert.AreEqual(3, typesSeen.Count);
+            m_Addressables.Release(handle);
+        }
+
+        [UnityTest]
+        public IEnumerator LoadResourceLocationsAsync_ReturnsCorrectNumberOfLocationsForSubStringKey_WhenTypeIsPassedIn()
+        {
+            yield return Init();
+
+            var handle = m_Addressables.LoadResourceLocationsAsync("assetWithDifferentTypedSubAssets[Mesh]", typeof(Mesh));
+            yield return handle;
+
+            Assert.AreEqual(1, handle.Result.Count);
+            Assert.AreEqual(typeof(Mesh), handle.Result[0].ResourceType);
+
+            m_Addressables.Release(handle);
+        }
+
+        [UnityTest]
+        public IEnumerator LoadResourceLocationsAsync_ReturnsCorrectNumberOfLocationsForAssetReference()
+        {
+            yield return Init();
+
+            AsyncOperationHandle assetReferenceHandle = m_Addressables.InstantiateAsync(AssetReferenceObjectKey);
+            yield return assetReferenceHandle;
+            Assert.IsNotNull(assetReferenceHandle.Result as GameObject);
+            AssetReferenceTestBehavior behavior =
+                (assetReferenceHandle.Result as GameObject).GetComponent<AssetReferenceTestBehavior>();
+
+            var handle = m_Addressables.LoadResourceLocationsAsync(behavior.ReferenceWithMultiTypedSubObject);
+            yield return handle;
+
+            Assert.AreEqual(3, handle.Result.Count);
+            HashSet<Type> typesSeen = new HashSet<Type>();
+            foreach (var result in handle.Result)
+            {
+                Assert.IsNotNull(result.ResourceType);
+                typesSeen.Add(result.ResourceType);
+            }
+            Assert.AreEqual(3, typesSeen.Count);
+
+            m_Addressables.Release(assetReferenceHandle);
+            m_Addressables.Release(handle);
+        }
+
+        [UnityTest]
+        public IEnumerator LoadResourceLocationsAsync_ReturnsCorrectNumberOfLocationsForSubAssetReference()
+        {
+            yield return Init();
+
+            AsyncOperationHandle assetReferenceHandle = m_Addressables.InstantiateAsync(AssetReferenceObjectKey);
+            yield return assetReferenceHandle;
+            Assert.IsNotNull(assetReferenceHandle.Result as GameObject);
+            AssetReferenceTestBehavior behavior =
+                (assetReferenceHandle.Result as GameObject).GetComponent<AssetReferenceTestBehavior>();
+
+            var handle = m_Addressables.LoadResourceLocationsAsync(behavior.ReferenceWithMultiTypedSubObjectSubReference);
+            yield return handle;
+
+            Assert.AreEqual(1, handle.Result.Count);
+            Assert.AreEqual(typeof(Material), handle.Result[0].ResourceType);
+
+            m_Addressables.Release(assetReferenceHandle);
+            m_Addressables.Release(handle);
+        }
+
+        [UnityTest]
+        public IEnumerator PercentComplete_NeverHasDecreasedValue_WhenLoadingAsset()
+        {
+            //Setup
+            yield return Init();
+            AsyncOperationHandle<GameObject> op = m_Addressables.LoadAssetAsync<GameObject>(AddressablesTestUtility.GetPrefabLabel("BASE"));
+
+            //Test
+            float lastPercentComplete = 0f;
+            while (!op.IsDone)
+            {
+                Assert.IsFalse(lastPercentComplete > op.PercentComplete);
+                lastPercentComplete = op.PercentComplete;
+                yield return null;
+            }
+            Assert.True(op.PercentComplete == 1 && op.IsDone);
+            yield return op;
+
+            //Cleanup
+            op.Release();
+        }
+
+        [UnityTest]
+        public IEnumerator LoadContentCatalogAsync_SetsUpLocalAndRemoteLocations()
+        {
+            yield return Init();
+            string catalogPath = "fakeCatalogPath.json";
+            string catalogHashPath = "fakeCatalogPath.hash";
+
+            var loc = m_Addressables.CreateCatalogLocationWithHashDependencies(catalogPath, catalogHashPath);
+            Assert.AreEqual(2, loc.Dependencies.Count);
+            var remoteLocation = loc.Dependencies[(int)ContentCatalogProvider.DependencyHashIndex.Remote];
+            var cacheLocation = loc.Dependencies[(int)ContentCatalogProvider.DependencyHashIndex.Cache];
+
+            Assert.AreEqual(catalogHashPath, remoteLocation.ToString());
+            Assert.AreEqual(m_Addressables.ResolveInternalId(AddressablesImpl.kCacheDataFolder + catalogHashPath.GetHashCode() + catalogHashPath.Substring(catalogHashPath.LastIndexOf("."))), cacheLocation.ToString());
+        }
+
+        [UnityTest]
+        public IEnumerator LoadContentCatalogAsync_LocationsHaveTimeout()
+        {
+            yield return Init();
+            string catalogPath = "fakeCatalogPath.json";
+            string catalogHashPath = "fakeCatalogPath.hash";
+
+            m_Addressables.CatalogRequestsTimeout = 13;
+            var loc = m_Addressables.CreateCatalogLocationWithHashDependencies(catalogPath, catalogHashPath);
+            Assert.AreEqual(2, loc.Dependencies.Count);
+            var remoteLocation = loc.Dependencies[(int)ContentCatalogProvider.DependencyHashIndex.Remote];
+            var cacheLocation = loc.Dependencies[(int)ContentCatalogProvider.DependencyHashIndex.Cache];
+
+            var data = loc.Data as ProviderLoadRequestOptions;
+            Assert.IsNotNull(data);
+            Assert.AreEqual(data.WebRequestTimeout, m_Addressables.CatalogRequestsTimeout);
+            data = remoteLocation.Data as ProviderLoadRequestOptions;
+            Assert.IsNotNull(data);
+            Assert.AreEqual(data.WebRequestTimeout, m_Addressables.CatalogRequestsTimeout);
+            data = cacheLocation.Data as ProviderLoadRequestOptions;
+            Assert.IsNotNull(data);
+            Assert.AreEqual(data.WebRequestTimeout, m_Addressables.CatalogRequestsTimeout);
+        }
+
+        [UnityTest]
+        public IEnumerator LoadingContentCatalogTwice_DoesNotThrowException_WhenHandleIsntReleased()
+        {
+            yield return Init();
+
+            string fullRemotePath = Path.Combine(kCatalogFolderPath, kCatalogRemotePath);
+            Directory.CreateDirectory(kCatalogFolderPath);
+            if (m_Addressables.m_ResourceLocators[0].CatalogLocation == null)
+            {
+#if UNITY_EDITOR
+                ContentCatalogData data = new ContentCatalogData(new List<ContentCatalogDataEntry>
+                {
+                    new ContentCatalogDataEntry(typeof(string), "testString", "test.provider", new[] {"key"})
+                }, "test_catalog");
+                File.WriteAllText(fullRemotePath, JsonUtility.ToJson(data));
+#else
+                UnityEngine.Debug.Log($"Skipping test {nameof(LoadingContentCatalogTwice_DoesNotThrowException_WhenHandleIsntReleased)} due to missing CatalogLocation.");
+                yield break;
+#endif
+            }
+            else
+            {
+                string baseCatalogPath = m_Addressables.m_ResourceLocators[0].CatalogLocation.InternalId;
+                if (baseCatalogPath.StartsWith("file://"))
+                    baseCatalogPath = new Uri(m_Addressables.m_ResourceLocators[0].CatalogLocation.InternalId).AbsolutePath;
+                File.Copy(baseCatalogPath, fullRemotePath);
+            }
+
+            var op1 = m_Addressables.LoadContentCatalogAsync(fullRemotePath, false);
+            yield return op1;
+
+            var op2 = m_Addressables.LoadContentCatalogAsync(fullRemotePath, false);
+            yield return op2;
+
+            Assert.AreEqual(AsyncOperationStatus.Succeeded, op1.Status);
+            Assert.AreEqual(AsyncOperationStatus.Succeeded, op2.Status);
+
+            m_Addressables.Release(op1);
+            m_Addressables.Release(op2);
+            if (Directory.Exists(kCatalogFolderPath))
+                Directory.Delete(kCatalogFolderPath, true);
+        }
+
+        [UnityTest]
+        public IEnumerator LoadingContentCatalogWithCacheTwice_DoesNotThrowException_WhenHandleIsntReleased()
+        {
+            yield return Init();
+
+            string fullRemotePath = Path.Combine(kCatalogFolderPath, kCatalogRemotePath);
+            Directory.CreateDirectory(kCatalogFolderPath);
+            if (m_Addressables.m_ResourceLocators[0].CatalogLocation == null)
+            {
+#if UNITY_EDITOR
+                ContentCatalogData data = new ContentCatalogData(new List<ContentCatalogDataEntry>
+                {
+                    new ContentCatalogDataEntry(typeof(string), "testString", "test.provider", new[] {"key"})
+                }, "test_catalog");
+                File.WriteAllText(fullRemotePath, JsonUtility.ToJson(data));
+#else
+                UnityEngine.Debug.Log($"Skipping test {nameof(LoadingContentCatalogWithCacheTwice_DoesNotThrowException_WhenHandleIsntReleased)} due to missing CatalogLocation.");
+                yield break;
+#endif
+            }
+            else
+            {
+                string baseCatalogPath = m_Addressables.m_ResourceLocators[0].CatalogLocation.InternalId;
+                if (baseCatalogPath.StartsWith("file://"))
+                    baseCatalogPath = new Uri(m_Addressables.m_ResourceLocators[0].CatalogLocation.InternalId).AbsolutePath;
+                File.Copy(baseCatalogPath, fullRemotePath);
+            }
+            WriteHashFileForCatalog(fullRemotePath, "123");
+
+            var op1 = m_Addressables.LoadContentCatalogAsync(fullRemotePath, false);
+            yield return op1;
+
+            var op2 = m_Addressables.LoadContentCatalogAsync(fullRemotePath, false);
+            yield return op2;
+
+            Assert.AreEqual(AsyncOperationStatus.Succeeded, op1.Status);
+            Assert.AreEqual(AsyncOperationStatus.Succeeded, op2.Status);
+
+            m_Addressables.Release(op1);
+            m_Addressables.Release(op2);
+            if (Directory.Exists(kCatalogFolderPath))
+                Directory.Delete(kCatalogFolderPath, true);
+        }
+
+        [UnityTest]
+        public IEnumerator LoadingContentCatalog_WithInvalidCatalogPath_Fails()
+        {
+            yield return Init();
+
+            bool ignoreValue = LogAssert.ignoreFailingMessages;
+            LogAssert.ignoreFailingMessages = true;
+
+            var op1 = m_Addressables.LoadContentCatalogAsync("notarealpath.json", false);
+            yield return op1;
+
+            Assert.AreEqual(AsyncOperationStatus.Failed, op1.Status);
+
+            m_Addressables.Release(op1);
+            LogAssert.ignoreFailingMessages = ignoreValue;
+        }
+
+        private const string kCatalogRemotePath = "remotecatalog.json";
+        private const string kCatalogFolderPath = "Assets/CatalogTestFolder";
+
+        bool CreateCatalogAtFakeRemotePath(string fakeRemotePath, string catalogFolderPath = kCatalogFolderPath)
+        {
+            Directory.CreateDirectory(catalogFolderPath);
+            if (m_Addressables.m_ResourceLocators[0].CatalogLocation == null)
+            {
+#if UNITY_EDITOR
+                ContentCatalogData data = new ContentCatalogData(new List<ContentCatalogDataEntry>
+                {
+                    new ContentCatalogDataEntry(typeof(string), "testString", "test.provider", new[] { "key" })
+                }, "test_catalog");
+                File.WriteAllText(fakeRemotePath, JsonUtility.ToJson(data));
+#else
+                return false;
+#endif
+            }
+            else
+            {
+                string baseCatalogPath = m_Addressables.m_ResourceLocators[0].CatalogLocation.InternalId;
+                if (baseCatalogPath.StartsWith("file://"))
+                    baseCatalogPath = new Uri(m_Addressables.m_ResourceLocators[0].CatalogLocation.InternalId).AbsolutePath;
+                File.Copy(baseCatalogPath, fakeRemotePath);
+            }
+
+            return true;
+        }
+
+        private string WriteHashFileForCatalog(string catalogPath, string hash)
+        {
+            string hashPath = catalogPath.Replace(".json", ".hash");
+            Directory.CreateDirectory(Path.GetDirectoryName(hashPath));
+            File.WriteAllText(hashPath, hash);
+            return hashPath;
+        }
+
+        void StubTextAndJsonProviders()
+        {
+            var textProvider = m_Addressables.ResourceManager.ResourceProviders.FirstOrDefault(rp => rp.GetType() == typeof(TextDataProvider)) as TextDataProvider;
+            var jsonProvider = m_Addressables.ResourceManager.ResourceProviders.FirstOrDefault(rp => rp.GetType() == typeof(JsonAssetProvider)) as JsonAssetProvider;
+
+            var textDataProviderStub = new TextDataProviderStub(kCatalogFolderPath, textProvider);
+            var jsonAssetProviderStub = new JsonAssetProviderStub(kCatalogFolderPath, jsonProvider);
+
+            m_Addressables.ResourceManager.ResourceProviders.Remove(textProvider);
+            m_Addressables.ResourceManager.ResourceProviders.Remove(jsonProvider);
+            m_Addressables.ResourceManager.ResourceProviders.Add(textDataProviderStub);
+            m_Addressables.ResourceManager.ResourceProviders.Add(jsonAssetProviderStub);
+            m_Addressables.ResourceManager.m_providerMap.Clear();
+        }
+
+        [UnityTest]
+        public IEnumerator LoadingContentCatalog_CachesCatalogData_IfValidHashFound()
+        {
+            yield return Init();
+
+            string fullRemotePath = Path.Combine(kCatalogFolderPath, kCatalogRemotePath);
+            Directory.CreateDirectory(kCatalogFolderPath);
+            if (m_Addressables.m_ResourceLocators[0].CatalogLocation == null)
+            {
+#if UNITY_EDITOR
+                ContentCatalogData data = new ContentCatalogData(new List<ContentCatalogDataEntry>
+                {
+                    new ContentCatalogDataEntry(typeof(string), "testString", "test.provider", new[] {"key"})
+                }, "test_catalog");
+                File.WriteAllText(fullRemotePath, JsonUtility.ToJson(data));
+#else
+                UnityEngine.Debug.Log($"Skipping test {nameof(LoadingContentCatalog_CachesCatalogData_IfValidHashFound)} due to missing CatalogLocation.");
+                yield break;
+#endif
+            }
+            else
+            {
+                string baseCatalogPath = m_Addressables.m_ResourceLocators[0].CatalogLocation.InternalId;
+                if (baseCatalogPath.StartsWith("file://"))
+                    baseCatalogPath = new Uri(m_Addressables.m_ResourceLocators[0].CatalogLocation.InternalId).AbsolutePath;
+                File.Copy(baseCatalogPath, fullRemotePath);
+            }
+            WriteHashFileForCatalog(fullRemotePath, "123");
+
+            var op1 = m_Addressables.LoadContentCatalogAsync(fullRemotePath, false);
+            yield return op1;
+
+            string fullRemoteHashPath = fullRemotePath.Replace(".json", ".hash");
+            string cachedDataPath = m_Addressables.ResolveInternalId(AddressablesImpl.kCacheDataFolder + fullRemoteHashPath.GetHashCode() + fullRemotePath.Substring(fullRemotePath.LastIndexOf(".")));
+            string cachedHashPath = cachedDataPath.Replace(".json", ".hash");
+            Assert.IsTrue(File.Exists(cachedDataPath));
+            Assert.IsTrue(File.Exists(cachedHashPath));
+            Assert.AreEqual("123", File.ReadAllText(cachedHashPath));
+
+            m_Addressables.Release(op1);
+            Directory.Delete(kCatalogFolderPath, true);
+            File.Delete(cachedDataPath);
+            File.Delete(cachedHashPath);
+        }
+
+        [UnityTest]
+        public IEnumerator LoadingContentCatalog_CachesCatalogData_IfValidHashFoundAndRemotePathContainsQueryParameters()
+        {
+            yield return Init();
+
+            string fakeFullRemotePath = Path.Combine(kCatalogFolderPath, kCatalogRemotePath);
+            if (!CreateCatalogAtFakeRemotePath(fakeFullRemotePath))
+                Assert.Ignore($"Skipping test {TestContext.CurrentContext.Test.Name} due to missing CatalogLocation.");
+            WriteHashFileForCatalog(fakeFullRemotePath, "123");
+
+            StubTextAndJsonProviders();
+
+            string catalogRemotePath = "http://127.0.0.1/" + kCatalogRemotePath;
+            string catalogRemotePathWithQueryParams = catalogRemotePath + "?param1=value1&param2=value2:date=number";
+            var op1 = m_Addressables.LoadContentCatalogAsync(catalogRemotePathWithQueryParams, false);
+            yield return op1;
+
+            var expectedHash = catalogRemotePath.Replace(".json", ".hash").GetHashCode();
+            string expectedCatalogName = expectedHash + ".json";
+            string cachedDataPath = m_Addressables.ResolveInternalId(AddressablesImpl.kCacheDataFolder + expectedCatalogName);
+            string cachedHashPath = cachedDataPath.Replace(".json", ".hash");
+            Assert.IsTrue(File.Exists(cachedDataPath));
+            Assert.IsTrue(File.Exists(cachedHashPath));
+            Assert.AreEqual("123", File.ReadAllText(cachedHashPath));
+
+            m_Addressables.Release(op1);
+            Directory.Delete(kCatalogFolderPath, true);
+            File.Delete(cachedDataPath);
+            File.Delete(cachedHashPath);
+        }
+
+        [UnityTest]
+        public IEnumerator LoadingContentCatalog_CachesCatalogData_ForTwoCatalogsWithSameName()
+        {
+            yield return Init();
+
+            string fullRemotePath = Path.Combine(kCatalogFolderPath, kCatalogRemotePath);
+            string fullRemotePathTwo = Path.Combine(kCatalogFolderPath, "secondCatalog", kCatalogRemotePath);
+            Directory.CreateDirectory(kCatalogFolderPath);
+            Directory.CreateDirectory(Path.Combine(kCatalogFolderPath, "secondCatalog"));
+            if (m_Addressables.m_ResourceLocators[0].CatalogLocation == null)
+            {
+#if UNITY_EDITOR
+                ContentCatalogData data = new ContentCatalogData(new List<ContentCatalogDataEntry>
+                {
+                    new ContentCatalogDataEntry(typeof(string), "testString", "test.provider", new[] {"key"})
+                }, "test_catalog");
+                File.WriteAllText(fullRemotePath, JsonUtility.ToJson(data));
+                File.WriteAllText(fullRemotePathTwo, JsonUtility.ToJson(data));
+#else
+                UnityEngine.Debug.Log($"Skipping test {nameof(LoadingContentCatalog_CachesCatalogData_IfValidHashFound)} due to missing CatalogLocation.");
+                yield break;
+#endif
+            }
+            else
+            {
+                string baseCatalogPath = m_Addressables.m_ResourceLocators[0].CatalogLocation.InternalId;
+                if (baseCatalogPath.StartsWith("file://"))
+                    baseCatalogPath = new Uri(m_Addressables.m_ResourceLocators[0].CatalogLocation.InternalId).AbsolutePath;
+                File.Copy(baseCatalogPath, fullRemotePath);
+            }
+
+#if UNITY_EDITOR
+            ContentCatalogData catalogData = new ContentCatalogData(new List<ContentCatalogDataEntry>
+            {
+                new ContentCatalogDataEntry(typeof(string), "testString", "test.provider", new[] {"key"})
+            }, "test_catalog");
+            File.WriteAllText(fullRemotePathTwo, JsonUtility.ToJson(catalogData));
+
+            WriteHashFileForCatalog(fullRemotePath, "123");
+            WriteHashFileForCatalog(fullRemotePathTwo, "123");
+#else
+            UnityEngine.Debug.Log($"Skipping test {nameof(LoadingContentCatalog_CachesCatalogData_IfValidHashFound)} due to missing CatalogLocation.");
+            yield break;
+#endif
+
+            var op1 = m_Addressables.LoadContentCatalogAsync(fullRemotePath, false);
+            yield return op1;
+
+            var op2 = m_Addressables.LoadContentCatalogAsync(fullRemotePathTwo, false);
+            yield return op2;
+
+            string fullRemoteHashPath = fullRemotePath.Replace(".json", ".hash");
+            string fullRemoteHashPathTwo = fullRemotePathTwo.Replace(".json", ".hash");
+            string cachedDataPath = m_Addressables.ResolveInternalId(AddressablesImpl.kCacheDataFolder + fullRemoteHashPath.GetHashCode() + fullRemotePath.Substring(fullRemotePath.LastIndexOf(".")));
+            string cachedDataPathTwo = m_Addressables.ResolveInternalId(AddressablesImpl.kCacheDataFolder + fullRemoteHashPathTwo.GetHashCode() + fullRemotePathTwo.Substring(fullRemotePathTwo.LastIndexOf(".")));
+            string cachedHashPath = cachedDataPath.Replace(".json", ".hash");
+            string cachedHashPathTwo = cachedDataPathTwo.Replace(".json", ".hash");
+            Assert.IsTrue(File.Exists(cachedDataPath));
+            Assert.IsTrue(File.Exists(cachedDataPathTwo));
+            Assert.IsTrue(File.Exists(cachedHashPath));
+            Assert.IsTrue(File.Exists(cachedHashPathTwo));
+            Assert.AreEqual("123", File.ReadAllText(cachedHashPath));
+            Assert.AreEqual("123", File.ReadAllText(cachedHashPathTwo));
+
+            m_Addressables.Release(op1);
+            m_Addressables.Release(op2);
+            Directory.Delete(kCatalogFolderPath, true);
+            File.Delete(cachedDataPath);
+            File.Delete(cachedHashPath);
+            File.Delete(cachedDataPathTwo);
+            File.Delete(cachedHashPathTwo);
+        }
+
+        [UnityTest]
+        public IEnumerator LoadingContentCatalog_IfNoCachedHashFound_Succeeds()
+        {
+            yield return Init();
+
+            ResourceManager.ExceptionHandler = m_PrevHandler;
+            string fullRemotePath = Path.Combine(kCatalogFolderPath, kCatalogRemotePath);
+            Directory.CreateDirectory(kCatalogFolderPath);
+            if (m_Addressables.m_ResourceLocators[0].CatalogLocation == null)
+            {
+#if UNITY_EDITOR
+                ContentCatalogData data = new ContentCatalogData(new List<ContentCatalogDataEntry>
+                {
+                    new ContentCatalogDataEntry(typeof(string), "testString", "test.provider", new[] {"key"})
+                }, "test_catalog");
+                File.WriteAllText(fullRemotePath, JsonUtility.ToJson(data));
+#else
+                UnityEngine.Debug.Log($"Skipping test {nameof(LoadingContentCatalog_IfNoCachedHashFound_Succeeds)} due to missing CatalogLocation.");
+                yield break;
+#endif
+            }
+            else
+            {
+                string baseCatalogPath = m_Addressables.m_ResourceLocators[0].CatalogLocation.InternalId;
+                if (baseCatalogPath.StartsWith("file://"))
+                    baseCatalogPath = new Uri(m_Addressables.m_ResourceLocators[0].CatalogLocation.InternalId).AbsolutePath;
+                File.Copy(baseCatalogPath, fullRemotePath);
+            }
+            WriteHashFileForCatalog(fullRemotePath, "123");
+
+            string cachedDataPath = m_Addressables.ResolveInternalId(AddressablesImpl.kCacheDataFolder + Path.GetFileName(kCatalogRemotePath));
+            string cachedHashPath = cachedDataPath.Replace(".json", ".hash");
+            if (File.Exists(cachedDataPath))
+                File.Delete(cachedDataPath);
+            if (File.Exists(cachedHashPath))
+                File.Delete(cachedHashPath);
+            var op1 = m_Addressables.LoadContentCatalogAsync(fullRemotePath, false);
+            yield return op1;
+
+            Assert.IsTrue(op1.IsValid());
+            Assert.AreEqual(AsyncOperationStatus.Succeeded, op1.Status);
+            Assert.NotNull(op1.Result);
+
+            // Cleanup
+            Addressables.Release(op1);
+            Directory.Delete(kCatalogFolderPath, true);
+            File.Delete(cachedDataPath);
+            File.Delete(cachedHashPath);
+        }
+
+        [UnityTest]
+        public IEnumerator LoadingContentCatalog_IfNoHashFileForCatalog_DoesntThrowException()
+        {
+            yield return Init();
+
+            ResourceManager.ExceptionHandler = m_PrevHandler;
+            string fullRemotePath = Path.Combine(kCatalogFolderPath, kCatalogRemotePath);
+            Directory.CreateDirectory(kCatalogFolderPath);
+            if (m_Addressables.m_ResourceLocators[0].CatalogLocation == null)
+            {
+#if UNITY_EDITOR
+                ContentCatalogData data = new ContentCatalogData(new List<ContentCatalogDataEntry>
+                {
+                    new ContentCatalogDataEntry(typeof(string), "testString", "test.provider", new[] {"key"})
+                }, "test_catalog");
+                File.WriteAllText(fullRemotePath, JsonUtility.ToJson(data));
+#else
+                UnityEngine.Debug.Log($"Skipping test {nameof(LoadingContentCatalog_IfNoCachedHashFound_Succeeds)} due to missing CatalogLocation.");
+                yield break;
+#endif
+            }
+            else
+            {
+                string baseCatalogPath = m_Addressables.m_ResourceLocators[0].CatalogLocation.InternalId;
+                if (baseCatalogPath.StartsWith("file://"))
+                    baseCatalogPath = new Uri(m_Addressables.m_ResourceLocators[0].CatalogLocation.InternalId).AbsolutePath;
+                File.Copy(baseCatalogPath, fullRemotePath);
+            }
+
+            string cachedDataPath = m_Addressables.ResolveInternalId(AddressablesImpl.kCacheDataFolder + Path.GetFileName(kCatalogRemotePath));
+            string cachedHashPath = cachedDataPath.Replace(".json", ".hash");
+            if (File.Exists(cachedDataPath))
+                File.Delete(cachedDataPath);
+            if (File.Exists(cachedHashPath))
+                File.Delete(cachedHashPath);
+            var op1 = m_Addressables.LoadContentCatalogAsync(fullRemotePath, false);
+            yield return op1;
+
+            Assert.IsTrue(op1.IsValid());
+            Assert.AreEqual(AsyncOperationStatus.Succeeded, op1.Status);
+            Assert.NotNull(op1.Result);
+            Assert.IsFalse(File.Exists(cachedHashPath));
+
+            // Cleanup
+            Addressables.Release(op1);
+            Directory.Delete(kCatalogFolderPath, true);
+            File.Delete(cachedDataPath);
+            File.Delete(cachedHashPath);
+        }
+
+        [UnityTest]
+        public IEnumerator IResourceLocationComparing_SameKeySameTypeDifferentInternalId_ReturnsFalse()
+        {
+            yield return Init();
+
+            IResourceLocation loc1 = new ResourceLocationBase("address", "internalid1", typeof(BundledAssetProvider).FullName, typeof(GameObject));
+            IResourceLocation loc2 = new ResourceLocationBase("address", "internalid2", typeof(BundledAssetProvider).FullName, typeof(GameObject));
+
+            Assert.IsFalse(m_Addressables.Equals(loc1, loc2));
+        }
+
+        [UnityTest]
+        public IEnumerator IResourceLocationComparing_SameKeyTypeAndInternalId_ReturnsTrue()
+        {
+            yield return Init();
+
+            IResourceLocation loc1 = new ResourceLocationBase("address", "internalid1", typeof(BundledAssetProvider).FullName, typeof(GameObject));
+            IResourceLocation loc2 = new ResourceLocationBase("address", "internalid1", typeof(BundledAssetProvider).FullName, typeof(GameObject));
+
+            Assert.IsTrue(m_Addressables.Equals(loc1, loc2));
+        }
+
+        [UnityTest]
+        public IEnumerator LoadingContentCatalog_UpdatesCachedData_IfHashFileUpdates()
+        {
+            yield return Init();
+            if (m_Addressables.m_ResourceLocators[0].CatalogLocation == null)
+            {
+                UnityEngine.Debug.Log($"Skipping test {nameof(LoadingContentCatalog_UpdatesCachedData_IfHashFileUpdates)} due to missing CatalogLocation.");
+                yield break;
+            }
+
+            Directory.CreateDirectory(kCatalogFolderPath);
+            string fullRemotePath = Path.Combine(kCatalogFolderPath, kCatalogRemotePath);
+            string fullRemoteHashPath = fullRemotePath.Replace(".json", ".hash");
+            string cachedDataPath = m_Addressables.ResolveInternalId(AddressablesImpl.kCacheDataFolder + fullRemoteHashPath.GetHashCode() + fullRemotePath.Substring(fullRemotePath.LastIndexOf(".")));
+            string cachedHashPath = cachedDataPath.Replace(".json", ".hash");
+            string remoteHashPath = WriteHashFileForCatalog(fullRemotePath, "123");
+
+            string baseCatalogPath = m_Addressables.m_ResourceLocators[0].CatalogLocation.InternalId;
+            if (baseCatalogPath.StartsWith("file://"))
+                baseCatalogPath = new Uri(m_Addressables.m_ResourceLocators[0].CatalogLocation.InternalId).AbsolutePath;
+            File.Copy(baseCatalogPath, fullRemotePath);
+
+            var op1 = m_Addressables.LoadContentCatalogAsync(fullRemotePath, false);
+            yield return op1;
+            m_Addressables.Release(op1);
+
+            Assert.IsTrue(File.Exists(cachedDataPath));
+            Assert.IsTrue(File.Exists(cachedHashPath));
+            Assert.AreEqual("123", File.ReadAllText(cachedHashPath));
+
+            remoteHashPath = WriteHashFileForCatalog(fullRemotePath, "456");
+
+            var op2 = m_Addressables.LoadContentCatalogAsync(fullRemotePath, false);
+            yield return op2;
+
+            Assert.AreEqual("456", File.ReadAllText(cachedHashPath));
+
+            m_Addressables.Release(op2);
+            Directory.Delete(kCatalogFolderPath, true);
+            File.Delete(cachedDataPath);
+            File.Delete(cachedHashPath);
+        }
+
+        [UnityTest]
+        public IEnumerator UpdateContentCatalog_UpdatesCachedData_IfCacheCorrupted()
+        {
+            yield return Init();
+            if (m_Addressables.m_ResourceLocators[0].CatalogLocation == null)
+            {
+                UnityEngine.Debug.Log($"Skipping test {nameof(LoadingContentCatalog_UpdatesCachedData_IfHashFileUpdates)} due to missing CatalogLocation.");
+                yield break;
+            }
+
+            Directory.CreateDirectory(kCatalogFolderPath);
+            string fullRemotePath = Path.Combine(kCatalogFolderPath, kCatalogRemotePath);
+            string fullRemoteHashPath = fullRemotePath.Replace(".json", ".hash");
+            string cachedDataPath = m_Addressables.ResolveInternalId(AddressablesImpl.kCacheDataFolder + fullRemoteHashPath.GetHashCode() + fullRemotePath.Substring(fullRemotePath.LastIndexOf(".")));
+            string cachedHashPath = cachedDataPath.Replace(".json", ".hash");
+            string remoteHashPath = WriteHashFileForCatalog(fullRemoteHashPath, "123");
+
+            string baseCatalogPath = m_Addressables.m_ResourceLocators[0].CatalogLocation.InternalId;
+            if (baseCatalogPath.StartsWith("file://"))
+                baseCatalogPath = new Uri(m_Addressables.m_ResourceLocators[0].CatalogLocation.InternalId).AbsolutePath;
+            File.Copy(baseCatalogPath, fullRemotePath);
+
+            File.WriteAllText(remoteHashPath, File.ReadAllText(cachedHashPath));
+            File.WriteAllText(cachedDataPath, "corrupted content");
+
+            //load from fullRemotePath will first load cachedDataPath, then load fullRemotePath on error
+            var op = m_Addressables.LoadContentCatalogAsync(fullRemotePath, false);
+            LogAssert.Expect(LogType.Exception, new Regex(".*JSON parse error.*"));
+            yield return op;
+
+            Assert.IsTrue(File.Exists(cachedDataPath));
+            Assert.IsTrue(File.Exists(cachedHashPath));
+            Assert.AreEqual(File.ReadAllText(cachedDataPath), File.ReadAllText(fullRemotePath));
+
+            m_Addressables.Release(op);
+            Directory.Delete(kCatalogFolderPath, true);
+            File.Delete(cachedDataPath);
+            File.Delete(cachedHashPath);
+        }
+
+        [UnityTest]
+        public IEnumerator LoadingContentCatalog_NoCacheDataCreated_IfRemoteHashDoesntExist()
+        {
+            yield return Init();
+            if (m_Addressables.m_ResourceLocators[0].CatalogLocation == null)
+            {
+                UnityEngine.Debug.Log($"Skipping test {nameof(LoadingContentCatalog_NoCacheDataCreated_IfRemoteHashDoesntExist)} due to missing CatalogLocation.");
+                yield break;
+            }
+
+            Directory.CreateDirectory(kCatalogFolderPath);
+            string fullRemotePath = Path.Combine(kCatalogFolderPath, kCatalogRemotePath);
+            string cachedDataPath = m_Addressables.ResolveInternalId(AddressablesImpl.kCacheDataFolder + Path.GetFileName(kCatalogRemotePath));
+            string cachedHashPath = cachedDataPath.Replace(".json", ".hash");
+
+            string baseCatalogPath = m_Addressables.m_ResourceLocators[0].CatalogLocation.InternalId;
+            if (baseCatalogPath.StartsWith("file://"))
+                baseCatalogPath = new Uri(m_Addressables.m_ResourceLocators[0].CatalogLocation.InternalId).AbsolutePath;
+            File.Copy(baseCatalogPath, fullRemotePath);
+
+            var op1 = m_Addressables.LoadContentCatalogAsync(fullRemotePath, false);
+            yield return op1;
+            m_Addressables.Release(op1);
+
+            Assert.IsFalse(File.Exists(cachedDataPath));
+            Assert.IsFalse(File.Exists(cachedHashPath));
+
+            Directory.Delete(kCatalogFolderPath, true);
+        }
+
+        [UnityTest]
+        public IEnumerator ContentCatalogData_IsCleared_WhenInitializationOperationLoadContentCatalogOp_IsReleased()
+        {
+            yield return Init();
+            if (m_Addressables.m_ResourceLocators[0].CatalogLocation == null)
+            {
+                UnityEngine.Debug.Log($"Skipping test {nameof(ContentCatalogData_IsCleared_WhenInitializationOperationLoadContentCatalogOp_IsReleased)} due to missing CatalogLocation.");
+                yield break;
+            }
+
+            string baseCatalogPath = m_Addressables.m_ResourceLocators[0].CatalogLocation.InternalId;
+
+            if (baseCatalogPath.StartsWith("file://"))
+                baseCatalogPath = new Uri(m_Addressables.m_ResourceLocators[0].CatalogLocation.InternalId).AbsolutePath;
+
+            var location = m_Addressables.CreateCatalogLocationWithHashDependencies(baseCatalogPath, string.Empty);
+            var loadCatalogHandle = InitializationOperation.LoadContentCatalog(m_Addressables, location, string.Empty);
+
+            yield return loadCatalogHandle;
+            ContentCatalogProvider ccp = m_Addressables.ResourceManager.ResourceProviders
+                .FirstOrDefault(rp => rp.GetType() == typeof(ContentCatalogProvider)) as ContentCatalogProvider;
+
+            var ccd = ccp.m_LocationToCatalogLoadOpMap[location].m_ContentCatalogData;
+            Assert.IsFalse(CatalogDataWasCleaned(ccd));
+
+            loadCatalogHandle.Release();
+
+            Assert.IsTrue(CatalogDataWasCleaned(ccd));
+
+            PostTearDownEvent = ResetAddressables;
+        }
+
+        internal bool CatalogDataWasCleaned(ContentCatalogData data)
+        {
+            return string.IsNullOrEmpty(data.m_KeyDataString) &&
+                string.IsNullOrEmpty(data.m_BucketDataString) &&
+                string.IsNullOrEmpty(data.m_EntryDataString) &&
+                string.IsNullOrEmpty(data.m_ExtraDataString) &&
+                data.m_InternalIds == null &&
+                string.IsNullOrEmpty(data.m_LocatorId) &&
+                data.m_ProviderIds == null &&
+                data.m_ResourceProviderData == null &&
+                data.m_resourceTypes == null;
+        }
+
+        [UnityTest]
+        public IEnumerator ContentCatalogData_IsCleared_ForCorrectCatalogLoadOp_WhenOpIsReleased()
+        {
+            yield return Init();
+            if (m_Addressables.m_ResourceLocators[0].CatalogLocation == null)
+            {
+                UnityEngine.Debug.Log($"Skipping test {nameof(ContentCatalogData_IsCleared_ForCorrectCatalogLoadOp_WhenOpIsReleased)} due to missing CatalogLocation.");
+                yield break;
+            }
+
+            Directory.CreateDirectory(kCatalogFolderPath);
+            string fullRemotePath = Path.Combine(kCatalogFolderPath, kCatalogRemotePath);
+
+            string baseCatalogPath = m_Addressables.m_ResourceLocators[0].CatalogLocation.InternalId;
+            if (baseCatalogPath.StartsWith("file://"))
+                baseCatalogPath = new Uri(m_Addressables.m_ResourceLocators[0].CatalogLocation.InternalId).AbsolutePath;
+            File.Copy(baseCatalogPath, fullRemotePath);
+
+            var location = m_Addressables.CreateCatalogLocationWithHashDependencies(baseCatalogPath, string.Empty);
+            var location2 = m_Addressables.CreateCatalogLocationWithHashDependencies(fullRemotePath, fullRemotePath.Replace(".json", ".hash"));
+            var loadCatalogHandle = InitializationOperation.LoadContentCatalog(m_Addressables, location, string.Empty);
+            yield return loadCatalogHandle;
+            var loadCatalogHandle2 = InitializationOperation.LoadContentCatalog(m_Addressables, location2, string.Empty);
+            yield return loadCatalogHandle2;
+
+            ContentCatalogProvider ccp = m_Addressables.ResourceManager.ResourceProviders
+                .FirstOrDefault(rp => rp.GetType() == typeof(ContentCatalogProvider)) as ContentCatalogProvider;
+
+            var ccd = ccp.m_LocationToCatalogLoadOpMap[location].m_ContentCatalogData;
+            var ccd2 = ccp.m_LocationToCatalogLoadOpMap[location2].m_ContentCatalogData;
+
+            Assert.IsFalse(CatalogDataWasCleaned(ccd));
+            Assert.IsFalse(CatalogDataWasCleaned(ccd2));
+
+            loadCatalogHandle.Release();
+
+            Assert.IsTrue(CatalogDataWasCleaned(ccd));
+            Assert.IsFalse(CatalogDataWasCleaned(ccd2));
+
+            Directory.Delete(kCatalogFolderPath, true);
+            loadCatalogHandle2.Release();
+
+            PostTearDownEvent = ResetAddressables;
+        }
+
+        [UnityTest]
+        public IEnumerator ContentCatalogProvider_RemovesEntryFromMap_WhenOperationHandleReleased()
+        {
+            yield return Init();
+            if (m_Addressables.m_ResourceLocators[0].CatalogLocation == null)
+            {
+                UnityEngine.Debug.Log($"Skipping test {nameof(ContentCatalogProvider_RemovesEntryFromMap_WhenOperationHandleReleased)} due to missing CatalogLocation.");
+                yield break;
+            }
+            string baseCatalogPath = m_Addressables.m_ResourceLocators[0].CatalogLocation.InternalId;
+            if (baseCatalogPath.StartsWith("file://"))
+                baseCatalogPath = new Uri(m_Addressables.m_ResourceLocators[0].CatalogLocation.InternalId).AbsolutePath;
+
+            var handle = m_Addressables.LoadContentCatalogAsync(baseCatalogPath, false);
+            yield return handle;
+
+            ContentCatalogProvider ccp = m_Addressables.ResourceManager.ResourceProviders
+                .FirstOrDefault(rp => rp.GetType() == typeof(ContentCatalogProvider)) as ContentCatalogProvider;
+
+            Assert.AreEqual(1, ccp.m_LocationToCatalogLoadOpMap.Count);
+
+            handle.Release();
+
+            Assert.AreEqual(0, ccp.m_LocationToCatalogLoadOpMap.Count);
+
+            PostTearDownEvent = ResetAddressables;
+        }
+
+        [UnityTest]
+        public IEnumerator VerifyProfileVariableEvaluation()
+        {
+            yield return Init();
+            Assert.AreEqual(string.Format("{0}", m_Addressables.RuntimePath), AddressablesRuntimeProperties.EvaluateString("{UnityEngine.AddressableAssets.Addressables.RuntimePath}"));
+        }
+
+        [UnityTest]
+        public IEnumerator VerifyDownloadSize()
+        {
+            yield return Init();
+            long expectedSize = 0;
+            var locMap = new ResourceLocationMap("TestLocator");
+
+            var bundleLoc1 = new ResourceLocationBase("sizeTestBundle1", "http://nonExistingUrlForAddressableTests1337.com/mybundle1.bundle", typeof(AssetBundleProvider).FullName, typeof(object));
+            var sizeData1 = (bundleLoc1.Data = CreateLocationSizeData("sizeTestBundle1", 1000, 123, "hashstring1")) as ILocationSizeData;
+            if (sizeData1 != null)
+                expectedSize += sizeData1.ComputeSize(bundleLoc1, null);
+
+            var bundleLoc2 = new ResourceLocationBase("sizeTestBundle2", "http://nonExistingUrlForAddressableTests1337.com/mybundle2.bundle", typeof(AssetBundleProvider).FullName, typeof(object));
+            var sizeData2 = (bundleLoc2.Data = CreateLocationSizeData("sizeTestBundle2", 500, 123, "hashstring2")) as ILocationSizeData;
+            if (sizeData2 != null)
+                expectedSize += sizeData2.ComputeSize(bundleLoc2, null);
+
+            var assetLoc = new ResourceLocationBase("sizeTestAsset", "myASset.asset", typeof(BundledAssetProvider).FullName, typeof(object), bundleLoc1, bundleLoc2);
+
+            locMap.Add("sizeTestBundle1", bundleLoc1);
+            locMap.Add("sizeTestBundle2", bundleLoc2);
+            locMap.Add("sizeTestAsset", assetLoc);
+            m_Addressables.AddResourceLocator(locMap);
+
+            var dOp = m_Addressables.GetDownloadSizeAsync((object)"sizeTestAsset");
+            yield return dOp;
+            Assert.AreEqual(expectedSize, dOp.Result);
+            dOp.Release();
+        }
+
+        public IEnumerator GetDownloadSize_CalculatesCachedBundlesInternal()
+        {
+#if ENABLE_CACHING
+            yield return Init();
+            long expectedSize = 0;
+            long bundleSize1 = 1000;
+            long bundleSize2 = 500;
+            var locMap = new ResourceLocationMap("TestLocator");
+
+            Caching.ClearCache();
+            //Simulating a cached bundle
+            string fakeCachePath = CreateFakeCachedBundle("cachedSizeTestBundle1", "be38e35d2177c282d5d6a2e54a803aab");
+
+            var bundleLoc1 = new ResourceLocationBase("cachedSizeTestBundle1", "http://nonExistingUrlForAddressableTests1337.com/GetDownloadSize_CalculatesCachedBundlesBundle1.bundle",
+                typeof(AssetBundleProvider).FullName, typeof(object));
+            var sizeData1 =
+                (bundleLoc1.Data = CreateLocationSizeData("cachedSizeTestBundle1", bundleSize1, 123,
+                    "be38e35d2177c282d5d6a2e54a803aab")) as ILocationSizeData;
+            if (sizeData1 != null)
+                expectedSize += sizeData1.ComputeSize(bundleLoc1, null);
+
+            var bundleLoc2 = new ResourceLocationBase("sizeTestBundle2", "http://nonExistingUrlForAddressableTests1337.com/GetDownloadSize_CalculatesCachedBundlesBundle2.bundle",
+                typeof(AssetBundleProvider).FullName, typeof(object));
+            var sizeData2 =
+                (bundleLoc2.Data = CreateLocationSizeData("sizeTestBundle2", bundleSize2, 123,
+                    "d9fe965a6b253fb9dbd3e1cb08b7d66f")) as ILocationSizeData;
+            if (sizeData2 != null)
+                expectedSize += sizeData2.ComputeSize(bundleLoc2, null);
+
+            var assetLoc = new ResourceLocationBase("cachedSizeTestAsset", "myASset.asset",
+                typeof(BundledAssetProvider).FullName, typeof(object), bundleLoc1, bundleLoc2);
+
+            locMap.Add("cachedSizeTestBundle1", bundleLoc1);
+            locMap.Add("cachedSizeTestBundle2", bundleLoc2);
+            locMap.Add("cachedSizeTestAsset", assetLoc);
+            m_Addressables.AddResourceLocator(locMap);
+
+            var dOp = m_Addressables.GetDownloadSizeAsync((object)"cachedSizeTestAsset");
+            yield return dOp;
+            Assert.IsTrue((bundleSize1 + bundleSize2) > dOp.Result);
+            Assert.AreEqual(expectedSize, dOp.Result);
+
+            dOp.Release();
+            m_Addressables.RemoveResourceLocator(locMap);
+            Directory.Delete(fakeCachePath, true);
+#else
+            Assert.Ignore();
+            yield break;
+#endif
+        }
+
+        public IEnumerator GetDownloadSize_WithList_CalculatesCachedBundlesInternal()
+        {
+#if ENABLE_CACHING
+            yield return Init();
+            long expectedSize = 0;
+            long bundleSize1 = 1000;
+            long bundleSize2 = 500;
+            var locMap = new ResourceLocationMap("TestLocator");
+
+            Assert.IsTrue(Caching.ClearCache(), "Was unable to clear the cache.  Test results are affected");
+            //Simulating a cached bundle
+            string fakeCachePath = CreateFakeCachedBundle("cachedSizeTestBundle1", "0e38e35d2177c282d5d6a2e54a803aab");
+
+            var bundleLoc1 = new ResourceLocationBase("cachedSizeTestBundle1", "http://nonExistingUrlForAddressableTests1337.com/GetDownloadSize_WithList_CalculatesCachedBundlesBundle1.bundle",
+                typeof(AssetBundleProvider).FullName, typeof(object));
+            var sizeData1 =
+                (bundleLoc1.Data = CreateLocationSizeData("cachedSizeTestBundle1", bundleSize1, 123,
+                    "0e38e35d2177c282d5d6a2e54a803aab")) as ILocationSizeData;
+            if (sizeData1 != null)
+                expectedSize += sizeData1.ComputeSize(bundleLoc1, null);
+
+            var bundleLoc2 = new ResourceLocationBase("sizeTestBundle2", "http://nonExistingUrlForAddressableTests1337.com/GetDownloadSize_WithList_CalculatesCachedBundlesBundle2.bundle",
+                typeof(AssetBundleProvider).FullName, typeof(object));
+            var sizeData2 =
+                (bundleLoc2.Data = CreateLocationSizeData("sizeTestBundle2", bundleSize2, 123,
+                    "09fe965a6b253fb9dbd3e1cb08b7d66f")) as ILocationSizeData;
+            if (sizeData2 != null)
+                expectedSize += sizeData2.ComputeSize(bundleLoc2, null);
+
+            var assetLoc = new ResourceLocationBase("cachedSizeTestAsset", "myASset.asset",
+                typeof(BundledAssetProvider).FullName, typeof(object), bundleLoc1, bundleLoc2);
+
+            locMap.Add("cachedSizeTestBundle1", bundleLoc1);
+            locMap.Add("cachedSizeTestBundle2", bundleLoc2);
+            locMap.Add("cachedSizeTestAsset", assetLoc);
+            m_Addressables.AddResourceLocator(locMap);
+
+            var dOp = m_Addressables.GetDownloadSizeAsync(new List<object>()
+            {
+                "cachedSizeTestAsset",
+                bundleLoc1,
+                bundleLoc2
+            }
+            );
+            yield return dOp;
+            Assert.IsTrue((bundleSize1 + bundleSize2) > dOp.Result);
+            Assert.AreEqual(expectedSize, dOp.Result);
+
+            dOp.Release();
+            m_Addressables.RemoveResourceLocator(locMap);
+            Directory.Delete(fakeCachePath, true);
+#else
+            Assert.Ignore();
+            yield break;
+#endif
+        }
+
+        public IEnumerator GetDownloadSize_WithList_CalculatesCorrectSize_WhenAssetsReferenceSameBundleInternal()
+        {
+#if ENABLE_CACHING
+            yield return Init();
+            long bundleSize1 = 1000;
+            long expectedSize = 0;
+
+            var bundleLoc1 = new ResourceLocationBase("sizeTestBundle1", "http://nonExistingUrlForAddressableTests1337.com/GetDownloadSize_WithList_CalculatesCachedBundlesBundle1.bundle",
+                typeof(AssetBundleProvider).FullName, typeof(object));
+            var sizeData1 =
+                (bundleLoc1.Data = CreateLocationSizeData("cachedSizeTestBundle1", bundleSize1, 123,
+                    "0e38e35d2177c282d5d6a2e54a803aab")) as ILocationSizeData;
+            if (sizeData1 != null)
+                expectedSize += sizeData1.ComputeSize(bundleLoc1, null);
+
+            var assetLoc1 = new ResourceLocationBase("cachedSizeTestAsset1", "myAsset1.asset",
+                typeof(BundledAssetProvider).FullName, typeof(object), bundleLoc1);
+
+            var assetLoc2 = new ResourceLocationBase("cachedSizeTestAsset2", "myAsset2.asset",
+                typeof(BundledAssetProvider).FullName, typeof(object), bundleLoc1);
+
+            var dOp = m_Addressables.GetDownloadSizeAsync(new List<object>()
+            {
+                assetLoc1,
+                assetLoc2
+            }
+            );
+            yield return dOp;
+            Assert.IsTrue(bundleSize1 >= dOp.Result);
+            Assert.AreEqual(expectedSize, dOp.Result);
+#else
+            Assert.Ignore();
+            yield break;
+#endif
+        }
+
+        [UnityTest]
+        public IEnumerator GetDownloadSize_WithList_CalculatesCorrectSize_WhenAssetsReferenceDifferentBundle()
+        {
+#if ENABLE_CACHING
+            yield return Init();
+            long bundleSize1 = 1000;
+            long bundleSize2 = 250;
+            long expectedSize = 0;
+
+            var bundleLoc1 = new ResourceLocationBase("sizeTestBundle1", "http://nonExistingUrlForAddressableTests1337.com/GetDownloadSize_WithList_CalculatesCachedBundlesBundle1.bundle",
+                typeof(AssetBundleProvider).FullName, typeof(object));
+            var sizeData1 =
+                (bundleLoc1.Data = CreateLocationSizeData("cachedSizeTestBundle1", bundleSize1, 123,
+                    "0e38e35d2177c282d5d6a2e54a803aab")) as ILocationSizeData;
+            if (sizeData1 != null)
+                expectedSize += sizeData1.ComputeSize(bundleLoc1, null);
+
+            var bundleLoc2 = new ResourceLocationBase("cachedSizeTestBundle2", "http://nonExistingUrlForAddressableTests1337.com/GetDownloadSize_WithList_CalculatesCachedBundlesBundle2.bundle",
+                typeof(AssetBundleProvider).FullName, typeof(object));
+            var sizeData2 =
+                (bundleLoc2.Data = CreateLocationSizeData("cachedSizeTestBundle2", bundleSize2, 123,
+                    "09fe965a6b253fb9dbd3e1cb08b7d66f")) as ILocationSizeData;
+            if (sizeData2 != null)
+                expectedSize += sizeData2.ComputeSize(bundleLoc2, null);
+
+            var assetLoc1 = new ResourceLocationBase("cachedSizeTestAsset1", "myAsset1.asset",
+                typeof(BundledAssetProvider).FullName, typeof(object), bundleLoc1);
+
+            var assetLoc2 = new ResourceLocationBase("cachedSizeTestAsset2", "myAsset2.asset",
+                typeof(BundledAssetProvider).FullName, typeof(object), bundleLoc2);
+
+            var dOp = m_Addressables.GetDownloadSizeAsync(new List<object>()
+            {
+                assetLoc1,
+                assetLoc2
+            }
+            );
+            yield return dOp;
+            Assert.IsTrue((bundleSize1 + bundleSize2) >= dOp.Result);
+            Assert.AreEqual(expectedSize, dOp.Result);
+#else
+            Assert.Ignore();
+            yield break;
+#endif
+        }
+
+        [UnityTest]
+        public IEnumerator GetResourceLocationsWithCorrectKeyAndWrongTypeReturnsEmptyResult()
+        {
+            yield return Init();
+            AsyncOperationHandle<IList<IResourceLocation>> op = m_Addressables.LoadResourceLocationsAsync("prefabs_evenBASE", typeof(Texture2D));
+            yield return op;
+            Assert.AreEqual(AsyncOperationStatus.Succeeded, op.Status);
+            Assert.IsNotNull(op.Result);
+            Assert.AreEqual(op.Result.Count, 0);
+            op.Release();
+        }
+
+        [UnityTest]
+        public IEnumerator CanGetResourceLocationsWithSingleKey()
+        {
+            yield return Init();
+            int loadCount = 0;
+            int loadedCount = 0;
+            var ops = new List<AsyncOperationHandle<IList<IResourceLocation>>>();
+            foreach (var k in m_KeysHashSet)
+            {
+                loadCount++;
+                AsyncOperationHandle<IList<IResourceLocation>> op = m_Addressables.LoadResourceLocationsAsync(k.Key, typeof(object));
+                ops.Add(op);
+                op.Completed += op2 =>
+                {
+                    loadedCount++;
+                    Assert.IsNotNull(op2.Result);
+                    Assert.AreEqual(k.Value, op2.Result.Count);
+                };
+            }
+            foreach (var op in ops)
+            {
+                yield return op;
+                op.Release();
+            }
+        }
+
+        [UnityTest]
+        public IEnumerator GetResourceLocationsMergeModesFailsWithNoKeys([Values(Addressables.MergeMode.UseFirst, Addressables.MergeMode.Intersection, Addressables.MergeMode.Union)] Addressables.MergeMode mode)
+        {
+            yield return Init();
+
+            IList<IResourceLocation> results;
+            var ret = m_Addressables.GetResourceLocations(new object[] {}, typeof(GameObject), mode, out results);
+            Assert.IsFalse(ret);
+            Assert.IsNull(results);
+        }
+
+        [UnityTest]
+        public IEnumerator GetResourceLocationsMergeModesSucceedsWithSingleKey([Values(Addressables.MergeMode.UseFirst, Addressables.MergeMode.Intersection, Addressables.MergeMode.Union)] Addressables.MergeMode mode)
+        {
+            yield return Init();
+
+            IList<IResourceLocation> results;
+            var ret = m_Addressables.GetResourceLocations(new object[] { "prefabs_evenBASE" }, typeof(GameObject), mode, out results);
+            Assert.IsTrue(ret);
+            Assert.NotNull(results);
+            Assert.GreaterOrEqual(results.Count, 1);
+        }
+
+        [UnityTest]
+        public IEnumerator GetResourceLocationsMergeModeUnionSucceedsWithValidKeys()
+        {
+            yield return Init();
+
+            IList<IResourceLocation> results;
+            var ret = m_Addressables.GetResourceLocations(new object[] { "prefabs_evenBASE" }, typeof(GameObject), Addressables.MergeMode.Intersection, out results);
+            Assert.IsTrue(ret);
+            Assert.NotNull(results);
+            Assert.GreaterOrEqual(results.Count, 1);
+            var evenCount = results.Count;
+
+            ret = m_Addressables.GetResourceLocations(new object[] { "prefabs_oddBASE" }, typeof(GameObject), Addressables.MergeMode.Intersection, out results);
+            Assert.IsTrue(ret);
+            Assert.NotNull(results);
+            Assert.GreaterOrEqual(results.Count, 1);
+            var oddCount = results.Count;
+
+            ret = m_Addressables.GetResourceLocations(new object[] { "prefabs_evenBASE", "prefabs_oddBASE" }, typeof(GameObject), Addressables.MergeMode.Union, out results);
+            Assert.IsTrue(ret);
+            Assert.NotNull(results);
+            Assert.GreaterOrEqual(results.Count, 1);
+            Assert.AreEqual(oddCount + evenCount, results.Count);
+        }
+
+        [UnityTest]
+        public IEnumerator GetResourceLocationsMergeModeUnionSucceedsWithInvalidKeys()
+        {
+            yield return Init();
+
+            IList<IResourceLocation> results;
+            var ret = m_Addressables.GetResourceLocations(new object[] { "prefabs_evenBASE" }, typeof(GameObject), Addressables.MergeMode.Intersection, out results);
+            Assert.IsTrue(ret);
+            Assert.NotNull(results);
+            Assert.GreaterOrEqual(results.Count, 1);
+            var evenCount = results.Count;
+
+            ret = m_Addressables.GetResourceLocations(new object[] { "prefabs_oddBASE" }, typeof(GameObject), Addressables.MergeMode.Intersection, out results);
+            Assert.IsTrue(ret);
+            Assert.NotNull(results);
+            Assert.GreaterOrEqual(results.Count, 1);
+            var oddCount = results.Count;
+
+            ret = m_Addressables.GetResourceLocations(new object[] { "prefabs_evenBASE", "prefabs_oddBASE", "INVALIDKEY" }, typeof(GameObject), Addressables.MergeMode.Union, out results);
+            Assert.IsTrue(ret);
+            Assert.NotNull(results);
+            Assert.GreaterOrEqual(results.Count, 1);
+            Assert.AreEqual(oddCount + evenCount, results.Count);
+        }
+
+        [UnityTest]
+        public IEnumerator GetResourceLocationsMergeModeIntersectionFailsIfNoResultsDueToIntersection()
+        {
+            yield return Init();
+
+            IList<IResourceLocation> results;
+            var ret = m_Addressables.GetResourceLocations(new object[] { "prefabs_evenBASE" }, typeof(GameObject), Addressables.MergeMode.Intersection, out results);
+            Assert.IsTrue(ret);
+            Assert.NotNull(results);
+            Assert.GreaterOrEqual(results.Count, 1);
+
+            ret = m_Addressables.GetResourceLocations(new object[] { "prefabs_oddBASE" }, typeof(GameObject), Addressables.MergeMode.Intersection, out results);
+            Assert.IsTrue(ret);
+            Assert.NotNull(results);
+            Assert.GreaterOrEqual(results.Count, 1);
+
+            ret = m_Addressables.GetResourceLocations(new object[] { "prefabs_evenBASE", "prefabs_oddBASE" }, typeof(GameObject), Addressables.MergeMode.Intersection, out results);
+            Assert.IsFalse(ret);
+            Assert.IsNull(results);
+        }
+
+        [UnityTest]
+        public IEnumerator GetResourceLocationsMergeModeIntersectionFailsIfNoResultsDueToInvalidKey()
+        {
+            yield return Init();
+
+            IList<IResourceLocation> results;
+            var ret = m_Addressables.GetResourceLocations(new object[] { "prefabs_evenBASE" }, typeof(GameObject), Addressables.MergeMode.Intersection, out results);
+            Assert.IsTrue(ret);
+            Assert.NotNull(results);
+            Assert.GreaterOrEqual(results.Count, 1);
+
+            ret = m_Addressables.GetResourceLocations(new object[] { "prefabs_oddBASE" }, typeof(GameObject), Addressables.MergeMode.Intersection, out results);
+            Assert.IsTrue(ret);
+            Assert.NotNull(results);
+            Assert.GreaterOrEqual(results.Count, 1);
+
+            ret = m_Addressables.GetResourceLocations(new object[] { "prefabs_evenBASE", "prefabs_oddBASE", "INVALIDKEY" }, typeof(GameObject), Addressables.MergeMode.Intersection, out results);
+            Assert.IsFalse(ret);
+            Assert.IsNull(results);
+
+            ret = m_Addressables.GetResourceLocations(new object[] { "prefabs_evenBASE", "INVALIDKEY" }, typeof(GameObject), Addressables.MergeMode.Intersection, out results);
+            Assert.IsFalse(ret);
+            Assert.IsNull(results);
+
+            ret = m_Addressables.GetResourceLocations(new object[] { "INVALIDKEY" }, typeof(GameObject), Addressables.MergeMode.Intersection, out results);
+            Assert.IsFalse(ret);
+            Assert.IsNull(results);
+        }
+
+        [UnityTest]
+        public IEnumerator WhenLoadWithInvalidKey_ReturnedOpIsFailed()
+        {
+            yield return Init();
+            List<object> keys = new List<object>() { "INVALID1", "INVALID2" };
+            AsyncOperationHandle<IList<GameObject>> gop = new AsyncOperationHandle<IList<GameObject>>();
+            using (new IgnoreFailingLogMessage())
+            {
+                gop = m_Addressables.LoadAssetsAsync<GameObject>(keys, null, Addressables.MergeMode.Intersection, true);
+            }
+
+            while (!gop.IsDone)
+                yield return null;
+            Assert.IsTrue(gop.IsDone);
+            Assert.AreEqual(AsyncOperationStatus.Failed, gop.Status);
+            m_Addressables.Release(gop);
+        }
+
+        [UnityTest]
+        public IEnumerator CanLoadAssetsWithMultipleKeysMerged()
+        {
+            yield return Init();
+            List<object> keys = new List<object>() { AddressablesTestUtility.GetPrefabLabel("BASE"), AddressablesTestUtility.GetPrefabUniqueLabel("BASE", 0) };
+            AsyncOperationHandle<IList<GameObject>> gop = m_Addressables.LoadAssetsAsync<GameObject>(keys, null, Addressables.MergeMode.Intersection, true);
+            while (!gop.IsDone)
+                yield return null;
+            Assert.IsTrue(gop.IsDone);
+            Assert.AreEqual(AsyncOperationStatus.Succeeded, gop.Status);
+            Assert.NotNull(gop.Result);
+            Assert.AreEqual(1, gop.Result.Count);
+            Assert.AreEqual(AsyncOperationStatus.Succeeded, gop.Status);
+            m_Addressables.Release(gop);
+        }
+
+        [UnityTest]
+        public IEnumerator Release_WhenObjectIsUnknown_LogsErrorAndDoesNotDestroy()
+        {
+            yield return Init();
+            GameObject go = Object.Instantiate(GameObject.CreatePrimitive(PrimitiveType.Cube));
+            go.name = "TestCube";
+
+            m_Addressables.Release(go);
+            LogAssert.Expect(LogType.Error, new Regex("Addressables.Release was called on.*"));
+            yield return null;
+
+            GameObject foundObj = GameObject.Find("TestCube");
+            Assert.IsNotNull(foundObj);
+            Object.Destroy(foundObj);
+        }
+
+        [UnityTest]
+        public IEnumerator ReleaseInstance_WhenObjectIsUnknown_LogsErrorAndDestroys()
+        {
+            yield return Init();
+            GameObject go = Object.Instantiate(GameObject.CreatePrimitive(PrimitiveType.Cube));
+            go.name = "TestCube";
+
+            Assert.IsFalse(m_Addressables.ReleaseInstance(go));
+        }
+
+        [UnityTest]
+        public IEnumerator LoadAsset_WhenEntryExists_ReturnsAsset()
+        {
+            yield return Init();
+            string label = AddressablesTestUtility.GetPrefabUniqueLabel("BASE", 0);
+            AsyncOperationHandle<GameObject> op = m_Addressables.LoadAssetAsync<GameObject>(label);
+            yield return op;
+            Assert.AreEqual(AsyncOperationStatus.Succeeded, op.Status);
+            Assert.IsTrue(op.Result != null);
+            op.Release();
+        }
+
+        [UnityTest]
+        public IEnumerator LoadAsset_SuccessfulWhenLoadAssetMode_LoadAllAssets()
+        {
+            yield return Init();
+            if (string.IsNullOrEmpty(TypeName) || TypeName == "BuildScriptFastMode" || TypeName == "BuildScriptVirtualMode")
+            {
+                Assert.Ignore($"Skipping test {nameof(LoadAsset_SuccessfulWhenLoadAssetMode_LoadAllAssets)} for {TypeName}, AssetBundle based test.");
+            }
+
+            string label = AddressablesTestUtility.GetPrefabUniqueLabel("BASE", 0);
+
+            var locationHandle = m_Addressables.LoadResourceLocationsAsync(label);
+            yield return locationHandle;
+            Assert.IsTrue(locationHandle.Result != null, "Failed to get Location for " + label);
+            Assert.AreEqual(1, locationHandle.Result.Count, "Failed to get Location for " + label);
+            IResourceLocation loc = locationHandle.Result[0];
+            Addressables.Release(locationHandle);
+
+            foreach (IResourceLocation dependency in loc.Dependencies)
+            {
+                var locOptions = dependency.Data as AssetBundleRequestOptions;
+                Assert.IsNotNull(locOptions, "Location dependency did not contain expected AssetBundleRequestOptions data");
+                locOptions.AssetLoadMode = AssetLoadMode.AllPackedAssetsAndDependencies;
+            }
+
+            AsyncOperationHandle<GameObject> op = m_Addressables.LoadAssetAsync<GameObject>(loc);
+            yield return op;
+            Assert.AreEqual(AsyncOperationStatus.Succeeded, op.Status, "Loading of " + label + " failed.");
+            Assert.IsTrue(op.Result != null, "Loading of " + label + " was successful, but result was null.");
+            op.Release();
+        }
+
+        [UnityTest]
+        public IEnumerator LoadAssetWithWrongType_WhenEntryExists_Fails()
+        {
+            yield return Init();
+            string label = AddressablesTestUtility.GetPrefabUniqueLabel("BASE", 0);
+            AsyncOperationHandle<Texture> op = new AsyncOperationHandle<Texture>();
+            using (new IgnoreFailingLogMessage())
+            {
+                op = m_Addressables.LoadAssetAsync<Texture>(label);
+                yield return op;
+            }
+            Assert.AreEqual(AsyncOperationStatus.Failed, op.Status);
+            Assert.IsNull(op.Result);
+            op.Release();
+        }
+
+        [UnityTest]
+        public IEnumerator LoadAsset_WhenEntryDoesNotExist_OperationFails()
+        {
+            yield return Init();
+            AsyncOperationHandle<GameObject> op = new AsyncOperationHandle<GameObject>();
+            using (new IgnoreFailingLogMessage())
+            {
+                op = m_Addressables.LoadAssetAsync<GameObject>("unknownlabel");
+            }
+            yield return op;
+            Assert.AreEqual(AsyncOperationStatus.Failed, op.Status);
+            Assert.IsTrue(op.Result == null);
+            op.Release();
+        }
+
+        [UnityTest]
+        public IEnumerator LoadAsset_CanReleaseThroughAddressablesInCallback([Values(true, false)] bool addressableRelease)
+        {
+            yield return Init();
+            var op = m_Addressables.LoadAssetAsync<object>(m_PrefabKeysList[0]);
+            op.Completed += x =>
+            {
+                Assert.IsNotNull(x.Result);
+                if (addressableRelease)
+                    m_Addressables.Release(x.Result);
+                else
+                    op.Release();
+            };
+            yield return op;
+        }
+
+        [UnityTest]
+        public IEnumerator LoadAsset_WhenPrefabLoadedAsMultipleTypes_ResultIsEqual()
+        {
+            yield return Init();
+
+            string label = AddressablesTestUtility.GetPrefabUniqueLabel("BASE", 0);
+            AsyncOperationHandle<object> op1 = m_Addressables.LoadAssetAsync<object>(label);
+            AsyncOperationHandle<GameObject> op2 = m_Addressables.LoadAssetAsync<GameObject>(label);
+            yield return op1;
+            yield return op2;
+            Assert.AreEqual(op1.Result, op2.Result);
+            Assert.AreEqual(AsyncOperationStatus.Succeeded, op1.Status);
+            Assert.AreEqual(AsyncOperationStatus.Succeeded, op2.Status);
+            op1.Release();
+            op2.Release();
+        }
+
+        [UnityTest]
+        public IEnumerator LoadAssets_InvokesCallbackPerAsset()
+        {
+            yield return Init();
+            string label = AddressablesTestUtility.GetPrefabLabel("BASE");
+            HashSet<GameObject> ops = new HashSet<GameObject>();
+            var gop = m_Addressables.LoadAssetsAsync<GameObject>(label, x => { ops.Add(x); }, true);
+            yield return gop;
+            Assert.AreEqual(AddressablesTestUtility.kPrefabCount, ops.Count);
+            for (int i = 0; i < ops.Count; i++)
+                Assert.IsTrue(ops.Contains(gop.Result[i]));
+            gop.Release();
+        }
+
+        [UnityTest]
+        public IEnumerator LoadAssets_InvokesCallbackPerAssetBeforeCompletedCallback()
+        {
+            yield return Init();
+            string label = AddressablesTestUtility.GetPrefabLabel("BASE");
+            HashSet<GameObject> ops = new HashSet<GameObject>();
+            int opsCompletedOnCompleted = 0;
+            var gop = m_Addressables.LoadAssetsAsync<GameObject>(label, x => { ops.Add(x); }, true);
+            gop.Completed += handle => { opsCompletedOnCompleted = ops.Count; };
+            yield return gop;
+            Assert.AreEqual(AddressablesTestUtility.kPrefabCount, ops.Count);
+            Assert.AreEqual(AddressablesTestUtility.kPrefabCount, opsCompletedOnCompleted);
+            for (int i = 0; i < ops.Count; i++)
+                Assert.IsTrue(ops.Contains(gop.Result[i]));
+            gop.Release();
+        }
+
+        // TODO: this doesn't actually check that something was downloaded. It is more: can load dependencies.
+        // We really need to address the downloading feature
+        [UnityTest]
+        public IEnumerator DownloadDependnecies_CanDownloadDependencies()
+        {
+            yield return Init();
+            string label = AddressablesTestUtility.GetPrefabLabel("BASE");
+            AsyncOperationHandle op = m_Addressables.DownloadDependenciesAsync(label);
+            yield return op;
+            op.Release();
+        }
+
+        [UnityTest]
+        public IEnumerator DownloadDependnecies_AutoReleaseHandle_ReleasesOnCompletion()
+        {
+            yield return Init();
+            string label = AddressablesTestUtility.GetPrefabLabel("BASE");
+            AsyncOperationHandle op = m_Addressables.DownloadDependenciesAsync(label, true);
+            yield return op;
+            Assert.IsFalse(op.IsValid());
+        }
+
+        [UnityTest]
+        public IEnumerator DownloadDependneciesWithAddress_AutoReleaseHandle_ReleasesOnCompletion()
+        {
+            yield return Init();
+            AsyncOperationHandle op = m_Addressables.DownloadDependenciesAsync(m_PrefabKeysList[0], true);
+            yield return op;
+            Assert.IsFalse(op.IsValid());
+        }
+
+        [UnityTest]
+        public IEnumerator DownloadDependnecies_DoesNotRetainLoadedBundles_WithAutoRelease()
+        {
+            yield return Init();
+            int bundleCountBefore = AssetBundle.GetAllLoadedAssetBundles().Count();
+            string label = AddressablesTestUtility.GetPrefabLabel("BASE");
+            AsyncOperationHandle op = m_Addressables.DownloadDependenciesAsync(label, true);
+            yield return op;
+            Assert.AreEqual(bundleCountBefore, AssetBundle.GetAllLoadedAssetBundles().Count());
+        }
+
+        [UnityTest]
+        [Ignore("Test is unstable until task refactor is finished.")]
+        public IEnumerator DownloadDependencies_ReturnsValidTask()
+        {
+            yield return Init();
+            string label = AddressablesTestUtility.GetPrefabLabel("BASE");
+            AsyncOperationHandle op = m_Addressables.DownloadDependenciesAsync(label);
+
+            Assert.IsNotNull(op.Task);
+            yield return op;
+            Assert.IsNotNull(op.Task);
+
+            op.Release();
+        }
+
+        [UnityTest]
+        public IEnumerator StressInstantiation()
+        {
+            yield return Init();
+
+            // TODO: move this safety check to test fixture base
+            var objs = SceneManager.GetActiveScene().GetRootGameObjects();
+            foreach (var r in objs)
+                Assert.False(r.name.EndsWith("(Clone)"), "All instances from previous test were not cleaned up");
+
+            var ops = new List<AsyncOperationHandle<GameObject>>();
+            for (int i = 0; i < 50; i++)
+            {
+                var key = m_PrefabKeysList[i % m_PrefabKeysList.Count];
+                ops.Add(m_Addressables.InstantiateAsync(key));
+            }
+
+            foreach (AsyncOperationHandle<GameObject> op in ops)
+                yield return op;
+
+            foreach (AsyncOperationHandle<GameObject> op in ops)
+                m_Addressables.ReleaseInstance(op.Result);
+
+            yield return null;
+
+            objs = SceneManager.GetActiveScene().GetRootGameObjects();
+            foreach (var r in objs)
+                Assert.False(r.name.EndsWith("(Clone)"), "All instances from this test were not cleaned up");
+        }
+
+        [UnityTest]
+        public IEnumerator AssetReference_HandleIsInvalidated_WhenReleasingLoadOperation()
+        {
+            yield return Init();
+            AsyncOperationHandle handle = m_Addressables.InstantiateAsync(AssetReferenceObjectKey);
+            yield return handle;
+            Assert.IsNotNull(handle.Result as GameObject);
+            AssetReferenceTestBehavior behavior =
+                (handle.Result as GameObject).GetComponent<AssetReferenceTestBehavior>();
+
+            using (new IgnoreFailingLogMessage())
+                yield return behavior.Reference.LoadAssetAsync<GameObject>();
+
+            AsyncOperationHandle referenceHandle = behavior.Reference.OperationHandle;
+            Assert.IsTrue(behavior.Reference.IsValid());
+            m_Addressables.Release(referenceHandle);
+            yield return referenceHandle;
+            Assert.IsFalse(behavior.Reference.IsValid());
+
+            handle.Release();
+        }
+
+        [UnityTest]
+        public IEnumerator CanUnloadAssetReference_WithAddressables()
+        {
+            yield return Init();
+
+            AsyncOperationHandle handle = m_Addressables.InstantiateAsync(AssetReferenceObjectKey);
+            yield return handle;
+            Assert.IsNotNull(handle.Result as GameObject);
+            AssetReferenceTestBehavior behavior =
+                (handle.Result as GameObject).GetComponent<AssetReferenceTestBehavior>();
+            AsyncOperationHandle<GameObject> assetRefHandle = m_Addressables.InstantiateAsync(behavior.Reference);
+            yield return assetRefHandle;
+            Assert.IsNotNull(assetRefHandle.Result);
+
+            string name = assetRefHandle.Result.name;
+            Assert.IsNotNull(GameObject.Find(name));
+
+            m_Addressables.ReleaseInstance(assetRefHandle.Result);
+            yield return null;
+            Assert.IsNull(GameObject.Find(name));
+
+            handle.Release();
+        }
+
+        [UnityTest]
+        public IEnumerator CanloadAssetReferenceSubObject()
+        {
+            yield return Init();
+
+            var handle = m_Addressables.InstantiateAsync(AssetReferenceObjectKey);
+            yield return handle;
+            Assert.IsNotNull(handle.Result);
+            AssetReferenceTestBehavior behavior = handle.Result.GetComponent<AssetReferenceTestBehavior>();
+
+            AsyncOperationHandle<Object> assetRefHandle = m_Addressables.LoadAssetAsync<Object>(behavior.ReferenceWithSubObject);
+            yield return assetRefHandle;
+            Assert.IsNotNull(assetRefHandle.Result);
+            m_Addressables.Release(assetRefHandle);
+            handle.Release();
+        }
+
+        [UnityTest]
+        public IEnumerator AddressablesIntegration_LoadAssetAsync_CanLoadAssetReferenceObjectList()
+        {
+            yield return Init();
+
+            var assetRefHandle = m_Addressables.LoadAssetAsync<Object[]>("assetWithSubObjects");
+            yield return assetRefHandle;
+            Assert.IsNotNull(assetRefHandle.Result);
+            Assert.AreEqual(assetRefHandle.Result.Length, 2);
+            Assert.AreEqual(assetRefHandle.Result[0].name, "assetWithSubObjects");
+            Assert.AreEqual(assetRefHandle.Result[1].name, "sub-shown");
+            m_Addressables.Release(assetRefHandle);
+        }
+
+        [UnityTest]
+        public IEnumerator LoadAssets_WithHiddenSubObjects_OnlyReturnsNonHidden_WithMainAssetFirst()
+        {
+            yield return Init();
+
+            var handle = m_Addressables.LoadAssetAsync<IList<Object>>("assetWithSubObjects");
+            yield return handle;
+            Assert.IsNotNull(handle.Result);
+            Assert.AreEqual(handle.Result.Count, 2);
+            Assert.AreEqual(handle.Result[0].name, "assetWithSubObjects");
+            Assert.AreEqual(handle.Result[1].name, "sub-shown");
+            handle.Release();
+        }
+
+        [UnityTest]
+        public IEnumerator RuntimeKeyIsValid_ReturnsTrueForSubObjects()
+        {
+            yield return Init();
+
+            var handle = m_Addressables.InstantiateAsync(AssetReferenceObjectKey);
+            yield return handle;
+            Assert.IsNotNull(handle.Result);
+            AssetReferenceTestBehavior behavior = handle.Result.GetComponent<AssetReferenceTestBehavior>();
+
+            Assert.IsTrue(behavior.ReferenceWithSubObject.RuntimeKeyIsValid());
+
+            handle.Release();
+        }
+
+        [UnityTest]
+        public IEnumerator RuntimeKeyIsValid_ReturnsTrueForValidKeys()
+        {
+            yield return Init();
+
+            AsyncOperationHandle handle = m_Addressables.InstantiateAsync(AssetReferenceObjectKey);
+            yield return handle;
+            Assert.IsNotNull(handle.Result as GameObject);
+            AssetReferenceTestBehavior behavior =
+                (handle.Result as GameObject).GetComponent<AssetReferenceTestBehavior>();
+
+            Assert.IsTrue((behavior.Reference as IKeyEvaluator).RuntimeKeyIsValid());
+            Assert.IsTrue((behavior.LabelReference as IKeyEvaluator).RuntimeKeyIsValid());
+
+            handle.Release();
+        }
+
+        [UnityTest]
+        public IEnumerator PercentComplete_CalculationIsCorrect_WhenInAGroupOperation()
+        {
+            yield return Init();
+            GroupOperation groupOp = new GroupOperation();
+
+            float handle1PercentComplete = 0.22f;
+            float handle2PercentComplete = 0.78f;
+            float handle3PercentComplete = 1.0f;
+            float handle4PercentComplete = 0.35f;
+
+            List<AsyncOperationHandle> handles = new List<AsyncOperationHandle>()
+            {
+                new ManualPercentCompleteOperation(handle1PercentComplete).Handle,
+                new ManualPercentCompleteOperation(handle2PercentComplete).Handle,
+                new ManualPercentCompleteOperation(handle3PercentComplete).Handle,
+                new ManualPercentCompleteOperation(handle4PercentComplete).Handle
+            };
+
+            groupOp.Init(handles);
+
+            Assert.AreEqual((handle1PercentComplete + handle2PercentComplete + handle3PercentComplete + handle4PercentComplete) / 4, groupOp.PercentComplete);
+        }
+
+        [UnityTest]
+        public IEnumerator ResourceManagerDiagnostics_SumDependencyNameHashCodes_ProperlyCalculatesForOneLayerOfDependencies()
+        {
+            yield return Init();
+            var rmd = new ResourceManagerDiagnostics(m_Addressables.ResourceManager);
+
+            GroupOperation groupOp = new GroupOperation();
+
+
+            float handle1PercentComplete = 0.22f;
+            float handle2PercentComplete = 0.78f;
+            float handle3PercentComplete = 1.0f;
+            float handle4PercentComplete = 0.35f;
+
+            List<AsyncOperationHandle> handles = new List<AsyncOperationHandle>()
+            {
+                new ManualPercentCompleteOperation(handle1PercentComplete).Handle,
+                new ManualPercentCompleteOperation(handle2PercentComplete).Handle,
+                new ManualPercentCompleteOperation(handle3PercentComplete).Handle,
+                new ManualPercentCompleteOperation(handle4PercentComplete).Handle
+            };
+
+            groupOp.Init(handles);
+
+            var handle = groupOp.Handle;
+            var dependencyNameHashSum = handle.DebugName.GetHashCode() + rmd.SumDependencyNameHashCodes(handle);
+            var manualDepNameHashSum = handle.DebugName.GetHashCode();
+            foreach (var h in handles)
+                manualDepNameHashSum += h.DebugName.GetHashCode();
+            Assert.AreEqual(manualDepNameHashSum, dependencyNameHashSum, "Calculation of hashcode was not completed as expected.");
+        }
+
+        [UnityTest]
+        public IEnumerator ResourceManagerDiagnostics_SumDependencyNameHashCodes_ProperlyCalculatesForMultipleLayersOfDependencies()
+        {
+            yield return Init();
+            var rmd = new ResourceManagerDiagnostics(m_Addressables.ResourceManager);
+
+            GroupOperation groupOp = new GroupOperation();
+            GroupOperation embeddedOp = new GroupOperation();
+
+
+            float handle1PercentComplete = 0.22f;
+            float handle2PercentComplete = 0.78f;
+            float handle3PercentComplete = 1.0f;
+            float handle4PercentComplete = 0.35f;
+
+            List<AsyncOperationHandle> embeddedHandles = new List<AsyncOperationHandle>()
+            {
+                new ManualPercentCompleteOperation(handle1PercentComplete).Handle,
+                new ManualPercentCompleteOperation(handle2PercentComplete).Handle,
+                new ManualPercentCompleteOperation(handle3PercentComplete).Handle,
+                new ManualPercentCompleteOperation(handle4PercentComplete).Handle
+            };
+
+            embeddedOp.Init(embeddedHandles);
+
+            List<AsyncOperationHandle> handles = new List<AsyncOperationHandle>()
+            {
+                embeddedOp.Handle,
+                new ManualPercentCompleteOperation(handle1PercentComplete).Handle,
+                new ManualPercentCompleteOperation(handle2PercentComplete).Handle,
+                new ManualPercentCompleteOperation(handle3PercentComplete).Handle,
+                new ManualPercentCompleteOperation(handle4PercentComplete).Handle
+            };
+
+            groupOp.Init(handles);
+
+            var dependencyNameHashSum = groupOp.Handle.DebugName.GetHashCode() + rmd.SumDependencyNameHashCodes(groupOp.Handle);
+            int manualDepNameHashSum;
+
+            unchecked
+            {
+                manualDepNameHashSum = groupOp.Handle.DebugName.GetHashCode();
+                foreach (var h in handles)
+                    manualDepNameHashSum += h.DebugName.GetHashCode();
+                foreach (var h in embeddedHandles)
+                    manualDepNameHashSum += h.DebugName.GetHashCode();
+            }
+
+            Assert.AreEqual(dependencyNameHashSum, manualDepNameHashSum, "Calculation of hashcode was not completed as expected.");
+        }
+
+        [UnityTest]
+        public IEnumerator ResourceManagerDiagnostics_CalculateHashCode_NonChangingNameCase()
+        {
+            yield return Init();
+            var rmd = new ResourceManagerDiagnostics(m_Addressables.ResourceManager);
+
+            GroupOperation groupOp = new GroupOperation();
+
+
+            float handle1PercentComplete = 0.22f;
+            float handle2PercentComplete = 0.78f;
+            float handle3PercentComplete = 1.0f;
+            float handle4PercentComplete = 0.35f;
+
+            List<AsyncOperationHandle> handles = new List<AsyncOperationHandle>()
+            {
+                new ManualPercentCompleteOperation(handle1PercentComplete).Handle,
+                new ManualPercentCompleteOperation(handle2PercentComplete).Handle,
+                new ManualPercentCompleteOperation(handle3PercentComplete).Handle,
+                new ManualPercentCompleteOperation(handle4PercentComplete).Handle
+            };
+
+            groupOp.Init(handles);
+
+            var handle = groupOp.Handle;
+            var dependencyNameHashSum = rmd.CalculateHashCode(handle);
+            var manualDepNameHashSum = handle.DebugName.GetHashCode();
+            foreach (var h in handles)
+                manualDepNameHashSum += h.DebugName.GetHashCode();
+            Assert.AreEqual(manualDepNameHashSum, dependencyNameHashSum, "Calculation of hashcode was not completed as expected.");
+        }
+
+        [UnityTest]
+        public IEnumerator ResourceManagerDiagnostics_CalculateCompletedOperationHashcode_DoesNotErrorOnNullResult()
+        {
+            yield return Init();
+            var rmd = new ResourceManagerDiagnostics(m_Addressables.ResourceManager);
+            var completedOp = m_Addressables.ResourceManager.CreateCompletedOperation<string>(null, "x");
+            int hashcode = rmd.CalculateCompletedOperationHashcode(completedOp);
+            Assert.NotNull(hashcode, "CalculateCompletedOperationHashcode should not error when a completedOperation with a null result is passed in.");
+        }
+
+        [UnityTest]
+        public IEnumerator ResourceManagerDiagnostics_CalculateCompletedOperationHashcode_DoesNotErrorOnEmptyResultList()
+        {
+            yield return Init();
+            var rmd = new ResourceManagerDiagnostics(m_Addressables.ResourceManager);
+            var completedOp = m_Addressables.ResourceManager.CreateCompletedOperation<List<string>>(new List<string>(), null);
+            int hashcode = rmd.CalculateCompletedOperationHashcode(completedOp);
+            Assert.NotNull(hashcode, "CalculateCompletedOperationHashcode should not error when a completedOperation with an empty list is passed in.");
+        }
+
+        [UnityTest]
+        public IEnumerator ResourceManagerDiagnostics_GenerateCompletedOperationDisplayName_DoesNotErrorOnEmptyResultList()
+        {
+            yield return Init();
+            var rmd = new ResourceManagerDiagnostics(m_Addressables.ResourceManager);
+            var completedOp = m_Addressables.ResourceManager.CreateCompletedOperation<List<string>>(new List<string>(), null);
+            string displayName = rmd.GenerateCompletedOperationDisplayName(completedOp);
+            Assert.NotNull(displayName, "GenerateCompletedOperationDisplayName should not run into issues when an empty string is passed in.");
+        }
+
+        [UnityTest]
+        public IEnumerator ResourceManagerDiagnostics_GenerateCompletedOperationDisplayName_DoesNotErrorOnTrivialList()
+        {
+            yield return Init();
+            var rmd = new ResourceManagerDiagnostics(m_Addressables.ResourceManager);
+            var list = new List<string>();
+            list.Add("x");
+            var completedOp = m_Addressables.ResourceManager.CreateCompletedOperation<List<string>>(list, null);
+            string displayName = rmd.GenerateCompletedOperationDisplayName(completedOp);
+            Assert.NotNull(displayName, "GenerateCompletedOperationDisplayName should not run into issues when a simple string is passed in.");
+        }
+
+        [UnityTest]
+        public IEnumerator ResourceManagerDiagnostics_GenerateCompletedOperationDisplayName_DoesNotErrorOnListWithEmptyElement()
+        {
+            yield return Init();
+            var rmd = new ResourceManagerDiagnostics(m_Addressables.ResourceManager);
+            var list = new List<string>();
+            list.Add("");
+            var completedOp = m_Addressables.ResourceManager.CreateCompletedOperation<List<string>>(list, null);
+            string displayName = rmd.GenerateCompletedOperationDisplayName(completedOp);
+            Assert.NotNull(displayName, "GenerateCompletedOperationDisplayName should not run into issues when an empty string is passed in.");
+        }
+
+        [UnityTest]
+        public IEnumerator ResourceManagerDiagnostics_GenerateCompletedOperationDisplayName_DoesNotErrorOnListWithManyEmptyElements()
+        {
+            yield return Init();
+            var rmd = new ResourceManagerDiagnostics(m_Addressables.ResourceManager);
+            var list = new List<string>();
+            for (int i = 0; i < 20; i++)
+                list.Add("");
+            var completedOp = m_Addressables.ResourceManager.CreateCompletedOperation<List<string>>(list, null);
+            string displayName = rmd.GenerateCompletedOperationDisplayName(completedOp);
+            Assert.NotNull(displayName, "GenerateCompletedOperationDisplayName should not run into issues when many empty strings are passed in.");
+        }
+
+        [UnityTest]
+        public IEnumerator ResourceManagerDiagnostics_CalculateCompletedOperationDisplayName_DoesNotErrorOnNullResult()
+        {
+            yield return Init();
+            var rmd = new ResourceManagerDiagnostics(m_Addressables.ResourceManager);
+            var completedOp = m_Addressables.ResourceManager.CreateCompletedOperation<string>(null, "x");
+            string displayName = rmd.GenerateCompletedOperationDisplayName(completedOp);
+            Assert.NotNull(displayName, "GenerateCompletedOperationDisplayName should not error when a completedOperation with a null result is passed in.");
+        }
+
+        [UnityTest]
+        public IEnumerator ResourceManagerDiagnostics_GenerateCompletedOperationDisplayName_DoesNotErrorOnReallyLongList()
+        {
+            yield return Init();
+            var rmd = new ResourceManagerDiagnostics(m_Addressables.ResourceManager);
+            var list = new List<string>();
+            for (int i = 0; i < 20; i++)
+                list.Add("this is a really long string used for illustrative purposes");
+            var completedOp = m_Addressables.ResourceManager.CreateCompletedOperation<List<string>>(list, null);
+            string displayName = rmd.GenerateCompletedOperationDisplayName(completedOp);
+            Assert.NotNull(displayName, "GenerateCompletedOperationDisplayName should not run into issues when a bunch of long strings are passed in.");
+        }
+
+        private class DebugNameTestOperation : AsyncOperationBase<string>
+        {
+            string m_DebugName;
+            List<AsyncOperationHandle> m_Dependencies;
+            protected override void Execute()
+            {
+            }
+
+            internal DebugNameTestOperation(string debugName)
+            {
+                m_DebugName = debugName;
+                m_Dependencies = new List<AsyncOperationHandle>();
+            }
+
+            internal DebugNameTestOperation(string debugName, List<AsyncOperationHandle> deps)
+            {
+                m_DebugName = debugName;
+                m_Dependencies = deps;
+            }
+
+            /// <inheritdoc />
+            public override void GetDependencies(List<AsyncOperationHandle> dependencies)
+            {
+                foreach (var handle in m_Dependencies)
+                    dependencies.Add(handle);
+            }
+
+            protected override string DebugName
+            {
+                get { return m_DebugName; }
+            }
+        }
+
+        [UnityTest]
+        public IEnumerator ResourceManagerDiagnostics_CalculateHashCode_NameChangingCase()
+        {
+            yield return Init();
+            var rmd = new ResourceManagerDiagnostics(m_Addressables.ResourceManager);
+
+            AsyncOperationHandle changingHandle = new ManualPercentCompleteOperation(0.22f).Handle;
+
+            Assert.AreEqual(changingHandle.GetHashCode(), rmd.CalculateHashCode(changingHandle), "Default hashcode should have been used since ManualPercentCompleteOperation includes its status in its DebugName");
+        }
+
+        [UnityTest]
+        public IEnumerator ResourceManagerDiagnostics_CalculateHashCode_SameNameGivesSameHashcode()
+        {
+            yield return Init();
+            var rmd = new ResourceManagerDiagnostics(m_Addressables.ResourceManager);
+
+            DebugNameTestOperation op1 = new DebugNameTestOperation("Same name");
+            AsyncOperationHandle handle1 = new AsyncOperationHandle(op1);
+
+            DebugNameTestOperation op2 = new DebugNameTestOperation("Same name");
+            AsyncOperationHandle handle2 = new AsyncOperationHandle(op2);
+
+            Assert.AreEqual(rmd.CalculateHashCode(handle1), rmd.CalculateHashCode(handle2), "Two separate handles with the same DebugName should have the same hashcode. ");
+        }
+
+        [UnityTest]
+        public IEnumerator ResourceManagerDiagnostics_CalculateHashCode_SimilarNameGivesDifHashcode()
+        {
+            yield return Init();
+            var rmd = new ResourceManagerDiagnostics(m_Addressables.ResourceManager);
+
+            DebugNameTestOperation op1 = new DebugNameTestOperation("Same name");
+            AsyncOperationHandle handle1 = new AsyncOperationHandle(op1);
+
+            DebugNameTestOperation op2 = new DebugNameTestOperation("SaMe name");
+            AsyncOperationHandle handle2 = new AsyncOperationHandle(op2);
+
+            Assert.AreNotEqual(rmd.CalculateHashCode(handle1), rmd.CalculateHashCode(handle2), "Two similar, but different names should have different hashcodes. ");
+        }
+
+        [UnityTest]
+        public IEnumerator ResourceManagerDiagnostics_CalculateHashCode_SameNameDifDepsGivesDifHashcode()
+        {
+            yield return Init();
+            var rmd = new ResourceManagerDiagnostics(m_Addressables.ResourceManager);
+
+            var dependency1 = new DebugNameTestOperation("Dependency 1");
+            var dependency2 = new DebugNameTestOperation("Dependency 2");
+
+            var depList1 = new List<AsyncOperationHandle> { new AsyncOperationHandle(dependency1) };
+            var depList2 = new List<AsyncOperationHandle> { new AsyncOperationHandle(dependency2) };
+
+            DebugNameTestOperation op1 = new DebugNameTestOperation("Same name", depList1);
+            AsyncOperationHandle handle1 = new AsyncOperationHandle(op1);
+
+            DebugNameTestOperation op2 = new DebugNameTestOperation("Same name", depList2);
+            AsyncOperationHandle handle2 = new AsyncOperationHandle(op2);
+
+            Assert.AreNotEqual(rmd.CalculateHashCode(handle1), rmd.CalculateHashCode(handle2), "Two separate handles with the same DebugName, but different dependency names should not have the same hashcode.");
+        }
+
+        [UnityTest]
+        public IEnumerator ResourceManagerDiagnostics_CalculateHashCode_SameNameSameDepNamesGivesSameHashcode()
+        {
+            yield return Init();
+            var rmd = new ResourceManagerDiagnostics(m_Addressables.ResourceManager);
+
+            var dependency1 = new DebugNameTestOperation("Dependency 1");
+            var dependency2 = new DebugNameTestOperation("Dependency 2");
+
+            var depList1 = new List<AsyncOperationHandle> { new AsyncOperationHandle(dependency1), new AsyncOperationHandle(dependency2) };
+            var depList2 = new List<AsyncOperationHandle> { new AsyncOperationHandle(dependency2), new AsyncOperationHandle(dependency1) };
+
+            DebugNameTestOperation op1 = new DebugNameTestOperation("Same name", depList1);
+            AsyncOperationHandle handle1 = new AsyncOperationHandle(op1);
+
+            DebugNameTestOperation op2 = new DebugNameTestOperation("Same name", depList2);
+            AsyncOperationHandle handle2 = new AsyncOperationHandle(op2);
+
+            Assert.AreEqual(rmd.CalculateHashCode(handle1), rmd.CalculateHashCode(handle2), "Two handles with the same DebugName and same dependency names should have the same hashcode.");
+        }
+
+        [UnityTest]
+        public IEnumerator PercentComplete_CalculationIsCorrect_WhenInAChainOperation()
+        {
+            yield return Init();
+
+            float handle1PercentComplete = 0.6f;
+            float handle2PercentComplete = 0.98f;
+
+            AsyncOperationHandle<GameObject> slowHandle1 = new ManualPercentCompleteOperation(handle1PercentComplete, new DownloadStatus(){DownloadedBytes = 1, IsDone = false, TotalBytes = 2}).Handle;
+            AsyncOperationHandle<GameObject> slowHandle2 = new ManualPercentCompleteOperation(handle2PercentComplete, new DownloadStatus() { DownloadedBytes = 1, IsDone = false, TotalBytes = 2 }).Handle;
+
+            slowHandle1.m_InternalOp.m_RM = m_Addressables.ResourceManager;
+            slowHandle2.m_InternalOp.m_RM = m_Addressables.ResourceManager;
+
+            var chainOperation = m_Addressables.ResourceManager.CreateChainOperation(slowHandle1, (op) =>
+            {
+                return slowHandle2;
+            });
+
+            chainOperation.m_InternalOp.Start(m_Addressables.ResourceManager, default, null);
+
+            Assert.AreEqual((handle1PercentComplete + handle2PercentComplete) / 2, chainOperation.PercentComplete);
+        }
+
+        [UnityTest]
+        public IEnumerator RuntimeKeyIsValid_ReturnsFalseForInValidKeys()
+        {
+            yield return Init();
+
+            AsyncOperationHandle handle = m_Addressables.InstantiateAsync(AssetReferenceObjectKey);
+            yield return handle;
+            Assert.IsNotNull(handle.Result as GameObject);
+            AssetReferenceTestBehavior behavior =
+                (handle.Result as GameObject).GetComponent<AssetReferenceTestBehavior>();
+
+            Assert.IsFalse((behavior.InValidAssetReference as IKeyEvaluator).RuntimeKeyIsValid());
+            Assert.IsFalse((behavior.InvalidLabelReference as IKeyEvaluator).RuntimeKeyIsValid());
+
+            handle.Release();
+        }
+
+        static ResourceLocationMap GetRLM(AddressablesImpl addr)
+        {
+            foreach (var rl in addr.m_ResourceLocators)
+            {
+                if (rl.Locator is ResourceLocationMap)
+                    return rl.Locator as ResourceLocationMap;
+            }
+            return null;
+        }
+
+        private void SetupBundleForCacheDependencyClearTests(string bundleName, string depName, string hash, string key, out ResourceLocationBase location)
+        {
+            CreateFakeCachedBundle(bundleName, hash);
+            location = new ResourceLocationBase(key, bundleName, typeof(AssetBundleProvider).FullName, typeof(IAssetBundleResource),
+                new ResourceLocationBase(depName, bundleName, typeof(AssetBundleProvider).FullName, typeof(IAssetBundleResource)));
+            (location.Dependencies[0] as ResourceLocationBase).Data = location.Data = new AssetBundleRequestOptions()
+            {
+                BundleName = bundleName
+            };
+        }
+
+        class TestCatalogProviderCustomAssetBundleResource : BundledAssetProvider
+        {
+            public TestAssetBundleResourceInternalOp TestInternalOp;
+            internal class TestAssetBundleResourceInternalOp : AsyncOperationBase<TestAssetBundleResource>
+            {
+                TestAssetBundleResource m_Resource;
+                public TestAssetBundleResourceInternalOp(TestAssetBundleResource resource)
+                {
+                    m_Resource = resource;
+                }
+
+                protected override void Execute()
+                {
+                    Complete(m_Resource, m_Resource != null, m_Resource != null ? "" : "TestAssetBundleResource was null");
+                }
+            }
+
+            /// <inheritdoc/>
+            public override string ProviderId
+            {
+                get
+                {
+                    if (string.IsNullOrEmpty(m_ProviderId))
+                        m_ProviderId = typeof(TestCatalogProviderCustomAssetBundleResource).FullName;
+
+                    return m_ProviderId;
+                }
+            }
+
+            public override void Provide(ProvideHandle provideHandle)
+            {
+                ProviderOperation<Object> op = new ProviderOperation<Object>();
+                GroupOperation group = new GroupOperation();
+                TestInternalOp = new TestAssetBundleResourceInternalOp(new TestAssetBundleResource());
+                provideHandle.ResourceManager.Acquire(TestInternalOp.Handle);
+                provideHandle.ResourceManager.Acquire(TestInternalOp.Handle);
+                group.Init(new List<AsyncOperationHandle>(){ new AsyncOperationHandle(TestInternalOp) });
+                op.Init(provideHandle.ResourceManager, null, provideHandle.Location, group.Handle);
+                ProvideHandle handle = new ProvideHandle(provideHandle.ResourceManager, op);
+                TestInternalOp.InvokeExecute();
+                base.Provide(handle);
+            }
+
+            internal class TestAssetBundleResource : IAssetBundleResource
+            {
+                public bool WasUsed = false;
+
+                public AssetBundle GetAssetBundle()
+                {
+                    WasUsed = true;
+                    return null;
+                }
+            }
+        }
+        
+        private void SetupBundleForProviderTests(string bundleName, string depName, string key, out ResourceLocationBase location, out TestCatalogProviderCustomAssetBundleResource testProvider)
+        {
+            testProvider = new TestCatalogProviderCustomAssetBundleResource();
+            m_Addressables.ResourceManager.ResourceProviders.Add(testProvider);
+            location = new ResourceLocationBase(key, bundleName, typeof(TestCatalogProviderCustomAssetBundleResource).FullName, typeof(TestCatalogProviderCustomAssetBundleResource.TestAssetBundleResource),
+                new ResourceLocationBase(depName, bundleName, typeof(TestCatalogProviderCustomAssetBundleResource).FullName, typeof(TestCatalogProviderCustomAssetBundleResource.TestAssetBundleResource)));
+            (location.Dependencies[0] as ResourceLocationBase).Data = location.Data = new AssetBundleRequestOptions()
+            {
+                BundleName = bundleName
+            };
+
+            GetRLM(m_Addressables).Add(key, new List<IResourceLocation>(){location});
+        }
+
+        [UnityTest]
+        public IEnumerator ClearDependencyCache_ClearsAllCachedFilesForKey()
+        {
+            yield return Init();
+            var rlm = GetRLM(m_Addressables);
+            if (rlm == null)
+                yield break;
+#if ENABLE_CACHING
+
+            string hash = "123456789";
+            string bundleName = $"test_{hash}";
+            string key = "lockey_key";
+
+            List<Hash128> versions = new List<Hash128>();
+            ResourceLocationBase location = null;
+            SetupBundleForCacheDependencyClearTests(bundleName, "bundle", hash, key, out location);
+
+            Caching.GetCachedVersions(bundleName, versions);
+            Assert.AreEqual(1, versions.Count);
+            versions.Clear();
+            rlm.Add(location.PrimaryKey, new List<IResourceLocation>() { location });
+
+            yield return m_Addressables.ClearDependencyCacheAsync((object)key, true);
+            Caching.GetCachedVersions(bundleName, versions);
+            Assert.AreEqual(0, versions.Count);
+#else
+            Assert.Ignore("Caching not enabled.");
+            yield return null;
+#endif
+        }
+
+        [UnityTest]
+        public IEnumerator ClearDependencyCache_ClearsAllCachedFilesForKeyWithDependencies()
+        {
+            yield return Init();
+            var rlm = GetRLM(m_Addressables);
+            if (rlm == null)
+                yield break;
+#if ENABLE_CACHING
+
+            string hash = "123456789";
+            string bundleName = $"test_{hash}";
+
+            string depHash = "97564231";
+            string depBundleName = $"test_{depHash}";
+            ResourceLocationBase depLocation = null;
+
+            string key = "lockey_deps_key";
+
+            SetupBundleForCacheDependencyClearTests(depBundleName, "test", depHash, "depKey", out depLocation);
+            CreateFakeCachedBundle(bundleName, hash);
+
+            ResourceLocationBase location = new ResourceLocationBase(key, bundleName,
+                typeof(AssetBundleProvider).FullName, typeof(IAssetBundleResource),
+                new ResourceLocationBase("bundle", bundleName, typeof(AssetBundleProvider).FullName,
+                    typeof(IAssetBundleResource)),
+                depLocation);
+            (location.Dependencies[0] as ResourceLocationBase).Data = location.Data = new AssetBundleRequestOptions()
+            {
+                BundleName = bundleName
+            };
+
+            rlm.Add(location.PrimaryKey, new List<IResourceLocation>() { location });
+
+            yield return m_Addressables.ClearDependencyCacheAsync((object)key, true);
+
+            List<Hash128> versions = new List<Hash128>();
+            Caching.GetCachedVersions(bundleName, versions);
+            Assert.AreEqual(0, versions.Count);
+            versions.Clear();
+            Caching.GetCachedVersions(depBundleName, versions);
+            Assert.AreEqual(0, versions.Count);
+#else
+            Assert.Ignore("Caching not enabled.");
+            yield return null;
+#endif
+        }
+
+        [UnityTest]
+        public IEnumerator ClearDependencyCache_ClearsAllCachedFilesForLocationWithDependencies()
+        {
+            yield return Init();
+            var rlm = GetRLM(m_Addressables);
+            if (rlm == null)
+                yield break;
+#if ENABLE_CACHING
+            string hash = "123456789";
+            string bundleName = $"test_{hash}";
+            string key = "lockey_deps_location";
+
+            string depHash = "97564231";
+            string depBundleName = $"test_{depHash}";
+            ResourceLocationBase depLocation = null;
+
+            SetupBundleForCacheDependencyClearTests(depBundleName, "test", depHash, "depKey", out depLocation);
+            CreateFakeCachedBundle(bundleName, hash);
+
+            ResourceLocationBase location = new ResourceLocationBase(key, bundleName, typeof(AssetBundleProvider).FullName, typeof(IAssetBundleResource),
+                new ResourceLocationBase("bundle", bundleName, typeof(AssetBundleProvider).FullName, typeof(IAssetBundleResource)),
+                depLocation);
+            (location.Dependencies[0] as ResourceLocationBase).Data = location.Data = new AssetBundleRequestOptions()
+            {
+                BundleName = bundleName
+            };
+
+            rlm.Add(location.PrimaryKey, new List<IResourceLocation>() { location });
+
+            yield return m_Addressables.ClearDependencyCacheAsync(location, true);
+
+            List<Hash128> versions = new List<Hash128>();
+            Caching.GetCachedVersions(bundleName, versions);
+            Assert.AreEqual(0, versions.Count);
+            versions.Clear();
+            Caching.GetCachedVersions(depBundleName, versions);
+            Assert.AreEqual(0, versions.Count);
+#else
+            Assert.Ignore("Caching not enabled.");
+            yield return null;
+#endif
+        }
+
+        [UnityTest]
+        public IEnumerator ClearDependencyCache_ClearsAllCachedFilesForLocationList()
+        {
+            yield return Init();
+            var rlm = GetRLM(m_Addressables);
+            if (rlm == null)
+                yield break;
+#if ENABLE_CACHING
+            string hash = "123456789";
+            string bundleName = $"test_{hash}";
+            string key = "lockey_location_list";
+            ResourceLocationBase location = null;
+            SetupBundleForCacheDependencyClearTests(bundleName, "bundle", hash, key, out location);
+
+            List<Hash128> versions = new List<Hash128>();
+            Caching.GetCachedVersions(bundleName, versions);
+            Assert.AreEqual(1, versions.Count);
+            versions.Clear();
+
+            rlm.Add(location.PrimaryKey, new List<IResourceLocation>() { location });
+
+            yield return m_Addressables.ClearDependencyCacheAsync(new List<IResourceLocation>() { location }, true);
+            Caching.GetCachedVersions(bundleName, versions);
+            Assert.AreEqual(0, versions.Count);
+#else
+            Assert.Ignore("Caching not enabled.");
+            yield return null;
+#endif
+        }
+
+        [UnityTest]
+        public IEnumerator ClearDependencyCache_ClearsAllCachedFilesForKeyList()
+        {
+            yield return Init();
+            var rlm = GetRLM(m_Addressables);
+            if (rlm == null)
+                yield break;
+#if ENABLE_CACHING
+
+            string hash = "123456789";
+            string bundleName = $"test_{hash}";
+            string key = "lockey_key_list";
+            ResourceLocationBase location = null;
+
+            SetupBundleForCacheDependencyClearTests(bundleName, "bundle", hash, key, out location);
+
+            List<Hash128> versions = new List<Hash128>();
+            Caching.GetCachedVersions(bundleName, versions);
+            Assert.AreEqual(1, versions.Count);
+            versions.Clear();
+
+            rlm.Add(location.PrimaryKey, new List<IResourceLocation>() { location });
+
+            yield return m_Addressables.ClearDependencyCacheAsync(new List<object>() { (object)key }, true);
+            Caching.GetCachedVersions(bundleName, versions);
+            Assert.AreEqual(0, versions.Count);
+#else
+            Assert.Ignore("Caching not enabled.");
+            yield return null;
+#endif
+        }
+
+        [UnityTest]
+        public IEnumerator ClearDependencyCache_ClearsAllCachedFilesForLocationListWithDependencies()
+        {
+            yield return Init();
+            var rlm = GetRLM(m_Addressables);
+            if (rlm == null)
+                yield break;
+#if ENABLE_CACHING
+
+            string hash = "123456789";
+            string bundleName = $"test_{hash}";
+            string key = "lockey_deps_location_list";
+
+            string depHash = "97564231";
+            string depBundleName = $"test_{depHash}";
+            ResourceLocationBase depLocation = null;
+
+            SetupBundleForCacheDependencyClearTests(depBundleName, "test", depHash, "depKey", out depLocation);
+
+            CreateFakeCachedBundle(bundleName, hash);
+            ResourceLocationBase location = new ResourceLocationBase(key, bundleName, typeof(AssetBundleProvider).FullName, typeof(IAssetBundleResource),
+                new ResourceLocationBase("bundle", bundleName, typeof(AssetBundleProvider).FullName, typeof(IAssetBundleResource)),
+                depLocation);
+            (location.Dependencies[0] as ResourceLocationBase).Data = location.Data = new AssetBundleRequestOptions()
+            {
+                BundleName = bundleName
+            };
+
+            rlm.Add(location.PrimaryKey, new List<IResourceLocation>() { location });
+
+            yield return m_Addressables.ClearDependencyCacheAsync(new List<IResourceLocation>() { location }, true);
+
+            List<Hash128> versions = new List<Hash128>();
+            Caching.GetCachedVersions(bundleName, versions);
+            Assert.AreEqual(0, versions.Count);
+            versions.Clear();
+            Caching.GetCachedVersions(depBundleName, versions);
+            Assert.AreEqual(0, versions.Count);
+#else
+            Assert.Ignore("Caching not enabled.");
+            yield return null;
+#endif
+        }
+
+        [UnityTest]
+        public IEnumerator ClearDependencyCache_ClearsAllCachedFilesForKeyListWithDependencies()
+        {
+            yield return Init();
+            var rlm = GetRLM(m_Addressables);
+            if (rlm == null)
+                yield break;
+#if ENABLE_CACHING
+
+            string hash = "123456789";
+            string bundleName = $"test_{hash}";
+            string key = "lockey_deps_key_list";
+
+            string depHash = "97564231";
+            string depBundleName = $"test_{depHash}";
+            ResourceLocationBase depLocation = null;
+
+            SetupBundleForCacheDependencyClearTests(depBundleName, "test", depHash, "depKey", out depLocation);
+
+            CreateFakeCachedBundle(bundleName, hash);
+            ResourceLocationBase location = new ResourceLocationBase(key, bundleName, typeof(AssetBundleProvider).FullName, typeof(IAssetBundleResource),
+                new ResourceLocationBase("bundle", bundleName, typeof(AssetBundleProvider).FullName, typeof(IAssetBundleResource)),
+                depLocation);
+            (location.Dependencies[0] as ResourceLocationBase).Data = location.Data = new AssetBundleRequestOptions()
+            {
+                BundleName = bundleName
+            };
+
+            rlm.Add(location.PrimaryKey, new List<IResourceLocation>() { location });
+
+
+            yield return m_Addressables.ClearDependencyCacheAsync(new List<object>() { key }, true);
+
+            List<Hash128> versions = new List<Hash128>();
+            Caching.GetCachedVersions(bundleName, versions);
+            Assert.AreEqual(0, versions.Count);
+#else
+            Assert.Ignore("Caching not enabled.");
+            yield return null;
+#endif
+        }
+
+        [UnityTest]
+        public IEnumerator AssetBundleRequestOptions_ComputesCorrectSize_WhenLocationDoesNotMatchBundleName_WithoutHash()
+        {
+#if ENABLE_CACHING
+            yield return Init();
+
+            //Setup
+            string bundleName = "bundle";
+            string bundleLocation = "http://fake.com/default-bundle";
+            long size = 123;
+            IResourceLocation location = new ResourceLocationBase("test", bundleLocation,
+                typeof(AssetBundleProvider).FullName, typeof(GameObject));
+
+            Hash128 hash = Hash128.Compute("213412341242134");
+            AssetBundleRequestOptions abro = new AssetBundleRequestOptions()
+            {
+                BundleName = bundleName,
+                BundleSize = size,
+            };
+
+            //Test
+            Assert.AreEqual(size, abro.ComputeSize(location, m_Addressables.ResourceManager));
+            CreateFakeCachedBundle(bundleName, hash.ToString());
+
+            // No hash, so the bundle should be downloaded
+            Assert.AreEqual(size, abro.ComputeSize(location, m_Addressables.ResourceManager));
+
+            //Cleanup
+            Caching.ClearAllCachedVersions(bundleName);
+#else
+            Assert.Ignore("Caching not enabled.");
+            yield return null;
+#endif
+        }
+
+        [UnityTest]
+        public IEnumerator Autorelease_False_ClearDependencyCache_WithChainOperation_DoesNotThrowInvalidHandleError()
+        {
+            yield return Init();
+            //This is to make sure we use the ShouldChainRequest
+            var dumbUpdate = new DumbUpdateOperation();
+            m_Addressables.m_ActiveUpdateOperation = new AsyncOperationHandle<List<IResourceLocator>>(dumbUpdate);
+
+            var clearCache = m_Addressables.ClearDependencyCacheAsync("NotARealKey", false);
+            dumbUpdate.CallComplete();
+            yield return clearCache;
+            Assert.IsTrue(clearCache.IsValid());
+            m_Addressables.Release(clearCache);
+            Assert.IsFalse(clearCache.IsValid());
+        }
+
+        [UnityTest]
+        public IEnumerator Autorelease_True_ClearDependencyCache_WithChainOperation_DoesNotThrowInvalidHandleError()
+        {
+            yield return Init();
+            //This is to make sure we use the ShouldChainRequest
+            var dumbUpdate = new DumbUpdateOperation();
+            m_Addressables.m_ActiveUpdateOperation = new AsyncOperationHandle<List<IResourceLocator>>(dumbUpdate);
+
+            var clearCache = m_Addressables.ClearDependencyCacheAsync("NotARealKey", true);
+            dumbUpdate.CallComplete();
+            yield return clearCache;
+            Assert.IsFalse(clearCache.IsValid());
+        }
+
+        [UnityTest]
+        public IEnumerator Autorelease_False_ClearDependencyCacheList_WithChainOperation_DoesNotThrowInvalidHandleError()
+        {
+            yield return Init();
+            //This is to make sure we use the ShouldChainRequest
+            var dumbUpdate = new DumbUpdateOperation();
+            m_Addressables.m_ActiveUpdateOperation = new AsyncOperationHandle<List<IResourceLocator>>(dumbUpdate);
+
+            var clearCache = m_Addressables.ClearDependencyCacheAsync(new List<object> { "NotARealKey" }, false);
+            dumbUpdate.CallComplete();
+            yield return clearCache;
+            Assert.IsTrue(clearCache.IsValid());
+            m_Addressables.Release(clearCache);
+            Assert.IsFalse(clearCache.IsValid());
+        }
+
+        [UnityTest]
+        public IEnumerator Autorelease_True_ClearDependencyCacheList_WithChainOperation_DoesNotThrowInvalidHandleError()
+        {
+            yield return Init();
+            //This is to make sure we use the ShouldChainRequest
+            var dumbUpdate = new DumbUpdateOperation();
+            m_Addressables.m_ActiveUpdateOperation = new AsyncOperationHandle<List<IResourceLocator>>(dumbUpdate);
+
+            var clearCache = m_Addressables.ClearDependencyCacheAsync(new List<object> { "NotARealKey" }, true);
+            dumbUpdate.CallComplete();
+            yield return clearCache;
+            Assert.IsFalse(clearCache.IsValid());
+        }
+
+        public IEnumerator Autorelease_False_ClearDependencyCacheObject_WithChainOperation_DoesNotThrowInvalidHandleError()
+        {
+            yield return Init();
+            //This is to make sure we use the ShouldChainRequest
+            var dumbUpdate = new DumbUpdateOperation();
+            m_Addressables.m_ActiveUpdateOperation = new AsyncOperationHandle<List<IResourceLocator>>(dumbUpdate);
+
+            var clearCache = m_Addressables.ClearDependencyCacheAsync((object)"NotARealKey", false);
+            dumbUpdate.CallComplete();
+            yield return clearCache;
+            Assert.IsTrue(clearCache.IsValid());
+            m_Addressables.Release(clearCache);
+            Assert.IsFalse(clearCache.IsValid());
+        }
+
+        [UnityTest]
+        public IEnumerator Autorelease_True_ClearDependencyCacheObject_WithChainOperation_DoesNotThrowInvalidHandleError()
+        {
+            yield return Init();
+            //This is to make sure we use the ShouldChainRequest
+            var dumbUpdate = new DumbUpdateOperation();
+            m_Addressables.m_ActiveUpdateOperation = new AsyncOperationHandle<List<IResourceLocator>>(dumbUpdate);
+
+            var clearCache = m_Addressables.ClearDependencyCacheAsync((object)"NotARealKey", true);
+            dumbUpdate.CallComplete();
+            yield return clearCache;
+            Assert.IsFalse(clearCache.IsValid());
+        }
+
+        [UnityTest]
+        public IEnumerator Autorelease_False_ClearDependencyCacheListIResourceLocs_WithChainOperation_DoesNotThrowInvalidHandleError()
+        {
+            yield return Init();
+            //This is to make sure we use the ShouldChainRequest
+            var dumbUpdate = new DumbUpdateOperation();
+            m_Addressables.m_ActiveUpdateOperation = new AsyncOperationHandle<List<IResourceLocator>>(dumbUpdate);
+
+            List<IResourceLocation> locations = new List<IResourceLocation>()
+            {
+                new ResourceLocationBase("NotARealKey", "NotARealKey", typeof(BundledAssetProvider).FullName,
+                    typeof(ResourceLocationBase))
+            };
+            var clearCache = m_Addressables.ClearDependencyCacheAsync(locations, false);
+            dumbUpdate.CallComplete();
+            yield return clearCache;
+            Assert.IsTrue(clearCache.IsValid());
+            m_Addressables.Release(clearCache);
+            Assert.IsFalse(clearCache.IsValid());
+        }
+
+        [UnityTest]
+        public IEnumerator Autorelease_True_ClearDependencyCacheListIResourceLocs_WithChainOperation_DoesNotThrowInvalidHandleError()
+        {
+            yield return Init();
+            //This is to make sure we use the ShouldChainRequest
+            var dumbUpdate = new DumbUpdateOperation();
+            m_Addressables.m_ActiveUpdateOperation = new AsyncOperationHandle<List<IResourceLocator>>(dumbUpdate);
+
+            List<IResourceLocation> locations = new List<IResourceLocation>()
+            {
+                new ResourceLocationBase("NotARealKey", "NotARealKey", typeof(BundledAssetProvider).FullName,
+                    typeof(ResourceLocationBase))
+            };
+            var clearCache = m_Addressables.ClearDependencyCacheAsync(locations, true);
+            dumbUpdate.CallComplete();
+            yield return clearCache;
+            Assert.IsFalse(clearCache.IsValid());
+        }
+
+        [UnityTest]
+        public IEnumerator AssetBundleRequestOptions_ComputesCorrectSize_WhenLocationDoesNotMatchBundleName_WithHash()
+        {
+#if ENABLE_CACHING
+            yield return Init();
+
+            //Setup
+            string bundleName = "bundle";
+            string bundleLocation = "http://fake.com/default-bundle";
+            long size = 123;
+            IResourceLocation location = new ResourceLocationBase("test", bundleLocation,
+                typeof(AssetBundleProvider).FullName, typeof(GameObject));
+
+            Hash128 hash = Hash128.Compute("213412341242134");
+            AssetBundleRequestOptions abro = new AssetBundleRequestOptions()
+            {
+                BundleName = bundleName,
+                BundleSize = size,
+                Hash = hash.ToString()
+            };
+
+            //Test
+            Assert.AreEqual(size, abro.ComputeSize(location, m_Addressables.ResourceManager));
+            CreateFakeCachedBundle(bundleName, hash.ToString());
+            Assert.AreEqual(0, abro.ComputeSize(location, m_Addressables.ResourceManager));
+
+            //Cleanup
+            Caching.ClearAllCachedVersions(bundleName);
+#else
+            Assert.Ignore("Caching not enabled.");
+            yield return null;
+#endif
+        }
+
+        [UnityTest]
+        public IEnumerator AssetBundleResource_RemovesCachedBundle_OnLoadFailure()
+        {
+#if ENABLE_CACHING
+            yield return Init();
+            string bundleName = "bundleName";
+            Hash128 hash = Hash128.Parse("123456");
+            uint crc = 1;
+            AssetBundleResource abr = new AssetBundleResource();
+            abr.m_ProvideHandle = new ProvideHandle(m_Addressables.ResourceManager, new ProviderOperation<AssetBundleResource>());
+            abr.m_Options = new AssetBundleRequestOptions()
+            {
+                BundleName = bundleName,
+                Hash = hash.ToString(),
+                Crc = crc,
+                RetryCount = 3
+            };
+            CreateFakeCachedBundle(bundleName, hash.ToString());
+            CachedAssetBundle cab = new CachedAssetBundle(bundleName, hash);
+            var request = abr.CreateWebRequest(new ResourceLocationBase("testName", bundleName, typeof(AssetBundleProvider).FullName,
+                typeof(IAssetBundleResource)));
+
+            Assert.IsTrue(Caching.IsVersionCached(cab));
+            yield return request.SendWebRequest();
+            Assert.IsFalse(Caching.IsVersionCached(cab));
+#else
+            Assert.Ignore("Caching not enabled.");
+            yield return null;
+#endif
+        }
+
+        [UnityTest]
+        public IEnumerator AssetBundleResource_RemovesCachedBundle_OnLoadFailure_WhenRetryCountIsZero()
+        {
+#if ENABLE_CACHING
+            yield return Init();
+            string bundleName = "bundleName";
+            Hash128 hash = Hash128.Parse("123456");
+            uint crc = 1;
+            AssetBundleResource abr = new AssetBundleResource();
+            abr.m_ProvideHandle = new ProvideHandle(m_Addressables.ResourceManager, new ProviderOperation<AssetBundleResource>());
+            abr.m_Options = new AssetBundleRequestOptions()
+            {
+                BundleName = bundleName,
+                Hash = hash.ToString(),
+                Crc = crc,
+                RetryCount = 0
+            };
+            CreateFakeCachedBundle(bundleName, hash.ToString());
+            CachedAssetBundle cab = new CachedAssetBundle(bundleName, hash);
+            var request = abr.CreateWebRequest(new ResourceLocationBase("testName", bundleName, typeof(AssetBundleProvider).FullName,
+                typeof(IAssetBundleResource)));
+
+            Assert.IsTrue(Caching.IsVersionCached(cab));
+            yield return request.SendWebRequest();
+            Assert.IsFalse(Caching.IsVersionCached(cab));
+#else
+            Assert.Ignore("Caching not enabled.");
+            yield return null;
+#endif
+        }
+
+        [UnityTest]
+        public IEnumerator WebRequestQueue_GetsSetOnInitialization_FromRuntimeData()
+        {
+            yield return Init();
+            Assert.AreEqual(AddressablesTestUtility.kMaxWebRequestCount, WebRequestQueue.s_MaxRequest);
+        }
+
+        internal static string CreateFakeCachedBundle(string bundleName, string hash)
+        {
+#if ENABLE_CACHING
+            string fakeCachePath = string.Format("{0}/{1}/{2}", Caching.currentCacheForWriting.path, bundleName, hash);
+            Directory.CreateDirectory(fakeCachePath);
+            var dataFile = File.Create(Path.Combine(fakeCachePath, "__data"));
+            var infoFile = File.Create(Path.Combine(fakeCachePath, "__info"));
+
+            byte[] info = new UTF8Encoding(true).GetBytes(
+@"-1
+1554740658
+1
+__data");
+            infoFile.Write(info, 0, info.Length);
+
+            dataFile.Dispose();
+            infoFile.Dispose();
+
+            return fakeCachePath;
+#else
+            return null;
+#endif
+        }
+
+        class AsyncWaitForCompletion : MonoBehaviour
+        {
+            public string key1;
+            public string key2;
+            public bool done = false;
+            public AsyncOperationHandle<IList<IResourceLocation>> op;
+            public AsyncOperationHandle<GameObject> op2;
+            public AddressablesImpl addressables;
+            public string errorMsg;
+            async void Start()
+            {
+                try
+                {
+                    op = addressables.LoadResourceLocationsAsync(key1, typeof(Texture2D));
+                    await op.Task;
+                    op2 = addressables.LoadAssetAsync<GameObject>(key2);
+                    op2.WaitForCompletion();
+                }
+                catch (Exception e)
+                {
+                    errorMsg = e.Message;
+                }
+                finally
+                {
+                    done = true;
+                }
+            }
+        }
+
+        [UnityTest]
+        public IEnumerator WhenCallingWaitForCompletion_InAsyncMethod_NoExceptionIsThrown()
+        {
+            yield return Init();
+            var go = new GameObject("test", typeof(AsyncWaitForCompletion));
+            var comp = go.GetComponent<AsyncWaitForCompletion>();
+            comp.addressables = m_Addressables;
+            comp.key1 = "prefabs_evenBASE";
+            comp.key2 = AddressablesTestUtility.GetPrefabLabel("BASE");
+
+            while (!comp.done)
+                yield return null;
+            Assert.IsTrue(string.IsNullOrEmpty(comp.errorMsg), comp.errorMsg);
+
+            comp.op.Release();
+            comp.op2.Release();
+            GameObject.Destroy(go);
+        }
+    }
+}