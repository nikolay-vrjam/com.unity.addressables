--- conflicted
+++ resolved
@@ -1,11 +1,7 @@
 {
   "name": "com.unity.addressables",
   "displayName": "Addressables",
-<<<<<<< HEAD
-  "version": "1.19.11",
-=======
   "version": "1.19.17",
->>>>>>> f473b29b
   "unity": "2019.4",
   "description": "The Addressable Asset System allows the developer to ask for an asset via its address. Once an asset (e.g. a prefab) is marked \"addressable\", it generates an address which can be called from anywhere. Wherever the asset resides (local or remote), the system will locate it and its dependencies, then return it.\n\nUse 'Window->Asset Management->Addressables' to begin working with the system.\n\nAddressables use asynchronous loading to support loading from any location with any collection of dependencies. Whether you have been using direct references, traditional asset bundles, or Resource folders, addressables provide a simpler way to make your game more dynamic. Addressables simultaneously opens up the world of asset bundles while managing all the complexity.\n\nFor usage samples, see github.com/Unity-Technologies/Addressables-Sample",
   "keywords": [
@@ -16,11 +12,7 @@
     "assetbundles"
   ],
   "dependencies": {
-<<<<<<< HEAD
-    "com.unity.scriptablebuildpipeline": "1.19.3",
-=======
     "com.unity.scriptablebuildpipeline": "1.19.5",
->>>>>>> f473b29b
     "com.unity.modules.assetbundle": "1.0.0",
     "com.unity.modules.imageconversion": "1.0.0",
     "com.unity.modules.jsonserialize": "1.0.0",
@@ -30,17 +22,10 @@
   "repository": {
     "url": "https://github.cds.internal.unity3d.com/unity/Addressables.git",
     "type": "git",
-<<<<<<< HEAD
-    "revision": "461277c23420bea0d6e57f13919a4f40b7efca75"
-  },
-  "upmCi": {
-    "footprint": "26fb878eb2d384ec16e99a5c37c10db52455fe71"
-=======
     "revision": "7be4014159163b134b4a460f691b9f3ffb5bbc64"
   },
   "upmCi": {
     "footprint": "7ae87e686b34af72a2dc2e7b5f8b408c78614193"
->>>>>>> f473b29b
   },
   "samples": [
     {
@@ -49,14 +34,11 @@
       "path": "Samples~/AddressablesUtility"
     },
     {
-<<<<<<< HEAD
-=======
       "displayName": "Custom Build and Playmode Scripts",
       "description": "Example custom build and play mode scripts provided.  Along with a README discussing how to add them to the Addressables system.",
       "path": "Samples~/CustomBuildAndPlaymodeScripts"
     },
     {
->>>>>>> f473b29b
       "displayName": "Disable AssetImport on Build",
       "description": "A script that disables asset importing during a player build.  This improves build performance since AssetBundles are copied into StreamingAssets at build time.",
       "path": "Samples~/DisableAssetImportOnBuild"
