<<<<<<< HEAD
using System;
using System.Linq;
using System.Collections.Generic;
using System.ComponentModel;
using UnityEditor.AddressableAssets.HostingServices;
using UnityEngine;
using UnityEngine.ResourceManagement.ResourceProviders;
using UnityEngine.ResourceManagement.Util;
using UnityEngine.Serialization;
using UnityEngine.AddressableAssets;

namespace UnityEditor.AddressableAssets.Settings.GroupSchemas
{
    /// <summary>
    /// Schema used for bundled asset groups.
    /// </summary>
//    [CreateAssetMenu(fileName = "BundledAssetGroupSchema.asset", menuName = "Addressables/Group Schemas/Bundled Assets")]
    [DisplayName("Content Packing & Loading")]
    public class BundledAssetGroupSchema : AddressableAssetGroupSchema, IHostingServiceConfigurationProvider, ISerializationCallbackReceiver
    {
        /// <summary>
        /// Defines how bundles are created.
        /// </summary>
        public enum BundlePackingMode
        {
            /// <summary>
            /// Creates a bundle for all non-scene entries and another for all scenes entries.
            /// </summary>
            PackTogether,
            /// <summary>
            /// Creates a bundle per entry.  This is useful if each entry is a folder as all sub entries will go to the same bundle.
            /// </summary>
            PackSeparately,
            /// <summary>
            /// Creates a bundle per unique set of labels
            /// </summary>
            PackTogetherByLabel
        }

        /// <summary>
        /// Defines how internal bundles are named. This is used for both caching and for inter-bundle dependecies.  If possible, GroupGuidProjectIdHash should be used as it is stable and unique between projects.
        /// </summary>
        public enum BundleInternalIdMode
        {
            /// <summary>
            /// Use the guid of the group asset
            /// </summary>
            GroupGuid,
            /// <summary>
            /// Use the hash of the group asset guid and the project id
            /// </summary>
            GroupGuidProjectIdHash,
            /// <summary>
            /// Use the hash of the group asset, the project id and the guids of the entries in the group
            /// </summary>
            GroupGuidProjectIdEntriesHash
        }

        /// <summary>
        /// Options for compressing bundles in this group.
        /// </summary>
        public enum BundleCompressionMode
        {
            /// <summary>
            /// Use to indicate that bundles will not be compressed.
            /// </summary>
            Uncompressed,
            /// <summary>
            /// Use to indicate that bundles will be compressed using the LZ4 compression algorithm.
            /// </summary>
            LZ4,
            /// <summary>
            /// Use to indicate that bundles will be compressed using the LZMA compression algorithm.
            /// </summary>
            LZMA
        }

        [SerializeField]
        BundleInternalIdMode m_InternalBundleIdMode = BundleInternalIdMode.GroupGuidProjectIdHash;
        /// <summary>
        /// Internal bundle naming mode
        /// </summary>
        public BundleInternalIdMode InternalBundleIdMode
        {
            get => m_InternalBundleIdMode;
            set
            {
                if (m_InternalBundleIdMode != value)
                {
                    m_InternalBundleIdMode = value;
                    SetDirty(true);
                }
            }
        }

		[SerializeField]
        BundleCompressionMode m_Compression = BundleCompressionMode.LZ4;

        /// <summary>
        /// Build compression.
        /// </summary>
        public BundleCompressionMode Compression
        {
            get => m_Compression;
            set
            {
                if (m_Compression != value)
                {
                    m_Compression = value;
                    SetDirty(true);
                }
            }
        }

        /// <summary>
        /// Options for internal id of assets in bundles.
        /// </summary>
        public enum AssetNamingMode
        {
            /// <summary>
            /// Use to identify assets by their full path.
            /// </summary>
            FullPath,
            /// <summary>
            /// Use to identify assets by their filename only.  There is a risk of collisions when assets in different folders have the same filename.
            /// </summary>
            Filename,
            /// <summary>
            /// Use to identify assets by their asset guid.  This will save space over using the full path and will be stable if assets move in the project.
            /// </summary>
            GUID,
            /// <summary>
            /// This method attempts to use the smallest identifier for internal asset ids.  For asset bundles with very few items, this can save a significant amount of space in the content catalog.
            /// </summary>
            Dynamic
        }

        [SerializeField]
        bool m_IncludeAddressInCatalog = true;
        [SerializeField]
        bool m_IncludeGUIDInCatalog = true;
        [SerializeField]
        bool m_IncludeLabelsInCatalog = true;

        /// <summary>
        /// If enabled, addresses are included in the content catalog.  This is required if assets are to be loaded via their main address.
        /// </summary>
        public bool IncludeAddressInCatalog
        {
            get => m_IncludeAddressInCatalog;
            set
            {
                if (m_IncludeAddressInCatalog != value)
                {
                    m_IncludeAddressInCatalog = value;
                    SetDirty(true);
                }
            }
        }

        /// <summary>
        /// If enabled, guids are included in content catalogs.  This is required if assets are to be loaded via AssetReference.
        /// </summary>
        public bool IncludeGUIDInCatalog
        {
            get => m_IncludeGUIDInCatalog;
            set
            {
                if (m_IncludeGUIDInCatalog != value)
                {
                    m_IncludeGUIDInCatalog = value;
                    SetDirty(true);
                }
            }
        }

        /// <summary>
        /// If enabled, labels are included in the content catalogs.  This is required if labels are used at runtime load load assets.
        /// </summary>
        public bool IncludeLabelsInCatalog
        {
            get => m_IncludeLabelsInCatalog;
            set
            {
                if (m_IncludeLabelsInCatalog != value)
                {
                    m_IncludeLabelsInCatalog = value;
                    SetDirty(true);
                }
            }
        }

        /// <summary>
        /// Internal Id mode for assets in bundles.
        /// </summary>
        public AssetNamingMode InternalIdNamingMode
        {
            get { return m_InternalIdNamingMode; }
            set { m_InternalIdNamingMode = value; SetDirty(true); }
        }

        [SerializeField]
        [Tooltip("Indicates how the internal asset name will be generated.")]
        AssetNamingMode m_InternalIdNamingMode = AssetNamingMode.FullPath;


        /// <summary>
        /// Behavior for clearing old bundles from the cache.
        /// </summary>
        public enum CacheClearBehavior
        {
            /// <summary>
            /// Bundles are only removed from the cache when space is needed.
            /// </summary>
            ClearWhenSpaceIsNeededInCache,
            /// <summary>
            /// Bundles are removed from the cache when a newer version has been loaded successfully.
            /// </summary>
            ClearWhenWhenNewVersionLoaded,
        }

        [SerializeField]
        CacheClearBehavior m_CacheClearBehavior = CacheClearBehavior.ClearWhenSpaceIsNeededInCache;
        /// <summary>
        /// Determines how other cached versions of asset bundles are cleared.
        /// </summary>
        public CacheClearBehavior AssetBundledCacheClearBehavior { get { return m_CacheClearBehavior; } set { m_CacheClearBehavior = value; } }


        /// <summary>
        /// Gets the build compression settings for bundles in this group.
        /// </summary>
        /// <param name="bundleId">The bundle id.</param>
        /// <returns>The build compression.</returns>
        public virtual BuildCompression GetBuildCompressionForBundle(string bundleId)
        {
            //Unfortunately the BuildCompression struct is not serializable (nor is it settable), therefore this enum needs to be used to return the static members....
            switch (m_Compression)
            {
                case BundleCompressionMode.Uncompressed: return BuildCompression.Uncompressed;
                case BundleCompressionMode.LZ4: return BuildCompression.LZ4;
                case BundleCompressionMode.LZMA: return BuildCompression.LZMA;
            }
            return default(BuildCompression);
        }

        [FormerlySerializedAs("m_includeInBuild")]
        [SerializeField]
        [Tooltip("If true, the assets in this group will be included in the build of bundles.")]
        bool m_IncludeInBuild = true;
        /// <summary>
        /// If true, the assets in this group will be included in the build of bundles.
        /// </summary>
        public bool IncludeInBuild
        {
            get => m_IncludeInBuild;
            set
            {
                if (m_IncludeInBuild != value)
                {
                    m_IncludeInBuild = value;
                    SetDirty(true);
                }
            }
        }
        [SerializeField]
        [SerializedTypeRestriction(type = typeof(IResourceProvider))]
        [Tooltip("The provider type to use for loading assets from bundles.")]
        SerializedType m_BundledAssetProviderType;
        /// <summary>
        /// The provider type to use for loading assets from bundles.
        /// </summary>
        public SerializedType BundledAssetProviderType { get { return m_BundledAssetProviderType; } }

        [SerializeField]
        [Tooltip("If true, the bundle and asset provider for assets in this group will get unique provider ids and will only provide for assets in this group.")]
        bool m_ForceUniqueProvider = false;
        /// <summary>
        /// If true, the bundle and asset provider for assets in this group will get unique provider ids and will only provide for assets in this group.
        /// </summary>
        public bool ForceUniqueProvider
        {
            get => m_ForceUniqueProvider; 
            set
            {
                if (m_ForceUniqueProvider != value)
                {
                    m_ForceUniqueProvider = value;
                    SetDirty(true);
                }
            }
        }

        [FormerlySerializedAs("m_useAssetBundleCache")]
        [SerializeField]
        [Tooltip("If true, the Hash value of the asset bundle is used to determine if a bundle can be loaded from the local cache instead of downloaded. (Only applies to remote asset bundles)")]
        bool m_UseAssetBundleCache = true;
        /// <summary>
        /// If true, the CRC and Hash values of the asset bundle are used to determine if a bundle can be loaded from the local cache instead of downloaded.
        /// </summary>
        public bool UseAssetBundleCache
        {
            get => m_UseAssetBundleCache; 
            set
            {
                if (m_UseAssetBundleCache != value)
                {
                    m_UseAssetBundleCache = value;
                    SetDirty(true);
                }
            }
        }

        [SerializeField]
        [Tooltip("If true, the CRC (Cyclic Redundancy Check) of the asset bundle is used to check the integrity.  This can be used for both local and remote bundles.")]
        bool m_UseAssetBundleCrc = true;

        /// <summary>
        /// If true, the CRC and Hash values of the asset bundle are used to determine if a bundle can be loaded from the local cache instead of downloaded.
        /// </summary>
        public bool UseAssetBundleCrc
        {
            get => m_UseAssetBundleCrc; 
            set
            {
                if (m_UseAssetBundleCrc != value)
                {
                    m_UseAssetBundleCrc = value;
                    SetDirty(true);
                }
            }
        }
        [SerializeField]
        [Tooltip("If true, the CRC (Cyclic Redundancy Check) of the asset bundle is used to check the integrity.")]
        bool m_UseAssetBundleCrcForCachedBundles = true;
        /// <summary>
        /// If true, the CRC and Hash values of the asset bundle are used to determine if a bundle can be loaded from the local cache instead of downloaded.
        /// </summary>
        public bool UseAssetBundleCrcForCachedBundles
        {
            get => m_UseAssetBundleCrcForCachedBundles;
            set
            {
                if (m_UseAssetBundleCrcForCachedBundles != value)
                {
                    m_UseAssetBundleCrcForCachedBundles = value;
                    SetDirty(true);
                }
            }
        }
        [SerializeField]
        [Tooltip("If true, local asset bundles will be loaded through UnityWebRequest.")]
        bool m_UseUWRForLocalBundles = false;
        /// <summary>
        /// If true, local asset bundles will be loaded through UnityWebRequest.
        /// </summary>
        public bool UseUnityWebRequestForLocalBundles
        {
            get => m_UseUWRForLocalBundles;
            set
            {
                if (m_UseUWRForLocalBundles != value)
                {
                    m_UseUWRForLocalBundles = value;
                    SetDirty(true);
                }
            }
        }
        [FormerlySerializedAs("m_timeout")]
        [SerializeField]
        [Tooltip("Attempt to abort after the number of seconds in timeout have passed, where the UnityWebRequest has received no data. (Only applies to remote asset bundles)")]
        int m_Timeout;
        /// <summary>
        /// Attempt to abort after the number of seconds in timeout have passed, where the UnityWebRequest has received no data.
        /// </summary>
        public int Timeout
        {
            get => m_Timeout;
            set
            {
                if (m_Timeout != value)
                {
                    m_Timeout = value;
                    SetDirty(true);
                }
            }
        }

        [FormerlySerializedAs("m_chunkedTransfer")]
        [SerializeField]
        [Tooltip("Deprecated in 2019.3+. Indicates whether the UnityWebRequest system should employ the HTTP/1.1 chunked-transfer encoding method. (Only applies to remote asset bundles)")]
        bool m_ChunkedTransfer;
        /// <summary>
        /// Indicates whether the UnityWebRequest system should employ the HTTP/1.1 chunked-transfer encoding method.
        /// </summary>
        public bool ChunkedTransfer
        {
            get => m_ChunkedTransfer;
            set
            {
                if (m_ChunkedTransfer != value)
                {
                    m_ChunkedTransfer = value;
                    SetDirty(true);
                }
            }
        }


        [FormerlySerializedAs("m_redirectLimit")]
        [SerializeField]
        [Tooltip("Indicates the number of redirects which this UnityWebRequest will follow before halting with a “Redirect Limit Exceeded” system error. (Only applies to remote asset bundles)")]
        int m_RedirectLimit = -1;
        /// <summary>
        /// Indicates the number of redirects which this UnityWebRequest will follow before halting with a “Redirect Limit Exceeded” system error.
        /// </summary>
        public int RedirectLimit
        {
            get => m_RedirectLimit;
            set
            {
                if (m_RedirectLimit != value)
                {
                    m_RedirectLimit = value;
                    SetDirty(true);
                }
            }
        }
        [FormerlySerializedAs("m_retryCount")]
        [SerializeField]
        [Tooltip("Indicates the number of times the request will be retried.")]
        int m_RetryCount;
        /// <summary>
        /// Indicates the number of times the request will be retried.
        /// </summary>
        public int RetryCount
        {
            get => m_RetryCount;
            set
            {
                if (m_RetryCount != value)
                {
                    m_RetryCount = value;
                    SetDirty(true);
                }
            }
        }

        [FormerlySerializedAs("m_buildPath")]
        [SerializeField]
        [Tooltip("The path to copy asset bundles to.")]
        ProfileValueReference m_BuildPath = new ProfileValueReference();
        /// <summary>
        /// The path to copy asset bundles to.
        /// </summary>
        public ProfileValueReference BuildPath
        {
            get { return m_BuildPath; }
        }

        [FormerlySerializedAs("m_loadPath")]
        [SerializeField]
        [Tooltip("The path to load bundles from.")]
        ProfileValueReference m_LoadPath = new ProfileValueReference();
        /// <summary>
        /// The path to load bundles from.
        /// </summary>
        public ProfileValueReference LoadPath
        {
            get { return m_LoadPath; }
        }

        //placeholder for UrlSuffix support...
        internal string UrlSuffix
        {
            get { return string.Empty; }
        }

        [FormerlySerializedAs("m_bundleMode")]
        [SerializeField]
        [Tooltip("Controls how bundles are packed.  If set to PackTogether, a single asset bundle will be created for the entire group, with the exception of scenes, which are packed in a second bundle.  If set to PackSeparately, an asset bundle will be created for each entry in the group; in the case that an entry is a folder, one bundle is created for the folder and all of its sub entries.")]
        BundlePackingMode m_BundleMode = BundlePackingMode.PackTogether;
        /// <summary>
        /// Controls how bundles are packed.  If set to PackTogether, a single asset bundle will be created for the entire group, with the exception of scenes, which are packed in a second bundle.  If set to PackSeparately, an asset bundle will be created for each entry in the group; in the case that an entry is a folder, one bundle is created for the folder and all of its sub entries.
        /// </summary>
        public BundlePackingMode BundleMode
        {
            get => m_BundleMode;
            set
            {
                if (m_BundleMode != value)
                {
                    m_BundleMode = value;
                    SetDirty(true);
                }
            }
        }

        /// <inheritdoc/>
        public string HostingServicesContentRoot
        {
            get
            {
                return BuildPath?.GetValue(Group.Settings);
            }
        }

        [FormerlySerializedAs("m_assetBundleProviderType")]
        [SerializeField]
        [SerializedTypeRestriction(type = typeof(IResourceProvider))]
        [Tooltip("The provider type to use for loading asset bundles.")]
        SerializedType m_AssetBundleProviderType;
        /// <summary>
        /// The provider type to use for loading asset bundles.
        /// </summary>
        public SerializedType AssetBundleProviderType { get { return m_AssetBundleProviderType; } }

        /// <summary>
        /// Used to determine if dropdown should be custom
        /// </summary>
        private bool m_UseCustomPaths = false;


        /// <summary>
        /// Internal settings
        /// </summary>
        internal AddressableAssetSettings settings
        {
            get { return AddressableAssetSettingsDefaultObject.Settings; }
        }

        /// <summary>
        /// Set default values taken from the assigned group.
        /// </summary>
        /// <param name="group">The group this schema has been added to.</param>
        protected override void OnSetGroup(AddressableAssetGroup group)
        {
            //this can happen during the load of the addressables asset
        }

        internal void SetPathVariable(AddressableAssetSettings addressableAssetSettings, ref ProfileValueReference path, string newPathName, string oldPathName, List<string> variableNames)
        {
            if (path == null || !path.HasValue(addressableAssetSettings))
            {
                path = new ProfileValueReference();
                if (variableNames.Contains(newPathName))
                {
                    path.SetVariableByName(addressableAssetSettings, newPathName);
                    SetDirty(true);
                }
                else if (variableNames.Contains(oldPathName))
                {
                    path.SetVariableByName(addressableAssetSettings, oldPathName);
                    SetDirty(true);
                }
                else 
                    Debug.LogWarning("Default path variable " + newPathName + " not found when initializing BundledAssetGroupSchema. Please manually set the path via the groups window.");
            }
        }

        internal override void Validate()
        {
            if (Group != null && Group.Settings != null)
            {
                List<string> variableNames = Group.Settings.profileSettings.GetVariableNames();
                SetPathVariable(Group.Settings, ref m_BuildPath, AddressableAssetSettings.kLocalBuildPath, "LocalBuildPath", variableNames);
                SetPathVariable(Group.Settings, ref m_LoadPath, AddressableAssetSettings.kLocalLoadPath, "LocalLoadPath", variableNames);
            }

            if (m_AssetBundleProviderType.Value == null)
                m_AssetBundleProviderType.Value = typeof(AssetBundleProvider);
            if (m_BundledAssetProviderType.Value == null)
                m_BundledAssetProviderType.Value = typeof(BundledAssetProvider);
        }

        internal string GetAssetLoadPath(string assetPath, HashSet<string> otherLoadPaths, Func<string, string> pathToGUIDFunc)
        {
            switch (InternalIdNamingMode)
            {
                case AssetNamingMode.FullPath: return assetPath;
                case AssetNamingMode.Filename: return assetPath.EndsWith(".unity") ? System.IO.Path.GetFileNameWithoutExtension(assetPath) : System.IO.Path.GetFileName(assetPath);
                case AssetNamingMode.GUID: return pathToGUIDFunc(assetPath);
                case AssetNamingMode.Dynamic:
                    {
                        var g = pathToGUIDFunc(assetPath);
                        if (otherLoadPaths == null)
                            return g;
                        var len = 1;
                        var p = g.Substring(0, len);
                        while (otherLoadPaths.Contains(p))
                            p = g.Substring(0, ++len);
                        otherLoadPaths.Add(p);
                        return p;
                    }
            }
            return assetPath;
        }

        /// <summary>
        /// Impementation of ISerializationCallbackReceiver, does nothing.
        /// </summary>
        public void OnBeforeSerialize()
        {
        }

        /// <summary>
        /// Impementation of ISerializationCallbackReceiver, used to set callbacks for ProfileValueReference changes.
        /// </summary>
        public void OnAfterDeserialize()
        {
            BuildPath.OnValueChanged += s => SetDirty(true);
            LoadPath.OnValueChanged += s => SetDirty(true);
            if (m_AssetBundleProviderType.Value == null)
                m_AssetBundleProviderType.Value = typeof(AssetBundleProvider);
            if (m_BundledAssetProviderType.Value == null)
                m_BundledAssetProviderType.Value = typeof(BundledAssetProvider);
        }

        /// <summary>
        /// Returns the id of the asset provider needed to load from this group.
        /// </summary>
        /// <returns>The id of the cached provider needed for this group.</returns>
        public string GetAssetCachedProviderId()
        {
            return ForceUniqueProvider ? string.Format("{0}_{1}", BundledAssetProviderType.Value.FullName, Group.Guid) : BundledAssetProviderType.Value.FullName;
        }

        /// <summary>
        /// Returns the id of the bundle provider needed to load from this group.
        /// </summary>
        /// <returns>The id of the cached provider needed for this group.</returns>
        public string GetBundleCachedProviderId()
        {
            return ForceUniqueProvider ? string.Format("{0}_{1}", AssetBundleProviderType.Value.FullName, Group.Guid) : AssetBundleProviderType.Value.FullName;
        }

        /// <summary>
        /// Used to determine how the final bundle name should look.
        /// </summary>
        public enum BundleNamingStyle
        {
            /// <summary>
            /// Use to indicate that the hash should be appended to the bundle name.
            /// </summary>
            AppendHash,
            /// <summary>
            /// Use to indicate that the bundle name should not contain the hash.
            /// </summary>
            NoHash,
            /// <summary>
            /// Use to indicate that the bundle name should only contain the given hash.
            /// </summary>
            OnlyHash,
            /// <summary>
            /// Use to indicate that the bundle name should only contain the hash of the file name.
            /// </summary>
            FileNameHash
        }

        /// <summary>
        /// Used to draw the Bundle Naming popup
        /// </summary>
        [CustomPropertyDrawer(typeof(BundleNamingStyle))]
        class BundleNamingStylePropertyDrawer : PropertyDrawer
        {
            /// <summary>
            /// Custom Drawer for the BundleNamingStyle in order to display easier to understand display names.
            /// </summary>
            public override void OnGUI(Rect position, SerializedProperty property, GUIContent label)
            {
                bool showMixedValue = EditorGUI.showMixedValue;
                EditorGUI.BeginProperty(position, label, property);
                EditorGUI.showMixedValue = showMixedValue;

                GUIContent[] contents = new GUIContent[4];
                contents[0] = new GUIContent("Filename", "Leave filename unchanged.");
                contents[1] = new GUIContent("Append Hash to Filename", "Append filename with the AssetBundle content hash.");
                contents[2] = new GUIContent("Use Hash of AssetBundle", "Replace filename with AssetBundle hash.");
                contents[3] = new GUIContent("Use Hash of Filename", "Replace filename with hash of filename.");

                int enumValue = property.enumValueIndex;
                enumValue = enumValue == 0 ? 1 : enumValue == 1 ? 0 : enumValue;

                EditorGUI.BeginChangeCheck();
                int newValue = EditorGUI.Popup(position, new GUIContent(label.text, "Controls how the output AssetBundle's will be named."), enumValue, contents);
                if (EditorGUI.EndChangeCheck())
                {
                    newValue = newValue == 0 ? 1 : newValue == 1 ? 0 : newValue;
                    property.enumValueIndex = newValue;
                }

                EditorGUI.EndProperty();
            }
        }

        [SerializeField]
        BundleNamingStyle m_BundleNaming;
        /// <summary>
        /// Naming style to use for generated AssetBundle(s).
        /// </summary>
        public BundleNamingStyle BundleNaming
        {
            get { return m_BundleNaming; }
            set
            {
                m_BundleNaming = value;
                SetDirty(true);
            }
        }
        
        [SerializeField]
        AssetLoadMode m_AssetLoadMode;
        /// <summary>
        /// Will load all Assets into memory from the AssetBundle after the AssetBundle is loaded.
        /// </summary>
        public AssetLoadMode AssetLoadMode
        {
            get { return m_AssetLoadMode; }
            set
            {
                m_AssetLoadMode = value;
                SetDirty(true);
            }
        }

        private bool m_ShowPaths = true;
        private bool m_ShowAdvanced = false;

        /// <summary>
        /// Used for drawing properties in the inspector.
        /// </summary>
        public override void ShowAllProperties()
        {
            m_ShowPaths = true;
            m_ShowAdvanced = true;
        }

        /// <inheritdoc/>
        public override void OnGUI()
        {
            var so = new SerializedObject(this);

            ShowSelectedPropertyPathPair(so);

            m_ShowAdvanced = EditorGUILayout.Foldout(m_ShowAdvanced, "Advanced Options");
            if (m_ShowAdvanced)
                ShowAdvancedProperties(so);
            so.ApplyModifiedProperties();
        }

        /// <inheritdoc/>
        public override void OnGUIMultiple(List<AddressableAssetGroupSchema> otherSchemas)
        {
            List<Action<BundledAssetGroupSchema, BundledAssetGroupSchema>> queuedChanges = null;
            var so = new SerializedObject(this);

            List<BundledAssetGroupSchema> otherBundledSchemas = new List<BundledAssetGroupSchema>();
            foreach (var schema in otherSchemas)
            {
                otherBundledSchemas.Add(schema as BundledAssetGroupSchema);
            }

            foreach (var schema in otherBundledSchemas)
                    schema.m_ShowPaths = m_ShowPaths;
            ShowSelectedPropertyPathPairMulti(so, otherSchemas, ref queuedChanges,
                (src, dst) => { dst.m_BuildPath.Id = src.BuildPath.Id; dst.m_LoadPath.Id = src.LoadPath.Id; dst.m_UseCustomPaths = src.m_UseCustomPaths;  dst.SetDirty(true); });

            EditorGUI.BeginChangeCheck();
            m_ShowAdvanced = EditorGUILayout.Foldout(m_ShowAdvanced, "Advanced Options");
            if (EditorGUI.EndChangeCheck())
            {
                foreach (var schema in otherBundledSchemas)
                    schema.m_ShowAdvanced = m_ShowAdvanced;
            }
            if (m_ShowAdvanced)
            {
                ShowAdvancedPropertiesMulti(so, otherSchemas, ref queuedChanges);
            }

            so.ApplyModifiedProperties();
            if (queuedChanges != null)
            {
                Undo.SetCurrentGroupName("bundledAssetGroupSchemasUndos");
                foreach (var schema in otherBundledSchemas)
                    Undo.RecordObject(schema, "BundledAssetGroupSchema" + schema.name);

                foreach (var change in queuedChanges)
                {
                    foreach (var schema in otherBundledSchemas)
                        change.Invoke(this, schema);
                }
            }

            Undo.CollapseUndoOperations(Undo.GetCurrentGroup());
        }

        void ShowPaths(SerializedObject so)
        {
            ShowSelectedPropertyPath(so, nameof(m_BuildPath), null, ref m_BuildPath);
            ShowSelectedPropertyPath(so, nameof(m_LoadPath), null, ref m_LoadPath);
        }
        
        void ShowPathsMulti(SerializedObject so, List<AddressableAssetGroupSchema> otherBundledSchemas, ref List<Action<BundledAssetGroupSchema, BundledAssetGroupSchema>> queuedChanges)
        {
            ShowSelectedPropertyMulti(so, nameof(m_BuildPath), null, otherBundledSchemas, ref queuedChanges, (src, dst) => { dst.m_BuildPath.Id = src.BuildPath.Id; dst.SetDirty(true); }, m_BuildPath.Id, ref m_BuildPath);
            ShowSelectedPropertyMulti(so, nameof(m_LoadPath), null, otherBundledSchemas, ref queuedChanges, (src, dst) => { dst.m_LoadPath.Id = src.LoadPath.Id; dst.SetDirty(true); }, m_LoadPath.Id, ref m_LoadPath);
        }

        GUIContent m_CompressionContent = new GUIContent("Asset Bundle Compression", "Compression method to use for asset bundles.");
        GUIContent m_IncludeInBuildContent = new GUIContent("Include in Build", "If disabled, these bundles will not be included in the build.");
        GUIContent m_ForceUniqueProviderContent = new GUIContent("Force Unique Provider", "If enabled, this option forces bundles loaded from this group to use a unique provider.");
        GUIContent m_UseAssetBundleCacheContent = new GUIContent("Use Asset Bundle Cache", "If enabled and supported, the device will cache  asset bundles.");
        GUIContent m_AssetBundleCrcContent = new GUIContent("Asset Bundle CRC", "Defines which Asset Bundles will have their CRC checked when loading to ensure correct content.");
        private GUIContent[] m_CrcPopupContent = new GUIContent[]
        {
            new GUIContent("Disabled", "Bundles will not have their CRC checked when loading."),
            new GUIContent("Enabled, Including Cached", "All Bundles will have their CRC checked when loading."),
            new GUIContent("Enabled, Excluding Cached", "Bundles that have already been downloaded and cached will not have their CRC check when loading, otherwise CRC check will be performed.")
        };
        GUIContent m_UseUWRForLocalBundlesContent = new GUIContent("Use UnityWebRequest for Local Asset Bundles", "If enabled, local asset bundles will load through UnityWebRequest.");
        GUIContent m_TimeoutContent = new GUIContent("Request Timeout", "The timeout with no download activity (in seconds) for the Http request.");
        GUIContent m_ChunkedTransferContent = new GUIContent("Use Http Chunked Transfer", "If enabled, the Http request will use chunked transfers.");
        GUIContent m_RedirectLimitContent = new GUIContent("Http Redirect Limit", "The redirect limit for the Http request.");
        GUIContent m_RetryCountContent = new GUIContent("Retry Count", "The number of times to retry the http request.");
        GUIContent m_IncludeAddressInCatalogContent = new GUIContent("Include Addresses in Catalog", "If disabled, addresses from this group will not be included in the catalog.  This is useful for reducing the size of the catalog if addresses are not needed.");
        GUIContent m_IncludeGUIDInCatalogContent = new GUIContent("Include GUIDs in Catalog", "If disabled, guids from this group will not be included in the catalog.  This is useful for reducing the size of the catalog if guids are not needed.");
        GUIContent m_IncludeLabelsInCatalogContent = new GUIContent("Include Labels in Catalog", "If disabled, labels from this group will not be included in the catalog.  This is useful for reducing the size of the catalog if labels are not needed.");
        GUIContent m_InternalIdNamingModeContent = new GUIContent("Internal Asset Naming Mode", "Mode for naming assets internally in bundles.  This can reduce the size of the catalog by replacing long paths with shorter strings.");
        GUIContent m_InternalBundleIdModeContent = new GUIContent("Internal Bundle Id Mode", $"Specifies how the internal id of the bundle is generated.  This must be set to {BundleInternalIdMode.GroupGuid} or {BundleInternalIdMode.GroupGuidProjectIdHash} to ensure proper caching on device.");
        GUIContent m_CacheClearBehaviorContent = new GUIContent("Cache Clear Behavior", "Controls how old cached asset bundles are cleared.");
        GUIContent m_BundleModeContent = new GUIContent("Bundle Mode", "Controls how bundles are created from this group.");
        GUIContent m_BundleNamingContent = new GUIContent("Bundle Naming Mode", "Controls the final file naming mode for bundles in this group.");
        GUIContent m_AssetLoadModeContent = new GUIContent("Asset Load Mode", "Determines how Assets are loaded when accessed." +
                                                                              "\n- Requested Asset And Dependencies, will only load the requested Asset (Recommended)." +
                                                                              "\n- All Packed Assets And Dependencies, will load all Assets that are packed together. Best used when loading all Assets into memory is required.");
        GUIContent m_AssetProviderContent = new GUIContent("Asset Provider", "The provider to use for loading assets out of AssetBundles");
        GUIContent m_BundleProviderContent = new GUIContent("Asset Bundle Provider", "The provider to use for loading AssetBundles (not the assets within bundles)");


        void ShowAdvancedProperties(SerializedObject so)
        {
            EditorGUILayout.PropertyField(so.FindProperty(nameof(m_Compression)), m_CompressionContent, true);
            EditorGUILayout.PropertyField(so.FindProperty(nameof(m_IncludeInBuild)), m_IncludeInBuildContent, true);
            EditorGUILayout.PropertyField(so.FindProperty(nameof(m_ForceUniqueProvider)), m_ForceUniqueProviderContent, true);
            EditorGUILayout.PropertyField(so.FindProperty(nameof(m_UseAssetBundleCache)), m_UseAssetBundleCacheContent, true);
            CRCPropertyPopupField(so);
            EditorGUILayout.PropertyField(so.FindProperty(nameof(m_UseUWRForLocalBundles)), m_UseUWRForLocalBundlesContent, true);
            EditorGUILayout.PropertyField(so.FindProperty(nameof(m_Timeout)), m_TimeoutContent, true);
            EditorGUILayout.PropertyField(so.FindProperty(nameof(m_ChunkedTransfer)), m_ChunkedTransferContent, true);
            EditorGUILayout.PropertyField(so.FindProperty(nameof(m_RedirectLimit)), m_RedirectLimitContent, true);
            EditorGUILayout.PropertyField(so.FindProperty(nameof(m_RetryCount)), m_RetryCountContent, true);
            EditorGUILayout.PropertyField(so.FindProperty(nameof(m_IncludeAddressInCatalog)), m_IncludeAddressInCatalogContent, true);
            EditorGUILayout.PropertyField(so.FindProperty(nameof(m_IncludeGUIDInCatalog)), m_IncludeGUIDInCatalogContent, true);
            EditorGUILayout.PropertyField(so.FindProperty(nameof(m_IncludeLabelsInCatalog)), m_IncludeLabelsInCatalogContent, true);
            EditorGUILayout.PropertyField(so.FindProperty(nameof(m_InternalIdNamingMode)), m_InternalIdNamingModeContent, true);
            EditorGUILayout.PropertyField(so.FindProperty(nameof(m_InternalBundleIdMode)), m_InternalBundleIdModeContent, true);
            EditorGUILayout.PropertyField(so.FindProperty(nameof(m_CacheClearBehavior)), m_CacheClearBehaviorContent, true);
            EditorGUILayout.PropertyField(so.FindProperty(nameof(m_BundleMode)), m_BundleModeContent, true);
            EditorGUILayout.PropertyField(so.FindProperty(nameof(m_BundleNaming)), m_BundleNamingContent, true);
            EditorGUILayout.PropertyField(so.FindProperty(nameof(m_AssetLoadMode)), m_AssetLoadModeContent, true);
            EditorGUILayout.PropertyField(so.FindProperty(nameof(m_BundledAssetProviderType)), m_AssetProviderContent, true);
            EditorGUILayout.PropertyField(so.FindProperty(nameof(m_AssetBundleProviderType)), m_BundleProviderContent, true);
        }
        
        void CRCPropertyPopupField(SerializedObject so)
        {
            int enumIndex = 0;
            if (m_UseAssetBundleCrc)
                enumIndex = m_UseAssetBundleCrcForCachedBundles ? 1 : 2;
            
            int newEnumIndex = EditorGUILayout.Popup(m_AssetBundleCrcContent, enumIndex, m_CrcPopupContent);
            if (enumIndex != newEnumIndex)
            {
                if (newEnumIndex != 0)
                {
                    if (!m_UseAssetBundleCrc)
                        so.FindProperty("m_UseAssetBundleCrc").boolValue = true;
                    if (newEnumIndex == 1 && !m_UseAssetBundleCrcForCachedBundles)
                        so.FindProperty("m_UseAssetBundleCrcForCachedBundles").boolValue = true;
                    else if (newEnumIndex == 2 && m_UseAssetBundleCrcForCachedBundles)
                        so.FindProperty("m_UseAssetBundleCrcForCachedBundles").boolValue = false;
                }
                else
                    so.FindProperty("m_UseAssetBundleCrc").boolValue = false;
            }
        }

        void ShowAdvancedPropertiesMulti(SerializedObject so, List<AddressableAssetGroupSchema> otherBundledSchemas, ref List<Action<BundledAssetGroupSchema, BundledAssetGroupSchema>> queuedChanges)
        {
            ShowSelectedPropertyMulti(so, nameof(m_Compression), m_CompressionContent, otherBundledSchemas, ref queuedChanges, (src, dst) => dst.Compression = src.Compression, ref m_Compression);
            ShowSelectedPropertyMulti(so, nameof(m_IncludeInBuild), m_IncludeInBuildContent, otherBundledSchemas, ref queuedChanges, (src, dst) => dst.IncludeInBuild = src.IncludeInBuild, ref m_IncludeInBuild);
            ShowSelectedPropertyMulti(so, nameof(m_ForceUniqueProvider), m_ForceUniqueProviderContent, otherBundledSchemas, ref queuedChanges, (src, dst) => dst.ForceUniqueProvider = src.ForceUniqueProvider, ref m_ForceUniqueProvider);
            ShowSelectedPropertyMulti(so, nameof(m_UseAssetBundleCache), m_UseAssetBundleCacheContent, otherBundledSchemas, ref queuedChanges, (src, dst) => dst.UseAssetBundleCache = src.UseAssetBundleCache, ref m_UseAssetBundleCache);
            ShowCustomGuiSelectedPropertyMulti(so, new string[]{nameof(m_UseAssetBundleCrc), nameof(m_UseAssetBundleCrcForCachedBundles)}, m_AssetBundleCrcContent, otherBundledSchemas, ref queuedChanges,
                schema => CRCPropertyPopupField(so), (src, dst) => { dst.UseAssetBundleCrc = src.UseAssetBundleCrc; dst.UseAssetBundleCrcForCachedBundles = src.UseAssetBundleCrcForCachedBundles; });
            ShowSelectedPropertyMulti(so, nameof(m_UseUWRForLocalBundles), m_UseUWRForLocalBundlesContent, otherBundledSchemas, ref queuedChanges, (src, dst) => dst.UseUnityWebRequestForLocalBundles = src.UseUnityWebRequestForLocalBundles, ref m_UseUWRForLocalBundles);
            ShowSelectedPropertyMulti(so, nameof(m_Timeout), m_TimeoutContent, otherBundledSchemas, ref queuedChanges, (src, dst) => dst.Timeout = src.Timeout, ref m_Timeout);
            ShowSelectedPropertyMulti(so, nameof(m_ChunkedTransfer), m_ChunkedTransferContent, otherBundledSchemas, ref queuedChanges, (src, dst) => dst.ChunkedTransfer = src.ChunkedTransfer, ref m_ChunkedTransfer);
            ShowSelectedPropertyMulti(so, nameof(m_RedirectLimit), m_RedirectLimitContent, otherBundledSchemas, ref queuedChanges, (src, dst) => dst.RedirectLimit = src.RedirectLimit, ref m_RedirectLimit);
            ShowSelectedPropertyMulti(so, nameof(m_RetryCount), m_RetryCountContent, otherBundledSchemas, ref queuedChanges, (src, dst) => dst.RetryCount = src.RetryCount, ref m_RetryCount);
            ShowSelectedPropertyMulti(so, nameof(m_IncludeAddressInCatalog), m_IncludeAddressInCatalogContent, otherBundledSchemas, ref queuedChanges, (src, dst) => dst.IncludeAddressInCatalog = src.IncludeAddressInCatalog, ref m_IncludeAddressInCatalog);
            ShowSelectedPropertyMulti(so, nameof(m_IncludeGUIDInCatalog), m_IncludeGUIDInCatalogContent, otherBundledSchemas, ref queuedChanges, (src, dst) => dst.IncludeGUIDInCatalog = src.IncludeGUIDInCatalog, ref m_IncludeGUIDInCatalog);
            ShowSelectedPropertyMulti(so, nameof(m_IncludeLabelsInCatalog), m_IncludeLabelsInCatalogContent, otherBundledSchemas, ref queuedChanges, (src, dst) => dst.IncludeLabelsInCatalog = src.IncludeLabelsInCatalog, ref m_IncludeLabelsInCatalog);
            ShowSelectedPropertyMulti(so, nameof(m_InternalIdNamingMode), m_InternalIdNamingModeContent, otherBundledSchemas, ref queuedChanges, (src, dst) => dst.InternalIdNamingMode = src.InternalIdNamingMode, ref m_InternalIdNamingMode);
            ShowSelectedPropertyMulti(so, nameof(m_InternalBundleIdMode), m_InternalBundleIdModeContent, otherBundledSchemas, ref queuedChanges, (src, dst) => dst.InternalBundleIdMode = src.InternalBundleIdMode, ref m_InternalBundleIdMode);
            ShowSelectedPropertyMulti(so, nameof(m_CacheClearBehavior), m_CacheClearBehaviorContent, otherBundledSchemas, ref queuedChanges, (src, dst) => dst.AssetBundledCacheClearBehavior = src.AssetBundledCacheClearBehavior, ref m_CacheClearBehavior);
            ShowSelectedPropertyMulti(so, nameof(m_BundleMode), m_BundleModeContent, otherBundledSchemas, ref queuedChanges, (src, dst) => dst.BundleMode = src.BundleMode, ref m_BundleMode);
            ShowSelectedPropertyMulti(so, nameof(m_BundleNaming), m_BundleNamingContent, otherBundledSchemas, ref queuedChanges, (src, dst) => dst.BundleNaming = src.BundleNaming, ref m_BundleNaming);
            ShowSelectedPropertyMulti(so, nameof(m_AssetLoadMode), m_AssetLoadModeContent, otherBundledSchemas, ref queuedChanges, (src, dst) => dst.AssetLoadMode = src.AssetLoadMode, ref m_AssetLoadMode);
            ShowSelectedPropertyMulti(so, nameof(m_BundledAssetProviderType), m_AssetProviderContent, otherBundledSchemas, ref queuedChanges, (src, dst) => { dst.m_BundledAssetProviderType = src.BundledAssetProviderType; dst.SetDirty(true); }, ref m_BundledAssetProviderType);
            ShowSelectedPropertyMulti(so, nameof(m_AssetBundleProviderType), m_BundleProviderContent, otherBundledSchemas, ref queuedChanges, (src, dst) => { dst.m_AssetBundleProviderType = src.AssetBundleProviderType; dst.SetDirty(true); }, ref m_AssetBundleProviderType);
        }

        void ShowSelectedPropertyMulti<T>(SerializedObject so, string propertyName, GUIContent label, List<AddressableAssetGroupSchema> otherSchemas, ref List<Action<BundledAssetGroupSchema, BundledAssetGroupSchema>> queuedChanges, Action<BundledAssetGroupSchema, BundledAssetGroupSchema> a, ref T propertyValue)
        {
            var prop = so.FindProperty(propertyName);
            if (label == null)
                label = new GUIContent(prop.displayName);
            ShowMixedValue(prop, otherSchemas, typeof(T), propertyName);

            T newValue = default(T);
            
            EditorGUI.BeginChangeCheck(); 
            if (typeof(T) == typeof(bool))
            {
                newValue = (T)(object)EditorGUILayout.Toggle(label, (bool)(object)propertyValue);
            }
            else if (typeof(T).IsEnum)
            {
                newValue = (T)(object)(AssetNamingMode)EditorGUILayout.EnumPopup(label, (Enum)(object)propertyValue);
            }
            else if (typeof(T) == typeof(int))
            {
                newValue = (T)(object)EditorGUILayout.IntField(label, (int)(object)propertyValue);
            }
            else
            {
                EditorGUILayout.PropertyField(prop, label, true);
            }
            if (EditorGUI.EndChangeCheck())
            {
                Undo.RecordObject(so.targetObject, so.targetObject.name + propertyName);
                if (typeof(T) == typeof(bool) || typeof(T).IsEnum || typeof(T) == typeof(int))
                    propertyValue = newValue;
                if (queuedChanges == null)
                    queuedChanges = new List<Action<BundledAssetGroupSchema, BundledAssetGroupSchema>>();
                queuedChanges.Add(a);
                EditorUtility.SetDirty(this);
            }
            EditorGUI.showMixedValue = false;
        }
        
        void ShowCustomGuiSelectedPropertyMulti(SerializedObject so, string[] propertyNames, GUIContent label, 
            List<AddressableAssetGroupSchema> otherSchemas, 
            ref List<Action<BundledAssetGroupSchema, BundledAssetGroupSchema>> queuedChanges,
            Action<BundledAssetGroupSchema> guiAction,
            Action<BundledAssetGroupSchema, BundledAssetGroupSchema> a)
        {
            if (label == null)
                return;

            SerializedProperty[] props = new SerializedProperty[propertyNames.Length];
            for (int i=0; i<propertyNames.Length; ++i)
                props[i] = so.FindProperty(propertyNames[i]);

            for (int i = 0; i < propertyNames.Length; ++i)
            {
                if (EditorGUI.showMixedValue)
                    break;
                ShowMixedValue(props[i], otherSchemas, null, propertyNames[i]);
            }
            
            EditorGUI.BeginChangeCheck();
            guiAction.Invoke(this);
            if (EditorGUI.EndChangeCheck())
            {
                if (queuedChanges == null)
                    queuedChanges = new List<Action<BundledAssetGroupSchema, BundledAssetGroupSchema>>();
                queuedChanges.Add(a);
                EditorUtility.SetDirty(this);
            }
            EditorGUI.showMixedValue = false;
        }

        void ShowSelectedPropertyMulti(SerializedObject so, string propertyName, GUIContent label,
            List<AddressableAssetGroupSchema> otherSchemas,
            ref List<Action<BundledAssetGroupSchema, BundledAssetGroupSchema>> queuedChanges,
            Action<BundledAssetGroupSchema, BundledAssetGroupSchema> a, string previousValue, ref ProfileValueReference currentValue)
        {
            var prop = so.FindProperty(propertyName);
            ShowMixedValue(prop, otherSchemas, typeof(ProfileValueReference), propertyName);

            EditorGUI.BeginChangeCheck();
            EditorGUILayout.PropertyField(prop, label, true);
            if (EditorGUI.EndChangeCheck())
            {
                var newValue = currentValue.Id;
                currentValue.Id = previousValue;
                Undo.RecordObject(so.targetObject, so.targetObject.name + propertyName);
                currentValue.Id = newValue;
                if (queuedChanges == null)
                    queuedChanges = new List<Action<BundledAssetGroupSchema, BundledAssetGroupSchema>>();
                queuedChanges.Add(a);
            }
            EditorGUI.showMixedValue = false;
        }
        
        void ShowSelectedPropertyPath(SerializedObject so, string propertyName, GUIContent label, ref ProfileValueReference currentValue)
        {
            var prop = so.FindProperty(propertyName);
            string previousValue = currentValue.Id;
            EditorGUI.BeginChangeCheck();
            //Current implementation using ProfileValueReferenceDrawer
            EditorGUILayout.PropertyField(prop, label, true);
            if (EditorGUI.EndChangeCheck())
            {
                var newValue = currentValue.Id;
                currentValue.Id = previousValue;
                Undo.RecordObject(so.targetObject, so.targetObject.name + propertyName);
                currentValue.Id = newValue;
                EditorUtility.SetDirty(this);
            }
            EditorGUI.showMixedValue = false;
        }

        void ShowSelectedPropertyPathPairMulti(SerializedObject so, List<AddressableAssetGroupSchema> otherSchemas, ref List<Action<BundledAssetGroupSchema, BundledAssetGroupSchema>> queuedChanges,
            Action<BundledAssetGroupSchema, BundledAssetGroupSchema> a)
        {
            var buildPathProperty = so.FindProperty(nameof(m_BuildPath));
            var loadPathProperty = so.FindProperty(nameof(m_LoadPath));
            ShowMixedValue(buildPathProperty, otherSchemas, typeof(ProfileValueReference), nameof(m_BuildPath));
            ShowMixedValue(loadPathProperty, otherSchemas, typeof(ProfileValueReference), nameof(m_LoadPath));

            List<ProfileGroupType> groupTypes = ProfileGroupType.CreateGroupTypes(settings.profileSettings.GetProfile(settings.activeProfileId));
            List<string> options = groupTypes.Select(group => group.GroupTypePrefix).ToList();
            //set selected to custom
            options.Add(AddressableAssetProfileSettings.customEntryString);
            int? selected = null;

            //Determine selection and whether to show custom
            if (!EditorGUI.showMixedValue)
            {
                //disregard custom value, want to check if valid pair
                selected = DetermineSelectedIndex(groupTypes, options.Count - 1);
                if (selected.HasValue && selected != options.Count - 1)
                {
                    m_UseCustomPaths = false;
                }
                else
                {
                    m_UseCustomPaths = true;
                }
            }

            //Dropdown selector
            EditorGUI.BeginChangeCheck();
            var newIndex = EditorGUILayout.Popup("Build & Load Paths", selected.HasValue? selected.Value : -1, options.ToArray());
            if (EditorGUI.EndChangeCheck() && newIndex != selected)
            {
                selected = newIndex;
                SetPathPairOption(so, options, groupTypes, newIndex);

                if (queuedChanges == null)
                    queuedChanges = new List<Action<BundledAssetGroupSchema, BundledAssetGroupSchema>>();
                queuedChanges.Add(a);
                EditorGUI.showMixedValue = false;
            }

            if (m_UseCustomPaths && selected.HasValue)
            {
                ShowPathsMulti(so, otherSchemas, ref queuedChanges);
            }

            ShowPathsPreview(!selected.HasValue);
            EditorGUI.showMixedValue = false;
        }

        void ShowSelectedPropertyPathPair(SerializedObject so)
        {
            List<ProfileGroupType> groupTypes = ProfileGroupType.CreateGroupTypes(settings.profileSettings.GetProfile(settings.activeProfileId));
            List<string> options = groupTypes.Select(group => group.GroupTypePrefix).ToList();
            //Set selected to custom
            options.Add(AddressableAssetProfileSettings.customEntryString);
            int? selected = options.Count - 1;

            //Determine selection and whether to show custom
            selected = DetermineSelectedIndex(groupTypes, options.Count - 1);
            if (selected.HasValue && selected != options.Count - 1) 
            {
                m_UseCustomPaths = false;
            }
            else
            {
                m_UseCustomPaths = true;
            }

            //Dropdown selector
            EditorGUI.BeginChangeCheck();
            var newIndex = EditorGUILayout.Popup("Build & Load Paths", selected.HasValue? selected.Value : options.Count - 1, options.ToArray());
            if (EditorGUI.EndChangeCheck() && newIndex != selected)
            {
                SetPathPairOption(so, options, groupTypes, newIndex);
                EditorUtility.SetDirty(this);
            }

            if (m_UseCustomPaths)
            {
                ShowPaths(so);
            }

            ShowPathsPreview(false);
            EditorGUI.showMixedValue = false;
        }

        int? DetermineSelectedIndex(List<ProfileGroupType> groupTypes, int? defaultValue)
        {
            int? selected = defaultValue;

            HashSet<string> vars = settings.profileSettings.GetAllVariableIds();
            if (vars.Contains(m_BuildPath.Id) && vars.Contains(m_LoadPath.Id) && !m_UseCustomPaths)
            {
                for (int i = 0; i < groupTypes.Count; i++)
                {
                    ProfileGroupType.GroupTypeVariable buildPathVar = groupTypes[i].GetVariableBySuffix("BuildPath");
                    ProfileGroupType.GroupTypeVariable loadPathVar = groupTypes[i].GetVariableBySuffix("LoadPath");
                    if (m_BuildPath.GetName(settings) == groupTypes[i].GetName(buildPathVar) && m_LoadPath.GetName(settings) == groupTypes[i].GetName(loadPathVar))
                    {
                        selected = i;
                        break;
                    }
                }
            }
            return selected;
        }

        void SetPathPairOption(SerializedObject so, List<string> options, List<ProfileGroupType> groupTypes, int newIndex)
        {

            if (options[newIndex] != AddressableAssetProfileSettings.customEntryString)
            {
                Undo.RecordObject(so.targetObject, so.targetObject.name + "Path Pair");
                m_BuildPath.SetVariableByName(settings, groupTypes[newIndex].GroupTypePrefix + ProfileGroupType.k_PrefixSeparator + "BuildPath");
                m_LoadPath.SetVariableByName(settings, groupTypes[newIndex].GroupTypePrefix + ProfileGroupType.k_PrefixSeparator + "LoadPath");
                m_UseCustomPaths = false;
            }
            else
            {
                Undo.RecordObject(so.targetObject, so.targetObject.name + "Path Pair");
                m_UseCustomPaths = true;
            }
        }

        void ShowPathsPreview(bool showMixedValue)
        {
            EditorGUI.indentLevel++;
            m_ShowPaths = EditorGUILayout.Foldout(m_ShowPaths, "Path Preview", true);
            if (m_ShowPaths)
            {
                EditorStyles.helpBox.fontSize = 12;
                var baseBuildPathValue = settings.profileSettings.GetValueById(settings.activeProfileId, m_BuildPath.Id);
                var baseLoadPathValue = settings.profileSettings.GetValueById(settings.activeProfileId, m_LoadPath.Id);
                EditorGUILayout.HelpBox(String.Format("Build Path: {0}", showMixedValue ? "-" : settings.profileSettings.EvaluateString(settings.activeProfileId, baseBuildPathValue)), MessageType.None);
                EditorGUILayout.HelpBox(String.Format("Load Path: {0}", showMixedValue ? "-" : settings.profileSettings.EvaluateString(settings.activeProfileId, baseLoadPathValue)), MessageType.None);
            }
            EditorGUI.indentLevel--;
        }
    }
}
=======
using System;
using System.Linq;
using System.Collections.Generic;
using System.ComponentModel;
using UnityEditor.AddressableAssets.HostingServices;
using UnityEngine;
using UnityEngine.ResourceManagement.ResourceProviders;
using UnityEngine.ResourceManagement.Util;
using UnityEngine.Serialization;
using UnityEngine.AddressableAssets;

namespace UnityEditor.AddressableAssets.Settings.GroupSchemas
{
    /// <summary>
    /// Schema used for bundled asset groups.
    /// </summary>
//    [CreateAssetMenu(fileName = "BundledAssetGroupSchema.asset", menuName = "Addressables/Group Schemas/Bundled Assets")]
    [DisplayName("Content Packing & Loading")]
    public class BundledAssetGroupSchema : AddressableAssetGroupSchema, IHostingServiceConfigurationProvider, ISerializationCallbackReceiver
    {
        /// <summary>
        /// Defines how bundles are created.
        /// </summary>
        public enum BundlePackingMode
        {
            /// <summary>
            /// Creates a bundle for all non-scene entries and another for all scenes entries.
            /// </summary>
            PackTogether,
            /// <summary>
            /// Creates a bundle per entry.  This is useful if each entry is a folder as all sub entries will go to the same bundle.
            /// </summary>
            PackSeparately,
            /// <summary>
            /// Creates a bundle per unique set of labels
            /// </summary>
            PackTogetherByLabel
        }

        /// <summary>
        /// Defines how internal bundles are named. This is used for both caching and for inter-bundle dependecies.  If possible, GroupGuidProjectIdHash should be used as it is stable and unique between projects.
        /// </summary>
        public enum BundleInternalIdMode
        {
            /// <summary>
            /// Use the guid of the group asset
            /// </summary>
            GroupGuid,
            /// <summary>
            /// Use the hash of the group asset guid and the project id
            /// </summary>
            GroupGuidProjectIdHash,
            /// <summary>
            /// Use the hash of the group asset, the project id and the guids of the entries in the group
            /// </summary>
            GroupGuidProjectIdEntriesHash
        }

        /// <summary>
        /// Options for compressing bundles in this group.
        /// </summary>
        public enum BundleCompressionMode
        {
            /// <summary>
            /// Use to indicate that bundles will not be compressed.
            /// </summary>
            Uncompressed,
            /// <summary>
            /// Use to indicate that bundles will be compressed using the LZ4 compression algorithm.
            /// </summary>
            LZ4,
            /// <summary>
            /// Use to indicate that bundles will be compressed using the LZMA compression algorithm.
            /// </summary>
            LZMA
        }

        [SerializeField]
        BundleInternalIdMode m_InternalBundleIdMode = BundleInternalIdMode.GroupGuidProjectIdHash;
        /// <summary>
        /// Internal bundle naming mode
        /// </summary>
        public BundleInternalIdMode InternalBundleIdMode
        {
            get => m_InternalBundleIdMode;
            set
            {
                if (m_InternalBundleIdMode != value)
                {
                    m_InternalBundleIdMode = value;
                    SetDirty(true);
                }
            }
        }

		[SerializeField]
        BundleCompressionMode m_Compression = BundleCompressionMode.LZ4;

        /// <summary>
        /// Build compression.
        /// </summary>
        public BundleCompressionMode Compression
        {
            get => m_Compression;
            set
            {
                if (m_Compression != value)
                {
                    m_Compression = value;
                    SetDirty(true);
                }
            }
        }

        /// <summary>
        /// Options for internal id of assets in bundles.
        /// </summary>
        public enum AssetNamingMode
        {
            /// <summary>
            /// Use to identify assets by their full path.
            /// </summary>
            FullPath,
            /// <summary>
            /// Use to identify assets by their filename only.  There is a risk of collisions when assets in different folders have the same filename.
            /// </summary>
            Filename,
            /// <summary>
            /// Use to identify assets by their asset guid.  This will save space over using the full path and will be stable if assets move in the project.
            /// </summary>
            GUID,
            /// <summary>
            /// This method attempts to use the smallest identifier for internal asset ids.  For asset bundles with very few items, this can save a significant amount of space in the content catalog.
            /// </summary>
            Dynamic
        }

        [SerializeField]
        bool m_IncludeAddressInCatalog = true;
        [SerializeField]
        bool m_IncludeGUIDInCatalog = true;
        [SerializeField]
        bool m_IncludeLabelsInCatalog = true;

        /// <summary>
        /// If enabled, addresses are included in the content catalog.  This is required if assets are to be loaded via their main address.
        /// </summary>
        public bool IncludeAddressInCatalog
        {
            get => m_IncludeAddressInCatalog;
            set
            {
                if (m_IncludeAddressInCatalog != value)
                {
                    m_IncludeAddressInCatalog = value;
                    SetDirty(true);
                }
            }
        }

        /// <summary>
        /// If enabled, guids are included in content catalogs.  This is required if assets are to be loaded via AssetReference.
        /// </summary>
        public bool IncludeGUIDInCatalog
        {
            get => m_IncludeGUIDInCatalog;
            set
            {
                if (m_IncludeGUIDInCatalog != value)
                {
                    m_IncludeGUIDInCatalog = value;
                    SetDirty(true);
                }
            }
        }

        /// <summary>
        /// If enabled, labels are included in the content catalogs.  This is required if labels are used at runtime load load assets.
        /// </summary>
        public bool IncludeLabelsInCatalog
        {
            get => m_IncludeLabelsInCatalog;
            set
            {
                if (m_IncludeLabelsInCatalog != value)
                {
                    m_IncludeLabelsInCatalog = value;
                    SetDirty(true);
                }
            }
        }

        /// <summary>
        /// Internal Id mode for assets in bundles.
        /// </summary>
        public AssetNamingMode InternalIdNamingMode
        {
            get { return m_InternalIdNamingMode; }
            set { m_InternalIdNamingMode = value; SetDirty(true); }
        }

        [SerializeField]
        [Tooltip("Indicates how the internal asset name will be generated.")]
        AssetNamingMode m_InternalIdNamingMode = AssetNamingMode.FullPath;


        /// <summary>
        /// Behavior for clearing old bundles from the cache.
        /// </summary>
        public enum CacheClearBehavior
        {
            /// <summary>
            /// Bundles are only removed from the cache when space is needed.
            /// </summary>
            ClearWhenSpaceIsNeededInCache,
            /// <summary>
            /// Bundles are removed from the cache when a newer version has been loaded successfully.
            /// </summary>
            ClearWhenWhenNewVersionLoaded,
        }

        [SerializeField]
        CacheClearBehavior m_CacheClearBehavior = CacheClearBehavior.ClearWhenSpaceIsNeededInCache;
        /// <summary>
        /// Determines how other cached versions of asset bundles are cleared.
        /// </summary>
        public CacheClearBehavior AssetBundledCacheClearBehavior { get { return m_CacheClearBehavior; } set { m_CacheClearBehavior = value; } }


        /// <summary>
        /// Gets the build compression settings for bundles in this group.
        /// </summary>
        /// <param name="bundleId">The bundle id.</param>
        /// <returns>The build compression.</returns>
        public virtual BuildCompression GetBuildCompressionForBundle(string bundleId)
        {
            //Unfortunately the BuildCompression struct is not serializable (nor is it settable), therefore this enum needs to be used to return the static members....
            switch (m_Compression)
            {
                case BundleCompressionMode.Uncompressed: return BuildCompression.Uncompressed;
                case BundleCompressionMode.LZ4: return BuildCompression.LZ4;
                case BundleCompressionMode.LZMA: return BuildCompression.LZMA;
            }
            return default(BuildCompression);
        }

        [FormerlySerializedAs("m_includeInBuild")]
        [SerializeField]
        [Tooltip("If true, the assets in this group will be included in the build of bundles.")]
        bool m_IncludeInBuild = true;
        /// <summary>
        /// If true, the assets in this group will be included in the build of bundles.
        /// </summary>
        public bool IncludeInBuild
        {
            get => m_IncludeInBuild;
            set
            {
                if (m_IncludeInBuild != value)
                {
                    m_IncludeInBuild = value;
                    SetDirty(true);
                }
            }
        }
        [SerializeField]
        [SerializedTypeRestriction(type = typeof(IResourceProvider))]
        [Tooltip("The provider type to use for loading assets from bundles.")]
        SerializedType m_BundledAssetProviderType;
        /// <summary>
        /// The provider type to use for loading assets from bundles.
        /// </summary>
        public SerializedType BundledAssetProviderType { get { return m_BundledAssetProviderType; } }

        [SerializeField]
        [Tooltip("If true, the bundle and asset provider for assets in this group will get unique provider ids and will only provide for assets in this group.")]
        bool m_ForceUniqueProvider = false;
        /// <summary>
        /// If true, the bundle and asset provider for assets in this group will get unique provider ids and will only provide for assets in this group.
        /// </summary>
        public bool ForceUniqueProvider
        {
            get => m_ForceUniqueProvider; 
            set
            {
                if (m_ForceUniqueProvider != value)
                {
                    m_ForceUniqueProvider = value;
                    SetDirty(true);
                }
            }
        }

        [FormerlySerializedAs("m_useAssetBundleCache")]
        [SerializeField]
        [Tooltip("If true, the Hash value of the asset bundle is used to determine if a bundle can be loaded from the local cache instead of downloaded. (Only applies to remote asset bundles)")]
        bool m_UseAssetBundleCache = true;
        /// <summary>
        /// If true, the CRC and Hash values of the asset bundle are used to determine if a bundle can be loaded from the local cache instead of downloaded.
        /// </summary>
        public bool UseAssetBundleCache
        {
            get => m_UseAssetBundleCache; 
            set
            {
                if (m_UseAssetBundleCache != value)
                {
                    m_UseAssetBundleCache = value;
                    SetDirty(true);
                }
            }
        }

        [SerializeField]
        [Tooltip("If true, the CRC (Cyclic Redundancy Check) of the asset bundle is used to check the integrity.  This can be used for both local and remote bundles.")]
        bool m_UseAssetBundleCrc = true;

        /// <summary>
        /// If true, the CRC and Hash values of the asset bundle are used to determine if a bundle can be loaded from the local cache instead of downloaded.
        /// </summary>
        public bool UseAssetBundleCrc
        {
            get => m_UseAssetBundleCrc; 
            set
            {
                if (m_UseAssetBundleCrc != value)
                {
                    m_UseAssetBundleCrc = value;
                    SetDirty(true);
                }
            }
        }
        [SerializeField]
        [Tooltip("If true, the CRC (Cyclic Redundancy Check) of the asset bundle is used to check the integrity.")]
        bool m_UseAssetBundleCrcForCachedBundles = true;
        /// <summary>
        /// If true, the CRC and Hash values of the asset bundle are used to determine if a bundle can be loaded from the local cache instead of downloaded.
        /// </summary>
        public bool UseAssetBundleCrcForCachedBundles
        {
            get => m_UseAssetBundleCrcForCachedBundles;
            set
            {
                if (m_UseAssetBundleCrcForCachedBundles != value)
                {
                    m_UseAssetBundleCrcForCachedBundles = value;
                    SetDirty(true);
                }
            }
        }
        [SerializeField]
        [Tooltip("If true, local asset bundles will be loaded through UnityWebRequest.")]
        bool m_UseUWRForLocalBundles = false;
        /// <summary>
        /// If true, local asset bundles will be loaded through UnityWebRequest.
        /// </summary>
        public bool UseUnityWebRequestForLocalBundles
        {
            get => m_UseUWRForLocalBundles;
            set
            {
                if (m_UseUWRForLocalBundles != value)
                {
                    m_UseUWRForLocalBundles = value;
                    SetDirty(true);
                }
            }
        }
        [FormerlySerializedAs("m_timeout")]
        [SerializeField]
        [Tooltip("Attempt to abort after the number of seconds in timeout have passed, where the UnityWebRequest has received no data. (Only applies to remote asset bundles)")]
        int m_Timeout;
        /// <summary>
        /// Attempt to abort after the number of seconds in timeout have passed, where the UnityWebRequest has received no data.
        /// </summary>
        public int Timeout
        {
            get => m_Timeout;
            set
            {
                if (m_Timeout != value)
                {
                    m_Timeout = value;
                    SetDirty(true);
                }
            }
        }

        [FormerlySerializedAs("m_chunkedTransfer")]
        [SerializeField]
        [Tooltip("Deprecated in 2019.3+. Indicates whether the UnityWebRequest system should employ the HTTP/1.1 chunked-transfer encoding method. (Only applies to remote asset bundles)")]
        bool m_ChunkedTransfer;
        /// <summary>
        /// Indicates whether the UnityWebRequest system should employ the HTTP/1.1 chunked-transfer encoding method.
        /// </summary>
        public bool ChunkedTransfer
        {
            get => m_ChunkedTransfer;
            set
            {
                if (m_ChunkedTransfer != value)
                {
                    m_ChunkedTransfer = value;
                    SetDirty(true);
                }
            }
        }


        [FormerlySerializedAs("m_redirectLimit")]
        [SerializeField]
        [Tooltip("Indicates the number of redirects which this UnityWebRequest will follow before halting with a “Redirect Limit Exceeded” system error. (Only applies to remote asset bundles)")]
        int m_RedirectLimit = -1;
        /// <summary>
        /// Indicates the number of redirects which this UnityWebRequest will follow before halting with a “Redirect Limit Exceeded” system error.
        /// </summary>
        public int RedirectLimit
        {
            get => m_RedirectLimit;
            set
            {
                if (m_RedirectLimit != value)
                {
                    m_RedirectLimit = value;
                    SetDirty(true);
                }
            }
        }
        [FormerlySerializedAs("m_retryCount")]
        [SerializeField]
        [Tooltip("Indicates the number of times the request will be retried.")]
        int m_RetryCount;
        /// <summary>
        /// Indicates the number of times the request will be retried.
        /// </summary>
        public int RetryCount
        {
            get => m_RetryCount;
            set
            {
                if (m_RetryCount != value)
                {
                    m_RetryCount = value;
                    SetDirty(true);
                }
            }
        }

        [FormerlySerializedAs("m_buildPath")]
        [SerializeField]
        [Tooltip("The path to copy asset bundles to.")]
        ProfileValueReference m_BuildPath = new ProfileValueReference();
        /// <summary>
        /// The path to copy asset bundles to.
        /// </summary>
        public ProfileValueReference BuildPath
        {
            get { return m_BuildPath; }
        }

        [FormerlySerializedAs("m_loadPath")]
        [SerializeField]
        [Tooltip("The path to load bundles from.")]
        ProfileValueReference m_LoadPath = new ProfileValueReference();
        /// <summary>
        /// The path to load bundles from.
        /// </summary>
        public ProfileValueReference LoadPath
        {
            get { return m_LoadPath; }
        }

        //placeholder for UrlSuffix support...
        internal string UrlSuffix
        {
            get { return string.Empty; }
        }

        [FormerlySerializedAs("m_bundleMode")]
        [SerializeField]
        [Tooltip("Controls how bundles are packed.  If set to PackTogether, a single asset bundle will be created for the entire group, with the exception of scenes, which are packed in a second bundle.  If set to PackSeparately, an asset bundle will be created for each entry in the group; in the case that an entry is a folder, one bundle is created for the folder and all of its sub entries.")]
        BundlePackingMode m_BundleMode = BundlePackingMode.PackTogether;
        /// <summary>
        /// Controls how bundles are packed.  If set to PackTogether, a single asset bundle will be created for the entire group, with the exception of scenes, which are packed in a second bundle.  If set to PackSeparately, an asset bundle will be created for each entry in the group; in the case that an entry is a folder, one bundle is created for the folder and all of its sub entries.
        /// </summary>
        public BundlePackingMode BundleMode
        {
            get => m_BundleMode;
            set
            {
                if (m_BundleMode != value)
                {
                    m_BundleMode = value;
                    SetDirty(true);
                }
            }
        }

        /// <inheritdoc/>
        public string HostingServicesContentRoot
        {
            get
            {
                return BuildPath?.GetValue(Group.Settings);
            }
        }

        [FormerlySerializedAs("m_assetBundleProviderType")]
        [SerializeField]
        [SerializedTypeRestriction(type = typeof(IResourceProvider))]
        [Tooltip("The provider type to use for loading asset bundles.")]
        SerializedType m_AssetBundleProviderType;
        /// <summary>
        /// The provider type to use for loading asset bundles.
        /// </summary>
        public SerializedType AssetBundleProviderType { get { return m_AssetBundleProviderType; } }

        /// <summary>
        /// Used to determine if dropdown should be custom
        /// </summary>
        private bool m_UseCustomPaths = false;


        /// <summary>
        /// Internal settings
        /// </summary>
        internal AddressableAssetSettings settings
        {
            get { return AddressableAssetSettingsDefaultObject.Settings; }
        }

        /// <summary>
        /// Set default values taken from the assigned group.
        /// </summary>
        /// <param name="group">The group this schema has been added to.</param>
        protected override void OnSetGroup(AddressableAssetGroup group)
        {
            //this can happen during the load of the addressables asset
        }

        internal void SetPathVariable(AddressableAssetSettings addressableAssetSettings, ref ProfileValueReference path, string newPathName, string oldPathName, List<string> variableNames)
        {
            if (path == null || !path.HasValue(addressableAssetSettings))
            {
                path = new ProfileValueReference();
                if (variableNames.Contains(newPathName))
                {
                    path.SetVariableByName(addressableAssetSettings, newPathName);
                    SetDirty(true);
                }
                else if (variableNames.Contains(oldPathName))
                {
                    path.SetVariableByName(addressableAssetSettings, oldPathName);
                    SetDirty(true);
                }
                else 
                    Debug.LogWarning("Default path variable " + newPathName + " not found when initializing BundledAssetGroupSchema. Please manually set the path via the groups window.");
            }
        }

        internal override void Validate()
        {
            if (Group != null && Group.Settings != null)
            {
                List<string> variableNames = Group.Settings.profileSettings.GetVariableNames();
                SetPathVariable(Group.Settings, ref m_BuildPath, AddressableAssetSettings.kLocalBuildPath, "LocalBuildPath", variableNames);
                SetPathVariable(Group.Settings, ref m_LoadPath, AddressableAssetSettings.kLocalLoadPath, "LocalLoadPath", variableNames);
            }

            if (m_AssetBundleProviderType.Value == null)
                m_AssetBundleProviderType.Value = typeof(AssetBundleProvider);
            if (m_BundledAssetProviderType.Value == null)
                m_BundledAssetProviderType.Value = typeof(BundledAssetProvider);
        }

        internal string GetAssetLoadPath(string assetPath, HashSet<string> otherLoadPaths, Func<string, string> pathToGUIDFunc)
        {
            switch (InternalIdNamingMode)
            {
                case AssetNamingMode.FullPath: return assetPath;
                case AssetNamingMode.Filename: return assetPath.EndsWith(".unity") ? System.IO.Path.GetFileNameWithoutExtension(assetPath) : System.IO.Path.GetFileName(assetPath);
                case AssetNamingMode.GUID: return pathToGUIDFunc(assetPath);
                case AssetNamingMode.Dynamic:
                    {
                        var g = pathToGUIDFunc(assetPath);
                        if (otherLoadPaths == null)
                            return g;
                        var len = 1;
                        var p = g.Substring(0, len);
                        while (otherLoadPaths.Contains(p))
                            p = g.Substring(0, ++len);
                        otherLoadPaths.Add(p);
                        return p;
                    }
            }
            return assetPath;
        }

        /// <summary>
        /// Impementation of ISerializationCallbackReceiver, does nothing.
        /// </summary>
        public void OnBeforeSerialize()
        {
        }

        /// <summary>
        /// Impementation of ISerializationCallbackReceiver, used to set callbacks for ProfileValueReference changes.
        /// </summary>
        public void OnAfterDeserialize()
        {
            BuildPath.OnValueChanged += s => SetDirty(true);
            LoadPath.OnValueChanged += s => SetDirty(true);
            if (m_AssetBundleProviderType.Value == null)
                m_AssetBundleProviderType.Value = typeof(AssetBundleProvider);
            if (m_BundledAssetProviderType.Value == null)
                m_BundledAssetProviderType.Value = typeof(BundledAssetProvider);
        }

        /// <summary>
        /// Returns the id of the asset provider needed to load from this group.
        /// </summary>
        /// <returns>The id of the cached provider needed for this group.</returns>
        public string GetAssetCachedProviderId()
        {
            return ForceUniqueProvider ? string.Format("{0}_{1}", BundledAssetProviderType.Value.FullName, Group.Guid) : BundledAssetProviderType.Value.FullName;
        }

        /// <summary>
        /// Returns the id of the bundle provider needed to load from this group.
        /// </summary>
        /// <returns>The id of the cached provider needed for this group.</returns>
        public string GetBundleCachedProviderId()
        {
            return ForceUniqueProvider ? string.Format("{0}_{1}", AssetBundleProviderType.Value.FullName, Group.Guid) : AssetBundleProviderType.Value.FullName;
        }

        /// <summary>
        /// Used to determine how the final bundle name should look.
        /// </summary>
        public enum BundleNamingStyle
        {
            /// <summary>
            /// Use to indicate that the hash should be appended to the bundle name.
            /// </summary>
            AppendHash,
            /// <summary>
            /// Use to indicate that the bundle name should not contain the hash.
            /// </summary>
            NoHash,
            /// <summary>
            /// Use to indicate that the bundle name should only contain the given hash.
            /// </summary>
            OnlyHash,
            /// <summary>
            /// Use to indicate that the bundle name should only contain the hash of the file name.
            /// </summary>
            FileNameHash
        }

        /// <summary>
        /// Used to draw the Bundle Naming popup
        /// </summary>
        [CustomPropertyDrawer(typeof(BundleNamingStyle))]
        class BundleNamingStylePropertyDrawer : PropertyDrawer
        {
            /// <summary>
            /// Custom Drawer for the BundleNamingStyle in order to display easier to understand display names.
            /// </summary>
            public override void OnGUI(Rect position, SerializedProperty property, GUIContent label)
            {
                bool showMixedValue = EditorGUI.showMixedValue;
                EditorGUI.BeginProperty(position, label, property);
                EditorGUI.showMixedValue = showMixedValue;

                GUIContent[] contents = new GUIContent[4];
                contents[0] = new GUIContent("Filename", "Leave filename unchanged.");
                contents[1] = new GUIContent("Append Hash to Filename", "Append filename with the AssetBundle content hash.");
                contents[2] = new GUIContent("Use Hash of AssetBundle", "Replace filename with AssetBundle hash.");
                contents[3] = new GUIContent("Use Hash of Filename", "Replace filename with hash of filename.");

                int enumValue = property.enumValueIndex;
                enumValue = enumValue == 0 ? 1 : enumValue == 1 ? 0 : enumValue;

                EditorGUI.BeginChangeCheck();
                int newValue = EditorGUI.Popup(position, new GUIContent(label.text, "Controls how the output AssetBundle's will be named."), enumValue, contents);
                if (EditorGUI.EndChangeCheck())
                {
                    newValue = newValue == 0 ? 1 : newValue == 1 ? 0 : newValue;
                    property.enumValueIndex = newValue;
                }

                EditorGUI.EndProperty();
            }
        }

        [SerializeField]
        BundleNamingStyle m_BundleNaming;
        /// <summary>
        /// Naming style to use for generated AssetBundle(s).
        /// </summary>
        public BundleNamingStyle BundleNaming
        {
            get { return m_BundleNaming; }
            set
            {
                m_BundleNaming = value;
                SetDirty(true);
            }
        }
        
        [SerializeField]
        AssetLoadMode m_AssetLoadMode;
        /// <summary>
        /// Will load all Assets into memory from the AssetBundle after the AssetBundle is loaded.
        /// </summary>
        public AssetLoadMode AssetLoadMode
        {
            get { return m_AssetLoadMode; }
            set
            {
                m_AssetLoadMode = value;
                SetDirty(true);
            }
        }

        private bool m_ShowPaths = true;

        /// <summary>
        /// Used for drawing properties in the inspector.
        /// </summary>
        public override void ShowAllProperties()
        {
            m_ShowPaths = true;
            AdvancedOptionsFoldout.IsActive = true;
        }

        /// <inheritdoc/>
        public override void OnGUI()
        {
            var so = new SerializedObject(this);

            ShowSelectedPropertyPathPair(so);

            AdvancedOptionsFoldout.IsActive = GUI.AddressablesGUIUtility.FoldoutWithHelp(AdvancedOptionsFoldout.IsActive, new GUIContent("Advanced Options"), () =>
             {
                 string url = AddressableAssetUtility.GenerateDocsURL("GroupSettings.html#advanced-options");
                 Application.OpenURL(url);
             });
            if (AdvancedOptionsFoldout.IsActive)
                ShowAdvancedProperties(so);
            so.ApplyModifiedProperties();
        }

        /// <inheritdoc/>
        public override void OnGUIMultiple(List<AddressableAssetGroupSchema> otherSchemas)
        {
            List<Action<BundledAssetGroupSchema, BundledAssetGroupSchema>> queuedChanges = null;
            var so = new SerializedObject(this);

            List<BundledAssetGroupSchema> otherBundledSchemas = new List<BundledAssetGroupSchema>();
            foreach (var schema in otherSchemas)
            {
                otherBundledSchemas.Add(schema as BundledAssetGroupSchema);
            }

            foreach (var schema in otherBundledSchemas)
                    schema.m_ShowPaths = m_ShowPaths;
            ShowSelectedPropertyPathPairMulti(so, otherSchemas, ref queuedChanges,
                (src, dst) => { dst.m_BuildPath.Id = src.BuildPath.Id; dst.m_LoadPath.Id = src.LoadPath.Id; dst.m_UseCustomPaths = src.m_UseCustomPaths;  dst.SetDirty(true); });

            EditorGUI.BeginChangeCheck();
            AdvancedOptionsFoldout.IsActive = GUI.AddressablesGUIUtility.BeginFoldoutHeaderGroupWithHelp(AdvancedOptionsFoldout.IsActive, new GUIContent("Advanced Options"), () =>
            {
                string url = AddressableAssetUtility.GenerateDocsURL("GroupSettings.html#advanced-options");
                Application.OpenURL(url);
            }, 10);
            if (AdvancedOptionsFoldout.IsActive)
            {
                ShowAdvancedPropertiesMulti(so, otherSchemas, ref queuedChanges);
            }
            EditorGUI.EndFoldoutHeaderGroup();

            so.ApplyModifiedProperties();
            if (queuedChanges != null)
            {
                Undo.SetCurrentGroupName("bundledAssetGroupSchemasUndos");
                foreach (var schema in otherBundledSchemas)
                    Undo.RecordObject(schema, "BundledAssetGroupSchema" + schema.name);

                foreach (var change in queuedChanges)
                {
                    foreach (var schema in otherBundledSchemas)
                        change.Invoke(this, schema);
                }
            }

            Undo.CollapseUndoOperations(Undo.GetCurrentGroup());
        }

        void ShowPaths(SerializedObject so)
        {
            ShowSelectedPropertyPath(so, nameof(m_BuildPath), null, ref m_BuildPath);
            ShowSelectedPropertyPath(so, nameof(m_LoadPath), null, ref m_LoadPath);
        }
        
        void ShowPathsMulti(SerializedObject so, List<AddressableAssetGroupSchema> otherBundledSchemas, ref List<Action<BundledAssetGroupSchema, BundledAssetGroupSchema>> queuedChanges)
        {
            ShowSelectedPropertyMulti(so, nameof(m_BuildPath), null, otherBundledSchemas, ref queuedChanges, (src, dst) => { dst.m_BuildPath.Id = src.BuildPath.Id; dst.SetDirty(true); }, m_BuildPath.Id, ref m_BuildPath);
            ShowSelectedPropertyMulti(so, nameof(m_LoadPath), null, otherBundledSchemas, ref queuedChanges, (src, dst) => { dst.m_LoadPath.Id = src.LoadPath.Id; dst.SetDirty(true); }, m_LoadPath.Id, ref m_LoadPath);
        }
        
        static GUI.FoldoutSessionStateValue AdvancedOptionsFoldout = new GUI.FoldoutSessionStateValue("Addressables.BundledAssetGroup.AdvancedOptions");

        GUIContent m_CompressionContent = new GUIContent("Asset Bundle Compression", "Compression method to use for asset bundles.");
        GUIContent m_IncludeInBuildContent = new GUIContent("Include in Build", "If disabled, these bundles will not be included in the build.");
        GUIContent m_ForceUniqueProviderContent = new GUIContent("Force Unique Provider", "If enabled, this option forces bundles loaded from this group to use a unique provider.");
        GUIContent m_UseAssetBundleCacheContent = new GUIContent("Use Asset Bundle Cache", "If enabled and supported, the device will cache  asset bundles.");
        GUIContent m_AssetBundleCrcContent = new GUIContent("Asset Bundle CRC", "Defines which Asset Bundles will have their CRC checked when loading to ensure correct content.");
        private GUIContent[] m_CrcPopupContent = new GUIContent[]
        {
            new GUIContent("Disabled", "Bundles will not have their CRC checked when loading."),
            new GUIContent("Enabled, Including Cached", "All Bundles will have their CRC checked when loading."),
            new GUIContent("Enabled, Excluding Cached", "Bundles that have already been downloaded and cached will not have their CRC check when loading, otherwise CRC check will be performed.")
        };
        GUIContent m_UseUWRForLocalBundlesContent = new GUIContent("Use UnityWebRequest for Local Asset Bundles", "If enabled, local asset bundles will load through UnityWebRequest.");
        GUIContent m_TimeoutContent = new GUIContent("Request Timeout", "The timeout with no download activity (in seconds) for the Http request.");
        GUIContent m_ChunkedTransferContent = new GUIContent("Use Http Chunked Transfer", "If enabled, the Http request will use chunked transfers.");
        GUIContent m_RedirectLimitContent = new GUIContent("Http Redirect Limit", "The redirect limit for the Http request.");
        GUIContent m_RetryCountContent = new GUIContent("Retry Count", "The number of times to retry the http request.");
        GUIContent m_IncludeAddressInCatalogContent = new GUIContent("Include Addresses in Catalog", "If disabled, addresses from this group will not be included in the catalog.  This is useful for reducing the size of the catalog if addresses are not needed.");
        GUIContent m_IncludeGUIDInCatalogContent = new GUIContent("Include GUIDs in Catalog", "If disabled, guids from this group will not be included in the catalog.  This is useful for reducing the size of the catalog if guids are not needed.");
        GUIContent m_IncludeLabelsInCatalogContent = new GUIContent("Include Labels in Catalog", "If disabled, labels from this group will not be included in the catalog.  This is useful for reducing the size of the catalog if labels are not needed.");
        GUIContent m_InternalIdNamingModeContent = new GUIContent("Internal Asset Naming Mode", "Mode for naming assets internally in bundles.  This can reduce the size of the catalog by replacing long paths with shorter strings.");
        GUIContent m_InternalBundleIdModeContent = new GUIContent("Internal Bundle Id Mode", $"Specifies how the internal id of the bundle is generated.  This must be set to {BundleInternalIdMode.GroupGuid} or {BundleInternalIdMode.GroupGuidProjectIdHash} to ensure proper caching on device.");
        GUIContent m_CacheClearBehaviorContent = new GUIContent("Cache Clear Behavior", "Controls how old cached asset bundles are cleared.");
        GUIContent m_BundleModeContent = new GUIContent("Bundle Mode", "Controls how bundles are created from this group.");
        GUIContent m_BundleNamingContent = new GUIContent("Bundle Naming Mode", "Controls the final file naming mode for bundles in this group.");
        GUIContent m_AssetLoadModeContent = new GUIContent("Asset Load Mode", "Determines how Assets are loaded when accessed." +
                                                                              "\n- Requested Asset And Dependencies, will only load the requested Asset (Recommended)." +
                                                                              "\n- All Packed Assets And Dependencies, will load all Assets that are packed together. Best used when loading all Assets into memory is required.");
        GUIContent m_AssetProviderContent = new GUIContent("Asset Provider", "The provider to use for loading assets out of AssetBundles");
        GUIContent m_BundleProviderContent = new GUIContent("Asset Bundle Provider", "The provider to use for loading AssetBundles (not the assets within bundles)");


        void ShowAdvancedProperties(SerializedObject so)
        {
            EditorGUILayout.PropertyField(so.FindProperty(nameof(m_Compression)), m_CompressionContent, true);
            EditorGUILayout.PropertyField(so.FindProperty(nameof(m_IncludeInBuild)), m_IncludeInBuildContent, true);
            EditorGUILayout.PropertyField(so.FindProperty(nameof(m_ForceUniqueProvider)), m_ForceUniqueProviderContent, true);
            EditorGUILayout.PropertyField(so.FindProperty(nameof(m_UseAssetBundleCache)), m_UseAssetBundleCacheContent, true);
            CRCPropertyPopupField(so);
            EditorGUILayout.PropertyField(so.FindProperty(nameof(m_UseUWRForLocalBundles)), m_UseUWRForLocalBundlesContent, true);
            EditorGUILayout.PropertyField(so.FindProperty(nameof(m_Timeout)), m_TimeoutContent, true);
            EditorGUILayout.PropertyField(so.FindProperty(nameof(m_ChunkedTransfer)), m_ChunkedTransferContent, true);
            EditorGUILayout.PropertyField(so.FindProperty(nameof(m_RedirectLimit)), m_RedirectLimitContent, true);
            EditorGUILayout.PropertyField(so.FindProperty(nameof(m_RetryCount)), m_RetryCountContent, true);
            EditorGUILayout.PropertyField(so.FindProperty(nameof(m_IncludeAddressInCatalog)), m_IncludeAddressInCatalogContent, true);
            EditorGUILayout.PropertyField(so.FindProperty(nameof(m_IncludeGUIDInCatalog)), m_IncludeGUIDInCatalogContent, true);
            EditorGUILayout.PropertyField(so.FindProperty(nameof(m_IncludeLabelsInCatalog)), m_IncludeLabelsInCatalogContent, true);
            EditorGUILayout.PropertyField(so.FindProperty(nameof(m_InternalIdNamingMode)), m_InternalIdNamingModeContent, true);
            EditorGUILayout.PropertyField(so.FindProperty(nameof(m_InternalBundleIdMode)), m_InternalBundleIdModeContent, true);
            EditorGUILayout.PropertyField(so.FindProperty(nameof(m_CacheClearBehavior)), m_CacheClearBehaviorContent, true);
            EditorGUILayout.PropertyField(so.FindProperty(nameof(m_BundleMode)), m_BundleModeContent, true);
            EditorGUILayout.PropertyField(so.FindProperty(nameof(m_BundleNaming)), m_BundleNamingContent, true);
            EditorGUILayout.PropertyField(so.FindProperty(nameof(m_AssetLoadMode)), m_AssetLoadModeContent, true);
            EditorGUILayout.PropertyField(so.FindProperty(nameof(m_BundledAssetProviderType)), m_AssetProviderContent, true);
            EditorGUILayout.PropertyField(so.FindProperty(nameof(m_AssetBundleProviderType)), m_BundleProviderContent, true);
        }
        
        void CRCPropertyPopupField(SerializedObject so)
        {
            int enumIndex = 0;
            if (m_UseAssetBundleCrc)
                enumIndex = m_UseAssetBundleCrcForCachedBundles ? 1 : 2;
            
            int newEnumIndex = EditorGUILayout.Popup(m_AssetBundleCrcContent, enumIndex, m_CrcPopupContent);
            if (enumIndex != newEnumIndex)
            {
                if (newEnumIndex != 0)
                {
                    if (!m_UseAssetBundleCrc)
                        so.FindProperty("m_UseAssetBundleCrc").boolValue = true;
                    if (newEnumIndex == 1 && !m_UseAssetBundleCrcForCachedBundles)
                        so.FindProperty("m_UseAssetBundleCrcForCachedBundles").boolValue = true;
                    else if (newEnumIndex == 2 && m_UseAssetBundleCrcForCachedBundles)
                        so.FindProperty("m_UseAssetBundleCrcForCachedBundles").boolValue = false;
                }
                else
                    so.FindProperty("m_UseAssetBundleCrc").boolValue = false;
            }
        }

        void ShowAdvancedPropertiesMulti(SerializedObject so, List<AddressableAssetGroupSchema> otherBundledSchemas, ref List<Action<BundledAssetGroupSchema, BundledAssetGroupSchema>> queuedChanges)
        {
            ShowSelectedPropertyMulti(so, nameof(m_Compression), m_CompressionContent, otherBundledSchemas, ref queuedChanges, (src, dst) => dst.Compression = src.Compression, ref m_Compression);
            ShowSelectedPropertyMulti(so, nameof(m_IncludeInBuild), m_IncludeInBuildContent, otherBundledSchemas, ref queuedChanges, (src, dst) => dst.IncludeInBuild = src.IncludeInBuild, ref m_IncludeInBuild);
            ShowSelectedPropertyMulti(so, nameof(m_ForceUniqueProvider), m_ForceUniqueProviderContent, otherBundledSchemas, ref queuedChanges, (src, dst) => dst.ForceUniqueProvider = src.ForceUniqueProvider, ref m_ForceUniqueProvider);
            ShowSelectedPropertyMulti(so, nameof(m_UseAssetBundleCache), m_UseAssetBundleCacheContent, otherBundledSchemas, ref queuedChanges, (src, dst) => dst.UseAssetBundleCache = src.UseAssetBundleCache, ref m_UseAssetBundleCache);
            ShowCustomGuiSelectedPropertyMulti(so, new string[]{nameof(m_UseAssetBundleCrc), nameof(m_UseAssetBundleCrcForCachedBundles)}, m_AssetBundleCrcContent, otherBundledSchemas, ref queuedChanges,
                schema => CRCPropertyPopupField(so), (src, dst) => { dst.UseAssetBundleCrc = src.UseAssetBundleCrc; dst.UseAssetBundleCrcForCachedBundles = src.UseAssetBundleCrcForCachedBundles; });
            ShowSelectedPropertyMulti(so, nameof(m_UseUWRForLocalBundles), m_UseUWRForLocalBundlesContent, otherBundledSchemas, ref queuedChanges, (src, dst) => dst.UseUnityWebRequestForLocalBundles = src.UseUnityWebRequestForLocalBundles, ref m_UseUWRForLocalBundles);
            ShowSelectedPropertyMulti(so, nameof(m_Timeout), m_TimeoutContent, otherBundledSchemas, ref queuedChanges, (src, dst) => dst.Timeout = src.Timeout, ref m_Timeout);
            ShowSelectedPropertyMulti(so, nameof(m_ChunkedTransfer), m_ChunkedTransferContent, otherBundledSchemas, ref queuedChanges, (src, dst) => dst.ChunkedTransfer = src.ChunkedTransfer, ref m_ChunkedTransfer);
            ShowSelectedPropertyMulti(so, nameof(m_RedirectLimit), m_RedirectLimitContent, otherBundledSchemas, ref queuedChanges, (src, dst) => dst.RedirectLimit = src.RedirectLimit, ref m_RedirectLimit);
            ShowSelectedPropertyMulti(so, nameof(m_RetryCount), m_RetryCountContent, otherBundledSchemas, ref queuedChanges, (src, dst) => dst.RetryCount = src.RetryCount, ref m_RetryCount);
            ShowSelectedPropertyMulti(so, nameof(m_IncludeAddressInCatalog), m_IncludeAddressInCatalogContent, otherBundledSchemas, ref queuedChanges, (src, dst) => dst.IncludeAddressInCatalog = src.IncludeAddressInCatalog, ref m_IncludeAddressInCatalog);
            ShowSelectedPropertyMulti(so, nameof(m_IncludeGUIDInCatalog), m_IncludeGUIDInCatalogContent, otherBundledSchemas, ref queuedChanges, (src, dst) => dst.IncludeGUIDInCatalog = src.IncludeGUIDInCatalog, ref m_IncludeGUIDInCatalog);
            ShowSelectedPropertyMulti(so, nameof(m_IncludeLabelsInCatalog), m_IncludeLabelsInCatalogContent, otherBundledSchemas, ref queuedChanges, (src, dst) => dst.IncludeLabelsInCatalog = src.IncludeLabelsInCatalog, ref m_IncludeLabelsInCatalog);
            ShowSelectedPropertyMulti(so, nameof(m_InternalIdNamingMode), m_InternalIdNamingModeContent, otherBundledSchemas, ref queuedChanges, (src, dst) => dst.InternalIdNamingMode = src.InternalIdNamingMode, ref m_InternalIdNamingMode);
            ShowSelectedPropertyMulti(so, nameof(m_InternalBundleIdMode), m_InternalBundleIdModeContent, otherBundledSchemas, ref queuedChanges, (src, dst) => dst.InternalBundleIdMode = src.InternalBundleIdMode, ref m_InternalBundleIdMode);
            ShowSelectedPropertyMulti(so, nameof(m_CacheClearBehavior), m_CacheClearBehaviorContent, otherBundledSchemas, ref queuedChanges, (src, dst) => dst.AssetBundledCacheClearBehavior = src.AssetBundledCacheClearBehavior, ref m_CacheClearBehavior);
            ShowSelectedPropertyMulti(so, nameof(m_BundleMode), m_BundleModeContent, otherBundledSchemas, ref queuedChanges, (src, dst) => dst.BundleMode = src.BundleMode, ref m_BundleMode);
            ShowSelectedPropertyMulti(so, nameof(m_BundleNaming), m_BundleNamingContent, otherBundledSchemas, ref queuedChanges, (src, dst) => dst.BundleNaming = src.BundleNaming, ref m_BundleNaming);
            ShowSelectedPropertyMulti(so, nameof(m_AssetLoadMode), m_AssetLoadModeContent, otherBundledSchemas, ref queuedChanges, (src, dst) => dst.AssetLoadMode = src.AssetLoadMode, ref m_AssetLoadMode);
            ShowSelectedPropertyMulti(so, nameof(m_BundledAssetProviderType), m_AssetProviderContent, otherBundledSchemas, ref queuedChanges, (src, dst) => { dst.m_BundledAssetProviderType = src.BundledAssetProviderType; dst.SetDirty(true); }, ref m_BundledAssetProviderType);
            ShowSelectedPropertyMulti(so, nameof(m_AssetBundleProviderType), m_BundleProviderContent, otherBundledSchemas, ref queuedChanges, (src, dst) => { dst.m_AssetBundleProviderType = src.AssetBundleProviderType; dst.SetDirty(true); }, ref m_AssetBundleProviderType);
        }

        void ShowSelectedPropertyMulti<T>(SerializedObject so, string propertyName, GUIContent label, List<AddressableAssetGroupSchema> otherSchemas, ref List<Action<BundledAssetGroupSchema, BundledAssetGroupSchema>> queuedChanges, Action<BundledAssetGroupSchema, BundledAssetGroupSchema> a, ref T propertyValue)
        {
            var prop = so.FindProperty(propertyName);
            if (label == null)
                label = new GUIContent(prop.displayName);
            ShowMixedValue(prop, otherSchemas, typeof(T), propertyName);

            T newValue = default(T);
            
            EditorGUI.BeginChangeCheck(); 
            if (typeof(T) == typeof(bool))
            {
                newValue = (T)(object)EditorGUILayout.Toggle(label, (bool)(object)propertyValue);
            }
            else if (typeof(T).IsEnum)
            {
                newValue = (T)(object)(AssetNamingMode)EditorGUILayout.EnumPopup(label, (Enum)(object)propertyValue);
            }
            else if (typeof(T) == typeof(int))
            {
                newValue = (T)(object)EditorGUILayout.IntField(label, (int)(object)propertyValue);
            }
            else
            {
                EditorGUILayout.PropertyField(prop, label, true);
            }
            if (EditorGUI.EndChangeCheck())
            {
                Undo.RecordObject(so.targetObject, so.targetObject.name + propertyName);
                if (typeof(T) == typeof(bool) || typeof(T).IsEnum || typeof(T) == typeof(int))
                    propertyValue = newValue;
                if (queuedChanges == null)
                    queuedChanges = new List<Action<BundledAssetGroupSchema, BundledAssetGroupSchema>>();
                queuedChanges.Add(a);
                EditorUtility.SetDirty(this);
            }
            EditorGUI.showMixedValue = false;
        }
        
        void ShowCustomGuiSelectedPropertyMulti(SerializedObject so, string[] propertyNames, GUIContent label, 
            List<AddressableAssetGroupSchema> otherSchemas, 
            ref List<Action<BundledAssetGroupSchema, BundledAssetGroupSchema>> queuedChanges,
            Action<BundledAssetGroupSchema> guiAction,
            Action<BundledAssetGroupSchema, BundledAssetGroupSchema> a)
        {
            if (label == null)
                return;

            SerializedProperty[] props = new SerializedProperty[propertyNames.Length];
            for (int i=0; i<propertyNames.Length; ++i)
                props[i] = so.FindProperty(propertyNames[i]);

            for (int i = 0; i < propertyNames.Length; ++i)
            {
                if (EditorGUI.showMixedValue)
                    break;
                ShowMixedValue(props[i], otherSchemas, null, propertyNames[i]);
            }
            
            EditorGUI.BeginChangeCheck();
            guiAction.Invoke(this);
            if (EditorGUI.EndChangeCheck())
            {
                if (queuedChanges == null)
                    queuedChanges = new List<Action<BundledAssetGroupSchema, BundledAssetGroupSchema>>();
                queuedChanges.Add(a);
                EditorUtility.SetDirty(this);
            }
            EditorGUI.showMixedValue = false;
        }

        void ShowSelectedPropertyMulti(SerializedObject so, string propertyName, GUIContent label,
            List<AddressableAssetGroupSchema> otherSchemas,
            ref List<Action<BundledAssetGroupSchema, BundledAssetGroupSchema>> queuedChanges,
            Action<BundledAssetGroupSchema, BundledAssetGroupSchema> a, string previousValue, ref ProfileValueReference currentValue)
        {
            var prop = so.FindProperty(propertyName);
            ShowMixedValue(prop, otherSchemas, typeof(ProfileValueReference), propertyName);

            EditorGUI.BeginChangeCheck();
            EditorGUILayout.PropertyField(prop, label, true);
            if (EditorGUI.EndChangeCheck())
            {
                var newValue = currentValue.Id;
                currentValue.Id = previousValue;
                Undo.RecordObject(so.targetObject, so.targetObject.name + propertyName);
                currentValue.Id = newValue;
                if (queuedChanges == null)
                    queuedChanges = new List<Action<BundledAssetGroupSchema, BundledAssetGroupSchema>>();
                queuedChanges.Add(a);
            }
            EditorGUI.showMixedValue = false;
        }
        
        void ShowSelectedPropertyPath(SerializedObject so, string propertyName, GUIContent label, ref ProfileValueReference currentValue)
        {
            var prop = so.FindProperty(propertyName);
            string previousValue = currentValue.Id;
            EditorGUI.BeginChangeCheck();
            //Current implementation using ProfileValueReferenceDrawer
            EditorGUILayout.PropertyField(prop, label, true);
            if (EditorGUI.EndChangeCheck())
            {
                var newValue = currentValue.Id;
                currentValue.Id = previousValue;
                Undo.RecordObject(so.targetObject, so.targetObject.name + propertyName);
                currentValue.Id = newValue;
                EditorUtility.SetDirty(this);
            }
            EditorGUI.showMixedValue = false;
        }

        void ShowSelectedPropertyPathPairMulti(SerializedObject so, List<AddressableAssetGroupSchema> otherSchemas, ref List<Action<BundledAssetGroupSchema, BundledAssetGroupSchema>> queuedChanges,
            Action<BundledAssetGroupSchema, BundledAssetGroupSchema> a)
        {
            var buildPathProperty = so.FindProperty(nameof(m_BuildPath));
            var loadPathProperty = so.FindProperty(nameof(m_LoadPath));
            ShowMixedValue(buildPathProperty, otherSchemas, typeof(ProfileValueReference), nameof(m_BuildPath));
            ShowMixedValue(loadPathProperty, otherSchemas, typeof(ProfileValueReference), nameof(m_LoadPath));

            List<ProfileGroupType> groupTypes = ProfileGroupType.CreateGroupTypes(settings.profileSettings.GetProfile(settings.activeProfileId));
            List<string> options = groupTypes.Select(group => group.GroupTypePrefix).ToList();
            //set selected to custom
            options.Add(AddressableAssetProfileSettings.customEntryString);
            int? selected = null;

            //Determine selection and whether to show custom
            if (!EditorGUI.showMixedValue)
            {
                //disregard custom value, want to check if valid pair
                selected = DetermineSelectedIndex(groupTypes, options.Count - 1);
                if (selected.HasValue && selected != options.Count - 1)
                {
                    m_UseCustomPaths = false;
                }
                else
                {
                    m_UseCustomPaths = true;
                }
            }

            //Dropdown selector
            EditorGUI.BeginChangeCheck();
            var newIndex = EditorGUILayout.Popup("Build & Load Paths", selected.HasValue? selected.Value : -1, options.ToArray());
            if (EditorGUI.EndChangeCheck() && newIndex != selected)
            {
                selected = newIndex;
                SetPathPairOption(so, options, groupTypes, newIndex);

                if (queuedChanges == null)
                    queuedChanges = new List<Action<BundledAssetGroupSchema, BundledAssetGroupSchema>>();
                queuedChanges.Add(a);
                EditorGUI.showMixedValue = false;
            }

            if (m_UseCustomPaths && selected.HasValue)
            {
                ShowPathsMulti(so, otherSchemas, ref queuedChanges);
            }

            ShowPathsPreview(!selected.HasValue);
            EditorGUI.showMixedValue = false;
        }

        void ShowSelectedPropertyPathPair(SerializedObject so)
        {
            List<ProfileGroupType> groupTypes = ProfileGroupType.CreateGroupTypes(settings.profileSettings.GetProfile(settings.activeProfileId));
            List<string> options = groupTypes.Select(group => group.GroupTypePrefix).ToList();
            //Set selected to custom
            options.Add(AddressableAssetProfileSettings.customEntryString);
            int? selected = options.Count - 1;

            //Determine selection and whether to show custom
            selected = DetermineSelectedIndex(groupTypes, options.Count - 1);
            if (selected.HasValue && selected != options.Count - 1) 
            {
                m_UseCustomPaths = false;
            }
            else
            {
                m_UseCustomPaths = true;
            }

            //Dropdown selector
            EditorGUI.BeginChangeCheck();
            var newIndex = EditorGUILayout.Popup("Build & Load Paths", selected.HasValue? selected.Value : options.Count - 1, options.ToArray());
            if (EditorGUI.EndChangeCheck() && newIndex != selected)
            {
                SetPathPairOption(so, options, groupTypes, newIndex);
                EditorUtility.SetDirty(this);
            }

            if (m_UseCustomPaths)
            {
                ShowPaths(so);
            }

            ShowPathsPreview(false);
            EditorGUI.showMixedValue = false;
        }

        int? DetermineSelectedIndex(List<ProfileGroupType> groupTypes, int? defaultValue)
        {
            int? selected = defaultValue;

            HashSet<string> vars = settings.profileSettings.GetAllVariableIds();
            if (vars.Contains(m_BuildPath.Id) && vars.Contains(m_LoadPath.Id) && !m_UseCustomPaths)
            {
                for (int i = 0; i < groupTypes.Count; i++)
                {
                    ProfileGroupType.GroupTypeVariable buildPathVar = groupTypes[i].GetVariableBySuffix("BuildPath");
                    ProfileGroupType.GroupTypeVariable loadPathVar = groupTypes[i].GetVariableBySuffix("LoadPath");
                    if (m_BuildPath.GetName(settings) == groupTypes[i].GetName(buildPathVar) && m_LoadPath.GetName(settings) == groupTypes[i].GetName(loadPathVar))
                    {
                        selected = i;
                        break;
                    }
                }
            }
            return selected;
        }

        void SetPathPairOption(SerializedObject so, List<string> options, List<ProfileGroupType> groupTypes, int newIndex)
        {

            if (options[newIndex] != AddressableAssetProfileSettings.customEntryString)
            {
                Undo.RecordObject(so.targetObject, so.targetObject.name + "Path Pair");
                m_BuildPath.SetVariableByName(settings, groupTypes[newIndex].GroupTypePrefix + ProfileGroupType.k_PrefixSeparator + "BuildPath");
                m_LoadPath.SetVariableByName(settings, groupTypes[newIndex].GroupTypePrefix + ProfileGroupType.k_PrefixSeparator + "LoadPath");
                m_UseCustomPaths = false;
            }
            else
            {
                Undo.RecordObject(so.targetObject, so.targetObject.name + "Path Pair");
                m_UseCustomPaths = true;
            }
        }

        void ShowPathsPreview(bool showMixedValue)
        {
            EditorGUI.indentLevel++;
            m_ShowPaths = EditorGUILayout.Foldout(m_ShowPaths, "Path Preview", true);
            if (m_ShowPaths)
            {
                EditorStyles.helpBox.fontSize = 12;
                var baseBuildPathValue = settings.profileSettings.GetValueById(settings.activeProfileId, m_BuildPath.Id);
                var baseLoadPathValue = settings.profileSettings.GetValueById(settings.activeProfileId, m_LoadPath.Id);
                EditorGUILayout.HelpBox(String.Format("Build Path: {0}", showMixedValue ? "-" : settings.profileSettings.EvaluateString(settings.activeProfileId, baseBuildPathValue)), MessageType.None);
                EditorGUILayout.HelpBox(String.Format("Load Path: {0}", showMixedValue ? "-" : settings.profileSettings.EvaluateString(settings.activeProfileId, baseLoadPathValue)), MessageType.None);
            }
            EditorGUI.indentLevel--;
        }
    }
}
>>>>>>> 2c825ee0
<|MERGE_RESOLUTION|>--- conflicted
+++ resolved
@@ -1,2344 +1,1173 @@
-<<<<<<< HEAD
-using System;
-using System.Linq;
-using System.Collections.Generic;
-using System.ComponentModel;
-using UnityEditor.AddressableAssets.HostingServices;
-using UnityEngine;
-using UnityEngine.ResourceManagement.ResourceProviders;
-using UnityEngine.ResourceManagement.Util;
-using UnityEngine.Serialization;
-using UnityEngine.AddressableAssets;
-
-namespace UnityEditor.AddressableAssets.Settings.GroupSchemas
-{
-    /// <summary>
-    /// Schema used for bundled asset groups.
-    /// </summary>
-//    [CreateAssetMenu(fileName = "BundledAssetGroupSchema.asset", menuName = "Addressables/Group Schemas/Bundled Assets")]
-    [DisplayName("Content Packing & Loading")]
-    public class BundledAssetGroupSchema : AddressableAssetGroupSchema, IHostingServiceConfigurationProvider, ISerializationCallbackReceiver
-    {
-        /// <summary>
-        /// Defines how bundles are created.
-        /// </summary>
-        public enum BundlePackingMode
-        {
-            /// <summary>
-            /// Creates a bundle for all non-scene entries and another for all scenes entries.
-            /// </summary>
-            PackTogether,
-            /// <summary>
-            /// Creates a bundle per entry.  This is useful if each entry is a folder as all sub entries will go to the same bundle.
-            /// </summary>
-            PackSeparately,
-            /// <summary>
-            /// Creates a bundle per unique set of labels
-            /// </summary>
-            PackTogetherByLabel
-        }
-
-        /// <summary>
-        /// Defines how internal bundles are named. This is used for both caching and for inter-bundle dependecies.  If possible, GroupGuidProjectIdHash should be used as it is stable and unique between projects.
-        /// </summary>
-        public enum BundleInternalIdMode
-        {
-            /// <summary>
-            /// Use the guid of the group asset
-            /// </summary>
-            GroupGuid,
-            /// <summary>
-            /// Use the hash of the group asset guid and the project id
-            /// </summary>
-            GroupGuidProjectIdHash,
-            /// <summary>
-            /// Use the hash of the group asset, the project id and the guids of the entries in the group
-            /// </summary>
-            GroupGuidProjectIdEntriesHash
-        }
-
-        /// <summary>
-        /// Options for compressing bundles in this group.
-        /// </summary>
-        public enum BundleCompressionMode
-        {
-            /// <summary>
-            /// Use to indicate that bundles will not be compressed.
-            /// </summary>
-            Uncompressed,
-            /// <summary>
-            /// Use to indicate that bundles will be compressed using the LZ4 compression algorithm.
-            /// </summary>
-            LZ4,
-            /// <summary>
-            /// Use to indicate that bundles will be compressed using the LZMA compression algorithm.
-            /// </summary>
-            LZMA
-        }
-
-        [SerializeField]
-        BundleInternalIdMode m_InternalBundleIdMode = BundleInternalIdMode.GroupGuidProjectIdHash;
-        /// <summary>
-        /// Internal bundle naming mode
-        /// </summary>
-        public BundleInternalIdMode InternalBundleIdMode
-        {
-            get => m_InternalBundleIdMode;
-            set
-            {
-                if (m_InternalBundleIdMode != value)
-                {
-                    m_InternalBundleIdMode = value;
-                    SetDirty(true);
-                }
-            }
-        }
-
-		[SerializeField]
-        BundleCompressionMode m_Compression = BundleCompressionMode.LZ4;
-
-        /// <summary>
-        /// Build compression.
-        /// </summary>
-        public BundleCompressionMode Compression
-        {
-            get => m_Compression;
-            set
-            {
-                if (m_Compression != value)
-                {
-                    m_Compression = value;
-                    SetDirty(true);
-                }
-            }
-        }
-
-        /// <summary>
-        /// Options for internal id of assets in bundles.
-        /// </summary>
-        public enum AssetNamingMode
-        {
-            /// <summary>
-            /// Use to identify assets by their full path.
-            /// </summary>
-            FullPath,
-            /// <summary>
-            /// Use to identify assets by their filename only.  There is a risk of collisions when assets in different folders have the same filename.
-            /// </summary>
-            Filename,
-            /// <summary>
-            /// Use to identify assets by their asset guid.  This will save space over using the full path and will be stable if assets move in the project.
-            /// </summary>
-            GUID,
-            /// <summary>
-            /// This method attempts to use the smallest identifier for internal asset ids.  For asset bundles with very few items, this can save a significant amount of space in the content catalog.
-            /// </summary>
-            Dynamic
-        }
-
-        [SerializeField]
-        bool m_IncludeAddressInCatalog = true;
-        [SerializeField]
-        bool m_IncludeGUIDInCatalog = true;
-        [SerializeField]
-        bool m_IncludeLabelsInCatalog = true;
-
-        /// <summary>
-        /// If enabled, addresses are included in the content catalog.  This is required if assets are to be loaded via their main address.
-        /// </summary>
-        public bool IncludeAddressInCatalog
-        {
-            get => m_IncludeAddressInCatalog;
-            set
-            {
-                if (m_IncludeAddressInCatalog != value)
-                {
-                    m_IncludeAddressInCatalog = value;
-                    SetDirty(true);
-                }
-            }
-        }
-
-        /// <summary>
-        /// If enabled, guids are included in content catalogs.  This is required if assets are to be loaded via AssetReference.
-        /// </summary>
-        public bool IncludeGUIDInCatalog
-        {
-            get => m_IncludeGUIDInCatalog;
-            set
-            {
-                if (m_IncludeGUIDInCatalog != value)
-                {
-                    m_IncludeGUIDInCatalog = value;
-                    SetDirty(true);
-                }
-            }
-        }
-
-        /// <summary>
-        /// If enabled, labels are included in the content catalogs.  This is required if labels are used at runtime load load assets.
-        /// </summary>
-        public bool IncludeLabelsInCatalog
-        {
-            get => m_IncludeLabelsInCatalog;
-            set
-            {
-                if (m_IncludeLabelsInCatalog != value)
-                {
-                    m_IncludeLabelsInCatalog = value;
-                    SetDirty(true);
-                }
-            }
-        }
-
-        /// <summary>
-        /// Internal Id mode for assets in bundles.
-        /// </summary>
-        public AssetNamingMode InternalIdNamingMode
-        {
-            get { return m_InternalIdNamingMode; }
-            set { m_InternalIdNamingMode = value; SetDirty(true); }
-        }
-
-        [SerializeField]
-        [Tooltip("Indicates how the internal asset name will be generated.")]
-        AssetNamingMode m_InternalIdNamingMode = AssetNamingMode.FullPath;
-
-
-        /// <summary>
-        /// Behavior for clearing old bundles from the cache.
-        /// </summary>
-        public enum CacheClearBehavior
-        {
-            /// <summary>
-            /// Bundles are only removed from the cache when space is needed.
-            /// </summary>
-            ClearWhenSpaceIsNeededInCache,
-            /// <summary>
-            /// Bundles are removed from the cache when a newer version has been loaded successfully.
-            /// </summary>
-            ClearWhenWhenNewVersionLoaded,
-        }
-
-        [SerializeField]
-        CacheClearBehavior m_CacheClearBehavior = CacheClearBehavior.ClearWhenSpaceIsNeededInCache;
-        /// <summary>
-        /// Determines how other cached versions of asset bundles are cleared.
-        /// </summary>
-        public CacheClearBehavior AssetBundledCacheClearBehavior { get { return m_CacheClearBehavior; } set { m_CacheClearBehavior = value; } }
-
-
-        /// <summary>
-        /// Gets the build compression settings for bundles in this group.
-        /// </summary>
-        /// <param name="bundleId">The bundle id.</param>
-        /// <returns>The build compression.</returns>
-        public virtual BuildCompression GetBuildCompressionForBundle(string bundleId)
-        {
-            //Unfortunately the BuildCompression struct is not serializable (nor is it settable), therefore this enum needs to be used to return the static members....
-            switch (m_Compression)
-            {
-                case BundleCompressionMode.Uncompressed: return BuildCompression.Uncompressed;
-                case BundleCompressionMode.LZ4: return BuildCompression.LZ4;
-                case BundleCompressionMode.LZMA: return BuildCompression.LZMA;
-            }
-            return default(BuildCompression);
-        }
-
-        [FormerlySerializedAs("m_includeInBuild")]
-        [SerializeField]
-        [Tooltip("If true, the assets in this group will be included in the build of bundles.")]
-        bool m_IncludeInBuild = true;
-        /// <summary>
-        /// If true, the assets in this group will be included in the build of bundles.
-        /// </summary>
-        public bool IncludeInBuild
-        {
-            get => m_IncludeInBuild;
-            set
-            {
-                if (m_IncludeInBuild != value)
-                {
-                    m_IncludeInBuild = value;
-                    SetDirty(true);
-                }
-            }
-        }
-        [SerializeField]
-        [SerializedTypeRestriction(type = typeof(IResourceProvider))]
-        [Tooltip("The provider type to use for loading assets from bundles.")]
-        SerializedType m_BundledAssetProviderType;
-        /// <summary>
-        /// The provider type to use for loading assets from bundles.
-        /// </summary>
-        public SerializedType BundledAssetProviderType { get { return m_BundledAssetProviderType; } }
-
-        [SerializeField]
-        [Tooltip("If true, the bundle and asset provider for assets in this group will get unique provider ids and will only provide for assets in this group.")]
-        bool m_ForceUniqueProvider = false;
-        /// <summary>
-        /// If true, the bundle and asset provider for assets in this group will get unique provider ids and will only provide for assets in this group.
-        /// </summary>
-        public bool ForceUniqueProvider
-        {
-            get => m_ForceUniqueProvider; 
-            set
-            {
-                if (m_ForceUniqueProvider != value)
-                {
-                    m_ForceUniqueProvider = value;
-                    SetDirty(true);
-                }
-            }
-        }
-
-        [FormerlySerializedAs("m_useAssetBundleCache")]
-        [SerializeField]
-        [Tooltip("If true, the Hash value of the asset bundle is used to determine if a bundle can be loaded from the local cache instead of downloaded. (Only applies to remote asset bundles)")]
-        bool m_UseAssetBundleCache = true;
-        /// <summary>
-        /// If true, the CRC and Hash values of the asset bundle are used to determine if a bundle can be loaded from the local cache instead of downloaded.
-        /// </summary>
-        public bool UseAssetBundleCache
-        {
-            get => m_UseAssetBundleCache; 
-            set
-            {
-                if (m_UseAssetBundleCache != value)
-                {
-                    m_UseAssetBundleCache = value;
-                    SetDirty(true);
-                }
-            }
-        }
-
-        [SerializeField]
-        [Tooltip("If true, the CRC (Cyclic Redundancy Check) of the asset bundle is used to check the integrity.  This can be used for both local and remote bundles.")]
-        bool m_UseAssetBundleCrc = true;
-
-        /// <summary>
-        /// If true, the CRC and Hash values of the asset bundle are used to determine if a bundle can be loaded from the local cache instead of downloaded.
-        /// </summary>
-        public bool UseAssetBundleCrc
-        {
-            get => m_UseAssetBundleCrc; 
-            set
-            {
-                if (m_UseAssetBundleCrc != value)
-                {
-                    m_UseAssetBundleCrc = value;
-                    SetDirty(true);
-                }
-            }
-        }
-        [SerializeField]
-        [Tooltip("If true, the CRC (Cyclic Redundancy Check) of the asset bundle is used to check the integrity.")]
-        bool m_UseAssetBundleCrcForCachedBundles = true;
-        /// <summary>
-        /// If true, the CRC and Hash values of the asset bundle are used to determine if a bundle can be loaded from the local cache instead of downloaded.
-        /// </summary>
-        public bool UseAssetBundleCrcForCachedBundles
-        {
-            get => m_UseAssetBundleCrcForCachedBundles;
-            set
-            {
-                if (m_UseAssetBundleCrcForCachedBundles != value)
-                {
-                    m_UseAssetBundleCrcForCachedBundles = value;
-                    SetDirty(true);
-                }
-            }
-        }
-        [SerializeField]
-        [Tooltip("If true, local asset bundles will be loaded through UnityWebRequest.")]
-        bool m_UseUWRForLocalBundles = false;
-        /// <summary>
-        /// If true, local asset bundles will be loaded through UnityWebRequest.
-        /// </summary>
-        public bool UseUnityWebRequestForLocalBundles
-        {
-            get => m_UseUWRForLocalBundles;
-            set
-            {
-                if (m_UseUWRForLocalBundles != value)
-                {
-                    m_UseUWRForLocalBundles = value;
-                    SetDirty(true);
-                }
-            }
-        }
-        [FormerlySerializedAs("m_timeout")]
-        [SerializeField]
-        [Tooltip("Attempt to abort after the number of seconds in timeout have passed, where the UnityWebRequest has received no data. (Only applies to remote asset bundles)")]
-        int m_Timeout;
-        /// <summary>
-        /// Attempt to abort after the number of seconds in timeout have passed, where the UnityWebRequest has received no data.
-        /// </summary>
-        public int Timeout
-        {
-            get => m_Timeout;
-            set
-            {
-                if (m_Timeout != value)
-                {
-                    m_Timeout = value;
-                    SetDirty(true);
-                }
-            }
-        }
-
-        [FormerlySerializedAs("m_chunkedTransfer")]
-        [SerializeField]
-        [Tooltip("Deprecated in 2019.3+. Indicates whether the UnityWebRequest system should employ the HTTP/1.1 chunked-transfer encoding method. (Only applies to remote asset bundles)")]
-        bool m_ChunkedTransfer;
-        /// <summary>
-        /// Indicates whether the UnityWebRequest system should employ the HTTP/1.1 chunked-transfer encoding method.
-        /// </summary>
-        public bool ChunkedTransfer
-        {
-            get => m_ChunkedTransfer;
-            set
-            {
-                if (m_ChunkedTransfer != value)
-                {
-                    m_ChunkedTransfer = value;
-                    SetDirty(true);
-                }
-            }
-        }
-
-
-        [FormerlySerializedAs("m_redirectLimit")]
-        [SerializeField]
-        [Tooltip("Indicates the number of redirects which this UnityWebRequest will follow before halting with a “Redirect Limit Exceeded” system error. (Only applies to remote asset bundles)")]
-        int m_RedirectLimit = -1;
-        /// <summary>
-        /// Indicates the number of redirects which this UnityWebRequest will follow before halting with a “Redirect Limit Exceeded” system error.
-        /// </summary>
-        public int RedirectLimit
-        {
-            get => m_RedirectLimit;
-            set
-            {
-                if (m_RedirectLimit != value)
-                {
-                    m_RedirectLimit = value;
-                    SetDirty(true);
-                }
-            }
-        }
-        [FormerlySerializedAs("m_retryCount")]
-        [SerializeField]
-        [Tooltip("Indicates the number of times the request will be retried.")]
-        int m_RetryCount;
-        /// <summary>
-        /// Indicates the number of times the request will be retried.
-        /// </summary>
-        public int RetryCount
-        {
-            get => m_RetryCount;
-            set
-            {
-                if (m_RetryCount != value)
-                {
-                    m_RetryCount = value;
-                    SetDirty(true);
-                }
-            }
-        }
-
-        [FormerlySerializedAs("m_buildPath")]
-        [SerializeField]
-        [Tooltip("The path to copy asset bundles to.")]
-        ProfileValueReference m_BuildPath = new ProfileValueReference();
-        /// <summary>
-        /// The path to copy asset bundles to.
-        /// </summary>
-        public ProfileValueReference BuildPath
-        {
-            get { return m_BuildPath; }
-        }
-
-        [FormerlySerializedAs("m_loadPath")]
-        [SerializeField]
-        [Tooltip("The path to load bundles from.")]
-        ProfileValueReference m_LoadPath = new ProfileValueReference();
-        /// <summary>
-        /// The path to load bundles from.
-        /// </summary>
-        public ProfileValueReference LoadPath
-        {
-            get { return m_LoadPath; }
-        }
-
-        //placeholder for UrlSuffix support...
-        internal string UrlSuffix
-        {
-            get { return string.Empty; }
-        }
-
-        [FormerlySerializedAs("m_bundleMode")]
-        [SerializeField]
-        [Tooltip("Controls how bundles are packed.  If set to PackTogether, a single asset bundle will be created for the entire group, with the exception of scenes, which are packed in a second bundle.  If set to PackSeparately, an asset bundle will be created for each entry in the group; in the case that an entry is a folder, one bundle is created for the folder and all of its sub entries.")]
-        BundlePackingMode m_BundleMode = BundlePackingMode.PackTogether;
-        /// <summary>
-        /// Controls how bundles are packed.  If set to PackTogether, a single asset bundle will be created for the entire group, with the exception of scenes, which are packed in a second bundle.  If set to PackSeparately, an asset bundle will be created for each entry in the group; in the case that an entry is a folder, one bundle is created for the folder and all of its sub entries.
-        /// </summary>
-        public BundlePackingMode BundleMode
-        {
-            get => m_BundleMode;
-            set
-            {
-                if (m_BundleMode != value)
-                {
-                    m_BundleMode = value;
-                    SetDirty(true);
-                }
-            }
-        }
-
-        /// <inheritdoc/>
-        public string HostingServicesContentRoot
-        {
-            get
-            {
-                return BuildPath?.GetValue(Group.Settings);
-            }
-        }
-
-        [FormerlySerializedAs("m_assetBundleProviderType")]
-        [SerializeField]
-        [SerializedTypeRestriction(type = typeof(IResourceProvider))]
-        [Tooltip("The provider type to use for loading asset bundles.")]
-        SerializedType m_AssetBundleProviderType;
-        /// <summary>
-        /// The provider type to use for loading asset bundles.
-        /// </summary>
-        public SerializedType AssetBundleProviderType { get { return m_AssetBundleProviderType; } }
-
-        /// <summary>
-        /// Used to determine if dropdown should be custom
-        /// </summary>
-        private bool m_UseCustomPaths = false;
-
-
-        /// <summary>
-        /// Internal settings
-        /// </summary>
-        internal AddressableAssetSettings settings
-        {
-            get { return AddressableAssetSettingsDefaultObject.Settings; }
-        }
-
-        /// <summary>
-        /// Set default values taken from the assigned group.
-        /// </summary>
-        /// <param name="group">The group this schema has been added to.</param>
-        protected override void OnSetGroup(AddressableAssetGroup group)
-        {
-            //this can happen during the load of the addressables asset
-        }
-
-        internal void SetPathVariable(AddressableAssetSettings addressableAssetSettings, ref ProfileValueReference path, string newPathName, string oldPathName, List<string> variableNames)
-        {
-            if (path == null || !path.HasValue(addressableAssetSettings))
-            {
-                path = new ProfileValueReference();
-                if (variableNames.Contains(newPathName))
-                {
-                    path.SetVariableByName(addressableAssetSettings, newPathName);
-                    SetDirty(true);
-                }
-                else if (variableNames.Contains(oldPathName))
-                {
-                    path.SetVariableByName(addressableAssetSettings, oldPathName);
-                    SetDirty(true);
-                }
-                else 
-                    Debug.LogWarning("Default path variable " + newPathName + " not found when initializing BundledAssetGroupSchema. Please manually set the path via the groups window.");
-            }
-        }
-
-        internal override void Validate()
-        {
-            if (Group != null && Group.Settings != null)
-            {
-                List<string> variableNames = Group.Settings.profileSettings.GetVariableNames();
-                SetPathVariable(Group.Settings, ref m_BuildPath, AddressableAssetSettings.kLocalBuildPath, "LocalBuildPath", variableNames);
-                SetPathVariable(Group.Settings, ref m_LoadPath, AddressableAssetSettings.kLocalLoadPath, "LocalLoadPath", variableNames);
-            }
-
-            if (m_AssetBundleProviderType.Value == null)
-                m_AssetBundleProviderType.Value = typeof(AssetBundleProvider);
-            if (m_BundledAssetProviderType.Value == null)
-                m_BundledAssetProviderType.Value = typeof(BundledAssetProvider);
-        }
-
-        internal string GetAssetLoadPath(string assetPath, HashSet<string> otherLoadPaths, Func<string, string> pathToGUIDFunc)
-        {
-            switch (InternalIdNamingMode)
-            {
-                case AssetNamingMode.FullPath: return assetPath;
-                case AssetNamingMode.Filename: return assetPath.EndsWith(".unity") ? System.IO.Path.GetFileNameWithoutExtension(assetPath) : System.IO.Path.GetFileName(assetPath);
-                case AssetNamingMode.GUID: return pathToGUIDFunc(assetPath);
-                case AssetNamingMode.Dynamic:
-                    {
-                        var g = pathToGUIDFunc(assetPath);
-                        if (otherLoadPaths == null)
-                            return g;
-                        var len = 1;
-                        var p = g.Substring(0, len);
-                        while (otherLoadPaths.Contains(p))
-                            p = g.Substring(0, ++len);
-                        otherLoadPaths.Add(p);
-                        return p;
-                    }
-            }
-            return assetPath;
-        }
-
-        /// <summary>
-        /// Impementation of ISerializationCallbackReceiver, does nothing.
-        /// </summary>
-        public void OnBeforeSerialize()
-        {
-        }
-
-        /// <summary>
-        /// Impementation of ISerializationCallbackReceiver, used to set callbacks for ProfileValueReference changes.
-        /// </summary>
-        public void OnAfterDeserialize()
-        {
-            BuildPath.OnValueChanged += s => SetDirty(true);
-            LoadPath.OnValueChanged += s => SetDirty(true);
-            if (m_AssetBundleProviderType.Value == null)
-                m_AssetBundleProviderType.Value = typeof(AssetBundleProvider);
-            if (m_BundledAssetProviderType.Value == null)
-                m_BundledAssetProviderType.Value = typeof(BundledAssetProvider);
-        }
-
-        /// <summary>
-        /// Returns the id of the asset provider needed to load from this group.
-        /// </summary>
-        /// <returns>The id of the cached provider needed for this group.</returns>
-        public string GetAssetCachedProviderId()
-        {
-            return ForceUniqueProvider ? string.Format("{0}_{1}", BundledAssetProviderType.Value.FullName, Group.Guid) : BundledAssetProviderType.Value.FullName;
-        }
-
-        /// <summary>
-        /// Returns the id of the bundle provider needed to load from this group.
-        /// </summary>
-        /// <returns>The id of the cached provider needed for this group.</returns>
-        public string GetBundleCachedProviderId()
-        {
-            return ForceUniqueProvider ? string.Format("{0}_{1}", AssetBundleProviderType.Value.FullName, Group.Guid) : AssetBundleProviderType.Value.FullName;
-        }
-
-        /// <summary>
-        /// Used to determine how the final bundle name should look.
-        /// </summary>
-        public enum BundleNamingStyle
-        {
-            /// <summary>
-            /// Use to indicate that the hash should be appended to the bundle name.
-            /// </summary>
-            AppendHash,
-            /// <summary>
-            /// Use to indicate that the bundle name should not contain the hash.
-            /// </summary>
-            NoHash,
-            /// <summary>
-            /// Use to indicate that the bundle name should only contain the given hash.
-            /// </summary>
-            OnlyHash,
-            /// <summary>
-            /// Use to indicate that the bundle name should only contain the hash of the file name.
-            /// </summary>
-            FileNameHash
-        }
-
-        /// <summary>
-        /// Used to draw the Bundle Naming popup
-        /// </summary>
-        [CustomPropertyDrawer(typeof(BundleNamingStyle))]
-        class BundleNamingStylePropertyDrawer : PropertyDrawer
-        {
-            /// <summary>
-            /// Custom Drawer for the BundleNamingStyle in order to display easier to understand display names.
-            /// </summary>
-            public override void OnGUI(Rect position, SerializedProperty property, GUIContent label)
-            {
-                bool showMixedValue = EditorGUI.showMixedValue;
-                EditorGUI.BeginProperty(position, label, property);
-                EditorGUI.showMixedValue = showMixedValue;
-
-                GUIContent[] contents = new GUIContent[4];
-                contents[0] = new GUIContent("Filename", "Leave filename unchanged.");
-                contents[1] = new GUIContent("Append Hash to Filename", "Append filename with the AssetBundle content hash.");
-                contents[2] = new GUIContent("Use Hash of AssetBundle", "Replace filename with AssetBundle hash.");
-                contents[3] = new GUIContent("Use Hash of Filename", "Replace filename with hash of filename.");
-
-                int enumValue = property.enumValueIndex;
-                enumValue = enumValue == 0 ? 1 : enumValue == 1 ? 0 : enumValue;
-
-                EditorGUI.BeginChangeCheck();
-                int newValue = EditorGUI.Popup(position, new GUIContent(label.text, "Controls how the output AssetBundle's will be named."), enumValue, contents);
-                if (EditorGUI.EndChangeCheck())
-                {
-                    newValue = newValue == 0 ? 1 : newValue == 1 ? 0 : newValue;
-                    property.enumValueIndex = newValue;
-                }
-
-                EditorGUI.EndProperty();
-            }
-        }
-
-        [SerializeField]
-        BundleNamingStyle m_BundleNaming;
-        /// <summary>
-        /// Naming style to use for generated AssetBundle(s).
-        /// </summary>
-        public BundleNamingStyle BundleNaming
-        {
-            get { return m_BundleNaming; }
-            set
-            {
-                m_BundleNaming = value;
-                SetDirty(true);
-            }
-        }
-        
-        [SerializeField]
-        AssetLoadMode m_AssetLoadMode;
-        /// <summary>
-        /// Will load all Assets into memory from the AssetBundle after the AssetBundle is loaded.
-        /// </summary>
-        public AssetLoadMode AssetLoadMode
-        {
-            get { return m_AssetLoadMode; }
-            set
-            {
-                m_AssetLoadMode = value;
-                SetDirty(true);
-            }
-        }
-
-        private bool m_ShowPaths = true;
-        private bool m_ShowAdvanced = false;
-
-        /// <summary>
-        /// Used for drawing properties in the inspector.
-        /// </summary>
-        public override void ShowAllProperties()
-        {
-            m_ShowPaths = true;
-            m_ShowAdvanced = true;
-        }
-
-        /// <inheritdoc/>
-        public override void OnGUI()
-        {
-            var so = new SerializedObject(this);
-
-            ShowSelectedPropertyPathPair(so);
-
-            m_ShowAdvanced = EditorGUILayout.Foldout(m_ShowAdvanced, "Advanced Options");
-            if (m_ShowAdvanced)
-                ShowAdvancedProperties(so);
-            so.ApplyModifiedProperties();
-        }
-
-        /// <inheritdoc/>
-        public override void OnGUIMultiple(List<AddressableAssetGroupSchema> otherSchemas)
-        {
-            List<Action<BundledAssetGroupSchema, BundledAssetGroupSchema>> queuedChanges = null;
-            var so = new SerializedObject(this);
-
-            List<BundledAssetGroupSchema> otherBundledSchemas = new List<BundledAssetGroupSchema>();
-            foreach (var schema in otherSchemas)
-            {
-                otherBundledSchemas.Add(schema as BundledAssetGroupSchema);
-            }
-
-            foreach (var schema in otherBundledSchemas)
-                    schema.m_ShowPaths = m_ShowPaths;
-            ShowSelectedPropertyPathPairMulti(so, otherSchemas, ref queuedChanges,
-                (src, dst) => { dst.m_BuildPath.Id = src.BuildPath.Id; dst.m_LoadPath.Id = src.LoadPath.Id; dst.m_UseCustomPaths = src.m_UseCustomPaths;  dst.SetDirty(true); });
-
-            EditorGUI.BeginChangeCheck();
-            m_ShowAdvanced = EditorGUILayout.Foldout(m_ShowAdvanced, "Advanced Options");
-            if (EditorGUI.EndChangeCheck())
-            {
-                foreach (var schema in otherBundledSchemas)
-                    schema.m_ShowAdvanced = m_ShowAdvanced;
-            }
-            if (m_ShowAdvanced)
-            {
-                ShowAdvancedPropertiesMulti(so, otherSchemas, ref queuedChanges);
-            }
-
-            so.ApplyModifiedProperties();
-            if (queuedChanges != null)
-            {
-                Undo.SetCurrentGroupName("bundledAssetGroupSchemasUndos");
-                foreach (var schema in otherBundledSchemas)
-                    Undo.RecordObject(schema, "BundledAssetGroupSchema" + schema.name);
-
-                foreach (var change in queuedChanges)
-                {
-                    foreach (var schema in otherBundledSchemas)
-                        change.Invoke(this, schema);
-                }
-            }
-
-            Undo.CollapseUndoOperations(Undo.GetCurrentGroup());
-        }
-
-        void ShowPaths(SerializedObject so)
-        {
-            ShowSelectedPropertyPath(so, nameof(m_BuildPath), null, ref m_BuildPath);
-            ShowSelectedPropertyPath(so, nameof(m_LoadPath), null, ref m_LoadPath);
-        }
-        
-        void ShowPathsMulti(SerializedObject so, List<AddressableAssetGroupSchema> otherBundledSchemas, ref List<Action<BundledAssetGroupSchema, BundledAssetGroupSchema>> queuedChanges)
-        {
-            ShowSelectedPropertyMulti(so, nameof(m_BuildPath), null, otherBundledSchemas, ref queuedChanges, (src, dst) => { dst.m_BuildPath.Id = src.BuildPath.Id; dst.SetDirty(true); }, m_BuildPath.Id, ref m_BuildPath);
-            ShowSelectedPropertyMulti(so, nameof(m_LoadPath), null, otherBundledSchemas, ref queuedChanges, (src, dst) => { dst.m_LoadPath.Id = src.LoadPath.Id; dst.SetDirty(true); }, m_LoadPath.Id, ref m_LoadPath);
-        }
-
-        GUIContent m_CompressionContent = new GUIContent("Asset Bundle Compression", "Compression method to use for asset bundles.");
-        GUIContent m_IncludeInBuildContent = new GUIContent("Include in Build", "If disabled, these bundles will not be included in the build.");
-        GUIContent m_ForceUniqueProviderContent = new GUIContent("Force Unique Provider", "If enabled, this option forces bundles loaded from this group to use a unique provider.");
-        GUIContent m_UseAssetBundleCacheContent = new GUIContent("Use Asset Bundle Cache", "If enabled and supported, the device will cache  asset bundles.");
-        GUIContent m_AssetBundleCrcContent = new GUIContent("Asset Bundle CRC", "Defines which Asset Bundles will have their CRC checked when loading to ensure correct content.");
-        private GUIContent[] m_CrcPopupContent = new GUIContent[]
-        {
-            new GUIContent("Disabled", "Bundles will not have their CRC checked when loading."),
-            new GUIContent("Enabled, Including Cached", "All Bundles will have their CRC checked when loading."),
-            new GUIContent("Enabled, Excluding Cached", "Bundles that have already been downloaded and cached will not have their CRC check when loading, otherwise CRC check will be performed.")
-        };
-        GUIContent m_UseUWRForLocalBundlesContent = new GUIContent("Use UnityWebRequest for Local Asset Bundles", "If enabled, local asset bundles will load through UnityWebRequest.");
-        GUIContent m_TimeoutContent = new GUIContent("Request Timeout", "The timeout with no download activity (in seconds) for the Http request.");
-        GUIContent m_ChunkedTransferContent = new GUIContent("Use Http Chunked Transfer", "If enabled, the Http request will use chunked transfers.");
-        GUIContent m_RedirectLimitContent = new GUIContent("Http Redirect Limit", "The redirect limit for the Http request.");
-        GUIContent m_RetryCountContent = new GUIContent("Retry Count", "The number of times to retry the http request.");
-        GUIContent m_IncludeAddressInCatalogContent = new GUIContent("Include Addresses in Catalog", "If disabled, addresses from this group will not be included in the catalog.  This is useful for reducing the size of the catalog if addresses are not needed.");
-        GUIContent m_IncludeGUIDInCatalogContent = new GUIContent("Include GUIDs in Catalog", "If disabled, guids from this group will not be included in the catalog.  This is useful for reducing the size of the catalog if guids are not needed.");
-        GUIContent m_IncludeLabelsInCatalogContent = new GUIContent("Include Labels in Catalog", "If disabled, labels from this group will not be included in the catalog.  This is useful for reducing the size of the catalog if labels are not needed.");
-        GUIContent m_InternalIdNamingModeContent = new GUIContent("Internal Asset Naming Mode", "Mode for naming assets internally in bundles.  This can reduce the size of the catalog by replacing long paths with shorter strings.");
-        GUIContent m_InternalBundleIdModeContent = new GUIContent("Internal Bundle Id Mode", $"Specifies how the internal id of the bundle is generated.  This must be set to {BundleInternalIdMode.GroupGuid} or {BundleInternalIdMode.GroupGuidProjectIdHash} to ensure proper caching on device.");
-        GUIContent m_CacheClearBehaviorContent = new GUIContent("Cache Clear Behavior", "Controls how old cached asset bundles are cleared.");
-        GUIContent m_BundleModeContent = new GUIContent("Bundle Mode", "Controls how bundles are created from this group.");
-        GUIContent m_BundleNamingContent = new GUIContent("Bundle Naming Mode", "Controls the final file naming mode for bundles in this group.");
-        GUIContent m_AssetLoadModeContent = new GUIContent("Asset Load Mode", "Determines how Assets are loaded when accessed." +
-                                                                              "\n- Requested Asset And Dependencies, will only load the requested Asset (Recommended)." +
-                                                                              "\n- All Packed Assets And Dependencies, will load all Assets that are packed together. Best used when loading all Assets into memory is required.");
-        GUIContent m_AssetProviderContent = new GUIContent("Asset Provider", "The provider to use for loading assets out of AssetBundles");
-        GUIContent m_BundleProviderContent = new GUIContent("Asset Bundle Provider", "The provider to use for loading AssetBundles (not the assets within bundles)");
-
-
-        void ShowAdvancedProperties(SerializedObject so)
-        {
-            EditorGUILayout.PropertyField(so.FindProperty(nameof(m_Compression)), m_CompressionContent, true);
-            EditorGUILayout.PropertyField(so.FindProperty(nameof(m_IncludeInBuild)), m_IncludeInBuildContent, true);
-            EditorGUILayout.PropertyField(so.FindProperty(nameof(m_ForceUniqueProvider)), m_ForceUniqueProviderContent, true);
-            EditorGUILayout.PropertyField(so.FindProperty(nameof(m_UseAssetBundleCache)), m_UseAssetBundleCacheContent, true);
-            CRCPropertyPopupField(so);
-            EditorGUILayout.PropertyField(so.FindProperty(nameof(m_UseUWRForLocalBundles)), m_UseUWRForLocalBundlesContent, true);
-            EditorGUILayout.PropertyField(so.FindProperty(nameof(m_Timeout)), m_TimeoutContent, true);
-            EditorGUILayout.PropertyField(so.FindProperty(nameof(m_ChunkedTransfer)), m_ChunkedTransferContent, true);
-            EditorGUILayout.PropertyField(so.FindProperty(nameof(m_RedirectLimit)), m_RedirectLimitContent, true);
-            EditorGUILayout.PropertyField(so.FindProperty(nameof(m_RetryCount)), m_RetryCountContent, true);
-            EditorGUILayout.PropertyField(so.FindProperty(nameof(m_IncludeAddressInCatalog)), m_IncludeAddressInCatalogContent, true);
-            EditorGUILayout.PropertyField(so.FindProperty(nameof(m_IncludeGUIDInCatalog)), m_IncludeGUIDInCatalogContent, true);
-            EditorGUILayout.PropertyField(so.FindProperty(nameof(m_IncludeLabelsInCatalog)), m_IncludeLabelsInCatalogContent, true);
-            EditorGUILayout.PropertyField(so.FindProperty(nameof(m_InternalIdNamingMode)), m_InternalIdNamingModeContent, true);
-            EditorGUILayout.PropertyField(so.FindProperty(nameof(m_InternalBundleIdMode)), m_InternalBundleIdModeContent, true);
-            EditorGUILayout.PropertyField(so.FindProperty(nameof(m_CacheClearBehavior)), m_CacheClearBehaviorContent, true);
-            EditorGUILayout.PropertyField(so.FindProperty(nameof(m_BundleMode)), m_BundleModeContent, true);
-            EditorGUILayout.PropertyField(so.FindProperty(nameof(m_BundleNaming)), m_BundleNamingContent, true);
-            EditorGUILayout.PropertyField(so.FindProperty(nameof(m_AssetLoadMode)), m_AssetLoadModeContent, true);
-            EditorGUILayout.PropertyField(so.FindProperty(nameof(m_BundledAssetProviderType)), m_AssetProviderContent, true);
-            EditorGUILayout.PropertyField(so.FindProperty(nameof(m_AssetBundleProviderType)), m_BundleProviderContent, true);
-        }
-        
-        void CRCPropertyPopupField(SerializedObject so)
-        {
-            int enumIndex = 0;
-            if (m_UseAssetBundleCrc)
-                enumIndex = m_UseAssetBundleCrcForCachedBundles ? 1 : 2;
-            
-            int newEnumIndex = EditorGUILayout.Popup(m_AssetBundleCrcContent, enumIndex, m_CrcPopupContent);
-            if (enumIndex != newEnumIndex)
-            {
-                if (newEnumIndex != 0)
-                {
-                    if (!m_UseAssetBundleCrc)
-                        so.FindProperty("m_UseAssetBundleCrc").boolValue = true;
-                    if (newEnumIndex == 1 && !m_UseAssetBundleCrcForCachedBundles)
-                        so.FindProperty("m_UseAssetBundleCrcForCachedBundles").boolValue = true;
-                    else if (newEnumIndex == 2 && m_UseAssetBundleCrcForCachedBundles)
-                        so.FindProperty("m_UseAssetBundleCrcForCachedBundles").boolValue = false;
-                }
-                else
-                    so.FindProperty("m_UseAssetBundleCrc").boolValue = false;
-            }
-        }
-
-        void ShowAdvancedPropertiesMulti(SerializedObject so, List<AddressableAssetGroupSchema> otherBundledSchemas, ref List<Action<BundledAssetGroupSchema, BundledAssetGroupSchema>> queuedChanges)
-        {
-            ShowSelectedPropertyMulti(so, nameof(m_Compression), m_CompressionContent, otherBundledSchemas, ref queuedChanges, (src, dst) => dst.Compression = src.Compression, ref m_Compression);
-            ShowSelectedPropertyMulti(so, nameof(m_IncludeInBuild), m_IncludeInBuildContent, otherBundledSchemas, ref queuedChanges, (src, dst) => dst.IncludeInBuild = src.IncludeInBuild, ref m_IncludeInBuild);
-            ShowSelectedPropertyMulti(so, nameof(m_ForceUniqueProvider), m_ForceUniqueProviderContent, otherBundledSchemas, ref queuedChanges, (src, dst) => dst.ForceUniqueProvider = src.ForceUniqueProvider, ref m_ForceUniqueProvider);
-            ShowSelectedPropertyMulti(so, nameof(m_UseAssetBundleCache), m_UseAssetBundleCacheContent, otherBundledSchemas, ref queuedChanges, (src, dst) => dst.UseAssetBundleCache = src.UseAssetBundleCache, ref m_UseAssetBundleCache);
-            ShowCustomGuiSelectedPropertyMulti(so, new string[]{nameof(m_UseAssetBundleCrc), nameof(m_UseAssetBundleCrcForCachedBundles)}, m_AssetBundleCrcContent, otherBundledSchemas, ref queuedChanges,
-                schema => CRCPropertyPopupField(so), (src, dst) => { dst.UseAssetBundleCrc = src.UseAssetBundleCrc; dst.UseAssetBundleCrcForCachedBundles = src.UseAssetBundleCrcForCachedBundles; });
-            ShowSelectedPropertyMulti(so, nameof(m_UseUWRForLocalBundles), m_UseUWRForLocalBundlesContent, otherBundledSchemas, ref queuedChanges, (src, dst) => dst.UseUnityWebRequestForLocalBundles = src.UseUnityWebRequestForLocalBundles, ref m_UseUWRForLocalBundles);
-            ShowSelectedPropertyMulti(so, nameof(m_Timeout), m_TimeoutContent, otherBundledSchemas, ref queuedChanges, (src, dst) => dst.Timeout = src.Timeout, ref m_Timeout);
-            ShowSelectedPropertyMulti(so, nameof(m_ChunkedTransfer), m_ChunkedTransferContent, otherBundledSchemas, ref queuedChanges, (src, dst) => dst.ChunkedTransfer = src.ChunkedTransfer, ref m_ChunkedTransfer);
-            ShowSelectedPropertyMulti(so, nameof(m_RedirectLimit), m_RedirectLimitContent, otherBundledSchemas, ref queuedChanges, (src, dst) => dst.RedirectLimit = src.RedirectLimit, ref m_RedirectLimit);
-            ShowSelectedPropertyMulti(so, nameof(m_RetryCount), m_RetryCountContent, otherBundledSchemas, ref queuedChanges, (src, dst) => dst.RetryCount = src.RetryCount, ref m_RetryCount);
-            ShowSelectedPropertyMulti(so, nameof(m_IncludeAddressInCatalog), m_IncludeAddressInCatalogContent, otherBundledSchemas, ref queuedChanges, (src, dst) => dst.IncludeAddressInCatalog = src.IncludeAddressInCatalog, ref m_IncludeAddressInCatalog);
-            ShowSelectedPropertyMulti(so, nameof(m_IncludeGUIDInCatalog), m_IncludeGUIDInCatalogContent, otherBundledSchemas, ref queuedChanges, (src, dst) => dst.IncludeGUIDInCatalog = src.IncludeGUIDInCatalog, ref m_IncludeGUIDInCatalog);
-            ShowSelectedPropertyMulti(so, nameof(m_IncludeLabelsInCatalog), m_IncludeLabelsInCatalogContent, otherBundledSchemas, ref queuedChanges, (src, dst) => dst.IncludeLabelsInCatalog = src.IncludeLabelsInCatalog, ref m_IncludeLabelsInCatalog);
-            ShowSelectedPropertyMulti(so, nameof(m_InternalIdNamingMode), m_InternalIdNamingModeContent, otherBundledSchemas, ref queuedChanges, (src, dst) => dst.InternalIdNamingMode = src.InternalIdNamingMode, ref m_InternalIdNamingMode);
-            ShowSelectedPropertyMulti(so, nameof(m_InternalBundleIdMode), m_InternalBundleIdModeContent, otherBundledSchemas, ref queuedChanges, (src, dst) => dst.InternalBundleIdMode = src.InternalBundleIdMode, ref m_InternalBundleIdMode);
-            ShowSelectedPropertyMulti(so, nameof(m_CacheClearBehavior), m_CacheClearBehaviorContent, otherBundledSchemas, ref queuedChanges, (src, dst) => dst.AssetBundledCacheClearBehavior = src.AssetBundledCacheClearBehavior, ref m_CacheClearBehavior);
-            ShowSelectedPropertyMulti(so, nameof(m_BundleMode), m_BundleModeContent, otherBundledSchemas, ref queuedChanges, (src, dst) => dst.BundleMode = src.BundleMode, ref m_BundleMode);
-            ShowSelectedPropertyMulti(so, nameof(m_BundleNaming), m_BundleNamingContent, otherBundledSchemas, ref queuedChanges, (src, dst) => dst.BundleNaming = src.BundleNaming, ref m_BundleNaming);
-            ShowSelectedPropertyMulti(so, nameof(m_AssetLoadMode), m_AssetLoadModeContent, otherBundledSchemas, ref queuedChanges, (src, dst) => dst.AssetLoadMode = src.AssetLoadMode, ref m_AssetLoadMode);
-            ShowSelectedPropertyMulti(so, nameof(m_BundledAssetProviderType), m_AssetProviderContent, otherBundledSchemas, ref queuedChanges, (src, dst) => { dst.m_BundledAssetProviderType = src.BundledAssetProviderType; dst.SetDirty(true); }, ref m_BundledAssetProviderType);
-            ShowSelectedPropertyMulti(so, nameof(m_AssetBundleProviderType), m_BundleProviderContent, otherBundledSchemas, ref queuedChanges, (src, dst) => { dst.m_AssetBundleProviderType = src.AssetBundleProviderType; dst.SetDirty(true); }, ref m_AssetBundleProviderType);
-        }
-
-        void ShowSelectedPropertyMulti<T>(SerializedObject so, string propertyName, GUIContent label, List<AddressableAssetGroupSchema> otherSchemas, ref List<Action<BundledAssetGroupSchema, BundledAssetGroupSchema>> queuedChanges, Action<BundledAssetGroupSchema, BundledAssetGroupSchema> a, ref T propertyValue)
-        {
-            var prop = so.FindProperty(propertyName);
-            if (label == null)
-                label = new GUIContent(prop.displayName);
-            ShowMixedValue(prop, otherSchemas, typeof(T), propertyName);
-
-            T newValue = default(T);
-            
-            EditorGUI.BeginChangeCheck(); 
-            if (typeof(T) == typeof(bool))
-            {
-                newValue = (T)(object)EditorGUILayout.Toggle(label, (bool)(object)propertyValue);
-            }
-            else if (typeof(T).IsEnum)
-            {
-                newValue = (T)(object)(AssetNamingMode)EditorGUILayout.EnumPopup(label, (Enum)(object)propertyValue);
-            }
-            else if (typeof(T) == typeof(int))
-            {
-                newValue = (T)(object)EditorGUILayout.IntField(label, (int)(object)propertyValue);
-            }
-            else
-            {
-                EditorGUILayout.PropertyField(prop, label, true);
-            }
-            if (EditorGUI.EndChangeCheck())
-            {
-                Undo.RecordObject(so.targetObject, so.targetObject.name + propertyName);
-                if (typeof(T) == typeof(bool) || typeof(T).IsEnum || typeof(T) == typeof(int))
-                    propertyValue = newValue;
-                if (queuedChanges == null)
-                    queuedChanges = new List<Action<BundledAssetGroupSchema, BundledAssetGroupSchema>>();
-                queuedChanges.Add(a);
-                EditorUtility.SetDirty(this);
-            }
-            EditorGUI.showMixedValue = false;
-        }
-        
-        void ShowCustomGuiSelectedPropertyMulti(SerializedObject so, string[] propertyNames, GUIContent label, 
-            List<AddressableAssetGroupSchema> otherSchemas, 
-            ref List<Action<BundledAssetGroupSchema, BundledAssetGroupSchema>> queuedChanges,
-            Action<BundledAssetGroupSchema> guiAction,
-            Action<BundledAssetGroupSchema, BundledAssetGroupSchema> a)
-        {
-            if (label == null)
-                return;
-
-            SerializedProperty[] props = new SerializedProperty[propertyNames.Length];
-            for (int i=0; i<propertyNames.Length; ++i)
-                props[i] = so.FindProperty(propertyNames[i]);
-
-            for (int i = 0; i < propertyNames.Length; ++i)
-            {
-                if (EditorGUI.showMixedValue)
-                    break;
-                ShowMixedValue(props[i], otherSchemas, null, propertyNames[i]);
-            }
-            
-            EditorGUI.BeginChangeCheck();
-            guiAction.Invoke(this);
-            if (EditorGUI.EndChangeCheck())
-            {
-                if (queuedChanges == null)
-                    queuedChanges = new List<Action<BundledAssetGroupSchema, BundledAssetGroupSchema>>();
-                queuedChanges.Add(a);
-                EditorUtility.SetDirty(this);
-            }
-            EditorGUI.showMixedValue = false;
-        }
-
-        void ShowSelectedPropertyMulti(SerializedObject so, string propertyName, GUIContent label,
-            List<AddressableAssetGroupSchema> otherSchemas,
-            ref List<Action<BundledAssetGroupSchema, BundledAssetGroupSchema>> queuedChanges,
-            Action<BundledAssetGroupSchema, BundledAssetGroupSchema> a, string previousValue, ref ProfileValueReference currentValue)
-        {
-            var prop = so.FindProperty(propertyName);
-            ShowMixedValue(prop, otherSchemas, typeof(ProfileValueReference), propertyName);
-
-            EditorGUI.BeginChangeCheck();
-            EditorGUILayout.PropertyField(prop, label, true);
-            if (EditorGUI.EndChangeCheck())
-            {
-                var newValue = currentValue.Id;
-                currentValue.Id = previousValue;
-                Undo.RecordObject(so.targetObject, so.targetObject.name + propertyName);
-                currentValue.Id = newValue;
-                if (queuedChanges == null)
-                    queuedChanges = new List<Action<BundledAssetGroupSchema, BundledAssetGroupSchema>>();
-                queuedChanges.Add(a);
-            }
-            EditorGUI.showMixedValue = false;
-        }
-        
-        void ShowSelectedPropertyPath(SerializedObject so, string propertyName, GUIContent label, ref ProfileValueReference currentValue)
-        {
-            var prop = so.FindProperty(propertyName);
-            string previousValue = currentValue.Id;
-            EditorGUI.BeginChangeCheck();
-            //Current implementation using ProfileValueReferenceDrawer
-            EditorGUILayout.PropertyField(prop, label, true);
-            if (EditorGUI.EndChangeCheck())
-            {
-                var newValue = currentValue.Id;
-                currentValue.Id = previousValue;
-                Undo.RecordObject(so.targetObject, so.targetObject.name + propertyName);
-                currentValue.Id = newValue;
-                EditorUtility.SetDirty(this);
-            }
-            EditorGUI.showMixedValue = false;
-        }
-
-        void ShowSelectedPropertyPathPairMulti(SerializedObject so, List<AddressableAssetGroupSchema> otherSchemas, ref List<Action<BundledAssetGroupSchema, BundledAssetGroupSchema>> queuedChanges,
-            Action<BundledAssetGroupSchema, BundledAssetGroupSchema> a)
-        {
-            var buildPathProperty = so.FindProperty(nameof(m_BuildPath));
-            var loadPathProperty = so.FindProperty(nameof(m_LoadPath));
-            ShowMixedValue(buildPathProperty, otherSchemas, typeof(ProfileValueReference), nameof(m_BuildPath));
-            ShowMixedValue(loadPathProperty, otherSchemas, typeof(ProfileValueReference), nameof(m_LoadPath));
-
-            List<ProfileGroupType> groupTypes = ProfileGroupType.CreateGroupTypes(settings.profileSettings.GetProfile(settings.activeProfileId));
-            List<string> options = groupTypes.Select(group => group.GroupTypePrefix).ToList();
-            //set selected to custom
-            options.Add(AddressableAssetProfileSettings.customEntryString);
-            int? selected = null;
-
-            //Determine selection and whether to show custom
-            if (!EditorGUI.showMixedValue)
-            {
-                //disregard custom value, want to check if valid pair
-                selected = DetermineSelectedIndex(groupTypes, options.Count - 1);
-                if (selected.HasValue && selected != options.Count - 1)
-                {
-                    m_UseCustomPaths = false;
-                }
-                else
-                {
-                    m_UseCustomPaths = true;
-                }
-            }
-
-            //Dropdown selector
-            EditorGUI.BeginChangeCheck();
-            var newIndex = EditorGUILayout.Popup("Build & Load Paths", selected.HasValue? selected.Value : -1, options.ToArray());
-            if (EditorGUI.EndChangeCheck() && newIndex != selected)
-            {
-                selected = newIndex;
-                SetPathPairOption(so, options, groupTypes, newIndex);
-
-                if (queuedChanges == null)
-                    queuedChanges = new List<Action<BundledAssetGroupSchema, BundledAssetGroupSchema>>();
-                queuedChanges.Add(a);
-                EditorGUI.showMixedValue = false;
-            }
-
-            if (m_UseCustomPaths && selected.HasValue)
-            {
-                ShowPathsMulti(so, otherSchemas, ref queuedChanges);
-            }
-
-            ShowPathsPreview(!selected.HasValue);
-            EditorGUI.showMixedValue = false;
-        }
-
-        void ShowSelectedPropertyPathPair(SerializedObject so)
-        {
-            List<ProfileGroupType> groupTypes = ProfileGroupType.CreateGroupTypes(settings.profileSettings.GetProfile(settings.activeProfileId));
-            List<string> options = groupTypes.Select(group => group.GroupTypePrefix).ToList();
-            //Set selected to custom
-            options.Add(AddressableAssetProfileSettings.customEntryString);
-            int? selected = options.Count - 1;
-
-            //Determine selection and whether to show custom
-            selected = DetermineSelectedIndex(groupTypes, options.Count - 1);
-            if (selected.HasValue && selected != options.Count - 1) 
-            {
-                m_UseCustomPaths = false;
-            }
-            else
-            {
-                m_UseCustomPaths = true;
-            }
-
-            //Dropdown selector
-            EditorGUI.BeginChangeCheck();
-            var newIndex = EditorGUILayout.Popup("Build & Load Paths", selected.HasValue? selected.Value : options.Count - 1, options.ToArray());
-            if (EditorGUI.EndChangeCheck() && newIndex != selected)
-            {
-                SetPathPairOption(so, options, groupTypes, newIndex);
-                EditorUtility.SetDirty(this);
-            }
-
-            if (m_UseCustomPaths)
-            {
-                ShowPaths(so);
-            }
-
-            ShowPathsPreview(false);
-            EditorGUI.showMixedValue = false;
-        }
-
-        int? DetermineSelectedIndex(List<ProfileGroupType> groupTypes, int? defaultValue)
-        {
-            int? selected = defaultValue;
-
-            HashSet<string> vars = settings.profileSettings.GetAllVariableIds();
-            if (vars.Contains(m_BuildPath.Id) && vars.Contains(m_LoadPath.Id) && !m_UseCustomPaths)
-            {
-                for (int i = 0; i < groupTypes.Count; i++)
-                {
-                    ProfileGroupType.GroupTypeVariable buildPathVar = groupTypes[i].GetVariableBySuffix("BuildPath");
-                    ProfileGroupType.GroupTypeVariable loadPathVar = groupTypes[i].GetVariableBySuffix("LoadPath");
-                    if (m_BuildPath.GetName(settings) == groupTypes[i].GetName(buildPathVar) && m_LoadPath.GetName(settings) == groupTypes[i].GetName(loadPathVar))
-                    {
-                        selected = i;
-                        break;
-                    }
-                }
-            }
-            return selected;
-        }
-
-        void SetPathPairOption(SerializedObject so, List<string> options, List<ProfileGroupType> groupTypes, int newIndex)
-        {
-
-            if (options[newIndex] != AddressableAssetProfileSettings.customEntryString)
-            {
-                Undo.RecordObject(so.targetObject, so.targetObject.name + "Path Pair");
-                m_BuildPath.SetVariableByName(settings, groupTypes[newIndex].GroupTypePrefix + ProfileGroupType.k_PrefixSeparator + "BuildPath");
-                m_LoadPath.SetVariableByName(settings, groupTypes[newIndex].GroupTypePrefix + ProfileGroupType.k_PrefixSeparator + "LoadPath");
-                m_UseCustomPaths = false;
-            }
-            else
-            {
-                Undo.RecordObject(so.targetObject, so.targetObject.name + "Path Pair");
-                m_UseCustomPaths = true;
-            }
-        }
-
-        void ShowPathsPreview(bool showMixedValue)
-        {
-            EditorGUI.indentLevel++;
-            m_ShowPaths = EditorGUILayout.Foldout(m_ShowPaths, "Path Preview", true);
-            if (m_ShowPaths)
-            {
-                EditorStyles.helpBox.fontSize = 12;
-                var baseBuildPathValue = settings.profileSettings.GetValueById(settings.activeProfileId, m_BuildPath.Id);
-                var baseLoadPathValue = settings.profileSettings.GetValueById(settings.activeProfileId, m_LoadPath.Id);
-                EditorGUILayout.HelpBox(String.Format("Build Path: {0}", showMixedValue ? "-" : settings.profileSettings.EvaluateString(settings.activeProfileId, baseBuildPathValue)), MessageType.None);
-                EditorGUILayout.HelpBox(String.Format("Load Path: {0}", showMixedValue ? "-" : settings.profileSettings.EvaluateString(settings.activeProfileId, baseLoadPathValue)), MessageType.None);
-            }
-            EditorGUI.indentLevel--;
-        }
-    }
-}
-=======
-using System;
-using System.Linq;
-using System.Collections.Generic;
-using System.ComponentModel;
-using UnityEditor.AddressableAssets.HostingServices;
-using UnityEngine;
-using UnityEngine.ResourceManagement.ResourceProviders;
-using UnityEngine.ResourceManagement.Util;
-using UnityEngine.Serialization;
-using UnityEngine.AddressableAssets;
-
-namespace UnityEditor.AddressableAssets.Settings.GroupSchemas
-{
-    /// <summary>
-    /// Schema used for bundled asset groups.
-    /// </summary>
-//    [CreateAssetMenu(fileName = "BundledAssetGroupSchema.asset", menuName = "Addressables/Group Schemas/Bundled Assets")]
-    [DisplayName("Content Packing & Loading")]
-    public class BundledAssetGroupSchema : AddressableAssetGroupSchema, IHostingServiceConfigurationProvider, ISerializationCallbackReceiver
-    {
-        /// <summary>
-        /// Defines how bundles are created.
-        /// </summary>
-        public enum BundlePackingMode
-        {
-            /// <summary>
-            /// Creates a bundle for all non-scene entries and another for all scenes entries.
-            /// </summary>
-            PackTogether,
-            /// <summary>
-            /// Creates a bundle per entry.  This is useful if each entry is a folder as all sub entries will go to the same bundle.
-            /// </summary>
-            PackSeparately,
-            /// <summary>
-            /// Creates a bundle per unique set of labels
-            /// </summary>
-            PackTogetherByLabel
-        }
-
-        /// <summary>
-        /// Defines how internal bundles are named. This is used for both caching and for inter-bundle dependecies.  If possible, GroupGuidProjectIdHash should be used as it is stable and unique between projects.
-        /// </summary>
-        public enum BundleInternalIdMode
-        {
-            /// <summary>
-            /// Use the guid of the group asset
-            /// </summary>
-            GroupGuid,
-            /// <summary>
-            /// Use the hash of the group asset guid and the project id
-            /// </summary>
-            GroupGuidProjectIdHash,
-            /// <summary>
-            /// Use the hash of the group asset, the project id and the guids of the entries in the group
-            /// </summary>
-            GroupGuidProjectIdEntriesHash
-        }
-
-        /// <summary>
-        /// Options for compressing bundles in this group.
-        /// </summary>
-        public enum BundleCompressionMode
-        {
-            /// <summary>
-            /// Use to indicate that bundles will not be compressed.
-            /// </summary>
-            Uncompressed,
-            /// <summary>
-            /// Use to indicate that bundles will be compressed using the LZ4 compression algorithm.
-            /// </summary>
-            LZ4,
-            /// <summary>
-            /// Use to indicate that bundles will be compressed using the LZMA compression algorithm.
-            /// </summary>
-            LZMA
-        }
-
-        [SerializeField]
-        BundleInternalIdMode m_InternalBundleIdMode = BundleInternalIdMode.GroupGuidProjectIdHash;
-        /// <summary>
-        /// Internal bundle naming mode
-        /// </summary>
-        public BundleInternalIdMode InternalBundleIdMode
-        {
-            get => m_InternalBundleIdMode;
-            set
-            {
-                if (m_InternalBundleIdMode != value)
-                {
-                    m_InternalBundleIdMode = value;
-                    SetDirty(true);
-                }
-            }
-        }
-
-		[SerializeField]
-        BundleCompressionMode m_Compression = BundleCompressionMode.LZ4;
-
-        /// <summary>
-        /// Build compression.
-        /// </summary>
-        public BundleCompressionMode Compression
-        {
-            get => m_Compression;
-            set
-            {
-                if (m_Compression != value)
-                {
-                    m_Compression = value;
-                    SetDirty(true);
-                }
-            }
-        }
-
-        /// <summary>
-        /// Options for internal id of assets in bundles.
-        /// </summary>
-        public enum AssetNamingMode
-        {
-            /// <summary>
-            /// Use to identify assets by their full path.
-            /// </summary>
-            FullPath,
-            /// <summary>
-            /// Use to identify assets by their filename only.  There is a risk of collisions when assets in different folders have the same filename.
-            /// </summary>
-            Filename,
-            /// <summary>
-            /// Use to identify assets by their asset guid.  This will save space over using the full path and will be stable if assets move in the project.
-            /// </summary>
-            GUID,
-            /// <summary>
-            /// This method attempts to use the smallest identifier for internal asset ids.  For asset bundles with very few items, this can save a significant amount of space in the content catalog.
-            /// </summary>
-            Dynamic
-        }
-
-        [SerializeField]
-        bool m_IncludeAddressInCatalog = true;
-        [SerializeField]
-        bool m_IncludeGUIDInCatalog = true;
-        [SerializeField]
-        bool m_IncludeLabelsInCatalog = true;
-
-        /// <summary>
-        /// If enabled, addresses are included in the content catalog.  This is required if assets are to be loaded via their main address.
-        /// </summary>
-        public bool IncludeAddressInCatalog
-        {
-            get => m_IncludeAddressInCatalog;
-            set
-            {
-                if (m_IncludeAddressInCatalog != value)
-                {
-                    m_IncludeAddressInCatalog = value;
-                    SetDirty(true);
-                }
-            }
-        }
-
-        /// <summary>
-        /// If enabled, guids are included in content catalogs.  This is required if assets are to be loaded via AssetReference.
-        /// </summary>
-        public bool IncludeGUIDInCatalog
-        {
-            get => m_IncludeGUIDInCatalog;
-            set
-            {
-                if (m_IncludeGUIDInCatalog != value)
-                {
-                    m_IncludeGUIDInCatalog = value;
-                    SetDirty(true);
-                }
-            }
-        }
-
-        /// <summary>
-        /// If enabled, labels are included in the content catalogs.  This is required if labels are used at runtime load load assets.
-        /// </summary>
-        public bool IncludeLabelsInCatalog
-        {
-            get => m_IncludeLabelsInCatalog;
-            set
-            {
-                if (m_IncludeLabelsInCatalog != value)
-                {
-                    m_IncludeLabelsInCatalog = value;
-                    SetDirty(true);
-                }
-            }
-        }
-
-        /// <summary>
-        /// Internal Id mode for assets in bundles.
-        /// </summary>
-        public AssetNamingMode InternalIdNamingMode
-        {
-            get { return m_InternalIdNamingMode; }
-            set { m_InternalIdNamingMode = value; SetDirty(true); }
-        }
-
-        [SerializeField]
-        [Tooltip("Indicates how the internal asset name will be generated.")]
-        AssetNamingMode m_InternalIdNamingMode = AssetNamingMode.FullPath;
-
-
-        /// <summary>
-        /// Behavior for clearing old bundles from the cache.
-        /// </summary>
-        public enum CacheClearBehavior
-        {
-            /// <summary>
-            /// Bundles are only removed from the cache when space is needed.
-            /// </summary>
-            ClearWhenSpaceIsNeededInCache,
-            /// <summary>
-            /// Bundles are removed from the cache when a newer version has been loaded successfully.
-            /// </summary>
-            ClearWhenWhenNewVersionLoaded,
-        }
-
-        [SerializeField]
-        CacheClearBehavior m_CacheClearBehavior = CacheClearBehavior.ClearWhenSpaceIsNeededInCache;
-        /// <summary>
-        /// Determines how other cached versions of asset bundles are cleared.
-        /// </summary>
-        public CacheClearBehavior AssetBundledCacheClearBehavior { get { return m_CacheClearBehavior; } set { m_CacheClearBehavior = value; } }
-
-
-        /// <summary>
-        /// Gets the build compression settings for bundles in this group.
-        /// </summary>
-        /// <param name="bundleId">The bundle id.</param>
-        /// <returns>The build compression.</returns>
-        public virtual BuildCompression GetBuildCompressionForBundle(string bundleId)
-        {
-            //Unfortunately the BuildCompression struct is not serializable (nor is it settable), therefore this enum needs to be used to return the static members....
-            switch (m_Compression)
-            {
-                case BundleCompressionMode.Uncompressed: return BuildCompression.Uncompressed;
-                case BundleCompressionMode.LZ4: return BuildCompression.LZ4;
-                case BundleCompressionMode.LZMA: return BuildCompression.LZMA;
-            }
-            return default(BuildCompression);
-        }
-
-        [FormerlySerializedAs("m_includeInBuild")]
-        [SerializeField]
-        [Tooltip("If true, the assets in this group will be included in the build of bundles.")]
-        bool m_IncludeInBuild = true;
-        /// <summary>
-        /// If true, the assets in this group will be included in the build of bundles.
-        /// </summary>
-        public bool IncludeInBuild
-        {
-            get => m_IncludeInBuild;
-            set
-            {
-                if (m_IncludeInBuild != value)
-                {
-                    m_IncludeInBuild = value;
-                    SetDirty(true);
-                }
-            }
-        }
-        [SerializeField]
-        [SerializedTypeRestriction(type = typeof(IResourceProvider))]
-        [Tooltip("The provider type to use for loading assets from bundles.")]
-        SerializedType m_BundledAssetProviderType;
-        /// <summary>
-        /// The provider type to use for loading assets from bundles.
-        /// </summary>
-        public SerializedType BundledAssetProviderType { get { return m_BundledAssetProviderType; } }
-
-        [SerializeField]
-        [Tooltip("If true, the bundle and asset provider for assets in this group will get unique provider ids and will only provide for assets in this group.")]
-        bool m_ForceUniqueProvider = false;
-        /// <summary>
-        /// If true, the bundle and asset provider for assets in this group will get unique provider ids and will only provide for assets in this group.
-        /// </summary>
-        public bool ForceUniqueProvider
-        {
-            get => m_ForceUniqueProvider; 
-            set
-            {
-                if (m_ForceUniqueProvider != value)
-                {
-                    m_ForceUniqueProvider = value;
-                    SetDirty(true);
-                }
-            }
-        }
-
-        [FormerlySerializedAs("m_useAssetBundleCache")]
-        [SerializeField]
-        [Tooltip("If true, the Hash value of the asset bundle is used to determine if a bundle can be loaded from the local cache instead of downloaded. (Only applies to remote asset bundles)")]
-        bool m_UseAssetBundleCache = true;
-        /// <summary>
-        /// If true, the CRC and Hash values of the asset bundle are used to determine if a bundle can be loaded from the local cache instead of downloaded.
-        /// </summary>
-        public bool UseAssetBundleCache
-        {
-            get => m_UseAssetBundleCache; 
-            set
-            {
-                if (m_UseAssetBundleCache != value)
-                {
-                    m_UseAssetBundleCache = value;
-                    SetDirty(true);
-                }
-            }
-        }
-
-        [SerializeField]
-        [Tooltip("If true, the CRC (Cyclic Redundancy Check) of the asset bundle is used to check the integrity.  This can be used for both local and remote bundles.")]
-        bool m_UseAssetBundleCrc = true;
-
-        /// <summary>
-        /// If true, the CRC and Hash values of the asset bundle are used to determine if a bundle can be loaded from the local cache instead of downloaded.
-        /// </summary>
-        public bool UseAssetBundleCrc
-        {
-            get => m_UseAssetBundleCrc; 
-            set
-            {
-                if (m_UseAssetBundleCrc != value)
-                {
-                    m_UseAssetBundleCrc = value;
-                    SetDirty(true);
-                }
-            }
-        }
-        [SerializeField]
-        [Tooltip("If true, the CRC (Cyclic Redundancy Check) of the asset bundle is used to check the integrity.")]
-        bool m_UseAssetBundleCrcForCachedBundles = true;
-        /// <summary>
-        /// If true, the CRC and Hash values of the asset bundle are used to determine if a bundle can be loaded from the local cache instead of downloaded.
-        /// </summary>
-        public bool UseAssetBundleCrcForCachedBundles
-        {
-            get => m_UseAssetBundleCrcForCachedBundles;
-            set
-            {
-                if (m_UseAssetBundleCrcForCachedBundles != value)
-                {
-                    m_UseAssetBundleCrcForCachedBundles = value;
-                    SetDirty(true);
-                }
-            }
-        }
-        [SerializeField]
-        [Tooltip("If true, local asset bundles will be loaded through UnityWebRequest.")]
-        bool m_UseUWRForLocalBundles = false;
-        /// <summary>
-        /// If true, local asset bundles will be loaded through UnityWebRequest.
-        /// </summary>
-        public bool UseUnityWebRequestForLocalBundles
-        {
-            get => m_UseUWRForLocalBundles;
-            set
-            {
-                if (m_UseUWRForLocalBundles != value)
-                {
-                    m_UseUWRForLocalBundles = value;
-                    SetDirty(true);
-                }
-            }
-        }
-        [FormerlySerializedAs("m_timeout")]
-        [SerializeField]
-        [Tooltip("Attempt to abort after the number of seconds in timeout have passed, where the UnityWebRequest has received no data. (Only applies to remote asset bundles)")]
-        int m_Timeout;
-        /// <summary>
-        /// Attempt to abort after the number of seconds in timeout have passed, where the UnityWebRequest has received no data.
-        /// </summary>
-        public int Timeout
-        {
-            get => m_Timeout;
-            set
-            {
-                if (m_Timeout != value)
-                {
-                    m_Timeout = value;
-                    SetDirty(true);
-                }
-            }
-        }
-
-        [FormerlySerializedAs("m_chunkedTransfer")]
-        [SerializeField]
-        [Tooltip("Deprecated in 2019.3+. Indicates whether the UnityWebRequest system should employ the HTTP/1.1 chunked-transfer encoding method. (Only applies to remote asset bundles)")]
-        bool m_ChunkedTransfer;
-        /// <summary>
-        /// Indicates whether the UnityWebRequest system should employ the HTTP/1.1 chunked-transfer encoding method.
-        /// </summary>
-        public bool ChunkedTransfer
-        {
-            get => m_ChunkedTransfer;
-            set
-            {
-                if (m_ChunkedTransfer != value)
-                {
-                    m_ChunkedTransfer = value;
-                    SetDirty(true);
-                }
-            }
-        }
-
-
-        [FormerlySerializedAs("m_redirectLimit")]
-        [SerializeField]
-        [Tooltip("Indicates the number of redirects which this UnityWebRequest will follow before halting with a “Redirect Limit Exceeded” system error. (Only applies to remote asset bundles)")]
-        int m_RedirectLimit = -1;
-        /// <summary>
-        /// Indicates the number of redirects which this UnityWebRequest will follow before halting with a “Redirect Limit Exceeded” system error.
-        /// </summary>
-        public int RedirectLimit
-        {
-            get => m_RedirectLimit;
-            set
-            {
-                if (m_RedirectLimit != value)
-                {
-                    m_RedirectLimit = value;
-                    SetDirty(true);
-                }
-            }
-        }
-        [FormerlySerializedAs("m_retryCount")]
-        [SerializeField]
-        [Tooltip("Indicates the number of times the request will be retried.")]
-        int m_RetryCount;
-        /// <summary>
-        /// Indicates the number of times the request will be retried.
-        /// </summary>
-        public int RetryCount
-        {
-            get => m_RetryCount;
-            set
-            {
-                if (m_RetryCount != value)
-                {
-                    m_RetryCount = value;
-                    SetDirty(true);
-                }
-            }
-        }
-
-        [FormerlySerializedAs("m_buildPath")]
-        [SerializeField]
-        [Tooltip("The path to copy asset bundles to.")]
-        ProfileValueReference m_BuildPath = new ProfileValueReference();
-        /// <summary>
-        /// The path to copy asset bundles to.
-        /// </summary>
-        public ProfileValueReference BuildPath
-        {
-            get { return m_BuildPath; }
-        }
-
-        [FormerlySerializedAs("m_loadPath")]
-        [SerializeField]
-        [Tooltip("The path to load bundles from.")]
-        ProfileValueReference m_LoadPath = new ProfileValueReference();
-        /// <summary>
-        /// The path to load bundles from.
-        /// </summary>
-        public ProfileValueReference LoadPath
-        {
-            get { return m_LoadPath; }
-        }
-
-        //placeholder for UrlSuffix support...
-        internal string UrlSuffix
-        {
-            get { return string.Empty; }
-        }
-
-        [FormerlySerializedAs("m_bundleMode")]
-        [SerializeField]
-        [Tooltip("Controls how bundles are packed.  If set to PackTogether, a single asset bundle will be created for the entire group, with the exception of scenes, which are packed in a second bundle.  If set to PackSeparately, an asset bundle will be created for each entry in the group; in the case that an entry is a folder, one bundle is created for the folder and all of its sub entries.")]
-        BundlePackingMode m_BundleMode = BundlePackingMode.PackTogether;
-        /// <summary>
-        /// Controls how bundles are packed.  If set to PackTogether, a single asset bundle will be created for the entire group, with the exception of scenes, which are packed in a second bundle.  If set to PackSeparately, an asset bundle will be created for each entry in the group; in the case that an entry is a folder, one bundle is created for the folder and all of its sub entries.
-        /// </summary>
-        public BundlePackingMode BundleMode
-        {
-            get => m_BundleMode;
-            set
-            {
-                if (m_BundleMode != value)
-                {
-                    m_BundleMode = value;
-                    SetDirty(true);
-                }
-            }
-        }
-
-        /// <inheritdoc/>
-        public string HostingServicesContentRoot
-        {
-            get
-            {
-                return BuildPath?.GetValue(Group.Settings);
-            }
-        }
-
-        [FormerlySerializedAs("m_assetBundleProviderType")]
-        [SerializeField]
-        [SerializedTypeRestriction(type = typeof(IResourceProvider))]
-        [Tooltip("The provider type to use for loading asset bundles.")]
-        SerializedType m_AssetBundleProviderType;
-        /// <summary>
-        /// The provider type to use for loading asset bundles.
-        /// </summary>
-        public SerializedType AssetBundleProviderType { get { return m_AssetBundleProviderType; } }
-
-        /// <summary>
-        /// Used to determine if dropdown should be custom
-        /// </summary>
-        private bool m_UseCustomPaths = false;
-
-
-        /// <summary>
-        /// Internal settings
-        /// </summary>
-        internal AddressableAssetSettings settings
-        {
-            get { return AddressableAssetSettingsDefaultObject.Settings; }
-        }
-
-        /// <summary>
-        /// Set default values taken from the assigned group.
-        /// </summary>
-        /// <param name="group">The group this schema has been added to.</param>
-        protected override void OnSetGroup(AddressableAssetGroup group)
-        {
-            //this can happen during the load of the addressables asset
-        }
-
-        internal void SetPathVariable(AddressableAssetSettings addressableAssetSettings, ref ProfileValueReference path, string newPathName, string oldPathName, List<string> variableNames)
-        {
-            if (path == null || !path.HasValue(addressableAssetSettings))
-            {
-                path = new ProfileValueReference();
-                if (variableNames.Contains(newPathName))
-                {
-                    path.SetVariableByName(addressableAssetSettings, newPathName);
-                    SetDirty(true);
-                }
-                else if (variableNames.Contains(oldPathName))
-                {
-                    path.SetVariableByName(addressableAssetSettings, oldPathName);
-                    SetDirty(true);
-                }
-                else 
-                    Debug.LogWarning("Default path variable " + newPathName + " not found when initializing BundledAssetGroupSchema. Please manually set the path via the groups window.");
-            }
-        }
-
-        internal override void Validate()
-        {
-            if (Group != null && Group.Settings != null)
-            {
-                List<string> variableNames = Group.Settings.profileSettings.GetVariableNames();
-                SetPathVariable(Group.Settings, ref m_BuildPath, AddressableAssetSettings.kLocalBuildPath, "LocalBuildPath", variableNames);
-                SetPathVariable(Group.Settings, ref m_LoadPath, AddressableAssetSettings.kLocalLoadPath, "LocalLoadPath", variableNames);
-            }
-
-            if (m_AssetBundleProviderType.Value == null)
-                m_AssetBundleProviderType.Value = typeof(AssetBundleProvider);
-            if (m_BundledAssetProviderType.Value == null)
-                m_BundledAssetProviderType.Value = typeof(BundledAssetProvider);
-        }
-
-        internal string GetAssetLoadPath(string assetPath, HashSet<string> otherLoadPaths, Func<string, string> pathToGUIDFunc)
-        {
-            switch (InternalIdNamingMode)
-            {
-                case AssetNamingMode.FullPath: return assetPath;
-                case AssetNamingMode.Filename: return assetPath.EndsWith(".unity") ? System.IO.Path.GetFileNameWithoutExtension(assetPath) : System.IO.Path.GetFileName(assetPath);
-                case AssetNamingMode.GUID: return pathToGUIDFunc(assetPath);
-                case AssetNamingMode.Dynamic:
-                    {
-                        var g = pathToGUIDFunc(assetPath);
-                        if (otherLoadPaths == null)
-                            return g;
-                        var len = 1;
-                        var p = g.Substring(0, len);
-                        while (otherLoadPaths.Contains(p))
-                            p = g.Substring(0, ++len);
-                        otherLoadPaths.Add(p);
-                        return p;
-                    }
-            }
-            return assetPath;
-        }
-
-        /// <summary>
-        /// Impementation of ISerializationCallbackReceiver, does nothing.
-        /// </summary>
-        public void OnBeforeSerialize()
-        {
-        }
-
-        /// <summary>
-        /// Impementation of ISerializationCallbackReceiver, used to set callbacks for ProfileValueReference changes.
-        /// </summary>
-        public void OnAfterDeserialize()
-        {
-            BuildPath.OnValueChanged += s => SetDirty(true);
-            LoadPath.OnValueChanged += s => SetDirty(true);
-            if (m_AssetBundleProviderType.Value == null)
-                m_AssetBundleProviderType.Value = typeof(AssetBundleProvider);
-            if (m_BundledAssetProviderType.Value == null)
-                m_BundledAssetProviderType.Value = typeof(BundledAssetProvider);
-        }
-
-        /// <summary>
-        /// Returns the id of the asset provider needed to load from this group.
-        /// </summary>
-        /// <returns>The id of the cached provider needed for this group.</returns>
-        public string GetAssetCachedProviderId()
-        {
-            return ForceUniqueProvider ? string.Format("{0}_{1}", BundledAssetProviderType.Value.FullName, Group.Guid) : BundledAssetProviderType.Value.FullName;
-        }
-
-        /// <summary>
-        /// Returns the id of the bundle provider needed to load from this group.
-        /// </summary>
-        /// <returns>The id of the cached provider needed for this group.</returns>
-        public string GetBundleCachedProviderId()
-        {
-            return ForceUniqueProvider ? string.Format("{0}_{1}", AssetBundleProviderType.Value.FullName, Group.Guid) : AssetBundleProviderType.Value.FullName;
-        }
-
-        /// <summary>
-        /// Used to determine how the final bundle name should look.
-        /// </summary>
-        public enum BundleNamingStyle
-        {
-            /// <summary>
-            /// Use to indicate that the hash should be appended to the bundle name.
-            /// </summary>
-            AppendHash,
-            /// <summary>
-            /// Use to indicate that the bundle name should not contain the hash.
-            /// </summary>
-            NoHash,
-            /// <summary>
-            /// Use to indicate that the bundle name should only contain the given hash.
-            /// </summary>
-            OnlyHash,
-            /// <summary>
-            /// Use to indicate that the bundle name should only contain the hash of the file name.
-            /// </summary>
-            FileNameHash
-        }
-
-        /// <summary>
-        /// Used to draw the Bundle Naming popup
-        /// </summary>
-        [CustomPropertyDrawer(typeof(BundleNamingStyle))]
-        class BundleNamingStylePropertyDrawer : PropertyDrawer
-        {
-            /// <summary>
-            /// Custom Drawer for the BundleNamingStyle in order to display easier to understand display names.
-            /// </summary>
-            public override void OnGUI(Rect position, SerializedProperty property, GUIContent label)
-            {
-                bool showMixedValue = EditorGUI.showMixedValue;
-                EditorGUI.BeginProperty(position, label, property);
-                EditorGUI.showMixedValue = showMixedValue;
-
-                GUIContent[] contents = new GUIContent[4];
-                contents[0] = new GUIContent("Filename", "Leave filename unchanged.");
-                contents[1] = new GUIContent("Append Hash to Filename", "Append filename with the AssetBundle content hash.");
-                contents[2] = new GUIContent("Use Hash of AssetBundle", "Replace filename with AssetBundle hash.");
-                contents[3] = new GUIContent("Use Hash of Filename", "Replace filename with hash of filename.");
-
-                int enumValue = property.enumValueIndex;
-                enumValue = enumValue == 0 ? 1 : enumValue == 1 ? 0 : enumValue;
-
-                EditorGUI.BeginChangeCheck();
-                int newValue = EditorGUI.Popup(position, new GUIContent(label.text, "Controls how the output AssetBundle's will be named."), enumValue, contents);
-                if (EditorGUI.EndChangeCheck())
-                {
-                    newValue = newValue == 0 ? 1 : newValue == 1 ? 0 : newValue;
-                    property.enumValueIndex = newValue;
-                }
-
-                EditorGUI.EndProperty();
-            }
-        }
-
-        [SerializeField]
-        BundleNamingStyle m_BundleNaming;
-        /// <summary>
-        /// Naming style to use for generated AssetBundle(s).
-        /// </summary>
-        public BundleNamingStyle BundleNaming
-        {
-            get { return m_BundleNaming; }
-            set
-            {
-                m_BundleNaming = value;
-                SetDirty(true);
-            }
-        }
-        
-        [SerializeField]
-        AssetLoadMode m_AssetLoadMode;
-        /// <summary>
-        /// Will load all Assets into memory from the AssetBundle after the AssetBundle is loaded.
-        /// </summary>
-        public AssetLoadMode AssetLoadMode
-        {
-            get { return m_AssetLoadMode; }
-            set
-            {
-                m_AssetLoadMode = value;
-                SetDirty(true);
-            }
-        }
-
-        private bool m_ShowPaths = true;
-
-        /// <summary>
-        /// Used for drawing properties in the inspector.
-        /// </summary>
-        public override void ShowAllProperties()
-        {
-            m_ShowPaths = true;
-            AdvancedOptionsFoldout.IsActive = true;
-        }
-
-        /// <inheritdoc/>
-        public override void OnGUI()
-        {
-            var so = new SerializedObject(this);
-
-            ShowSelectedPropertyPathPair(so);
-
-            AdvancedOptionsFoldout.IsActive = GUI.AddressablesGUIUtility.FoldoutWithHelp(AdvancedOptionsFoldout.IsActive, new GUIContent("Advanced Options"), () =>
-             {
-                 string url = AddressableAssetUtility.GenerateDocsURL("GroupSettings.html#advanced-options");
-                 Application.OpenURL(url);
-             });
-            if (AdvancedOptionsFoldout.IsActive)
-                ShowAdvancedProperties(so);
-            so.ApplyModifiedProperties();
-        }
-
-        /// <inheritdoc/>
-        public override void OnGUIMultiple(List<AddressableAssetGroupSchema> otherSchemas)
-        {
-            List<Action<BundledAssetGroupSchema, BundledAssetGroupSchema>> queuedChanges = null;
-            var so = new SerializedObject(this);
-
-            List<BundledAssetGroupSchema> otherBundledSchemas = new List<BundledAssetGroupSchema>();
-            foreach (var schema in otherSchemas)
-            {
-                otherBundledSchemas.Add(schema as BundledAssetGroupSchema);
-            }
-
-            foreach (var schema in otherBundledSchemas)
-                    schema.m_ShowPaths = m_ShowPaths;
-            ShowSelectedPropertyPathPairMulti(so, otherSchemas, ref queuedChanges,
-                (src, dst) => { dst.m_BuildPath.Id = src.BuildPath.Id; dst.m_LoadPath.Id = src.LoadPath.Id; dst.m_UseCustomPaths = src.m_UseCustomPaths;  dst.SetDirty(true); });
-
-            EditorGUI.BeginChangeCheck();
-            AdvancedOptionsFoldout.IsActive = GUI.AddressablesGUIUtility.BeginFoldoutHeaderGroupWithHelp(AdvancedOptionsFoldout.IsActive, new GUIContent("Advanced Options"), () =>
-            {
-                string url = AddressableAssetUtility.GenerateDocsURL("GroupSettings.html#advanced-options");
-                Application.OpenURL(url);
-            }, 10);
-            if (AdvancedOptionsFoldout.IsActive)
-            {
-                ShowAdvancedPropertiesMulti(so, otherSchemas, ref queuedChanges);
-            }
-            EditorGUI.EndFoldoutHeaderGroup();
-
-            so.ApplyModifiedProperties();
-            if (queuedChanges != null)
-            {
-                Undo.SetCurrentGroupName("bundledAssetGroupSchemasUndos");
-                foreach (var schema in otherBundledSchemas)
-                    Undo.RecordObject(schema, "BundledAssetGroupSchema" + schema.name);
-
-                foreach (var change in queuedChanges)
-                {
-                    foreach (var schema in otherBundledSchemas)
-                        change.Invoke(this, schema);
-                }
-            }
-
-            Undo.CollapseUndoOperations(Undo.GetCurrentGroup());
-        }
-
-        void ShowPaths(SerializedObject so)
-        {
-            ShowSelectedPropertyPath(so, nameof(m_BuildPath), null, ref m_BuildPath);
-            ShowSelectedPropertyPath(so, nameof(m_LoadPath), null, ref m_LoadPath);
-        }
-        
-        void ShowPathsMulti(SerializedObject so, List<AddressableAssetGroupSchema> otherBundledSchemas, ref List<Action<BundledAssetGroupSchema, BundledAssetGroupSchema>> queuedChanges)
-        {
-            ShowSelectedPropertyMulti(so, nameof(m_BuildPath), null, otherBundledSchemas, ref queuedChanges, (src, dst) => { dst.m_BuildPath.Id = src.BuildPath.Id; dst.SetDirty(true); }, m_BuildPath.Id, ref m_BuildPath);
-            ShowSelectedPropertyMulti(so, nameof(m_LoadPath), null, otherBundledSchemas, ref queuedChanges, (src, dst) => { dst.m_LoadPath.Id = src.LoadPath.Id; dst.SetDirty(true); }, m_LoadPath.Id, ref m_LoadPath);
-        }
-        
-        static GUI.FoldoutSessionStateValue AdvancedOptionsFoldout = new GUI.FoldoutSessionStateValue("Addressables.BundledAssetGroup.AdvancedOptions");
-
-        GUIContent m_CompressionContent = new GUIContent("Asset Bundle Compression", "Compression method to use for asset bundles.");
-        GUIContent m_IncludeInBuildContent = new GUIContent("Include in Build", "If disabled, these bundles will not be included in the build.");
-        GUIContent m_ForceUniqueProviderContent = new GUIContent("Force Unique Provider", "If enabled, this option forces bundles loaded from this group to use a unique provider.");
-        GUIContent m_UseAssetBundleCacheContent = new GUIContent("Use Asset Bundle Cache", "If enabled and supported, the device will cache  asset bundles.");
-        GUIContent m_AssetBundleCrcContent = new GUIContent("Asset Bundle CRC", "Defines which Asset Bundles will have their CRC checked when loading to ensure correct content.");
-        private GUIContent[] m_CrcPopupContent = new GUIContent[]
-        {
-            new GUIContent("Disabled", "Bundles will not have their CRC checked when loading."),
-            new GUIContent("Enabled, Including Cached", "All Bundles will have their CRC checked when loading."),
-            new GUIContent("Enabled, Excluding Cached", "Bundles that have already been downloaded and cached will not have their CRC check when loading, otherwise CRC check will be performed.")
-        };
-        GUIContent m_UseUWRForLocalBundlesContent = new GUIContent("Use UnityWebRequest for Local Asset Bundles", "If enabled, local asset bundles will load through UnityWebRequest.");
-        GUIContent m_TimeoutContent = new GUIContent("Request Timeout", "The timeout with no download activity (in seconds) for the Http request.");
-        GUIContent m_ChunkedTransferContent = new GUIContent("Use Http Chunked Transfer", "If enabled, the Http request will use chunked transfers.");
-        GUIContent m_RedirectLimitContent = new GUIContent("Http Redirect Limit", "The redirect limit for the Http request.");
-        GUIContent m_RetryCountContent = new GUIContent("Retry Count", "The number of times to retry the http request.");
-        GUIContent m_IncludeAddressInCatalogContent = new GUIContent("Include Addresses in Catalog", "If disabled, addresses from this group will not be included in the catalog.  This is useful for reducing the size of the catalog if addresses are not needed.");
-        GUIContent m_IncludeGUIDInCatalogContent = new GUIContent("Include GUIDs in Catalog", "If disabled, guids from this group will not be included in the catalog.  This is useful for reducing the size of the catalog if guids are not needed.");
-        GUIContent m_IncludeLabelsInCatalogContent = new GUIContent("Include Labels in Catalog", "If disabled, labels from this group will not be included in the catalog.  This is useful for reducing the size of the catalog if labels are not needed.");
-        GUIContent m_InternalIdNamingModeContent = new GUIContent("Internal Asset Naming Mode", "Mode for naming assets internally in bundles.  This can reduce the size of the catalog by replacing long paths with shorter strings.");
-        GUIContent m_InternalBundleIdModeContent = new GUIContent("Internal Bundle Id Mode", $"Specifies how the internal id of the bundle is generated.  This must be set to {BundleInternalIdMode.GroupGuid} or {BundleInternalIdMode.GroupGuidProjectIdHash} to ensure proper caching on device.");
-        GUIContent m_CacheClearBehaviorContent = new GUIContent("Cache Clear Behavior", "Controls how old cached asset bundles are cleared.");
-        GUIContent m_BundleModeContent = new GUIContent("Bundle Mode", "Controls how bundles are created from this group.");
-        GUIContent m_BundleNamingContent = new GUIContent("Bundle Naming Mode", "Controls the final file naming mode for bundles in this group.");
-        GUIContent m_AssetLoadModeContent = new GUIContent("Asset Load Mode", "Determines how Assets are loaded when accessed." +
-                                                                              "\n- Requested Asset And Dependencies, will only load the requested Asset (Recommended)." +
-                                                                              "\n- All Packed Assets And Dependencies, will load all Assets that are packed together. Best used when loading all Assets into memory is required.");
-        GUIContent m_AssetProviderContent = new GUIContent("Asset Provider", "The provider to use for loading assets out of AssetBundles");
-        GUIContent m_BundleProviderContent = new GUIContent("Asset Bundle Provider", "The provider to use for loading AssetBundles (not the assets within bundles)");
-
-
-        void ShowAdvancedProperties(SerializedObject so)
-        {
-            EditorGUILayout.PropertyField(so.FindProperty(nameof(m_Compression)), m_CompressionContent, true);
-            EditorGUILayout.PropertyField(so.FindProperty(nameof(m_IncludeInBuild)), m_IncludeInBuildContent, true);
-            EditorGUILayout.PropertyField(so.FindProperty(nameof(m_ForceUniqueProvider)), m_ForceUniqueProviderContent, true);
-            EditorGUILayout.PropertyField(so.FindProperty(nameof(m_UseAssetBundleCache)), m_UseAssetBundleCacheContent, true);
-            CRCPropertyPopupField(so);
-            EditorGUILayout.PropertyField(so.FindProperty(nameof(m_UseUWRForLocalBundles)), m_UseUWRForLocalBundlesContent, true);
-            EditorGUILayout.PropertyField(so.FindProperty(nameof(m_Timeout)), m_TimeoutContent, true);
-            EditorGUILayout.PropertyField(so.FindProperty(nameof(m_ChunkedTransfer)), m_ChunkedTransferContent, true);
-            EditorGUILayout.PropertyField(so.FindProperty(nameof(m_RedirectLimit)), m_RedirectLimitContent, true);
-            EditorGUILayout.PropertyField(so.FindProperty(nameof(m_RetryCount)), m_RetryCountContent, true);
-            EditorGUILayout.PropertyField(so.FindProperty(nameof(m_IncludeAddressInCatalog)), m_IncludeAddressInCatalogContent, true);
-            EditorGUILayout.PropertyField(so.FindProperty(nameof(m_IncludeGUIDInCatalog)), m_IncludeGUIDInCatalogContent, true);
-            EditorGUILayout.PropertyField(so.FindProperty(nameof(m_IncludeLabelsInCatalog)), m_IncludeLabelsInCatalogContent, true);
-            EditorGUILayout.PropertyField(so.FindProperty(nameof(m_InternalIdNamingMode)), m_InternalIdNamingModeContent, true);
-            EditorGUILayout.PropertyField(so.FindProperty(nameof(m_InternalBundleIdMode)), m_InternalBundleIdModeContent, true);
-            EditorGUILayout.PropertyField(so.FindProperty(nameof(m_CacheClearBehavior)), m_CacheClearBehaviorContent, true);
-            EditorGUILayout.PropertyField(so.FindProperty(nameof(m_BundleMode)), m_BundleModeContent, true);
-            EditorGUILayout.PropertyField(so.FindProperty(nameof(m_BundleNaming)), m_BundleNamingContent, true);
-            EditorGUILayout.PropertyField(so.FindProperty(nameof(m_AssetLoadMode)), m_AssetLoadModeContent, true);
-            EditorGUILayout.PropertyField(so.FindProperty(nameof(m_BundledAssetProviderType)), m_AssetProviderContent, true);
-            EditorGUILayout.PropertyField(so.FindProperty(nameof(m_AssetBundleProviderType)), m_BundleProviderContent, true);
-        }
-        
-        void CRCPropertyPopupField(SerializedObject so)
-        {
-            int enumIndex = 0;
-            if (m_UseAssetBundleCrc)
-                enumIndex = m_UseAssetBundleCrcForCachedBundles ? 1 : 2;
-            
-            int newEnumIndex = EditorGUILayout.Popup(m_AssetBundleCrcContent, enumIndex, m_CrcPopupContent);
-            if (enumIndex != newEnumIndex)
-            {
-                if (newEnumIndex != 0)
-                {
-                    if (!m_UseAssetBundleCrc)
-                        so.FindProperty("m_UseAssetBundleCrc").boolValue = true;
-                    if (newEnumIndex == 1 && !m_UseAssetBundleCrcForCachedBundles)
-                        so.FindProperty("m_UseAssetBundleCrcForCachedBundles").boolValue = true;
-                    else if (newEnumIndex == 2 && m_UseAssetBundleCrcForCachedBundles)
-                        so.FindProperty("m_UseAssetBundleCrcForCachedBundles").boolValue = false;
-                }
-                else
-                    so.FindProperty("m_UseAssetBundleCrc").boolValue = false;
-            }
-        }
-
-        void ShowAdvancedPropertiesMulti(SerializedObject so, List<AddressableAssetGroupSchema> otherBundledSchemas, ref List<Action<BundledAssetGroupSchema, BundledAssetGroupSchema>> queuedChanges)
-        {
-            ShowSelectedPropertyMulti(so, nameof(m_Compression), m_CompressionContent, otherBundledSchemas, ref queuedChanges, (src, dst) => dst.Compression = src.Compression, ref m_Compression);
-            ShowSelectedPropertyMulti(so, nameof(m_IncludeInBuild), m_IncludeInBuildContent, otherBundledSchemas, ref queuedChanges, (src, dst) => dst.IncludeInBuild = src.IncludeInBuild, ref m_IncludeInBuild);
-            ShowSelectedPropertyMulti(so, nameof(m_ForceUniqueProvider), m_ForceUniqueProviderContent, otherBundledSchemas, ref queuedChanges, (src, dst) => dst.ForceUniqueProvider = src.ForceUniqueProvider, ref m_ForceUniqueProvider);
-            ShowSelectedPropertyMulti(so, nameof(m_UseAssetBundleCache), m_UseAssetBundleCacheContent, otherBundledSchemas, ref queuedChanges, (src, dst) => dst.UseAssetBundleCache = src.UseAssetBundleCache, ref m_UseAssetBundleCache);
-            ShowCustomGuiSelectedPropertyMulti(so, new string[]{nameof(m_UseAssetBundleCrc), nameof(m_UseAssetBundleCrcForCachedBundles)}, m_AssetBundleCrcContent, otherBundledSchemas, ref queuedChanges,
-                schema => CRCPropertyPopupField(so), (src, dst) => { dst.UseAssetBundleCrc = src.UseAssetBundleCrc; dst.UseAssetBundleCrcForCachedBundles = src.UseAssetBundleCrcForCachedBundles; });
-            ShowSelectedPropertyMulti(so, nameof(m_UseUWRForLocalBundles), m_UseUWRForLocalBundlesContent, otherBundledSchemas, ref queuedChanges, (src, dst) => dst.UseUnityWebRequestForLocalBundles = src.UseUnityWebRequestForLocalBundles, ref m_UseUWRForLocalBundles);
-            ShowSelectedPropertyMulti(so, nameof(m_Timeout), m_TimeoutContent, otherBundledSchemas, ref queuedChanges, (src, dst) => dst.Timeout = src.Timeout, ref m_Timeout);
-            ShowSelectedPropertyMulti(so, nameof(m_ChunkedTransfer), m_ChunkedTransferContent, otherBundledSchemas, ref queuedChanges, (src, dst) => dst.ChunkedTransfer = src.ChunkedTransfer, ref m_ChunkedTransfer);
-            ShowSelectedPropertyMulti(so, nameof(m_RedirectLimit), m_RedirectLimitContent, otherBundledSchemas, ref queuedChanges, (src, dst) => dst.RedirectLimit = src.RedirectLimit, ref m_RedirectLimit);
-            ShowSelectedPropertyMulti(so, nameof(m_RetryCount), m_RetryCountContent, otherBundledSchemas, ref queuedChanges, (src, dst) => dst.RetryCount = src.RetryCount, ref m_RetryCount);
-            ShowSelectedPropertyMulti(so, nameof(m_IncludeAddressInCatalog), m_IncludeAddressInCatalogContent, otherBundledSchemas, ref queuedChanges, (src, dst) => dst.IncludeAddressInCatalog = src.IncludeAddressInCatalog, ref m_IncludeAddressInCatalog);
-            ShowSelectedPropertyMulti(so, nameof(m_IncludeGUIDInCatalog), m_IncludeGUIDInCatalogContent, otherBundledSchemas, ref queuedChanges, (src, dst) => dst.IncludeGUIDInCatalog = src.IncludeGUIDInCatalog, ref m_IncludeGUIDInCatalog);
-            ShowSelectedPropertyMulti(so, nameof(m_IncludeLabelsInCatalog), m_IncludeLabelsInCatalogContent, otherBundledSchemas, ref queuedChanges, (src, dst) => dst.IncludeLabelsInCatalog = src.IncludeLabelsInCatalog, ref m_IncludeLabelsInCatalog);
-            ShowSelectedPropertyMulti(so, nameof(m_InternalIdNamingMode), m_InternalIdNamingModeContent, otherBundledSchemas, ref queuedChanges, (src, dst) => dst.InternalIdNamingMode = src.InternalIdNamingMode, ref m_InternalIdNamingMode);
-            ShowSelectedPropertyMulti(so, nameof(m_InternalBundleIdMode), m_InternalBundleIdModeContent, otherBundledSchemas, ref queuedChanges, (src, dst) => dst.InternalBundleIdMode = src.InternalBundleIdMode, ref m_InternalBundleIdMode);
-            ShowSelectedPropertyMulti(so, nameof(m_CacheClearBehavior), m_CacheClearBehaviorContent, otherBundledSchemas, ref queuedChanges, (src, dst) => dst.AssetBundledCacheClearBehavior = src.AssetBundledCacheClearBehavior, ref m_CacheClearBehavior);
-            ShowSelectedPropertyMulti(so, nameof(m_BundleMode), m_BundleModeContent, otherBundledSchemas, ref queuedChanges, (src, dst) => dst.BundleMode = src.BundleMode, ref m_BundleMode);
-            ShowSelectedPropertyMulti(so, nameof(m_BundleNaming), m_BundleNamingContent, otherBundledSchemas, ref queuedChanges, (src, dst) => dst.BundleNaming = src.BundleNaming, ref m_BundleNaming);
-            ShowSelectedPropertyMulti(so, nameof(m_AssetLoadMode), m_AssetLoadModeContent, otherBundledSchemas, ref queuedChanges, (src, dst) => dst.AssetLoadMode = src.AssetLoadMode, ref m_AssetLoadMode);
-            ShowSelectedPropertyMulti(so, nameof(m_BundledAssetProviderType), m_AssetProviderContent, otherBundledSchemas, ref queuedChanges, (src, dst) => { dst.m_BundledAssetProviderType = src.BundledAssetProviderType; dst.SetDirty(true); }, ref m_BundledAssetProviderType);
-            ShowSelectedPropertyMulti(so, nameof(m_AssetBundleProviderType), m_BundleProviderContent, otherBundledSchemas, ref queuedChanges, (src, dst) => { dst.m_AssetBundleProviderType = src.AssetBundleProviderType; dst.SetDirty(true); }, ref m_AssetBundleProviderType);
-        }
-
-        void ShowSelectedPropertyMulti<T>(SerializedObject so, string propertyName, GUIContent label, List<AddressableAssetGroupSchema> otherSchemas, ref List<Action<BundledAssetGroupSchema, BundledAssetGroupSchema>> queuedChanges, Action<BundledAssetGroupSchema, BundledAssetGroupSchema> a, ref T propertyValue)
-        {
-            var prop = so.FindProperty(propertyName);
-            if (label == null)
-                label = new GUIContent(prop.displayName);
-            ShowMixedValue(prop, otherSchemas, typeof(T), propertyName);
-
-            T newValue = default(T);
-            
-            EditorGUI.BeginChangeCheck(); 
-            if (typeof(T) == typeof(bool))
-            {
-                newValue = (T)(object)EditorGUILayout.Toggle(label, (bool)(object)propertyValue);
-            }
-            else if (typeof(T).IsEnum)
-            {
-                newValue = (T)(object)(AssetNamingMode)EditorGUILayout.EnumPopup(label, (Enum)(object)propertyValue);
-            }
-            else if (typeof(T) == typeof(int))
-            {
-                newValue = (T)(object)EditorGUILayout.IntField(label, (int)(object)propertyValue);
-            }
-            else
-            {
-                EditorGUILayout.PropertyField(prop, label, true);
-            }
-            if (EditorGUI.EndChangeCheck())
-            {
-                Undo.RecordObject(so.targetObject, so.targetObject.name + propertyName);
-                if (typeof(T) == typeof(bool) || typeof(T).IsEnum || typeof(T) == typeof(int))
-                    propertyValue = newValue;
-                if (queuedChanges == null)
-                    queuedChanges = new List<Action<BundledAssetGroupSchema, BundledAssetGroupSchema>>();
-                queuedChanges.Add(a);
-                EditorUtility.SetDirty(this);
-            }
-            EditorGUI.showMixedValue = false;
-        }
-        
-        void ShowCustomGuiSelectedPropertyMulti(SerializedObject so, string[] propertyNames, GUIContent label, 
-            List<AddressableAssetGroupSchema> otherSchemas, 
-            ref List<Action<BundledAssetGroupSchema, BundledAssetGroupSchema>> queuedChanges,
-            Action<BundledAssetGroupSchema> guiAction,
-            Action<BundledAssetGroupSchema, BundledAssetGroupSchema> a)
-        {
-            if (label == null)
-                return;
-
-            SerializedProperty[] props = new SerializedProperty[propertyNames.Length];
-            for (int i=0; i<propertyNames.Length; ++i)
-                props[i] = so.FindProperty(propertyNames[i]);
-
-            for (int i = 0; i < propertyNames.Length; ++i)
-            {
-                if (EditorGUI.showMixedValue)
-                    break;
-                ShowMixedValue(props[i], otherSchemas, null, propertyNames[i]);
-            }
-            
-            EditorGUI.BeginChangeCheck();
-            guiAction.Invoke(this);
-            if (EditorGUI.EndChangeCheck())
-            {
-                if (queuedChanges == null)
-                    queuedChanges = new List<Action<BundledAssetGroupSchema, BundledAssetGroupSchema>>();
-                queuedChanges.Add(a);
-                EditorUtility.SetDirty(this);
-            }
-            EditorGUI.showMixedValue = false;
-        }
-
-        void ShowSelectedPropertyMulti(SerializedObject so, string propertyName, GUIContent label,
-            List<AddressableAssetGroupSchema> otherSchemas,
-            ref List<Action<BundledAssetGroupSchema, BundledAssetGroupSchema>> queuedChanges,
-            Action<BundledAssetGroupSchema, BundledAssetGroupSchema> a, string previousValue, ref ProfileValueReference currentValue)
-        {
-            var prop = so.FindProperty(propertyName);
-            ShowMixedValue(prop, otherSchemas, typeof(ProfileValueReference), propertyName);
-
-            EditorGUI.BeginChangeCheck();
-            EditorGUILayout.PropertyField(prop, label, true);
-            if (EditorGUI.EndChangeCheck())
-            {
-                var newValue = currentValue.Id;
-                currentValue.Id = previousValue;
-                Undo.RecordObject(so.targetObject, so.targetObject.name + propertyName);
-                currentValue.Id = newValue;
-                if (queuedChanges == null)
-                    queuedChanges = new List<Action<BundledAssetGroupSchema, BundledAssetGroupSchema>>();
-                queuedChanges.Add(a);
-            }
-            EditorGUI.showMixedValue = false;
-        }
-        
-        void ShowSelectedPropertyPath(SerializedObject so, string propertyName, GUIContent label, ref ProfileValueReference currentValue)
-        {
-            var prop = so.FindProperty(propertyName);
-            string previousValue = currentValue.Id;
-            EditorGUI.BeginChangeCheck();
-            //Current implementation using ProfileValueReferenceDrawer
-            EditorGUILayout.PropertyField(prop, label, true);
-            if (EditorGUI.EndChangeCheck())
-            {
-                var newValue = currentValue.Id;
-                currentValue.Id = previousValue;
-                Undo.RecordObject(so.targetObject, so.targetObject.name + propertyName);
-                currentValue.Id = newValue;
-                EditorUtility.SetDirty(this);
-            }
-            EditorGUI.showMixedValue = false;
-        }
-
-        void ShowSelectedPropertyPathPairMulti(SerializedObject so, List<AddressableAssetGroupSchema> otherSchemas, ref List<Action<BundledAssetGroupSchema, BundledAssetGroupSchema>> queuedChanges,
-            Action<BundledAssetGroupSchema, BundledAssetGroupSchema> a)
-        {
-            var buildPathProperty = so.FindProperty(nameof(m_BuildPath));
-            var loadPathProperty = so.FindProperty(nameof(m_LoadPath));
-            ShowMixedValue(buildPathProperty, otherSchemas, typeof(ProfileValueReference), nameof(m_BuildPath));
-            ShowMixedValue(loadPathProperty, otherSchemas, typeof(ProfileValueReference), nameof(m_LoadPath));
-
-            List<ProfileGroupType> groupTypes = ProfileGroupType.CreateGroupTypes(settings.profileSettings.GetProfile(settings.activeProfileId));
-            List<string> options = groupTypes.Select(group => group.GroupTypePrefix).ToList();
-            //set selected to custom
-            options.Add(AddressableAssetProfileSettings.customEntryString);
-            int? selected = null;
-
-            //Determine selection and whether to show custom
-            if (!EditorGUI.showMixedValue)
-            {
-                //disregard custom value, want to check if valid pair
-                selected = DetermineSelectedIndex(groupTypes, options.Count - 1);
-                if (selected.HasValue && selected != options.Count - 1)
-                {
-                    m_UseCustomPaths = false;
-                }
-                else
-                {
-                    m_UseCustomPaths = true;
-                }
-            }
-
-            //Dropdown selector
-            EditorGUI.BeginChangeCheck();
-            var newIndex = EditorGUILayout.Popup("Build & Load Paths", selected.HasValue? selected.Value : -1, options.ToArray());
-            if (EditorGUI.EndChangeCheck() && newIndex != selected)
-            {
-                selected = newIndex;
-                SetPathPairOption(so, options, groupTypes, newIndex);
-
-                if (queuedChanges == null)
-                    queuedChanges = new List<Action<BundledAssetGroupSchema, BundledAssetGroupSchema>>();
-                queuedChanges.Add(a);
-                EditorGUI.showMixedValue = false;
-            }
-
-            if (m_UseCustomPaths && selected.HasValue)
-            {
-                ShowPathsMulti(so, otherSchemas, ref queuedChanges);
-            }
-
-            ShowPathsPreview(!selected.HasValue);
-            EditorGUI.showMixedValue = false;
-        }
-
-        void ShowSelectedPropertyPathPair(SerializedObject so)
-        {
-            List<ProfileGroupType> groupTypes = ProfileGroupType.CreateGroupTypes(settings.profileSettings.GetProfile(settings.activeProfileId));
-            List<string> options = groupTypes.Select(group => group.GroupTypePrefix).ToList();
-            //Set selected to custom
-            options.Add(AddressableAssetProfileSettings.customEntryString);
-            int? selected = options.Count - 1;
-
-            //Determine selection and whether to show custom
-            selected = DetermineSelectedIndex(groupTypes, options.Count - 1);
-            if (selected.HasValue && selected != options.Count - 1) 
-            {
-                m_UseCustomPaths = false;
-            }
-            else
-            {
-                m_UseCustomPaths = true;
-            }
-
-            //Dropdown selector
-            EditorGUI.BeginChangeCheck();
-            var newIndex = EditorGUILayout.Popup("Build & Load Paths", selected.HasValue? selected.Value : options.Count - 1, options.ToArray());
-            if (EditorGUI.EndChangeCheck() && newIndex != selected)
-            {
-                SetPathPairOption(so, options, groupTypes, newIndex);
-                EditorUtility.SetDirty(this);
-            }
-
-            if (m_UseCustomPaths)
-            {
-                ShowPaths(so);
-            }
-
-            ShowPathsPreview(false);
-            EditorGUI.showMixedValue = false;
-        }
-
-        int? DetermineSelectedIndex(List<ProfileGroupType> groupTypes, int? defaultValue)
-        {
-            int? selected = defaultValue;
-
-            HashSet<string> vars = settings.profileSettings.GetAllVariableIds();
-            if (vars.Contains(m_BuildPath.Id) && vars.Contains(m_LoadPath.Id) && !m_UseCustomPaths)
-            {
-                for (int i = 0; i < groupTypes.Count; i++)
-                {
-                    ProfileGroupType.GroupTypeVariable buildPathVar = groupTypes[i].GetVariableBySuffix("BuildPath");
-                    ProfileGroupType.GroupTypeVariable loadPathVar = groupTypes[i].GetVariableBySuffix("LoadPath");
-                    if (m_BuildPath.GetName(settings) == groupTypes[i].GetName(buildPathVar) && m_LoadPath.GetName(settings) == groupTypes[i].GetName(loadPathVar))
-                    {
-                        selected = i;
-                        break;
-                    }
-                }
-            }
-            return selected;
-        }
-
-        void SetPathPairOption(SerializedObject so, List<string> options, List<ProfileGroupType> groupTypes, int newIndex)
-        {
-
-            if (options[newIndex] != AddressableAssetProfileSettings.customEntryString)
-            {
-                Undo.RecordObject(so.targetObject, so.targetObject.name + "Path Pair");
-                m_BuildPath.SetVariableByName(settings, groupTypes[newIndex].GroupTypePrefix + ProfileGroupType.k_PrefixSeparator + "BuildPath");
-                m_LoadPath.SetVariableByName(settings, groupTypes[newIndex].GroupTypePrefix + ProfileGroupType.k_PrefixSeparator + "LoadPath");
-                m_UseCustomPaths = false;
-            }
-            else
-            {
-                Undo.RecordObject(so.targetObject, so.targetObject.name + "Path Pair");
-                m_UseCustomPaths = true;
-            }
-        }
-
-        void ShowPathsPreview(bool showMixedValue)
-        {
-            EditorGUI.indentLevel++;
-            m_ShowPaths = EditorGUILayout.Foldout(m_ShowPaths, "Path Preview", true);
-            if (m_ShowPaths)
-            {
-                EditorStyles.helpBox.fontSize = 12;
-                var baseBuildPathValue = settings.profileSettings.GetValueById(settings.activeProfileId, m_BuildPath.Id);
-                var baseLoadPathValue = settings.profileSettings.GetValueById(settings.activeProfileId, m_LoadPath.Id);
-                EditorGUILayout.HelpBox(String.Format("Build Path: {0}", showMixedValue ? "-" : settings.profileSettings.EvaluateString(settings.activeProfileId, baseBuildPathValue)), MessageType.None);
-                EditorGUILayout.HelpBox(String.Format("Load Path: {0}", showMixedValue ? "-" : settings.profileSettings.EvaluateString(settings.activeProfileId, baseLoadPathValue)), MessageType.None);
-            }
-            EditorGUI.indentLevel--;
-        }
-    }
-}
->>>>>>> 2c825ee0
+using System;
+using System.Linq;
+using System.Collections.Generic;
+using System.ComponentModel;
+using UnityEditor.AddressableAssets.HostingServices;
+using UnityEngine;
+using UnityEngine.ResourceManagement.ResourceProviders;
+using UnityEngine.ResourceManagement.Util;
+using UnityEngine.Serialization;
+using UnityEngine.AddressableAssets;
+
+namespace UnityEditor.AddressableAssets.Settings.GroupSchemas
+{
+    /// <summary>
+    /// Schema used for bundled asset groups.
+    /// </summary>
+//    [CreateAssetMenu(fileName = "BundledAssetGroupSchema.asset", menuName = "Addressables/Group Schemas/Bundled Assets")]
+    [DisplayName("Content Packing & Loading")]
+    public class BundledAssetGroupSchema : AddressableAssetGroupSchema, IHostingServiceConfigurationProvider, ISerializationCallbackReceiver
+    {
+        /// <summary>
+        /// Defines how bundles are created.
+        /// </summary>
+        public enum BundlePackingMode
+        {
+            /// <summary>
+            /// Creates a bundle for all non-scene entries and another for all scenes entries.
+            /// </summary>
+            PackTogether,
+            /// <summary>
+            /// Creates a bundle per entry.  This is useful if each entry is a folder as all sub entries will go to the same bundle.
+            /// </summary>
+            PackSeparately,
+            /// <summary>
+            /// Creates a bundle per unique set of labels
+            /// </summary>
+            PackTogetherByLabel
+        }
+
+        /// <summary>
+        /// Defines how internal bundles are named. This is used for both caching and for inter-bundle dependecies.  If possible, GroupGuidProjectIdHash should be used as it is stable and unique between projects.
+        /// </summary>
+        public enum BundleInternalIdMode
+        {
+            /// <summary>
+            /// Use the guid of the group asset
+            /// </summary>
+            GroupGuid,
+            /// <summary>
+            /// Use the hash of the group asset guid and the project id
+            /// </summary>
+            GroupGuidProjectIdHash,
+            /// <summary>
+            /// Use the hash of the group asset, the project id and the guids of the entries in the group
+            /// </summary>
+            GroupGuidProjectIdEntriesHash
+        }
+
+        /// <summary>
+        /// Options for compressing bundles in this group.
+        /// </summary>
+        public enum BundleCompressionMode
+        {
+            /// <summary>
+            /// Use to indicate that bundles will not be compressed.
+            /// </summary>
+            Uncompressed,
+            /// <summary>
+            /// Use to indicate that bundles will be compressed using the LZ4 compression algorithm.
+            /// </summary>
+            LZ4,
+            /// <summary>
+            /// Use to indicate that bundles will be compressed using the LZMA compression algorithm.
+            /// </summary>
+            LZMA
+        }
+
+        [SerializeField]
+        BundleInternalIdMode m_InternalBundleIdMode = BundleInternalIdMode.GroupGuidProjectIdHash;
+        /// <summary>
+        /// Internal bundle naming mode
+        /// </summary>
+        public BundleInternalIdMode InternalBundleIdMode
+        {
+            get => m_InternalBundleIdMode;
+            set
+            {
+                if (m_InternalBundleIdMode != value)
+                {
+                    m_InternalBundleIdMode = value;
+                    SetDirty(true);
+                }
+            }
+        }
+
+		[SerializeField]
+        BundleCompressionMode m_Compression = BundleCompressionMode.LZ4;
+
+        /// <summary>
+        /// Build compression.
+        /// </summary>
+        public BundleCompressionMode Compression
+        {
+            get => m_Compression;
+            set
+            {
+                if (m_Compression != value)
+                {
+                    m_Compression = value;
+                    SetDirty(true);
+                }
+            }
+        }
+
+        /// <summary>
+        /// Options for internal id of assets in bundles.
+        /// </summary>
+        public enum AssetNamingMode
+        {
+            /// <summary>
+            /// Use to identify assets by their full path.
+            /// </summary>
+            FullPath,
+            /// <summary>
+            /// Use to identify assets by their filename only.  There is a risk of collisions when assets in different folders have the same filename.
+            /// </summary>
+            Filename,
+            /// <summary>
+            /// Use to identify assets by their asset guid.  This will save space over using the full path and will be stable if assets move in the project.
+            /// </summary>
+            GUID,
+            /// <summary>
+            /// This method attempts to use the smallest identifier for internal asset ids.  For asset bundles with very few items, this can save a significant amount of space in the content catalog.
+            /// </summary>
+            Dynamic
+        }
+
+        [SerializeField]
+        bool m_IncludeAddressInCatalog = true;
+        [SerializeField]
+        bool m_IncludeGUIDInCatalog = true;
+        [SerializeField]
+        bool m_IncludeLabelsInCatalog = true;
+
+        /// <summary>
+        /// If enabled, addresses are included in the content catalog.  This is required if assets are to be loaded via their main address.
+        /// </summary>
+        public bool IncludeAddressInCatalog
+        {
+            get => m_IncludeAddressInCatalog;
+            set
+            {
+                if (m_IncludeAddressInCatalog != value)
+                {
+                    m_IncludeAddressInCatalog = value;
+                    SetDirty(true);
+                }
+            }
+        }
+
+        /// <summary>
+        /// If enabled, guids are included in content catalogs.  This is required if assets are to be loaded via AssetReference.
+        /// </summary>
+        public bool IncludeGUIDInCatalog
+        {
+            get => m_IncludeGUIDInCatalog;
+            set
+            {
+                if (m_IncludeGUIDInCatalog != value)
+                {
+                    m_IncludeGUIDInCatalog = value;
+                    SetDirty(true);
+                }
+            }
+        }
+
+        /// <summary>
+        /// If enabled, labels are included in the content catalogs.  This is required if labels are used at runtime load load assets.
+        /// </summary>
+        public bool IncludeLabelsInCatalog
+        {
+            get => m_IncludeLabelsInCatalog;
+            set
+            {
+                if (m_IncludeLabelsInCatalog != value)
+                {
+                    m_IncludeLabelsInCatalog = value;
+                    SetDirty(true);
+                }
+            }
+        }
+
+        /// <summary>
+        /// Internal Id mode for assets in bundles.
+        /// </summary>
+        public AssetNamingMode InternalIdNamingMode
+        {
+            get { return m_InternalIdNamingMode; }
+            set { m_InternalIdNamingMode = value; SetDirty(true); }
+        }
+
+        [SerializeField]
+        [Tooltip("Indicates how the internal asset name will be generated.")]
+        AssetNamingMode m_InternalIdNamingMode = AssetNamingMode.FullPath;
+
+
+        /// <summary>
+        /// Behavior for clearing old bundles from the cache.
+        /// </summary>
+        public enum CacheClearBehavior
+        {
+            /// <summary>
+            /// Bundles are only removed from the cache when space is needed.
+            /// </summary>
+            ClearWhenSpaceIsNeededInCache,
+            /// <summary>
+            /// Bundles are removed from the cache when a newer version has been loaded successfully.
+            /// </summary>
+            ClearWhenWhenNewVersionLoaded,
+        }
+
+        [SerializeField]
+        CacheClearBehavior m_CacheClearBehavior = CacheClearBehavior.ClearWhenSpaceIsNeededInCache;
+        /// <summary>
+        /// Determines how other cached versions of asset bundles are cleared.
+        /// </summary>
+        public CacheClearBehavior AssetBundledCacheClearBehavior { get { return m_CacheClearBehavior; } set { m_CacheClearBehavior = value; } }
+
+
+        /// <summary>
+        /// Gets the build compression settings for bundles in this group.
+        /// </summary>
+        /// <param name="bundleId">The bundle id.</param>
+        /// <returns>The build compression.</returns>
+        public virtual BuildCompression GetBuildCompressionForBundle(string bundleId)
+        {
+            //Unfortunately the BuildCompression struct is not serializable (nor is it settable), therefore this enum needs to be used to return the static members....
+            switch (m_Compression)
+            {
+                case BundleCompressionMode.Uncompressed: return BuildCompression.Uncompressed;
+                case BundleCompressionMode.LZ4: return BuildCompression.LZ4;
+                case BundleCompressionMode.LZMA: return BuildCompression.LZMA;
+            }
+            return default(BuildCompression);
+        }
+
+        [FormerlySerializedAs("m_includeInBuild")]
+        [SerializeField]
+        [Tooltip("If true, the assets in this group will be included in the build of bundles.")]
+        bool m_IncludeInBuild = true;
+        /// <summary>
+        /// If true, the assets in this group will be included in the build of bundles.
+        /// </summary>
+        public bool IncludeInBuild
+        {
+            get => m_IncludeInBuild;
+            set
+            {
+                if (m_IncludeInBuild != value)
+                {
+                    m_IncludeInBuild = value;
+                    SetDirty(true);
+                }
+            }
+        }
+        [SerializeField]
+        [SerializedTypeRestriction(type = typeof(IResourceProvider))]
+        [Tooltip("The provider type to use for loading assets from bundles.")]
+        SerializedType m_BundledAssetProviderType;
+        /// <summary>
+        /// The provider type to use for loading assets from bundles.
+        /// </summary>
+        public SerializedType BundledAssetProviderType { get { return m_BundledAssetProviderType; } }
+
+        [SerializeField]
+        [Tooltip("If true, the bundle and asset provider for assets in this group will get unique provider ids and will only provide for assets in this group.")]
+        bool m_ForceUniqueProvider = false;
+        /// <summary>
+        /// If true, the bundle and asset provider for assets in this group will get unique provider ids and will only provide for assets in this group.
+        /// </summary>
+        public bool ForceUniqueProvider
+        {
+            get => m_ForceUniqueProvider; 
+            set
+            {
+                if (m_ForceUniqueProvider != value)
+                {
+                    m_ForceUniqueProvider = value;
+                    SetDirty(true);
+                }
+            }
+        }
+
+        [FormerlySerializedAs("m_useAssetBundleCache")]
+        [SerializeField]
+        [Tooltip("If true, the Hash value of the asset bundle is used to determine if a bundle can be loaded from the local cache instead of downloaded. (Only applies to remote asset bundles)")]
+        bool m_UseAssetBundleCache = true;
+        /// <summary>
+        /// If true, the CRC and Hash values of the asset bundle are used to determine if a bundle can be loaded from the local cache instead of downloaded.
+        /// </summary>
+        public bool UseAssetBundleCache
+        {
+            get => m_UseAssetBundleCache; 
+            set
+            {
+                if (m_UseAssetBundleCache != value)
+                {
+                    m_UseAssetBundleCache = value;
+                    SetDirty(true);
+                }
+            }
+        }
+
+        [SerializeField]
+        [Tooltip("If true, the CRC (Cyclic Redundancy Check) of the asset bundle is used to check the integrity.  This can be used for both local and remote bundles.")]
+        bool m_UseAssetBundleCrc = true;
+
+        /// <summary>
+        /// If true, the CRC and Hash values of the asset bundle are used to determine if a bundle can be loaded from the local cache instead of downloaded.
+        /// </summary>
+        public bool UseAssetBundleCrc
+        {
+            get => m_UseAssetBundleCrc; 
+            set
+            {
+                if (m_UseAssetBundleCrc != value)
+                {
+                    m_UseAssetBundleCrc = value;
+                    SetDirty(true);
+                }
+            }
+        }
+        [SerializeField]
+        [Tooltip("If true, the CRC (Cyclic Redundancy Check) of the asset bundle is used to check the integrity.")]
+        bool m_UseAssetBundleCrcForCachedBundles = true;
+        /// <summary>
+        /// If true, the CRC and Hash values of the asset bundle are used to determine if a bundle can be loaded from the local cache instead of downloaded.
+        /// </summary>
+        public bool UseAssetBundleCrcForCachedBundles
+        {
+            get => m_UseAssetBundleCrcForCachedBundles;
+            set
+            {
+                if (m_UseAssetBundleCrcForCachedBundles != value)
+                {
+                    m_UseAssetBundleCrcForCachedBundles = value;
+                    SetDirty(true);
+                }
+            }
+        }
+        [SerializeField]
+        [Tooltip("If true, local asset bundles will be loaded through UnityWebRequest.")]
+        bool m_UseUWRForLocalBundles = false;
+        /// <summary>
+        /// If true, local asset bundles will be loaded through UnityWebRequest.
+        /// </summary>
+        public bool UseUnityWebRequestForLocalBundles
+        {
+            get => m_UseUWRForLocalBundles;
+            set
+            {
+                if (m_UseUWRForLocalBundles != value)
+                {
+                    m_UseUWRForLocalBundles = value;
+                    SetDirty(true);
+                }
+            }
+        }
+        [FormerlySerializedAs("m_timeout")]
+        [SerializeField]
+        [Tooltip("Attempt to abort after the number of seconds in timeout have passed, where the UnityWebRequest has received no data. (Only applies to remote asset bundles)")]
+        int m_Timeout;
+        /// <summary>
+        /// Attempt to abort after the number of seconds in timeout have passed, where the UnityWebRequest has received no data.
+        /// </summary>
+        public int Timeout
+        {
+            get => m_Timeout;
+            set
+            {
+                if (m_Timeout != value)
+                {
+                    m_Timeout = value;
+                    SetDirty(true);
+                }
+            }
+        }
+
+        [FormerlySerializedAs("m_chunkedTransfer")]
+        [SerializeField]
+        [Tooltip("Deprecated in 2019.3+. Indicates whether the UnityWebRequest system should employ the HTTP/1.1 chunked-transfer encoding method. (Only applies to remote asset bundles)")]
+        bool m_ChunkedTransfer;
+        /// <summary>
+        /// Indicates whether the UnityWebRequest system should employ the HTTP/1.1 chunked-transfer encoding method.
+        /// </summary>
+        public bool ChunkedTransfer
+        {
+            get => m_ChunkedTransfer;
+            set
+            {
+                if (m_ChunkedTransfer != value)
+                {
+                    m_ChunkedTransfer = value;
+                    SetDirty(true);
+                }
+            }
+        }
+
+
+        [FormerlySerializedAs("m_redirectLimit")]
+        [SerializeField]
+        [Tooltip("Indicates the number of redirects which this UnityWebRequest will follow before halting with a “Redirect Limit Exceeded” system error. (Only applies to remote asset bundles)")]
+        int m_RedirectLimit = -1;
+        /// <summary>
+        /// Indicates the number of redirects which this UnityWebRequest will follow before halting with a “Redirect Limit Exceeded” system error.
+        /// </summary>
+        public int RedirectLimit
+        {
+            get => m_RedirectLimit;
+            set
+            {
+                if (m_RedirectLimit != value)
+                {
+                    m_RedirectLimit = value;
+                    SetDirty(true);
+                }
+            }
+        }
+        [FormerlySerializedAs("m_retryCount")]
+        [SerializeField]
+        [Tooltip("Indicates the number of times the request will be retried.")]
+        int m_RetryCount;
+        /// <summary>
+        /// Indicates the number of times the request will be retried.
+        /// </summary>
+        public int RetryCount
+        {
+            get => m_RetryCount;
+            set
+            {
+                if (m_RetryCount != value)
+                {
+                    m_RetryCount = value;
+                    SetDirty(true);
+                }
+            }
+        }
+
+        [FormerlySerializedAs("m_buildPath")]
+        [SerializeField]
+        [Tooltip("The path to copy asset bundles to.")]
+        ProfileValueReference m_BuildPath = new ProfileValueReference();
+        /// <summary>
+        /// The path to copy asset bundles to.
+        /// </summary>
+        public ProfileValueReference BuildPath
+        {
+            get { return m_BuildPath; }
+        }
+
+        [FormerlySerializedAs("m_loadPath")]
+        [SerializeField]
+        [Tooltip("The path to load bundles from.")]
+        ProfileValueReference m_LoadPath = new ProfileValueReference();
+        /// <summary>
+        /// The path to load bundles from.
+        /// </summary>
+        public ProfileValueReference LoadPath
+        {
+            get { return m_LoadPath; }
+        }
+
+        //placeholder for UrlSuffix support...
+        internal string UrlSuffix
+        {
+            get { return string.Empty; }
+        }
+
+        [FormerlySerializedAs("m_bundleMode")]
+        [SerializeField]
+        [Tooltip("Controls how bundles are packed.  If set to PackTogether, a single asset bundle will be created for the entire group, with the exception of scenes, which are packed in a second bundle.  If set to PackSeparately, an asset bundle will be created for each entry in the group; in the case that an entry is a folder, one bundle is created for the folder and all of its sub entries.")]
+        BundlePackingMode m_BundleMode = BundlePackingMode.PackTogether;
+        /// <summary>
+        /// Controls how bundles are packed.  If set to PackTogether, a single asset bundle will be created for the entire group, with the exception of scenes, which are packed in a second bundle.  If set to PackSeparately, an asset bundle will be created for each entry in the group; in the case that an entry is a folder, one bundle is created for the folder and all of its sub entries.
+        /// </summary>
+        public BundlePackingMode BundleMode
+        {
+            get => m_BundleMode;
+            set
+            {
+                if (m_BundleMode != value)
+                {
+                    m_BundleMode = value;
+                    SetDirty(true);
+                }
+            }
+        }
+
+        /// <inheritdoc/>
+        public string HostingServicesContentRoot
+        {
+            get
+            {
+                return BuildPath?.GetValue(Group.Settings);
+            }
+        }
+
+        [FormerlySerializedAs("m_assetBundleProviderType")]
+        [SerializeField]
+        [SerializedTypeRestriction(type = typeof(IResourceProvider))]
+        [Tooltip("The provider type to use for loading asset bundles.")]
+        SerializedType m_AssetBundleProviderType;
+        /// <summary>
+        /// The provider type to use for loading asset bundles.
+        /// </summary>
+        public SerializedType AssetBundleProviderType { get { return m_AssetBundleProviderType; } }
+
+        /// <summary>
+        /// Used to determine if dropdown should be custom
+        /// </summary>
+        private bool m_UseCustomPaths = false;
+
+
+        /// <summary>
+        /// Internal settings
+        /// </summary>
+        internal AddressableAssetSettings settings
+        {
+            get { return AddressableAssetSettingsDefaultObject.Settings; }
+        }
+
+        /// <summary>
+        /// Set default values taken from the assigned group.
+        /// </summary>
+        /// <param name="group">The group this schema has been added to.</param>
+        protected override void OnSetGroup(AddressableAssetGroup group)
+        {
+            //this can happen during the load of the addressables asset
+        }
+
+        internal void SetPathVariable(AddressableAssetSettings addressableAssetSettings, ref ProfileValueReference path, string newPathName, string oldPathName, List<string> variableNames)
+        {
+            if (path == null || !path.HasValue(addressableAssetSettings))
+            {
+                path = new ProfileValueReference();
+                if (variableNames.Contains(newPathName))
+                {
+                    path.SetVariableByName(addressableAssetSettings, newPathName);
+                    SetDirty(true);
+                }
+                else if (variableNames.Contains(oldPathName))
+                {
+                    path.SetVariableByName(addressableAssetSettings, oldPathName);
+                    SetDirty(true);
+                }
+                else 
+                    Debug.LogWarning("Default path variable " + newPathName + " not found when initializing BundledAssetGroupSchema. Please manually set the path via the groups window.");
+            }
+        }
+
+        internal override void Validate()
+        {
+            if (Group != null && Group.Settings != null)
+            {
+                List<string> variableNames = Group.Settings.profileSettings.GetVariableNames();
+                SetPathVariable(Group.Settings, ref m_BuildPath, AddressableAssetSettings.kLocalBuildPath, "LocalBuildPath", variableNames);
+                SetPathVariable(Group.Settings, ref m_LoadPath, AddressableAssetSettings.kLocalLoadPath, "LocalLoadPath", variableNames);
+            }
+
+            if (m_AssetBundleProviderType.Value == null)
+                m_AssetBundleProviderType.Value = typeof(AssetBundleProvider);
+            if (m_BundledAssetProviderType.Value == null)
+                m_BundledAssetProviderType.Value = typeof(BundledAssetProvider);
+        }
+
+        internal string GetAssetLoadPath(string assetPath, HashSet<string> otherLoadPaths, Func<string, string> pathToGUIDFunc)
+        {
+            switch (InternalIdNamingMode)
+            {
+                case AssetNamingMode.FullPath: return assetPath;
+                case AssetNamingMode.Filename: return assetPath.EndsWith(".unity") ? System.IO.Path.GetFileNameWithoutExtension(assetPath) : System.IO.Path.GetFileName(assetPath);
+                case AssetNamingMode.GUID: return pathToGUIDFunc(assetPath);
+                case AssetNamingMode.Dynamic:
+                    {
+                        var g = pathToGUIDFunc(assetPath);
+                        if (otherLoadPaths == null)
+                            return g;
+                        var len = 1;
+                        var p = g.Substring(0, len);
+                        while (otherLoadPaths.Contains(p))
+                            p = g.Substring(0, ++len);
+                        otherLoadPaths.Add(p);
+                        return p;
+                    }
+            }
+            return assetPath;
+        }
+
+        /// <summary>
+        /// Impementation of ISerializationCallbackReceiver, does nothing.
+        /// </summary>
+        public void OnBeforeSerialize()
+        {
+        }
+
+        /// <summary>
+        /// Impementation of ISerializationCallbackReceiver, used to set callbacks for ProfileValueReference changes.
+        /// </summary>
+        public void OnAfterDeserialize()
+        {
+            BuildPath.OnValueChanged += s => SetDirty(true);
+            LoadPath.OnValueChanged += s => SetDirty(true);
+            if (m_AssetBundleProviderType.Value == null)
+                m_AssetBundleProviderType.Value = typeof(AssetBundleProvider);
+            if (m_BundledAssetProviderType.Value == null)
+                m_BundledAssetProviderType.Value = typeof(BundledAssetProvider);
+        }
+
+        /// <summary>
+        /// Returns the id of the asset provider needed to load from this group.
+        /// </summary>
+        /// <returns>The id of the cached provider needed for this group.</returns>
+        public string GetAssetCachedProviderId()
+        {
+            return ForceUniqueProvider ? string.Format("{0}_{1}", BundledAssetProviderType.Value.FullName, Group.Guid) : BundledAssetProviderType.Value.FullName;
+        }
+
+        /// <summary>
+        /// Returns the id of the bundle provider needed to load from this group.
+        /// </summary>
+        /// <returns>The id of the cached provider needed for this group.</returns>
+        public string GetBundleCachedProviderId()
+        {
+            return ForceUniqueProvider ? string.Format("{0}_{1}", AssetBundleProviderType.Value.FullName, Group.Guid) : AssetBundleProviderType.Value.FullName;
+        }
+
+        /// <summary>
+        /// Used to determine how the final bundle name should look.
+        /// </summary>
+        public enum BundleNamingStyle
+        {
+            /// <summary>
+            /// Use to indicate that the hash should be appended to the bundle name.
+            /// </summary>
+            AppendHash,
+            /// <summary>
+            /// Use to indicate that the bundle name should not contain the hash.
+            /// </summary>
+            NoHash,
+            /// <summary>
+            /// Use to indicate that the bundle name should only contain the given hash.
+            /// </summary>
+            OnlyHash,
+            /// <summary>
+            /// Use to indicate that the bundle name should only contain the hash of the file name.
+            /// </summary>
+            FileNameHash
+        }
+
+        /// <summary>
+        /// Used to draw the Bundle Naming popup
+        /// </summary>
+        [CustomPropertyDrawer(typeof(BundleNamingStyle))]
+        class BundleNamingStylePropertyDrawer : PropertyDrawer
+        {
+            /// <summary>
+            /// Custom Drawer for the BundleNamingStyle in order to display easier to understand display names.
+            /// </summary>
+            public override void OnGUI(Rect position, SerializedProperty property, GUIContent label)
+            {
+                bool showMixedValue = EditorGUI.showMixedValue;
+                EditorGUI.BeginProperty(position, label, property);
+                EditorGUI.showMixedValue = showMixedValue;
+
+                GUIContent[] contents = new GUIContent[4];
+                contents[0] = new GUIContent("Filename", "Leave filename unchanged.");
+                contents[1] = new GUIContent("Append Hash to Filename", "Append filename with the AssetBundle content hash.");
+                contents[2] = new GUIContent("Use Hash of AssetBundle", "Replace filename with AssetBundle hash.");
+                contents[3] = new GUIContent("Use Hash of Filename", "Replace filename with hash of filename.");
+
+                int enumValue = property.enumValueIndex;
+                enumValue = enumValue == 0 ? 1 : enumValue == 1 ? 0 : enumValue;
+
+                EditorGUI.BeginChangeCheck();
+                int newValue = EditorGUI.Popup(position, new GUIContent(label.text, "Controls how the output AssetBundle's will be named."), enumValue, contents);
+                if (EditorGUI.EndChangeCheck())
+                {
+                    newValue = newValue == 0 ? 1 : newValue == 1 ? 0 : newValue;
+                    property.enumValueIndex = newValue;
+                }
+
+                EditorGUI.EndProperty();
+            }
+        }
+
+        [SerializeField]
+        BundleNamingStyle m_BundleNaming;
+        /// <summary>
+        /// Naming style to use for generated AssetBundle(s).
+        /// </summary>
+        public BundleNamingStyle BundleNaming
+        {
+            get { return m_BundleNaming; }
+            set
+            {
+                m_BundleNaming = value;
+                SetDirty(true);
+            }
+        }
+        
+        [SerializeField]
+        AssetLoadMode m_AssetLoadMode;
+        /// <summary>
+        /// Will load all Assets into memory from the AssetBundle after the AssetBundle is loaded.
+        /// </summary>
+        public AssetLoadMode AssetLoadMode
+        {
+            get { return m_AssetLoadMode; }
+            set
+            {
+                m_AssetLoadMode = value;
+                SetDirty(true);
+            }
+        }
+
+        private bool m_ShowPaths = true;
+
+        /// <summary>
+        /// Used for drawing properties in the inspector.
+        /// </summary>
+        public override void ShowAllProperties()
+        {
+            m_ShowPaths = true;
+            AdvancedOptionsFoldout.IsActive = true;
+        }
+
+        /// <inheritdoc/>
+        public override void OnGUI()
+        {
+            var so = new SerializedObject(this);
+
+            ShowSelectedPropertyPathPair(so);
+
+            AdvancedOptionsFoldout.IsActive = GUI.AddressablesGUIUtility.FoldoutWithHelp(AdvancedOptionsFoldout.IsActive, new GUIContent("Advanced Options"), () =>
+             {
+                 string url = AddressableAssetUtility.GenerateDocsURL("GroupSettings.html#advanced-options");
+                 Application.OpenURL(url);
+             });
+            if (AdvancedOptionsFoldout.IsActive)
+                ShowAdvancedProperties(so);
+            so.ApplyModifiedProperties();
+        }
+
+        /// <inheritdoc/>
+        public override void OnGUIMultiple(List<AddressableAssetGroupSchema> otherSchemas)
+        {
+            List<Action<BundledAssetGroupSchema, BundledAssetGroupSchema>> queuedChanges = null;
+            var so = new SerializedObject(this);
+
+            List<BundledAssetGroupSchema> otherBundledSchemas = new List<BundledAssetGroupSchema>();
+            foreach (var schema in otherSchemas)
+            {
+                otherBundledSchemas.Add(schema as BundledAssetGroupSchema);
+            }
+
+            foreach (var schema in otherBundledSchemas)
+                    schema.m_ShowPaths = m_ShowPaths;
+            ShowSelectedPropertyPathPairMulti(so, otherSchemas, ref queuedChanges,
+                (src, dst) => { dst.m_BuildPath.Id = src.BuildPath.Id; dst.m_LoadPath.Id = src.LoadPath.Id; dst.m_UseCustomPaths = src.m_UseCustomPaths;  dst.SetDirty(true); });
+
+            EditorGUI.BeginChangeCheck();
+            AdvancedOptionsFoldout.IsActive = GUI.AddressablesGUIUtility.BeginFoldoutHeaderGroupWithHelp(AdvancedOptionsFoldout.IsActive, new GUIContent("Advanced Options"), () =>
+            {
+                string url = AddressableAssetUtility.GenerateDocsURL("GroupSettings.html#advanced-options");
+                Application.OpenURL(url);
+            }, 10);
+            if (AdvancedOptionsFoldout.IsActive)
+            {
+                ShowAdvancedPropertiesMulti(so, otherSchemas, ref queuedChanges);
+            }
+            EditorGUI.EndFoldoutHeaderGroup();
+
+            so.ApplyModifiedProperties();
+            if (queuedChanges != null)
+            {
+                Undo.SetCurrentGroupName("bundledAssetGroupSchemasUndos");
+                foreach (var schema in otherBundledSchemas)
+                    Undo.RecordObject(schema, "BundledAssetGroupSchema" + schema.name);
+
+                foreach (var change in queuedChanges)
+                {
+                    foreach (var schema in otherBundledSchemas)
+                        change.Invoke(this, schema);
+                }
+            }
+
+            Undo.CollapseUndoOperations(Undo.GetCurrentGroup());
+        }
+
+        void ShowPaths(SerializedObject so)
+        {
+            ShowSelectedPropertyPath(so, nameof(m_BuildPath), null, ref m_BuildPath);
+            ShowSelectedPropertyPath(so, nameof(m_LoadPath), null, ref m_LoadPath);
+        }
+        
+        void ShowPathsMulti(SerializedObject so, List<AddressableAssetGroupSchema> otherBundledSchemas, ref List<Action<BundledAssetGroupSchema, BundledAssetGroupSchema>> queuedChanges)
+        {
+            ShowSelectedPropertyMulti(so, nameof(m_BuildPath), null, otherBundledSchemas, ref queuedChanges, (src, dst) => { dst.m_BuildPath.Id = src.BuildPath.Id; dst.SetDirty(true); }, m_BuildPath.Id, ref m_BuildPath);
+            ShowSelectedPropertyMulti(so, nameof(m_LoadPath), null, otherBundledSchemas, ref queuedChanges, (src, dst) => { dst.m_LoadPath.Id = src.LoadPath.Id; dst.SetDirty(true); }, m_LoadPath.Id, ref m_LoadPath);
+        }
+        
+        static GUI.FoldoutSessionStateValue AdvancedOptionsFoldout = new GUI.FoldoutSessionStateValue("Addressables.BundledAssetGroup.AdvancedOptions");
+
+        GUIContent m_CompressionContent = new GUIContent("Asset Bundle Compression", "Compression method to use for asset bundles.");
+        GUIContent m_IncludeInBuildContent = new GUIContent("Include in Build", "If disabled, these bundles will not be included in the build.");
+        GUIContent m_ForceUniqueProviderContent = new GUIContent("Force Unique Provider", "If enabled, this option forces bundles loaded from this group to use a unique provider.");
+        GUIContent m_UseAssetBundleCacheContent = new GUIContent("Use Asset Bundle Cache", "If enabled and supported, the device will cache  asset bundles.");
+        GUIContent m_AssetBundleCrcContent = new GUIContent("Asset Bundle CRC", "Defines which Asset Bundles will have their CRC checked when loading to ensure correct content.");
+        private GUIContent[] m_CrcPopupContent = new GUIContent[]
+        {
+            new GUIContent("Disabled", "Bundles will not have their CRC checked when loading."),
+            new GUIContent("Enabled, Including Cached", "All Bundles will have their CRC checked when loading."),
+            new GUIContent("Enabled, Excluding Cached", "Bundles that have already been downloaded and cached will not have their CRC check when loading, otherwise CRC check will be performed.")
+        };
+        GUIContent m_UseUWRForLocalBundlesContent = new GUIContent("Use UnityWebRequest for Local Asset Bundles", "If enabled, local asset bundles will load through UnityWebRequest.");
+        GUIContent m_TimeoutContent = new GUIContent("Request Timeout", "The timeout with no download activity (in seconds) for the Http request.");
+        GUIContent m_ChunkedTransferContent = new GUIContent("Use Http Chunked Transfer", "If enabled, the Http request will use chunked transfers.");
+        GUIContent m_RedirectLimitContent = new GUIContent("Http Redirect Limit", "The redirect limit for the Http request.");
+        GUIContent m_RetryCountContent = new GUIContent("Retry Count", "The number of times to retry the http request.");
+        GUIContent m_IncludeAddressInCatalogContent = new GUIContent("Include Addresses in Catalog", "If disabled, addresses from this group will not be included in the catalog.  This is useful for reducing the size of the catalog if addresses are not needed.");
+        GUIContent m_IncludeGUIDInCatalogContent = new GUIContent("Include GUIDs in Catalog", "If disabled, guids from this group will not be included in the catalog.  This is useful for reducing the size of the catalog if guids are not needed.");
+        GUIContent m_IncludeLabelsInCatalogContent = new GUIContent("Include Labels in Catalog", "If disabled, labels from this group will not be included in the catalog.  This is useful for reducing the size of the catalog if labels are not needed.");
+        GUIContent m_InternalIdNamingModeContent = new GUIContent("Internal Asset Naming Mode", "Mode for naming assets internally in bundles.  This can reduce the size of the catalog by replacing long paths with shorter strings.");
+        GUIContent m_InternalBundleIdModeContent = new GUIContent("Internal Bundle Id Mode", $"Specifies how the internal id of the bundle is generated.  This must be set to {BundleInternalIdMode.GroupGuid} or {BundleInternalIdMode.GroupGuidProjectIdHash} to ensure proper caching on device.");
+        GUIContent m_CacheClearBehaviorContent = new GUIContent("Cache Clear Behavior", "Controls how old cached asset bundles are cleared.");
+        GUIContent m_BundleModeContent = new GUIContent("Bundle Mode", "Controls how bundles are created from this group.");
+        GUIContent m_BundleNamingContent = new GUIContent("Bundle Naming Mode", "Controls the final file naming mode for bundles in this group.");
+        GUIContent m_AssetLoadModeContent = new GUIContent("Asset Load Mode", "Determines how Assets are loaded when accessed." +
+                                                                              "\n- Requested Asset And Dependencies, will only load the requested Asset (Recommended)." +
+                                                                              "\n- All Packed Assets And Dependencies, will load all Assets that are packed together. Best used when loading all Assets into memory is required.");
+        GUIContent m_AssetProviderContent = new GUIContent("Asset Provider", "The provider to use for loading assets out of AssetBundles");
+        GUIContent m_BundleProviderContent = new GUIContent("Asset Bundle Provider", "The provider to use for loading AssetBundles (not the assets within bundles)");
+
+
+        void ShowAdvancedProperties(SerializedObject so)
+        {
+            EditorGUILayout.PropertyField(so.FindProperty(nameof(m_Compression)), m_CompressionContent, true);
+            EditorGUILayout.PropertyField(so.FindProperty(nameof(m_IncludeInBuild)), m_IncludeInBuildContent, true);
+            EditorGUILayout.PropertyField(so.FindProperty(nameof(m_ForceUniqueProvider)), m_ForceUniqueProviderContent, true);
+            EditorGUILayout.PropertyField(so.FindProperty(nameof(m_UseAssetBundleCache)), m_UseAssetBundleCacheContent, true);
+            CRCPropertyPopupField(so);
+            EditorGUILayout.PropertyField(so.FindProperty(nameof(m_UseUWRForLocalBundles)), m_UseUWRForLocalBundlesContent, true);
+            EditorGUILayout.PropertyField(so.FindProperty(nameof(m_Timeout)), m_TimeoutContent, true);
+            EditorGUILayout.PropertyField(so.FindProperty(nameof(m_ChunkedTransfer)), m_ChunkedTransferContent, true);
+            EditorGUILayout.PropertyField(so.FindProperty(nameof(m_RedirectLimit)), m_RedirectLimitContent, true);
+            EditorGUILayout.PropertyField(so.FindProperty(nameof(m_RetryCount)), m_RetryCountContent, true);
+            EditorGUILayout.PropertyField(so.FindProperty(nameof(m_IncludeAddressInCatalog)), m_IncludeAddressInCatalogContent, true);
+            EditorGUILayout.PropertyField(so.FindProperty(nameof(m_IncludeGUIDInCatalog)), m_IncludeGUIDInCatalogContent, true);
+            EditorGUILayout.PropertyField(so.FindProperty(nameof(m_IncludeLabelsInCatalog)), m_IncludeLabelsInCatalogContent, true);
+            EditorGUILayout.PropertyField(so.FindProperty(nameof(m_InternalIdNamingMode)), m_InternalIdNamingModeContent, true);
+            EditorGUILayout.PropertyField(so.FindProperty(nameof(m_InternalBundleIdMode)), m_InternalBundleIdModeContent, true);
+            EditorGUILayout.PropertyField(so.FindProperty(nameof(m_CacheClearBehavior)), m_CacheClearBehaviorContent, true);
+            EditorGUILayout.PropertyField(so.FindProperty(nameof(m_BundleMode)), m_BundleModeContent, true);
+            EditorGUILayout.PropertyField(so.FindProperty(nameof(m_BundleNaming)), m_BundleNamingContent, true);
+            EditorGUILayout.PropertyField(so.FindProperty(nameof(m_AssetLoadMode)), m_AssetLoadModeContent, true);
+            EditorGUILayout.PropertyField(so.FindProperty(nameof(m_BundledAssetProviderType)), m_AssetProviderContent, true);
+            EditorGUILayout.PropertyField(so.FindProperty(nameof(m_AssetBundleProviderType)), m_BundleProviderContent, true);
+        }
+        
+        void CRCPropertyPopupField(SerializedObject so)
+        {
+            int enumIndex = 0;
+            if (m_UseAssetBundleCrc)
+                enumIndex = m_UseAssetBundleCrcForCachedBundles ? 1 : 2;
+            
+            int newEnumIndex = EditorGUILayout.Popup(m_AssetBundleCrcContent, enumIndex, m_CrcPopupContent);
+            if (enumIndex != newEnumIndex)
+            {
+                if (newEnumIndex != 0)
+                {
+                    if (!m_UseAssetBundleCrc)
+                        so.FindProperty("m_UseAssetBundleCrc").boolValue = true;
+                    if (newEnumIndex == 1 && !m_UseAssetBundleCrcForCachedBundles)
+                        so.FindProperty("m_UseAssetBundleCrcForCachedBundles").boolValue = true;
+                    else if (newEnumIndex == 2 && m_UseAssetBundleCrcForCachedBundles)
+                        so.FindProperty("m_UseAssetBundleCrcForCachedBundles").boolValue = false;
+                }
+                else
+                    so.FindProperty("m_UseAssetBundleCrc").boolValue = false;
+            }
+        }
+
+        void ShowAdvancedPropertiesMulti(SerializedObject so, List<AddressableAssetGroupSchema> otherBundledSchemas, ref List<Action<BundledAssetGroupSchema, BundledAssetGroupSchema>> queuedChanges)
+        {
+            ShowSelectedPropertyMulti(so, nameof(m_Compression), m_CompressionContent, otherBundledSchemas, ref queuedChanges, (src, dst) => dst.Compression = src.Compression, ref m_Compression);
+            ShowSelectedPropertyMulti(so, nameof(m_IncludeInBuild), m_IncludeInBuildContent, otherBundledSchemas, ref queuedChanges, (src, dst) => dst.IncludeInBuild = src.IncludeInBuild, ref m_IncludeInBuild);
+            ShowSelectedPropertyMulti(so, nameof(m_ForceUniqueProvider), m_ForceUniqueProviderContent, otherBundledSchemas, ref queuedChanges, (src, dst) => dst.ForceUniqueProvider = src.ForceUniqueProvider, ref m_ForceUniqueProvider);
+            ShowSelectedPropertyMulti(so, nameof(m_UseAssetBundleCache), m_UseAssetBundleCacheContent, otherBundledSchemas, ref queuedChanges, (src, dst) => dst.UseAssetBundleCache = src.UseAssetBundleCache, ref m_UseAssetBundleCache);
+            ShowCustomGuiSelectedPropertyMulti(so, new string[]{nameof(m_UseAssetBundleCrc), nameof(m_UseAssetBundleCrcForCachedBundles)}, m_AssetBundleCrcContent, otherBundledSchemas, ref queuedChanges,
+                schema => CRCPropertyPopupField(so), (src, dst) => { dst.UseAssetBundleCrc = src.UseAssetBundleCrc; dst.UseAssetBundleCrcForCachedBundles = src.UseAssetBundleCrcForCachedBundles; });
+            ShowSelectedPropertyMulti(so, nameof(m_UseUWRForLocalBundles), m_UseUWRForLocalBundlesContent, otherBundledSchemas, ref queuedChanges, (src, dst) => dst.UseUnityWebRequestForLocalBundles = src.UseUnityWebRequestForLocalBundles, ref m_UseUWRForLocalBundles);
+            ShowSelectedPropertyMulti(so, nameof(m_Timeout), m_TimeoutContent, otherBundledSchemas, ref queuedChanges, (src, dst) => dst.Timeout = src.Timeout, ref m_Timeout);
+            ShowSelectedPropertyMulti(so, nameof(m_ChunkedTransfer), m_ChunkedTransferContent, otherBundledSchemas, ref queuedChanges, (src, dst) => dst.ChunkedTransfer = src.ChunkedTransfer, ref m_ChunkedTransfer);
+            ShowSelectedPropertyMulti(so, nameof(m_RedirectLimit), m_RedirectLimitContent, otherBundledSchemas, ref queuedChanges, (src, dst) => dst.RedirectLimit = src.RedirectLimit, ref m_RedirectLimit);
+            ShowSelectedPropertyMulti(so, nameof(m_RetryCount), m_RetryCountContent, otherBundledSchemas, ref queuedChanges, (src, dst) => dst.RetryCount = src.RetryCount, ref m_RetryCount);
+            ShowSelectedPropertyMulti(so, nameof(m_IncludeAddressInCatalog), m_IncludeAddressInCatalogContent, otherBundledSchemas, ref queuedChanges, (src, dst) => dst.IncludeAddressInCatalog = src.IncludeAddressInCatalog, ref m_IncludeAddressInCatalog);
+            ShowSelectedPropertyMulti(so, nameof(m_IncludeGUIDInCatalog), m_IncludeGUIDInCatalogContent, otherBundledSchemas, ref queuedChanges, (src, dst) => dst.IncludeGUIDInCatalog = src.IncludeGUIDInCatalog, ref m_IncludeGUIDInCatalog);
+            ShowSelectedPropertyMulti(so, nameof(m_IncludeLabelsInCatalog), m_IncludeLabelsInCatalogContent, otherBundledSchemas, ref queuedChanges, (src, dst) => dst.IncludeLabelsInCatalog = src.IncludeLabelsInCatalog, ref m_IncludeLabelsInCatalog);
+            ShowSelectedPropertyMulti(so, nameof(m_InternalIdNamingMode), m_InternalIdNamingModeContent, otherBundledSchemas, ref queuedChanges, (src, dst) => dst.InternalIdNamingMode = src.InternalIdNamingMode, ref m_InternalIdNamingMode);
+            ShowSelectedPropertyMulti(so, nameof(m_InternalBundleIdMode), m_InternalBundleIdModeContent, otherBundledSchemas, ref queuedChanges, (src, dst) => dst.InternalBundleIdMode = src.InternalBundleIdMode, ref m_InternalBundleIdMode);
+            ShowSelectedPropertyMulti(so, nameof(m_CacheClearBehavior), m_CacheClearBehaviorContent, otherBundledSchemas, ref queuedChanges, (src, dst) => dst.AssetBundledCacheClearBehavior = src.AssetBundledCacheClearBehavior, ref m_CacheClearBehavior);
+            ShowSelectedPropertyMulti(so, nameof(m_BundleMode), m_BundleModeContent, otherBundledSchemas, ref queuedChanges, (src, dst) => dst.BundleMode = src.BundleMode, ref m_BundleMode);
+            ShowSelectedPropertyMulti(so, nameof(m_BundleNaming), m_BundleNamingContent, otherBundledSchemas, ref queuedChanges, (src, dst) => dst.BundleNaming = src.BundleNaming, ref m_BundleNaming);
+            ShowSelectedPropertyMulti(so, nameof(m_AssetLoadMode), m_AssetLoadModeContent, otherBundledSchemas, ref queuedChanges, (src, dst) => dst.AssetLoadMode = src.AssetLoadMode, ref m_AssetLoadMode);
+            ShowSelectedPropertyMulti(so, nameof(m_BundledAssetProviderType), m_AssetProviderContent, otherBundledSchemas, ref queuedChanges, (src, dst) => { dst.m_BundledAssetProviderType = src.BundledAssetProviderType; dst.SetDirty(true); }, ref m_BundledAssetProviderType);
+            ShowSelectedPropertyMulti(so, nameof(m_AssetBundleProviderType), m_BundleProviderContent, otherBundledSchemas, ref queuedChanges, (src, dst) => { dst.m_AssetBundleProviderType = src.AssetBundleProviderType; dst.SetDirty(true); }, ref m_AssetBundleProviderType);
+        }
+
+        void ShowSelectedPropertyMulti<T>(SerializedObject so, string propertyName, GUIContent label, List<AddressableAssetGroupSchema> otherSchemas, ref List<Action<BundledAssetGroupSchema, BundledAssetGroupSchema>> queuedChanges, Action<BundledAssetGroupSchema, BundledAssetGroupSchema> a, ref T propertyValue)
+        {
+            var prop = so.FindProperty(propertyName);
+            if (label == null)
+                label = new GUIContent(prop.displayName);
+            ShowMixedValue(prop, otherSchemas, typeof(T), propertyName);
+
+            T newValue = default(T);
+            
+            EditorGUI.BeginChangeCheck(); 
+            if (typeof(T) == typeof(bool))
+            {
+                newValue = (T)(object)EditorGUILayout.Toggle(label, (bool)(object)propertyValue);
+            }
+            else if (typeof(T).IsEnum)
+            {
+                newValue = (T)(object)(AssetNamingMode)EditorGUILayout.EnumPopup(label, (Enum)(object)propertyValue);
+            }
+            else if (typeof(T) == typeof(int))
+            {
+                newValue = (T)(object)EditorGUILayout.IntField(label, (int)(object)propertyValue);
+            }
+            else
+            {
+                EditorGUILayout.PropertyField(prop, label, true);
+            }
+            if (EditorGUI.EndChangeCheck())
+            {
+                Undo.RecordObject(so.targetObject, so.targetObject.name + propertyName);
+                if (typeof(T) == typeof(bool) || typeof(T).IsEnum || typeof(T) == typeof(int))
+                    propertyValue = newValue;
+                if (queuedChanges == null)
+                    queuedChanges = new List<Action<BundledAssetGroupSchema, BundledAssetGroupSchema>>();
+                queuedChanges.Add(a);
+                EditorUtility.SetDirty(this);
+            }
+            EditorGUI.showMixedValue = false;
+        }
+        
+        void ShowCustomGuiSelectedPropertyMulti(SerializedObject so, string[] propertyNames, GUIContent label, 
+            List<AddressableAssetGroupSchema> otherSchemas, 
+            ref List<Action<BundledAssetGroupSchema, BundledAssetGroupSchema>> queuedChanges,
+            Action<BundledAssetGroupSchema> guiAction,
+            Action<BundledAssetGroupSchema, BundledAssetGroupSchema> a)
+        {
+            if (label == null)
+                return;
+
+            SerializedProperty[] props = new SerializedProperty[propertyNames.Length];
+            for (int i=0; i<propertyNames.Length; ++i)
+                props[i] = so.FindProperty(propertyNames[i]);
+
+            for (int i = 0; i < propertyNames.Length; ++i)
+            {
+                if (EditorGUI.showMixedValue)
+                    break;
+                ShowMixedValue(props[i], otherSchemas, null, propertyNames[i]);
+            }
+            
+            EditorGUI.BeginChangeCheck();
+            guiAction.Invoke(this);
+            if (EditorGUI.EndChangeCheck())
+            {
+                if (queuedChanges == null)
+                    queuedChanges = new List<Action<BundledAssetGroupSchema, BundledAssetGroupSchema>>();
+                queuedChanges.Add(a);
+                EditorUtility.SetDirty(this);
+            }
+            EditorGUI.showMixedValue = false;
+        }
+
+        void ShowSelectedPropertyMulti(SerializedObject so, string propertyName, GUIContent label,
+            List<AddressableAssetGroupSchema> otherSchemas,
+            ref List<Action<BundledAssetGroupSchema, BundledAssetGroupSchema>> queuedChanges,
+            Action<BundledAssetGroupSchema, BundledAssetGroupSchema> a, string previousValue, ref ProfileValueReference currentValue)
+        {
+            var prop = so.FindProperty(propertyName);
+            ShowMixedValue(prop, otherSchemas, typeof(ProfileValueReference), propertyName);
+
+            EditorGUI.BeginChangeCheck();
+            EditorGUILayout.PropertyField(prop, label, true);
+            if (EditorGUI.EndChangeCheck())
+            {
+                var newValue = currentValue.Id;
+                currentValue.Id = previousValue;
+                Undo.RecordObject(so.targetObject, so.targetObject.name + propertyName);
+                currentValue.Id = newValue;
+                if (queuedChanges == null)
+                    queuedChanges = new List<Action<BundledAssetGroupSchema, BundledAssetGroupSchema>>();
+                queuedChanges.Add(a);
+            }
+            EditorGUI.showMixedValue = false;
+        }
+        
+        void ShowSelectedPropertyPath(SerializedObject so, string propertyName, GUIContent label, ref ProfileValueReference currentValue)
+        {
+            var prop = so.FindProperty(propertyName);
+            string previousValue = currentValue.Id;
+            EditorGUI.BeginChangeCheck();
+            //Current implementation using ProfileValueReferenceDrawer
+            EditorGUILayout.PropertyField(prop, label, true);
+            if (EditorGUI.EndChangeCheck())
+            {
+                var newValue = currentValue.Id;
+                currentValue.Id = previousValue;
+                Undo.RecordObject(so.targetObject, so.targetObject.name + propertyName);
+                currentValue.Id = newValue;
+                EditorUtility.SetDirty(this);
+            }
+            EditorGUI.showMixedValue = false;
+        }
+
+        void ShowSelectedPropertyPathPairMulti(SerializedObject so, List<AddressableAssetGroupSchema> otherSchemas, ref List<Action<BundledAssetGroupSchema, BundledAssetGroupSchema>> queuedChanges,
+            Action<BundledAssetGroupSchema, BundledAssetGroupSchema> a)
+        {
+            var buildPathProperty = so.FindProperty(nameof(m_BuildPath));
+            var loadPathProperty = so.FindProperty(nameof(m_LoadPath));
+            ShowMixedValue(buildPathProperty, otherSchemas, typeof(ProfileValueReference), nameof(m_BuildPath));
+            ShowMixedValue(loadPathProperty, otherSchemas, typeof(ProfileValueReference), nameof(m_LoadPath));
+
+            List<ProfileGroupType> groupTypes = ProfileGroupType.CreateGroupTypes(settings.profileSettings.GetProfile(settings.activeProfileId));
+            List<string> options = groupTypes.Select(group => group.GroupTypePrefix).ToList();
+            //set selected to custom
+            options.Add(AddressableAssetProfileSettings.customEntryString);
+            int? selected = null;
+
+            //Determine selection and whether to show custom
+            if (!EditorGUI.showMixedValue)
+            {
+                //disregard custom value, want to check if valid pair
+                selected = DetermineSelectedIndex(groupTypes, options.Count - 1);
+                if (selected.HasValue && selected != options.Count - 1)
+                {
+                    m_UseCustomPaths = false;
+                }
+                else
+                {
+                    m_UseCustomPaths = true;
+                }
+            }
+
+            //Dropdown selector
+            EditorGUI.BeginChangeCheck();
+            var newIndex = EditorGUILayout.Popup("Build & Load Paths", selected.HasValue? selected.Value : -1, options.ToArray());
+            if (EditorGUI.EndChangeCheck() && newIndex != selected)
+            {
+                selected = newIndex;
+                SetPathPairOption(so, options, groupTypes, newIndex);
+
+                if (queuedChanges == null)
+                    queuedChanges = new List<Action<BundledAssetGroupSchema, BundledAssetGroupSchema>>();
+                queuedChanges.Add(a);
+                EditorGUI.showMixedValue = false;
+            }
+
+            if (m_UseCustomPaths && selected.HasValue)
+            {
+                ShowPathsMulti(so, otherSchemas, ref queuedChanges);
+            }
+
+            ShowPathsPreview(!selected.HasValue);
+            EditorGUI.showMixedValue = false;
+        }
+
+        void ShowSelectedPropertyPathPair(SerializedObject so)
+        {
+            List<ProfileGroupType> groupTypes = ProfileGroupType.CreateGroupTypes(settings.profileSettings.GetProfile(settings.activeProfileId));
+            List<string> options = groupTypes.Select(group => group.GroupTypePrefix).ToList();
+            //Set selected to custom
+            options.Add(AddressableAssetProfileSettings.customEntryString);
+            int? selected = options.Count - 1;
+
+            //Determine selection and whether to show custom
+            selected = DetermineSelectedIndex(groupTypes, options.Count - 1);
+            if (selected.HasValue && selected != options.Count - 1) 
+            {
+                m_UseCustomPaths = false;
+            }
+            else
+            {
+                m_UseCustomPaths = true;
+            }
+
+            //Dropdown selector
+            EditorGUI.BeginChangeCheck();
+            var newIndex = EditorGUILayout.Popup("Build & Load Paths", selected.HasValue? selected.Value : options.Count - 1, options.ToArray());
+            if (EditorGUI.EndChangeCheck() && newIndex != selected)
+            {
+                SetPathPairOption(so, options, groupTypes, newIndex);
+                EditorUtility.SetDirty(this);
+            }
+
+            if (m_UseCustomPaths)
+            {
+                ShowPaths(so);
+            }
+
+            ShowPathsPreview(false);
+            EditorGUI.showMixedValue = false;
+        }
+
+        int? DetermineSelectedIndex(List<ProfileGroupType> groupTypes, int? defaultValue)
+        {
+            int? selected = defaultValue;
+
+            HashSet<string> vars = settings.profileSettings.GetAllVariableIds();
+            if (vars.Contains(m_BuildPath.Id) && vars.Contains(m_LoadPath.Id) && !m_UseCustomPaths)
+            {
+                for (int i = 0; i < groupTypes.Count; i++)
+                {
+                    ProfileGroupType.GroupTypeVariable buildPathVar = groupTypes[i].GetVariableBySuffix("BuildPath");
+                    ProfileGroupType.GroupTypeVariable loadPathVar = groupTypes[i].GetVariableBySuffix("LoadPath");
+                    if (m_BuildPath.GetName(settings) == groupTypes[i].GetName(buildPathVar) && m_LoadPath.GetName(settings) == groupTypes[i].GetName(loadPathVar))
+                    {
+                        selected = i;
+                        break;
+                    }
+                }
+            }
+            return selected;
+        }
+
+        void SetPathPairOption(SerializedObject so, List<string> options, List<ProfileGroupType> groupTypes, int newIndex)
+        {
+
+            if (options[newIndex] != AddressableAssetProfileSettings.customEntryString)
+            {
+                Undo.RecordObject(so.targetObject, so.targetObject.name + "Path Pair");
+                m_BuildPath.SetVariableByName(settings, groupTypes[newIndex].GroupTypePrefix + ProfileGroupType.k_PrefixSeparator + "BuildPath");
+                m_LoadPath.SetVariableByName(settings, groupTypes[newIndex].GroupTypePrefix + ProfileGroupType.k_PrefixSeparator + "LoadPath");
+                m_UseCustomPaths = false;
+            }
+            else
+            {
+                Undo.RecordObject(so.targetObject, so.targetObject.name + "Path Pair");
+                m_UseCustomPaths = true;
+            }
+        }
+
+        void ShowPathsPreview(bool showMixedValue)
+        {
+            EditorGUI.indentLevel++;
+            m_ShowPaths = EditorGUILayout.Foldout(m_ShowPaths, "Path Preview", true);
+            if (m_ShowPaths)
+            {
+                EditorStyles.helpBox.fontSize = 12;
+                var baseBuildPathValue = settings.profileSettings.GetValueById(settings.activeProfileId, m_BuildPath.Id);
+                var baseLoadPathValue = settings.profileSettings.GetValueById(settings.activeProfileId, m_LoadPath.Id);
+                EditorGUILayout.HelpBox(String.Format("Build Path: {0}", showMixedValue ? "-" : settings.profileSettings.EvaluateString(settings.activeProfileId, baseBuildPathValue)), MessageType.None);
+                EditorGUILayout.HelpBox(String.Format("Load Path: {0}", showMixedValue ? "-" : settings.profileSettings.EvaluateString(settings.activeProfileId, baseLoadPathValue)), MessageType.None);
+            }
+            EditorGUI.indentLevel--;
+        }
+    }
+}