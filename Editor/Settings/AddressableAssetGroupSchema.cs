<<<<<<< HEAD
using System;
using System.Collections.Generic;
using System.Reflection;
using UnityEngine;
using UnityEngine.ResourceManagement.Util;
using UnityEngine.Serialization;

namespace UnityEditor.AddressableAssets.Settings
{
    /// <summary>
    /// Contains data for AddressableAssetGroups.
    /// </summary>
    public class AddressableAssetGroupSchema : ScriptableObject
    {
        [FormerlySerializedAs("m_group")] [HideInInspector] [SerializeField]
        AddressableAssetGroup m_Group;

        /// <summary>
        /// Get the group that the schema belongs to.
        /// </summary>
        public AddressableAssetGroup Group
        {
            get { return m_Group; }
            internal set
            {
                m_Group = value;
                if (m_Group != null)
                {
                    OnSetGroup(m_Group);
                    Validate();
                }
            }
        }

        /// <summary>
        /// Override this method to perform post creation initialization.
        /// </summary>
        /// <param name="group">The group that the schema is added to.</param>
        protected virtual void OnSetGroup(AddressableAssetGroup group)
        {
        }

        internal virtual void Validate()
        {
            
        }
        
        /// <summary>
        /// Used to display the GUI of the schema.
        /// </summary>
        public virtual void OnGUI()
        {
            var type = GetType();
            var so = new SerializedObject(this);
            var p = so.GetIterator();
            p.Next(true);
            while (p.Next(false))
            {
                var prop = type.GetField(p.name, BindingFlags.NonPublic | BindingFlags.Public | BindingFlags.Instance | BindingFlags.DeclaredOnly);
                if (prop != null)
                    EditorGUILayout.PropertyField(p, true);
            }
            so.ApplyModifiedProperties();
        }

        /// <summary>
        /// Used to display the GUI of multiple selected groups.
        /// </summary>
        /// <param name="otherSchemas">Schema instances in the other selected groups</param>
        public virtual void OnGUIMultiple(List<AddressableAssetGroupSchema> otherSchemas)
        {
        }

        /// <summary>
        /// Used to notify the addressables settings that data has been modified.  This must be called by subclasses to ensure proper cache invalidation.
        /// </summary>
        /// <param name="postEvent">Determines if this method call will post an event to the internal addressables event system</param>
        protected void SetDirty(bool postEvent)
        {
            if (m_Group != null)
            {
                if (m_Group.Settings != null && m_Group.Settings.IsPersisted)
                {
                    EditorUtility.SetDirty(this);
                    AddressableAssetUtility.OpenAssetIfUsingVCIntegration(this);
                }

                if (m_Group != null)
                    m_Group.SetDirty(AddressableAssetSettings.ModificationEvent.GroupSchemaModified, this, postEvent, false);
            }
        }

        /// <summary>
        /// Used for drawing properties in the inspector.
        /// </summary>
        public virtual void ShowAllProperties()
        {
        }

        /// <summary>
        /// Display mixed values for the specified property found in a list of schemas.
        /// </summary>
        /// <param name="property">The property.</param>
        /// <param name="otherSchemas">The list of schemas that may contain the property.</param>
        /// <param name="type">The property type.</param>
        /// <param name="propertyName">The property name.</param>
        protected void ShowMixedValue(SerializedProperty property, List<AddressableAssetGroupSchema> otherSchemas, Type type, string propertyName)
        {
            foreach (var schema in otherSchemas)
            {
                var s_prop = (new SerializedObject(schema)).FindProperty(propertyName);
                if ((property.propertyType == SerializedPropertyType.Enum && (property.enumValueIndex != s_prop.enumValueIndex)) ||
                    (property.propertyType == SerializedPropertyType.String && (property.stringValue != s_prop.stringValue)) ||
                    (property.propertyType == SerializedPropertyType.Integer && (property.intValue != s_prop.intValue)) ||
                    (property.propertyType == SerializedPropertyType.Boolean && (property.boolValue != s_prop.boolValue)))
                {
                    EditorGUI.showMixedValue = true;
                    return;
                }

                if (type == typeof(ProfileValueReference))
                {
                    var field = property.serializedObject.targetObject.GetType().GetField(property.name,
                        BindingFlags.NonPublic | BindingFlags.Public | BindingFlags.Instance |
                        BindingFlags.DeclaredOnly);

                    string lhsId = (field?.GetValue(property.serializedObject.targetObject) as ProfileValueReference)?.Id;
                    string rhsId = (field?.GetValue(s_prop.serializedObject.targetObject) as ProfileValueReference)?.Id;

                    if (lhsId != null && rhsId != null && lhsId != rhsId)
                    {
                        EditorGUI.showMixedValue = true;
                        return;
                    }
                }

                if (type == typeof(SerializedType))
                {
                    var field = property.serializedObject.targetObject.GetType().GetField(property.name,
                        BindingFlags.NonPublic | BindingFlags.Public | BindingFlags.Instance |
                        BindingFlags.DeclaredOnly);

                    Type lhs = ((SerializedType)field?.GetValue(property.serializedObject.targetObject)).Value;
                    Type rhs = ((SerializedType)field?.GetValue(s_prop.serializedObject.targetObject)).Value;

                    if (lhs != null && rhs != null && lhs != rhs)
                    {
                        EditorGUI.showMixedValue = true;
                        return;
                    }
                }
            }
        }
    }
}
=======
using System;
using System.Collections.Generic;
using System.Reflection;
using UnityEditor.AddressableAssets.GUI;
using UnityEngine;
using UnityEngine.ResourceManagement.Util;
using UnityEngine.Serialization;

namespace UnityEditor.AddressableAssets.Settings
{
    /// <summary>
    /// Contains data for AddressableAssetGroups.
    /// </summary>
    public class AddressableAssetGroupSchema : ScriptableObject
    {
        [FormerlySerializedAs("m_group")] [AddressableReadOnly] [SerializeField]
        AddressableAssetGroup m_Group;

        /// <summary>
        /// Get the group that the schema belongs to.
        /// </summary>
        public AddressableAssetGroup Group
        {
            get { return m_Group; }
            internal set
            {
                m_Group = value;
                if (m_Group != null)
                {
                    OnSetGroup(m_Group);
                    Validate();
                }
            }
        }

        /// <summary>
        /// Override this method to perform post creation initialization.
        /// </summary>
        /// <param name="group">The group that the schema is added to.</param>
        protected virtual void OnSetGroup(AddressableAssetGroup group)
        {
        }

        internal virtual void Validate()
        {
            
        }
        
        /// <summary>
        /// Used to display the GUI of the schema.
        /// </summary>
        public virtual void OnGUI()
        {
            var type = GetType();
            var so = new SerializedObject(this);
            var p = so.GetIterator();
            p.Next(true);
            while (p.Next(false))
            {
                var prop = type.GetField(p.name, BindingFlags.NonPublic | BindingFlags.Public | BindingFlags.Instance | BindingFlags.DeclaredOnly);
                if (prop != null)
                    EditorGUILayout.PropertyField(p, true);
            }
            so.ApplyModifiedProperties();
        }

        /// <summary>
        /// Used to display the GUI of multiple selected groups.
        /// </summary>
        /// <param name="otherSchemas">Schema instances in the other selected groups</param>
        public virtual void OnGUIMultiple(List<AddressableAssetGroupSchema> otherSchemas)
        {
        }

        /// <summary>
        /// Used to notify the addressables settings that data has been modified.  This must be called by subclasses to ensure proper cache invalidation.
        /// </summary>
        /// <param name="postEvent">Determines if this method call will post an event to the internal addressables event system</param>
        protected void SetDirty(bool postEvent)
        {
            if (m_Group != null)
            {
                if (m_Group.Settings != null && m_Group.Settings.IsPersisted)
                {
                    EditorUtility.SetDirty(this);
                    AddressableAssetUtility.OpenAssetIfUsingVCIntegration(this);
                }

                if (m_Group != null)
                    m_Group.SetDirty(AddressableAssetSettings.ModificationEvent.GroupSchemaModified, this, postEvent, false);
            }
        }

        /// <summary>
        /// Used for drawing properties in the inspector.
        /// </summary>
        public virtual void ShowAllProperties()
        {
        }

        /// <summary>
        /// Display mixed values for the specified property found in a list of schemas.
        /// </summary>
        /// <param name="property">The property.</param>
        /// <param name="otherSchemas">The list of schemas that may contain the property.</param>
        /// <param name="type">The property type.</param>
        /// <param name="propertyName">The property name.</param>
        protected void ShowMixedValue(SerializedProperty property, List<AddressableAssetGroupSchema> otherSchemas, Type type, string propertyName)
        {
            foreach (var schema in otherSchemas)
            {
                var s_prop = (new SerializedObject(schema)).FindProperty(propertyName);
                if ((property.propertyType == SerializedPropertyType.Enum && (property.enumValueIndex != s_prop.enumValueIndex)) ||
                    (property.propertyType == SerializedPropertyType.String && (property.stringValue != s_prop.stringValue)) ||
                    (property.propertyType == SerializedPropertyType.Integer && (property.intValue != s_prop.intValue)) ||
                    (property.propertyType == SerializedPropertyType.Boolean && (property.boolValue != s_prop.boolValue)))
                {
                    EditorGUI.showMixedValue = true;
                    return;
                }

                if (type == typeof(ProfileValueReference))
                {
                    var field = property.serializedObject.targetObject.GetType().GetField(property.name,
                        BindingFlags.NonPublic | BindingFlags.Public | BindingFlags.Instance |
                        BindingFlags.DeclaredOnly);

                    string lhsId = (field?.GetValue(property.serializedObject.targetObject) as ProfileValueReference)?.Id;
                    string rhsId = (field?.GetValue(s_prop.serializedObject.targetObject) as ProfileValueReference)?.Id;

                    if (lhsId != null && rhsId != null && lhsId != rhsId)
                    {
                        EditorGUI.showMixedValue = true;
                        return;
                    }
                }

                if (type == typeof(SerializedType))
                {
                    var field = property.serializedObject.targetObject.GetType().GetField(property.name,
                        BindingFlags.NonPublic | BindingFlags.Public | BindingFlags.Instance |
                        BindingFlags.DeclaredOnly);

                    Type lhs = ((SerializedType)field?.GetValue(property.serializedObject.targetObject)).Value;
                    Type rhs = ((SerializedType)field?.GetValue(s_prop.serializedObject.targetObject)).Value;

                    if (lhs != null && rhs != null && lhs != rhs)
                    {
                        EditorGUI.showMixedValue = true;
                        return;
                    }
                }
            }
        }
    }
}
>>>>>>> f473b29b
<|MERGE_RESOLUTION|>--- conflicted
+++ resolved
@@ -1,314 +1,156 @@
-<<<<<<< HEAD
-using System;
-using System.Collections.Generic;
-using System.Reflection;
-using UnityEngine;
-using UnityEngine.ResourceManagement.Util;
-using UnityEngine.Serialization;
-
-namespace UnityEditor.AddressableAssets.Settings
-{
-    /// <summary>
-    /// Contains data for AddressableAssetGroups.
-    /// </summary>
-    public class AddressableAssetGroupSchema : ScriptableObject
-    {
-        [FormerlySerializedAs("m_group")] [HideInInspector] [SerializeField]
-        AddressableAssetGroup m_Group;
-
-        /// <summary>
-        /// Get the group that the schema belongs to.
-        /// </summary>
-        public AddressableAssetGroup Group
-        {
-            get { return m_Group; }
-            internal set
-            {
-                m_Group = value;
-                if (m_Group != null)
-                {
-                    OnSetGroup(m_Group);
-                    Validate();
-                }
-            }
-        }
-
-        /// <summary>
-        /// Override this method to perform post creation initialization.
-        /// </summary>
-        /// <param name="group">The group that the schema is added to.</param>
-        protected virtual void OnSetGroup(AddressableAssetGroup group)
-        {
-        }
-
-        internal virtual void Validate()
-        {
-            
-        }
-        
-        /// <summary>
-        /// Used to display the GUI of the schema.
-        /// </summary>
-        public virtual void OnGUI()
-        {
-            var type = GetType();
-            var so = new SerializedObject(this);
-            var p = so.GetIterator();
-            p.Next(true);
-            while (p.Next(false))
-            {
-                var prop = type.GetField(p.name, BindingFlags.NonPublic | BindingFlags.Public | BindingFlags.Instance | BindingFlags.DeclaredOnly);
-                if (prop != null)
-                    EditorGUILayout.PropertyField(p, true);
-            }
-            so.ApplyModifiedProperties();
-        }
-
-        /// <summary>
-        /// Used to display the GUI of multiple selected groups.
-        /// </summary>
-        /// <param name="otherSchemas">Schema instances in the other selected groups</param>
-        public virtual void OnGUIMultiple(List<AddressableAssetGroupSchema> otherSchemas)
-        {
-        }
-
-        /// <summary>
-        /// Used to notify the addressables settings that data has been modified.  This must be called by subclasses to ensure proper cache invalidation.
-        /// </summary>
-        /// <param name="postEvent">Determines if this method call will post an event to the internal addressables event system</param>
-        protected void SetDirty(bool postEvent)
-        {
-            if (m_Group != null)
-            {
-                if (m_Group.Settings != null && m_Group.Settings.IsPersisted)
-                {
-                    EditorUtility.SetDirty(this);
-                    AddressableAssetUtility.OpenAssetIfUsingVCIntegration(this);
-                }
-
-                if (m_Group != null)
-                    m_Group.SetDirty(AddressableAssetSettings.ModificationEvent.GroupSchemaModified, this, postEvent, false);
-            }
-        }
-
-        /// <summary>
-        /// Used for drawing properties in the inspector.
-        /// </summary>
-        public virtual void ShowAllProperties()
-        {
-        }
-
-        /// <summary>
-        /// Display mixed values for the specified property found in a list of schemas.
-        /// </summary>
-        /// <param name="property">The property.</param>
-        /// <param name="otherSchemas">The list of schemas that may contain the property.</param>
-        /// <param name="type">The property type.</param>
-        /// <param name="propertyName">The property name.</param>
-        protected void ShowMixedValue(SerializedProperty property, List<AddressableAssetGroupSchema> otherSchemas, Type type, string propertyName)
-        {
-            foreach (var schema in otherSchemas)
-            {
-                var s_prop = (new SerializedObject(schema)).FindProperty(propertyName);
-                if ((property.propertyType == SerializedPropertyType.Enum && (property.enumValueIndex != s_prop.enumValueIndex)) ||
-                    (property.propertyType == SerializedPropertyType.String && (property.stringValue != s_prop.stringValue)) ||
-                    (property.propertyType == SerializedPropertyType.Integer && (property.intValue != s_prop.intValue)) ||
-                    (property.propertyType == SerializedPropertyType.Boolean && (property.boolValue != s_prop.boolValue)))
-                {
-                    EditorGUI.showMixedValue = true;
-                    return;
-                }
-
-                if (type == typeof(ProfileValueReference))
-                {
-                    var field = property.serializedObject.targetObject.GetType().GetField(property.name,
-                        BindingFlags.NonPublic | BindingFlags.Public | BindingFlags.Instance |
-                        BindingFlags.DeclaredOnly);
-
-                    string lhsId = (field?.GetValue(property.serializedObject.targetObject) as ProfileValueReference)?.Id;
-                    string rhsId = (field?.GetValue(s_prop.serializedObject.targetObject) as ProfileValueReference)?.Id;
-
-                    if (lhsId != null && rhsId != null && lhsId != rhsId)
-                    {
-                        EditorGUI.showMixedValue = true;
-                        return;
-                    }
-                }
-
-                if (type == typeof(SerializedType))
-                {
-                    var field = property.serializedObject.targetObject.GetType().GetField(property.name,
-                        BindingFlags.NonPublic | BindingFlags.Public | BindingFlags.Instance |
-                        BindingFlags.DeclaredOnly);
-
-                    Type lhs = ((SerializedType)field?.GetValue(property.serializedObject.targetObject)).Value;
-                    Type rhs = ((SerializedType)field?.GetValue(s_prop.serializedObject.targetObject)).Value;
-
-                    if (lhs != null && rhs != null && lhs != rhs)
-                    {
-                        EditorGUI.showMixedValue = true;
-                        return;
-                    }
-                }
-            }
-        }
-    }
-}
-=======
-using System;
-using System.Collections.Generic;
-using System.Reflection;
-using UnityEditor.AddressableAssets.GUI;
-using UnityEngine;
-using UnityEngine.ResourceManagement.Util;
-using UnityEngine.Serialization;
-
-namespace UnityEditor.AddressableAssets.Settings
-{
-    /// <summary>
-    /// Contains data for AddressableAssetGroups.
-    /// </summary>
-    public class AddressableAssetGroupSchema : ScriptableObject
-    {
-        [FormerlySerializedAs("m_group")] [AddressableReadOnly] [SerializeField]
-        AddressableAssetGroup m_Group;
-
-        /// <summary>
-        /// Get the group that the schema belongs to.
-        /// </summary>
-        public AddressableAssetGroup Group
-        {
-            get { return m_Group; }
-            internal set
-            {
-                m_Group = value;
-                if (m_Group != null)
-                {
-                    OnSetGroup(m_Group);
-                    Validate();
-                }
-            }
-        }
-
-        /// <summary>
-        /// Override this method to perform post creation initialization.
-        /// </summary>
-        /// <param name="group">The group that the schema is added to.</param>
-        protected virtual void OnSetGroup(AddressableAssetGroup group)
-        {
-        }
-
-        internal virtual void Validate()
-        {
-            
-        }
-        
-        /// <summary>
-        /// Used to display the GUI of the schema.
-        /// </summary>
-        public virtual void OnGUI()
-        {
-            var type = GetType();
-            var so = new SerializedObject(this);
-            var p = so.GetIterator();
-            p.Next(true);
-            while (p.Next(false))
-            {
-                var prop = type.GetField(p.name, BindingFlags.NonPublic | BindingFlags.Public | BindingFlags.Instance | BindingFlags.DeclaredOnly);
-                if (prop != null)
-                    EditorGUILayout.PropertyField(p, true);
-            }
-            so.ApplyModifiedProperties();
-        }
-
-        /// <summary>
-        /// Used to display the GUI of multiple selected groups.
-        /// </summary>
-        /// <param name="otherSchemas">Schema instances in the other selected groups</param>
-        public virtual void OnGUIMultiple(List<AddressableAssetGroupSchema> otherSchemas)
-        {
-        }
-
-        /// <summary>
-        /// Used to notify the addressables settings that data has been modified.  This must be called by subclasses to ensure proper cache invalidation.
-        /// </summary>
-        /// <param name="postEvent">Determines if this method call will post an event to the internal addressables event system</param>
-        protected void SetDirty(bool postEvent)
-        {
-            if (m_Group != null)
-            {
-                if (m_Group.Settings != null && m_Group.Settings.IsPersisted)
-                {
-                    EditorUtility.SetDirty(this);
-                    AddressableAssetUtility.OpenAssetIfUsingVCIntegration(this);
-                }
-
-                if (m_Group != null)
-                    m_Group.SetDirty(AddressableAssetSettings.ModificationEvent.GroupSchemaModified, this, postEvent, false);
-            }
-        }
-
-        /// <summary>
-        /// Used for drawing properties in the inspector.
-        /// </summary>
-        public virtual void ShowAllProperties()
-        {
-        }
-
-        /// <summary>
-        /// Display mixed values for the specified property found in a list of schemas.
-        /// </summary>
-        /// <param name="property">The property.</param>
-        /// <param name="otherSchemas">The list of schemas that may contain the property.</param>
-        /// <param name="type">The property type.</param>
-        /// <param name="propertyName">The property name.</param>
-        protected void ShowMixedValue(SerializedProperty property, List<AddressableAssetGroupSchema> otherSchemas, Type type, string propertyName)
-        {
-            foreach (var schema in otherSchemas)
-            {
-                var s_prop = (new SerializedObject(schema)).FindProperty(propertyName);
-                if ((property.propertyType == SerializedPropertyType.Enum && (property.enumValueIndex != s_prop.enumValueIndex)) ||
-                    (property.propertyType == SerializedPropertyType.String && (property.stringValue != s_prop.stringValue)) ||
-                    (property.propertyType == SerializedPropertyType.Integer && (property.intValue != s_prop.intValue)) ||
-                    (property.propertyType == SerializedPropertyType.Boolean && (property.boolValue != s_prop.boolValue)))
-                {
-                    EditorGUI.showMixedValue = true;
-                    return;
-                }
-
-                if (type == typeof(ProfileValueReference))
-                {
-                    var field = property.serializedObject.targetObject.GetType().GetField(property.name,
-                        BindingFlags.NonPublic | BindingFlags.Public | BindingFlags.Instance |
-                        BindingFlags.DeclaredOnly);
-
-                    string lhsId = (field?.GetValue(property.serializedObject.targetObject) as ProfileValueReference)?.Id;
-                    string rhsId = (field?.GetValue(s_prop.serializedObject.targetObject) as ProfileValueReference)?.Id;
-
-                    if (lhsId != null && rhsId != null && lhsId != rhsId)
-                    {
-                        EditorGUI.showMixedValue = true;
-                        return;
-                    }
-                }
-
-                if (type == typeof(SerializedType))
-                {
-                    var field = property.serializedObject.targetObject.GetType().GetField(property.name,
-                        BindingFlags.NonPublic | BindingFlags.Public | BindingFlags.Instance |
-                        BindingFlags.DeclaredOnly);
-
-                    Type lhs = ((SerializedType)field?.GetValue(property.serializedObject.targetObject)).Value;
-                    Type rhs = ((SerializedType)field?.GetValue(s_prop.serializedObject.targetObject)).Value;
-
-                    if (lhs != null && rhs != null && lhs != rhs)
-                    {
-                        EditorGUI.showMixedValue = true;
-                        return;
-                    }
-                }
-            }
-        }
-    }
-}
->>>>>>> f473b29b
+using System;
+using System.Collections.Generic;
+using System.Reflection;
+using UnityEditor.AddressableAssets.GUI;
+using UnityEngine;
+using UnityEngine.ResourceManagement.Util;
+using UnityEngine.Serialization;
+
+namespace UnityEditor.AddressableAssets.Settings
+{
+    /// <summary>
+    /// Contains data for AddressableAssetGroups.
+    /// </summary>
+    public class AddressableAssetGroupSchema : ScriptableObject
+    {
+        [FormerlySerializedAs("m_group")] [AddressableReadOnly] [SerializeField]
+        AddressableAssetGroup m_Group;
+
+        /// <summary>
+        /// Get the group that the schema belongs to.
+        /// </summary>
+        public AddressableAssetGroup Group
+        {
+            get { return m_Group; }
+            internal set
+            {
+                m_Group = value;
+                if (m_Group != null)
+                {
+                    OnSetGroup(m_Group);
+                    Validate();
+                }
+            }
+        }
+
+        /// <summary>
+        /// Override this method to perform post creation initialization.
+        /// </summary>
+        /// <param name="group">The group that the schema is added to.</param>
+        protected virtual void OnSetGroup(AddressableAssetGroup group)
+        {
+        }
+
+        internal virtual void Validate()
+        {
+            
+        }
+        
+        /// <summary>
+        /// Used to display the GUI of the schema.
+        /// </summary>
+        public virtual void OnGUI()
+        {
+            var type = GetType();
+            var so = new SerializedObject(this);
+            var p = so.GetIterator();
+            p.Next(true);
+            while (p.Next(false))
+            {
+                var prop = type.GetField(p.name, BindingFlags.NonPublic | BindingFlags.Public | BindingFlags.Instance | BindingFlags.DeclaredOnly);
+                if (prop != null)
+                    EditorGUILayout.PropertyField(p, true);
+            }
+            so.ApplyModifiedProperties();
+        }
+
+        /// <summary>
+        /// Used to display the GUI of multiple selected groups.
+        /// </summary>
+        /// <param name="otherSchemas">Schema instances in the other selected groups</param>
+        public virtual void OnGUIMultiple(List<AddressableAssetGroupSchema> otherSchemas)
+        {
+        }
+
+        /// <summary>
+        /// Used to notify the addressables settings that data has been modified.  This must be called by subclasses to ensure proper cache invalidation.
+        /// </summary>
+        /// <param name="postEvent">Determines if this method call will post an event to the internal addressables event system</param>
+        protected void SetDirty(bool postEvent)
+        {
+            if (m_Group != null)
+            {
+                if (m_Group.Settings != null && m_Group.Settings.IsPersisted)
+                {
+                    EditorUtility.SetDirty(this);
+                    AddressableAssetUtility.OpenAssetIfUsingVCIntegration(this);
+                }
+
+                if (m_Group != null)
+                    m_Group.SetDirty(AddressableAssetSettings.ModificationEvent.GroupSchemaModified, this, postEvent, false);
+            }
+        }
+
+        /// <summary>
+        /// Used for drawing properties in the inspector.
+        /// </summary>
+        public virtual void ShowAllProperties()
+        {
+        }
+
+        /// <summary>
+        /// Display mixed values for the specified property found in a list of schemas.
+        /// </summary>
+        /// <param name="property">The property.</param>
+        /// <param name="otherSchemas">The list of schemas that may contain the property.</param>
+        /// <param name="type">The property type.</param>
+        /// <param name="propertyName">The property name.</param>
+        protected void ShowMixedValue(SerializedProperty property, List<AddressableAssetGroupSchema> otherSchemas, Type type, string propertyName)
+        {
+            foreach (var schema in otherSchemas)
+            {
+                var s_prop = (new SerializedObject(schema)).FindProperty(propertyName);
+                if ((property.propertyType == SerializedPropertyType.Enum && (property.enumValueIndex != s_prop.enumValueIndex)) ||
+                    (property.propertyType == SerializedPropertyType.String && (property.stringValue != s_prop.stringValue)) ||
+                    (property.propertyType == SerializedPropertyType.Integer && (property.intValue != s_prop.intValue)) ||
+                    (property.propertyType == SerializedPropertyType.Boolean && (property.boolValue != s_prop.boolValue)))
+                {
+                    EditorGUI.showMixedValue = true;
+                    return;
+                }
+
+                if (type == typeof(ProfileValueReference))
+                {
+                    var field = property.serializedObject.targetObject.GetType().GetField(property.name,
+                        BindingFlags.NonPublic | BindingFlags.Public | BindingFlags.Instance |
+                        BindingFlags.DeclaredOnly);
+
+                    string lhsId = (field?.GetValue(property.serializedObject.targetObject) as ProfileValueReference)?.Id;
+                    string rhsId = (field?.GetValue(s_prop.serializedObject.targetObject) as ProfileValueReference)?.Id;
+
+                    if (lhsId != null && rhsId != null && lhsId != rhsId)
+                    {
+                        EditorGUI.showMixedValue = true;
+                        return;
+                    }
+                }
+
+                if (type == typeof(SerializedType))
+                {
+                    var field = property.serializedObject.targetObject.GetType().GetField(property.name,
+                        BindingFlags.NonPublic | BindingFlags.Public | BindingFlags.Instance |
+                        BindingFlags.DeclaredOnly);
+
+                    Type lhs = ((SerializedType)field?.GetValue(property.serializedObject.targetObject)).Value;
+                    Type rhs = ((SerializedType)field?.GetValue(s_prop.serializedObject.targetObject)).Value;
+
+                    if (lhs != null && rhs != null && lhs != rhs)
+                    {
+                        EditorGUI.showMixedValue = true;
+                        return;
+                    }
+                }
+            }
+        }
+    }
+}