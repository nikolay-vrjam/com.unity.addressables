using System;
using System.Collections;
using System.Collections.Generic;
using System.IO;
using System.Linq;
using System.Runtime.Serialization.Formatters.Binary;
using UnityEditor.AddressableAssets.Build;
using UnityEditor.AddressableAssets.Build.DataBuilders;
using UnityEditor.AddressableAssets.HostingServices;
using UnityEditor.AddressableAssets.Settings.GroupSchemas;
using UnityEditor.Build.Pipeline.Utilities;
using UnityEngine;
using UnityEngine.AddressableAssets;
using UnityEngine.AddressableAssets.ResourceLocators;
using UnityEngine.ResourceManagement.AsyncOperations;
using UnityEngine.ResourceManagement.Util;
using UnityEngine.Serialization;
using static UnityEditor.AddressableAssets.Settings.AddressablesFileEnumeration;
using System.Threading.Tasks;

#if (ENABLE_CCD && UNITY_2019_4_OR_NEWER)
using Unity.Services.Ccd.Management;
using Unity.Services.Ccd.Management.Models;
#endif

namespace UnityEditor.AddressableAssets.Settings
{
<<<<<<< HEAD
	using Object = UnityEngine.Object;

	/// <summary>
	/// Contains editor data for the addressables system.
	/// </summary>
	public class AddressableAssetSettings : ScriptableObject
	{
		[InitializeOnLoadMethod]
		static void RegisterWithAssetPostProcessor()
		{
			//if the Library folder has been deleted, this will be null and it will have to be set on the first access of the settings object
			if (AddressableAssetSettingsDefaultObject.Settings != null)
                AddressablesAssetPostProcessor.OnPostProcess.Register(AddressableAssetSettingsDefaultObject.Settings.OnPostprocessAllAssets, 0);
			else
				EditorApplication.update += TryAddAssetPostprocessorOnNextUpdate;
		}
=======
    using Object = UnityEngine.Object;

    /// <summary>
    /// Contains editor data for the addressables system.
    /// </summary>
    public class AddressableAssetSettings : ScriptableObject
    {
        internal class Cache<T1, T2>
        {
            private AddressableAssetSettings m_Settings;
            private Hash128 m_CurrentCacheVersion;
            private Dictionary<T1, T2> m_TargetInfoCache = new Dictionary<T1, T2>();

            public Cache(AddressableAssetSettings settings)
            {
                m_Settings = settings;
            }

            public bool TryGetCached(T1 key, out T2 result)
            {
                if (IsValid() && m_TargetInfoCache.TryGetValue(key, out result))
                    return true;
                
                result = default;
                return false;
            }

            public void Add(T1 key, T2 value)
            {
                if (!IsValid())
                    m_CurrentCacheVersion = m_Settings.currentHash;
                m_TargetInfoCache.Add(key, value);
            }

            private bool IsValid()
            {
                if (m_TargetInfoCache.Count > 0)
                {
                    if (!m_CurrentCacheVersion.isValid || m_CurrentCacheVersion.Equals(m_Settings.currentHash) == false)
                    {
                        m_TargetInfoCache.Clear();
                        m_CurrentCacheVersion = default;
                        return false;
                    }
                    return true;
                }
                return false;
            }
        }
        
        private Cache<string, AddressableAssetEntry> m_FindAssetEntryCache = null;
        
        [InitializeOnLoadMethod]
        static void RegisterWithAssetPostProcessor()
        {
            //if the Library folder has been deleted, this will be null and it will have to be set on the first access of the settings object
            if (AddressableAssetSettingsDefaultObject.Settings != null)
                AddressablesAssetPostProcessor.OnPostProcess.Register(AddressableAssetSettingsDefaultObject.Settings.OnPostprocessAllAssets, 0);
            else
                EditorApplication.update += TryAddAssetPostprocessorOnNextUpdate;
        }

        [InitializeOnLoadMethod]
        static void CheckCCDStatus()
        {
#if !ENABLE_CCD
            if (AddressableAssetSettingsDefaultObject.Settings != null && AddressableAssetSettingsDefaultObject.Settings.CCDEnabled)
            {
                AddressableAssetSettingsDefaultObject.Settings.CCDEnabled = false;
                Debug.LogError("This version of Addressables no longer supports integration with the current installed version of the CCD package. " +
                    "Please upgrade the CCD package to continue using the integration. Or, re-enable the Enable CCD Integration toggle in the AddressableAssetSettings.");
            }
#endif
        }

        private static void TryAddAssetPostprocessorOnNextUpdate()
        {
            if (AddressableAssetSettingsDefaultObject.Settings != null)
                AddressablesAssetPostProcessor.OnPostProcess.Register(AddressableAssetSettingsDefaultObject.Settings.OnPostprocessAllAssets, 0);
            EditorApplication.update -= TryAddAssetPostprocessorOnNextUpdate;
        }

        /// <summary>
        /// Build Path Name
        /// </summary>
        public const string kBuildPath = "BuildPath";
        /// <summary>
        /// Load Path Name
        /// </summary>
        public const string kLoadPath = "LoadPath";
        /// <summary>
        /// Default name of a newly created group.
        /// </summary>
        public const string kNewGroupName = "New Group";
        /// <summary>
        /// Default name of local build path.
        /// </summary>
        public const string kLocalBuildPath = "Local.BuildPath";
        /// <summary>
        /// Default name of local load path.
        /// </summary>
        public const string kLocalLoadPath = "Local.LoadPath";
        /// <summary>
        /// Default name of remote build path.
        /// </summary>
        public const string kRemoteBuildPath = "Remote.BuildPath";
        /// <summary>
        /// Default name of remote load path.
        /// </summary>
        public const string kRemoteLoadPath = "Remote.LoadPath";

        private const string kLocalGroupTypePrefix = "Built-In";
        internal static string LocalGroupTypePrefix => kLocalGroupTypePrefix;
        /// <summary>
        /// Default value of local build path.
        /// </summary>
        public const string kLocalBuildPathValue = "[UnityEngine.AddressableAssets.Addressables.BuildPath]/[BuildTarget]";
        /// <summary>
        /// Default value of local load path.
        /// </summary>
        public const string kLocalLoadPathValue = "{UnityEngine.AddressableAssets.Addressables.RuntimePath}/[BuildTarget]";

        private const string kEditorHostedGroupTypePrefix = "Editor Hosted";
        internal static string EditorHostedGroupTypePrefix => kEditorHostedGroupTypePrefix;
        /// <summary>
        /// Default value of remote build path.
        /// </summary>
        public const string kRemoteBuildPathValue = "ServerData/[BuildTarget]";
        /// <summary>
        /// Default value of remote load path.
        /// </summary>
        public const string kRemoteLoadPathValue = "http://localhost/[BuildTarget]";
        internal static string RemoteLoadPathValue
        {
            get
            {
                // Fix for case ADDR-2314. kRemoteLoadPathValue is incorrect, "http://localhost/[BuildTarget]" does not work with local hosting service
                return "http://[PrivateIpAddress]:[HostingServicePort]";
                // kRemoteLoadPathValue will be fixed to the correct path in Addressables 1.20.0
            }
        }

#if (ENABLE_CCD && UNITY_2019_4_OR_NEWER)
        /// <summary>
        /// Default path of build assets that are uploaded to Ccd.
        /// </summary>
        public const string kCCDBuildDataPath = "CCDBuildData";
        /// <summary>
        /// CCD Package Name
        /// </summary>
        public const string kCCDPackageName = "com.unity.services.Ccd.management";
#endif


        private const string kImportAssetEntryCollectionOptOutKey = "com.unity.addressables.importAssetEntryCollections.optOut";
        internal bool DenyEntryCollectionPermission { get; set; }

        /// <summary>
        /// Options for building Addressables when building a player.
        /// </summary>
        public enum PlayerBuildOption
        {
            /// <summary>
            /// Use to indicate that the global settings (stored in preferences) will determine if building a player will also build Addressables.
            /// </summary>
            PreferencesValue,
            /// <summary>
            /// Use to indicate that building a player will also build Addressables.
            /// </summary>
            BuildWithPlayer,
            /// <summary>
            /// Use to indicate that building a player won't build Addressables.
            /// </summary>
            DoNotBuildWithPlayer
        }

        /// <summary>
        /// Options for labeling all the different generated events.
        /// </summary>
        public enum ModificationEvent
        {
            /// <summary>
            /// Use to indicate that a group was added to the settings object.
            /// </summary>
            GroupAdded,
            /// <summary>
            /// Use to indicate that a group was removed from the the settings object.
            /// </summary>
            GroupRemoved,
            /// <summary>
            /// Use to indicate that a group in the settings object was renamed.
            /// </summary>
            GroupRenamed,
            /// <summary>
            /// Use to indicate that a schema was added to a group.
            /// </summary>
            GroupSchemaAdded,
            /// <summary>
            /// Use to indicate that a schema was removed from a group.
            /// </summary>
            GroupSchemaRemoved,
            /// <summary>
            /// Use to indicate that a schema was modified.
            /// </summary>
            GroupSchemaModified,
            /// <summary>
            /// Use to indicate that a group template was added to the settings object.
            /// </summary>
            GroupTemplateAdded,
            /// <summary>
            /// Use to indicate that a group template was removed from the settings object.
            /// </summary>
            GroupTemplateRemoved,
            /// <summary>
            /// Use to indicate that a schema was added to a group template.
            /// </summary>
            GroupTemplateSchemaAdded,
            /// <summary>
            /// Use to indicate that a schema was removed from a group template.
            /// </summary>
            GroupTemplateSchemaRemoved,
            /// <summary>
            /// Use to indicate that an asset entry was created.
            /// </summary>
            EntryCreated,
            /// <summary>
            /// Use to indicate that an asset entry was added to a group.
            /// </summary>
            EntryAdded,
            /// <summary>
            /// Use to indicate that an asset entry moved from one group to another.
            /// </summary>
            EntryMoved,
            /// <summary>
            /// Use to indicate that an asset entry was removed from a group.
            /// </summary>
            EntryRemoved,
            /// <summary>
            /// Use to indicate that an asset label was added to the settings object.
            /// </summary>
            LabelAdded,
            /// <summary>
            /// Use to indicate that an asset label was removed from the settings object.
            /// </summary>
            LabelRemoved,
            /// <summary>
            /// Use to indicate that a profile was added to the settings object.
            /// </summary>
            ProfileAdded,
            /// <summary>
            /// Use to indicate that a profile was removed from the settings object.
            /// </summary>
            ProfileRemoved,
            /// <summary>
            /// Use to indicate that a profile was modified.
            /// </summary>
            ProfileModified,
            /// <summary>
            /// Use to indicate that a profile has been set as the active profile.
            /// </summary>
            ActiveProfileSet,
            /// <summary>
            /// Use to indicate that an asset entry was modified.
            /// </summary>
            EntryModified,
            /// <summary>
            /// Use to indicate that the build settings object was modified.
            /// </summary>
            BuildSettingsChanged,
            /// <summary>
            /// Use to indicate that a new build script is being used as the active build script.
            /// </summary>
            ActiveBuildScriptChanged,
            /// <summary>
            /// Use to indicate that a new data builder script was added to the settings object.
            /// </summary>
            DataBuilderAdded,
            /// <summary>
            /// Use to indicate that a data builder script was removed from the settings object.
            /// </summary>
            DataBuilderRemoved,
            /// <summary>
            /// Use to indicate a new initialization object was added to the settings object.
            /// </summary>
            InitializationObjectAdded,
            /// <summary>
            /// Use to indicate a initialization object was removed from the settings object.
            /// </summary>
            InitializationObjectRemoved,
            /// <summary>
            /// Use to indicate that a new script is being used as the active playmode data builder.
            /// </summary>
            ActivePlayModeScriptChanged,
            /// <summary>
            /// Use to indicate that a batch of asset entries was modified. Note that the posted object will be null.
            /// </summary>
            BatchModification,
            /// <summary>
            /// Use to indicate that the hosting services manager was modified.
            /// </summary>
            HostingServicesManagerModified,
            /// <summary>
            /// Use to indicate that a group changed its order placement within the list of groups in the settings object.
            /// </summary>
            GroupMoved,
            /// <summary>
            /// Use to indicate that a new certificate handler is being used for the initialization object provider.
            /// </summary>
            CertificateHandlerChanged
        }

        /// <summary>
        /// The path of the settings asset.
        /// </summary>
        public string AssetPath
        {
            get
            {
                string guid;
                long localId;
                if (!AssetDatabase.TryGetGUIDAndLocalFileIdentifier(this, out guid, out localId))
                    throw new Exception($"{nameof(AddressableAssetSettings)} is not persisted.  Unable to determine AssetPath.");
                var assetPath = AssetDatabase.GUIDToAssetPath(guid);
                if (string.IsNullOrEmpty(assetPath))
                    throw new Exception($"{nameof(AddressableAssetSettings)} - Unable to determine AssetPath from guid {guid}.");
                return assetPath;
            }
        }

        /// <summary>
        /// The folder of the settings asset.
        /// </summary>
        public string ConfigFolder
        {
            get
            {
                return Path.GetDirectoryName(AssetPath);
            }
        }

        /// <summary>
        /// The folder for the group assets.
        /// </summary>
        public string GroupFolder
        {
            get
            {
                return ConfigFolder + "/AssetGroups";
            }
        }
        /// <summary>
        /// The folder for the script assets.
        /// </summary>
        public string DataBuilderFolder
        {
            get
            {
                return ConfigFolder + "/DataBuilders";
            }
        }
        /// <summary>
        /// The folder for the asset group schema assets.
        /// </summary>
        public string GroupSchemaFolder
        {
            get
            {
                return GroupFolder + "/Schemas";
            }
        }

        /// <summary>
        /// The default folder for the group template assets.
        /// </summary>
        public string GroupTemplateFolder
        {
            get
            {
                return ConfigFolder + "/AssetGroupTemplates";
            }
        }

        /// <summary>
        /// Event for handling settings changes.  The object passed depends on the event type.
        /// </summary>
        public Action<AddressableAssetSettings, ModificationEvent, object> OnModification { get; set; }

        /// <summary>
        /// Event for handling settings changes on all instances of AddressableAssetSettings.  The object passed depends on the event type.
        /// </summary>
        public static event Action<AddressableAssetSettings, ModificationEvent, object> OnModificationGlobal;

        /// <summary>
        /// Event for handling the result of a DataBuilder.Build call.
        /// </summary>
        public Action<AddressableAssetSettings, IDataBuilder, IDataBuilderResult> OnDataBuilderComplete { get; set; }

        [FormerlySerializedAs("m_defaultGroup")]
        [SerializeField]
        string m_DefaultGroup;
        [FormerlySerializedAs("m_cachedHash")]
        [SerializeField]
        Hash128 m_CachedHash;

        bool m_IsTemporary;
        /// <summary>
        /// Returns whether this settings object is persisted to an asset.
        /// </summary>
        public bool IsPersisted { get { return !m_IsTemporary; } }

        [SerializeField]
        bool m_OptimizeCatalogSize = false;

        [SerializeField]
        bool m_BuildRemoteCatalog = false;

        [SerializeField]
        bool m_BundleLocalCatalog = false;

        [SerializeField]
        int m_CatalogRequestsTimeout = 0;

        [SerializeField]
        bool m_DisableCatalogUpdateOnStart = false;

        [SerializeField]
        bool m_IgnoreUnsupportedFilesInBuild = false;

        [SerializeField]
        bool m_UniqueBundleIds = false;

        [SerializeField]
#if UNITY_2021_1_OR_NEWER
        bool m_NonRecursiveBuilding = true;
#else
        bool m_NonRecursiveBuilding = false;
#endif

#if UNITY_2019_4_OR_NEWER
        [SerializeField]
#if !ENABLE_CCD
        bool m_CCDEnabled = false;
#else
        bool m_CCDEnabled = true;
#endif

        public bool CCDEnabled
        {
            get { return m_CCDEnabled; }
            set { m_CCDEnabled = value; }
        }
#endif

        [SerializeField]
        int m_maxConcurrentWebRequests = 3;

        /// <summary>
        /// The maximum time to download hash and json catalog files before a timeout error.
        /// </summary>
        public int CatalogRequestsTimeout
        {
            get { return m_CatalogRequestsTimeout; }
            set { m_CatalogRequestsTimeout = value < 0 ? 0 : value; }
        }

        /// <summary>
        /// The maximum number of concurrent web requests.  This value will be clamped from 1 to 1024.
        /// </summary>
        public int MaxConcurrentWebRequests
        {
            get { return m_maxConcurrentWebRequests; }
            set { m_maxConcurrentWebRequests = Mathf.Clamp(value, 1, 1024); }
        }

        /// <summary>
        /// Set this to true to ensure unique bundle ids. Set to false to allow duplicate bundle ids.
        /// </summary>
        public bool UniqueBundleIds
        {
            get { return m_UniqueBundleIds; }
            set { m_UniqueBundleIds = value; }
        }

        [SerializeField]
#if UNITY_2021_1_OR_NEWER
        bool m_ContiguousBundles = true;
#else
        bool m_ContiguousBundles = false;
#endif

        /// <summary>
        /// If set, packs assets in bundles contiguously based on the ordering of the source asset which results in improved asset loading times. Disable this if you've built bundles with a version of Addressables older than 1.12.1 and you want to minimize bundle changes.
        /// </summary>
        public bool ContiguousBundles
        {
            get { return m_ContiguousBundles; }
            set { m_ContiguousBundles = value; }
        }

        /// <summary>
        /// If set, Calculates and build asset bundles using Non-Recursive Dependency calculation methods. This approach helps reduce asset bundle rebuilds and runtime memory consumption.
        /// </summary>
        public bool NonRecursiveBuilding
        {
            get { return m_NonRecursiveBuilding; }
            set { m_NonRecursiveBuilding = value; }
        }

        /// <summary>
        /// Enables size optimization of content catalogs.  This may increase the cpu usage of loading the catalog.
        /// </summary>
        public bool OptimizeCatalogSize
        {
            get { return m_OptimizeCatalogSize; }
            set { m_OptimizeCatalogSize = value; }
        }

        /// <summary>
        /// Determine if a remote catalog should be built-for and loaded-by the app.
        /// </summary>
        public bool BuildRemoteCatalog
        {
            get { return m_BuildRemoteCatalog; }
            set { m_BuildRemoteCatalog = value; }
        }

        /// <summary>
        /// Whether the local catalog should be serialized in an asset bundle or as json.
        /// </summary>
        public bool BundleLocalCatalog
        {
            get { return m_BundleLocalCatalog; }
            set { m_BundleLocalCatalog = value; }
        }

        /// <summary>
        /// Tells Addressables if it should check for a Content Catalog Update during the initialization step.
        /// </summary>
        public bool DisableCatalogUpdateOnStartup
        {
            get { return m_DisableCatalogUpdateOnStart; }
            set { m_DisableCatalogUpdateOnStart = value; }
        }

        [SerializeField]
        bool m_StripUnityVersionFromBundleBuild = false;
        /// <summary>
        /// If true, this option will strip the Unity Editor Version from the header of the AssetBundle during a build.
        /// </summary>
        internal bool StripUnityVersionFromBundleBuild
        {
            get { return m_StripUnityVersionFromBundleBuild; }
            set { m_StripUnityVersionFromBundleBuild = value; }
        }

        [SerializeField]
        bool m_DisableVisibleSubAssetRepresentations = false;
        /// <summary>
        /// If true, the build will assume that sub Assets have no visible asset representations (are not visible in the Project view) which results in improved build times.
        /// However sub assets in the built bundles cannot be accessed by AssetBundle.LoadAsset&lt;T&gt; or AssetBundle.LoadAllAssets&lt;T&gt;.
        /// </summary>
        public bool DisableVisibleSubAssetRepresentations
        {
            get { return m_DisableVisibleSubAssetRepresentations; }
            set { m_DisableVisibleSubAssetRepresentations = value; }
        }

        /// <summary>
        /// Whether unsupported files during build should be ignored or treated as an error.
        /// </summary>
        public bool IgnoreUnsupportedFilesInBuild
        {
            get { return m_IgnoreUnsupportedFilesInBuild; }
            set { m_IgnoreUnsupportedFilesInBuild = value; }
        }

        [SerializeField]
        ShaderBundleNaming m_ShaderBundleNaming = ShaderBundleNaming.ProjectName;
        /// <summary>
        /// Sets the naming convention used for the Unity built in shader bundle at build time.
        /// The recommended setting is Project Name.
        /// </summary>
        public ShaderBundleNaming ShaderBundleNaming
        {
            get { return m_ShaderBundleNaming; }
            set { m_ShaderBundleNaming = value; }
        }

        [SerializeField]
        string m_ShaderBundleCustomNaming = "";
        /// <summary>
        /// Custom Unity built in shader bundle prefix that is used if AddressableAssetSettings.ShaderBundleNaming is set to ShaderBundleNaming.Custom.
        /// </summary>
        public string ShaderBundleCustomNaming
        {
            get { return m_ShaderBundleCustomNaming; }
            set { m_ShaderBundleCustomNaming = value; }
        }

        [SerializeField]
        MonoScriptBundleNaming m_MonoScriptBundleNaming = MonoScriptBundleNaming.Disabled;
        /// <summary>
        /// Sets the naming convention used for the MonoScript bundle at build time. Or disabled MonoScript bundle generation.
        /// The recommended setting is Project Name.
        /// </summary>
        public MonoScriptBundleNaming MonoScriptBundleNaming
        {
            get { return m_MonoScriptBundleNaming; }
            set { m_MonoScriptBundleNaming = value; }
        }

        [SerializeField]
        CheckForContentUpdateRestrictionsOptions m_CheckForContentUpdateRestrictionsOption = CheckForContentUpdateRestrictionsOptions.ListUpdatedAssetsWithRestrictions;

        /// <summary>
        /// Informs the Addressable system how to handle checking for Content Update Restrictions during a Content Update build.
        /// During this check, assets are flagged that have changed, yet are contained in a Group that has the Cannot Change Post Release option set.
        /// </summary>
        public CheckForContentUpdateRestrictionsOptions CheckForContentUpdateRestrictionsOption
        {
            get { return m_CheckForContentUpdateRestrictionsOption; }
            set { m_CheckForContentUpdateRestrictionsOption = value; }
        }

#if ENABLE_CCD
        [SerializeField]
        BuildAndReleaseContentStateBehavior m_BuildAndReleaseBinFileOption = 0;

        /// <summary>
        /// Informs the Addressable system how to handle checking for Content Update Restrictions during a Content Update build.
        /// During this check, assets are flagged that have changed, yet are contained in a Group that has the Cannot Change Post Release option set.
        /// </summary>
        public BuildAndReleaseContentStateBehavior BuildAndReleaseBinFileOption
        {
            get { return m_BuildAndReleaseBinFileOption; }
            set { m_BuildAndReleaseBinFileOption = value; }
        }
#endif

        [SerializeField]
        string m_MonoScriptBundleCustomNaming = "";
        /// <summary>
        /// Custom MonoScript bundle prefix that is used if AddressableAssetSettings.MonoScriptBundleNaming is set to MonoScriptBundleNaming.Custom.
        /// </summary>
        public string MonoScriptBundleCustomNaming
        {
            get { return m_MonoScriptBundleCustomNaming; }
            set { m_MonoScriptBundleCustomNaming = value; }
        }

        [SerializeField]
        ProfileValueReference m_RemoteCatalogBuildPath;
        /// <summary>
        /// The path to place a copy of the content catalog for online retrieval.  To do any content updates
        /// to an existing built app, there must be a remote catalog. Overwriting the catalog is how the app
        /// gets informed of the updated content.
        /// </summary>
        public ProfileValueReference RemoteCatalogBuildPath
        {
            get
            {
                if (m_RemoteCatalogBuildPath.Id == null)
                {
                    m_RemoteCatalogBuildPath = new ProfileValueReference();
                    m_RemoteCatalogBuildPath.SetVariableByName(this, kRemoteBuildPath);
                }
                return m_RemoteCatalogBuildPath;
            }
            set { m_RemoteCatalogBuildPath = value; }
        }

        [SerializeField]
        ProfileValueReference m_RemoteCatalogLoadPath;
        /// <summary>
        /// The path to load the remote content catalog from.  This is the location the app will check to
        /// look for updated catalogs, which is the only indication the app has for updated content.
        /// </summary>
        public ProfileValueReference RemoteCatalogLoadPath
        {
            get
            {
                if (m_RemoteCatalogLoadPath.Id == null)
                {
                    m_RemoteCatalogLoadPath = new ProfileValueReference();
                    m_RemoteCatalogLoadPath.SetVariableByName(this, kRemoteLoadPath);
                }
                return m_RemoteCatalogLoadPath;
            }
            set { m_RemoteCatalogLoadPath = value; }
        }

        [SerializeField]
        internal string m_ContentStateBuildPathProfileVariableName = "";

        [SerializeField]
        internal string m_CustomContentStateBuildPath = "";

        [SerializeField]
        internal string m_ContentStateBuildPath = "";
        /// <summary>
        /// The path used for saving the addressables_content_state.bin file.  If empty, this will be the addressable settings config folder in your project.
        /// </summary>
        public string ContentStateBuildPath
        {
            get 
            {
                if (!string.IsNullOrEmpty(m_ContentStateBuildPath))
                    return m_ContentStateBuildPath;
                else if (m_ContentStateBuildPathProfileVariableName == AddressableAssetProfileSettings.customEntryString)
                    return m_CustomContentStateBuildPath;
                else if (m_ContentStateBuildPathProfileVariableName == AddressableAssetProfileSettings.defaultSettingsPathString)
                    return $"{AddressableAssetSettingsDefaultObject.kDefaultConfigFolder}/{PlatformMappingService.GetPlatformPathSubFolder()}";
                else
                    return profileSettings.GetValueByName(activeProfileId, m_ContentStateBuildPathProfileVariableName);
            }
            set 
            { 
                m_ContentStateBuildPath = value;
                m_CustomContentStateBuildPath = value;
            }
        }

        [SerializeField]
        private PlayerBuildOption m_BuildAddressablesWithPlayerBuild = PlayerBuildOption.DoNotBuildWithPlayer;

        /// <summary>
        /// Defines if Addressables content will be built along with a Player build. (Requires 2021.2 or above)
        /// </summary>
        /// <remarks>
        /// Build with Player, will build Addressables with a Player build, this overrides preferences value.
        /// Do not Build with Player, will not build Addressables with a Player build, this overrides preferences value.
        /// Preferences value, will build with the Player dependant on is the user preferences value for "Build Addressables on Player build" is set.
        /// </remarks>
        public PlayerBuildOption BuildAddressablesWithPlayerBuild
        {
            get { return m_BuildAddressablesWithPlayerBuild; }
            set { m_BuildAddressablesWithPlayerBuild = value; }
        }

        internal string GetContentStateBuildPath()
        {
            string p = ConfigFolder;
            if (!string.IsNullOrEmpty(m_ContentStateBuildPath))
                p = m_ContentStateBuildPath;
            p = Path.Combine(p, PlatformMappingService.GetPlatformPathSubFolder());
            return p;
        }

        /// <summary>
        /// Hash of the current settings.  This value is recomputed if anything changes.
        /// </summary>
        public Hash128 currentHash
        {
            get
            {
                if (m_CachedHash.isValid)
                    return m_CachedHash;
                var stream = new MemoryStream();
                var formatter = new BinaryFormatter();
                m_BuildSettings.SerializeForHash(formatter, stream);
                formatter.Serialize(stream, activeProfileId);
                formatter.Serialize(stream, m_LabelTable);
                formatter.Serialize(stream, m_ProfileSettings);
                formatter.Serialize(stream, m_GroupAssets.Count);
                foreach (var g in m_GroupAssets)
                    g.SerializeForHash(formatter, stream);
                return (m_CachedHash = HashingMethods.Calculate(stream).ToHash128());
            }
        }

        internal void DataBuilderCompleted(IDataBuilder builder, IDataBuilderResult result)
        {
            if (OnDataBuilderComplete != null)
                OnDataBuilderComplete(this, builder, result);
        }

        /// <summary>
        /// Create an AssetReference object.  If the asset is not already addressable, it will be added.
        /// </summary>
        /// <param name="guid">The guid of the asset reference.</param>
        /// <returns>Returns the newly created AssetReference.</returns>
        public AssetReference CreateAssetReference(string guid)
        {
            CreateOrMoveEntry(guid, DefaultGroup);
            return new AssetReference(guid);
        }

        [SerializeField]
        string m_overridePlayerVersion = "";
        /// <summary>
        /// Allows for overriding the player version used to generated catalog names.
        /// </summary>
        public string OverridePlayerVersion
        {
            get { return m_overridePlayerVersion; }
            set { m_overridePlayerVersion = value; }
        }
        /// <summary>
        /// The version of the player build.  This is implemented as a timestamp int UTC of the form  string.Format("{0:D4}.{1:D2}.{2:D2}.{3:D2}.{4:D2}.{5:D2}", now.Year, now.Month, now.Day, now.Hour, now.Minute, now.Second).
        /// </summary>
        public string PlayerBuildVersion
        {
            get
            {
                if (!string.IsNullOrEmpty(m_overridePlayerVersion))
                    return profileSettings.EvaluateString(activeProfileId, m_overridePlayerVersion);
                var now = DateTime.UtcNow;
                return string.Format("{0:D4}.{1:D2}.{2:D2}.{3:D2}.{4:D2}.{5:D2}", now.Year, now.Month, now.Day, now.Hour, now.Minute, now.Second);
            }
        }

        [FormerlySerializedAs("m_groupAssets")]
        [SerializeField]
        List<AddressableAssetGroup> m_GroupAssets = new List<AddressableAssetGroup>();
        /// <summary>
        /// List of asset groups.
        /// </summary>
        public List<AddressableAssetGroup> groups { get { return m_GroupAssets; } }

        [FormerlySerializedAs("m_buildSettings")]
        [SerializeField]
        AddressableAssetBuildSettings m_BuildSettings = new AddressableAssetBuildSettings();
        /// <summary>
        /// Build settings object.
        /// </summary>
        public AddressableAssetBuildSettings buildSettings { get { return m_BuildSettings; } }

        [FormerlySerializedAs("m_profileSettings")]
        [SerializeField]
        AddressableAssetProfileSettings m_ProfileSettings = new AddressableAssetProfileSettings();
        /// <summary>
        /// Profile settings object.
        /// </summary>
        public AddressableAssetProfileSettings profileSettings { get { return m_ProfileSettings; } }

        [FormerlySerializedAs("m_labelTable")]
        [SerializeField]
        LabelTable m_LabelTable = new LabelTable();
        /// <summary>
        /// LabelTable object.
        /// </summary>
        internal LabelTable labelTable { get { return m_LabelTable; } }
        [FormerlySerializedAs("m_schemaTemplates")]
        [SerializeField]
        List<AddressableAssetGroupSchemaTemplate> m_SchemaTemplates = new List<AddressableAssetGroupSchemaTemplate>();

        /// <summary>
        /// Remove  the schema at the specified index.
        /// </summary>
        /// <param name="index">The index to remove at.</param>
        /// <param name="postEvent">Indicates if an even should be posted to the Addressables event system for this change.</param>
        /// <returns>True if the schema was removed.</returns>
        [Obsolete("GroupSchemaTemplates are deprecated, use GroupTemplateObjects")]
        public bool RemoveSchemaTemplate(int index, bool postEvent = true)
        {
            Debug.LogError("GroupSchemaTemplates are deprecated, use GroupTemplateObjects");
            return false;
        }

        [SerializeField]
        List<ScriptableObject> m_GroupTemplateObjects = new List<ScriptableObject>();

        /// <summary>
        /// List of ScriptableObjects that implement the IGroupTemplate interface for providing new templates.
        /// For use in the AddressableAssetsWindow to display new groups to create
        /// </summary>
        public List<ScriptableObject> GroupTemplateObjects
        {
            get { return m_GroupTemplateObjects; }
        }

        /// <summary>
        /// Get the IGroupTemplate at the specified index.
        /// </summary>
        /// <param name="index">The index of the template object.</param>
        /// <returns>The AddressableAssetGroupTemplate object at the specified index.</returns>
        public IGroupTemplate GetGroupTemplateObject(int index)
        {
            if (m_GroupTemplateObjects.Count == 0)
                return null;
            if (index < 0 || index >= m_GroupTemplateObjects.Count)
            {
                Debug.LogWarningFormat("Invalid index for group template: {0}.", index);
                return null;
            }
            return m_GroupTemplateObjects[Mathf.Clamp(index, 0, m_GroupTemplateObjects.Count)] as IGroupTemplate;
        }

        /// <summary>
        /// Adds a AddressableAssetsGroupTemplate object.
        /// </summary>
        /// <param name="templateObject">The AddressableAssetGroupTemplate object to add.</param>
        /// <param name="postEvent">Indicates if an even should be posted to the Addressables event system for this change.</param>
        /// <returns>True if the initialization object was added.</returns>
        public bool AddGroupTemplateObject(IGroupTemplate templateObject, bool postEvent = true)
        {
            if (templateObject == null)
            {
                Debug.LogWarning("Cannot add null IGroupTemplate");
                return false;
            }
            var so = templateObject as ScriptableObject;
            if (so == null)
            {
                Debug.LogWarning("Group Template objects must inherit from ScriptableObject.");
                return false;
            }

            m_GroupTemplateObjects.Add(so);
            SetDirty(ModificationEvent.GroupTemplateAdded, so, postEvent, true);
            return true;
        }

        /// <summary>
        /// Remove the AddressableAssetGroupTemplate object at the specified index.
        /// </summary>
        /// <param name="index">The index to remove.</param>
        /// <param name="postEvent">Indicates if an event should be posted to the Addressables event system for this change.</param>
        /// <returns>True if the initialization object was removed.</returns>
        public bool RemoveGroupTemplateObject(int index, bool postEvent = true)
        {
            if (m_GroupTemplateObjects.Count <= index)
                return false;
            var so = m_GroupTemplateObjects[index];
            m_GroupTemplateObjects.RemoveAt(index);
            SetDirty(ModificationEvent.GroupTemplateRemoved, so, postEvent, true);
            return true;
        }

        /// <summary>
        /// Sets the initialization object at the specified index.
        /// </summary>
        /// <param name="index">The index to set the initialization object.</param>
        /// <param name="templateObject">The rroup template object to set.  This must be a valid scriptable object that implements the IGroupTemplate interface.</param>
        /// <param name="postEvent">Indicates if an even should be posted to the Addressables event system for this change.</param>
        /// <returns>True if the initialization object was set, false otherwise.</returns>
        public bool SetGroupTemplateObjectAtIndex(int index, IGroupTemplate templateObject, bool postEvent = true)
        {
            if (m_GroupTemplateObjects.Count <= index)
                return false;
            if (templateObject == null)
            {
                Debug.LogWarning("Cannot set null IGroupTemplate");
                return false;
            }
            var so = templateObject as ScriptableObject;
            if (so == null)
            {
                Debug.LogWarning("AddressableAssetGroupTemplate objects must inherit from ScriptableObject.");
                return false;
            }

            m_GroupTemplateObjects[index] = so;
            SetDirty(ModificationEvent.GroupTemplateAdded, so, postEvent, true);
            return true;
        }

        [FormerlySerializedAs("m_initializationObjects")]
        [SerializeField]
        List<ScriptableObject> m_InitializationObjects = new List<ScriptableObject>();
        /// <summary>
        /// List of ScriptableObjects that implement the IObjectInitializationDataProvider interface for providing runtime initialization.
        /// </summary>
        public List<ScriptableObject> InitializationObjects
        {
            get { return m_InitializationObjects; }
        }

        /// <summary>
        /// Get the IObjectInitializationDataProvider at a specifc index.
        /// </summary>
        /// <param name="index">The index of the initialization object.</param>
        /// <returns>The initialization object at the specified index.</returns>
        public IObjectInitializationDataProvider GetInitializationObject(int index)
        {
            if (m_InitializationObjects.Count == 0)
                return null;
            if (index < 0 || index >= m_InitializationObjects.Count)
            {
                Debug.LogWarningFormat("Invalid index for data builder: {0}.", index);
                return null;
            }
            return m_InitializationObjects[Mathf.Clamp(index, 0, m_InitializationObjects.Count)] as IObjectInitializationDataProvider;
        }

        /// <summary>
        /// Adds an initialization object.
        /// </summary>
        /// <param name="initObject">The initialization object to add.</param>
        /// <param name="postEvent">Indicates if an even should be posted to the Addressables event system for this change.</param>
        /// <returns>True if the initialization object was added.</returns>
        public bool AddInitializationObject(IObjectInitializationDataProvider initObject, bool postEvent = true)
        {
            if (initObject == null)
            {
                Debug.LogWarning("Cannot add null IObjectInitializationDataProvider");
                return false;
            }
            var so = initObject as ScriptableObject;
            if (so == null)
            {
                Debug.LogWarning("Initialization objects must inherit from ScriptableObject.");
                return false;
            }

            m_InitializationObjects.Add(so);
            SetDirty(ModificationEvent.InitializationObjectAdded, so, postEvent, true);
            return true;
        }

        /// <summary>
        /// Remove the initialization object at the specified index.
        /// </summary>
        /// <param name="index">The index to remove.</param>
        /// <param name="postEvent">Indicates if an even should be posted to the Addressables event system for this change.</param>
        /// <returns>True if the initialization object was removed.</returns>
        public bool RemoveInitializationObject(int index, bool postEvent = true)
        {
            if (m_InitializationObjects.Count <= index)
                return false;
            var so = m_InitializationObjects[index];
            m_InitializationObjects.RemoveAt(index);
            SetDirty(ModificationEvent.InitializationObjectRemoved, so, postEvent, true);
            return true;
        }

        /// <summary>
        /// Sets the initialization object at the specified index.
        /// </summary>
        /// <param name="index">The index to set the initialization object.</param>
        /// <param name="initObject">The initialization object to set.  This must be a valid scriptable object that implements the IInitializationObject interface.</param>
        /// <param name="postEvent">Indicates if an even should be posted to the Addressables event system for this change.</param>
        /// <returns>True if the initialization object was set, false otherwise.</returns>
        public bool SetInitializationObjectAtIndex(int index, IObjectInitializationDataProvider initObject, bool postEvent = true)
        {
            if (m_InitializationObjects.Count <= index)
                return false;
            if (initObject == null)
            {
                Debug.LogWarning("Cannot add null IObjectInitializationDataProvider");
                return false;
            }
            var so = initObject as ScriptableObject;
            if (so == null)
            {
                Debug.LogWarning("Initialization objects must inherit from ScriptableObject.");
                return false;
            }

            m_InitializationObjects[index] = so;
            SetDirty(ModificationEvent.InitializationObjectAdded, so, postEvent, true);
            return true;
        }

        [SerializeField]
        [SerializedTypeRestriction(type = typeof(UnityEngine.Networking.CertificateHandler))]
        SerializedType m_CertificateHandlerType;

        /// <summary>
        /// The type of CertificateHandler to use for this provider.
        /// </summary>
        public Type CertificateHandlerType
        {
            get
            {
                return m_CertificateHandlerType.Value;
            }
            set
            {
                m_CertificateHandlerType.Value = value;
                SetDirty(ModificationEvent.CertificateHandlerChanged, value, true, true);
            }
        }

        [FormerlySerializedAs("m_activePlayerDataBuilderIndex")]
        [SerializeField]
        int m_ActivePlayerDataBuilderIndex = 3;
        [FormerlySerializedAs("m_dataBuilders")]
        [SerializeField]
        List<ScriptableObject> m_DataBuilders = new List<ScriptableObject>();
        /// <summary>
        /// List of ScriptableObjects that implement the IDataBuilder interface.  These are used to create data for editor play mode and for player builds.
        /// </summary>
        public List<ScriptableObject> DataBuilders { get { return m_DataBuilders; } }
        /// <summary>
        /// Get The data builder at a specifc index.
        /// </summary>
        /// <param name="index">The index of the builder.</param>
        /// <returns>The data builder at the specified index.</returns>
        public IDataBuilder GetDataBuilder(int index)
        {
            if (m_DataBuilders.Count == 0)
                return null;
            if (index < 0 || index >= m_DataBuilders.Count)
            {
                Debug.LogWarningFormat("Invalid index for data builder: {0}.", index);
                return null;
            }
            return m_DataBuilders[Mathf.Clamp(index, 0, m_DataBuilders.Count)] as IDataBuilder;
        }

        /// <summary>
        /// Adds a data builder.
        /// </summary>
        /// <param name="builder">The data builder to add.</param>
        /// <param name="postEvent">Indicates if an even should be posted to the Addressables event system for this change.</param>
        /// <returns>True if the data builder was added.</returns>
        public bool AddDataBuilder(IDataBuilder builder, bool postEvent = true)
        {
            if (builder == null)
            {
                Debug.LogWarning("Cannot add null IDataBuilder");
                return false;
            }
            var so = builder as ScriptableObject;
            if (so == null)
            {
                Debug.LogWarning("Data builders must inherit from ScriptableObject.");
                return false;
            }

            m_DataBuilders.Add(so);
            SetDirty(ModificationEvent.DataBuilderAdded, so, postEvent, true);
            return true;
        }

        /// <summary>
        /// Remove the data builder at the sprcified index.
        /// </summary>
        /// <param name="index">The index to remove.</param>
        /// <param name="postEvent">Indicates if an even should be posted to the Addressables event system for this change.</param>
        /// <returns>True if the builder was removed.</returns>
        public bool RemoveDataBuilder(int index, bool postEvent = true)
        {
            if (m_DataBuilders.Count <= index)
                return false;
            var so = m_DataBuilders[index];
            m_DataBuilders.RemoveAt(index);
            SetDirty(ModificationEvent.DataBuilderRemoved, so, postEvent, true);
            return true;
        }

        /// <summary>
        /// Sets the data builder at the specified index.
        /// </summary>
        /// <param name="index">The index to set the builder.</param>
        /// <param name="builder">The builder to set.  This must be a valid scriptable object that implements the IDataBuilder interface.</param>
        /// <param name="postEvent">Indicates if an even should be posted to the Addressables event system for this change.</param>
        /// <returns>True if the builder was set, false otherwise.</returns>
        public bool SetDataBuilderAtIndex(int index, IDataBuilder builder, bool postEvent = true)
        {
            if (m_DataBuilders.Count <= index)
                return false;
            if (builder == null)
            {
                Debug.LogWarning("Cannot add null IDataBuilder");
                return false;
            }
            var so = builder as ScriptableObject;
            if (so == null)
            {
                Debug.LogWarning("Data builders must inherit from ScriptableObject.");
                return false;
            }

            m_DataBuilders[index] = so;
            SetDirty(ModificationEvent.DataBuilderAdded, so, postEvent, true);
            return true;
        }

        /// <summary>
        /// Get the active data builder for player data.
        /// </summary>
        public IDataBuilder ActivePlayerDataBuilder
        {
            get
            {
                return GetDataBuilder(m_ActivePlayerDataBuilderIndex);
            }
        }

        /// <summary>
        /// Get the active data builder for editor play mode data.
        /// </summary>
        public IDataBuilder ActivePlayModeDataBuilder
        {
            get
            {
                return GetDataBuilder(ProjectConfigData.ActivePlayModeIndex);
            }
        }

        /// <summary>
        /// Get the index of the active player data builder.
        /// </summary>
        public int ActivePlayerDataBuilderIndex
        {
            get
            {
                return m_ActivePlayerDataBuilderIndex;
            }
            set
            {
                if (m_ActivePlayerDataBuilderIndex != value)
                {
                    m_ActivePlayerDataBuilderIndex = value;
                    SetDirty(ModificationEvent.ActiveBuildScriptChanged, ActivePlayerDataBuilder, true, true);
                }
            }
        }

        /// <summary>
        /// Get the index of the active play mode data builder.
        /// </summary>
        public int ActivePlayModeDataBuilderIndex
        {
            get
            {
                return ProjectConfigData.ActivePlayModeIndex;
            }
            set
            {
                ProjectConfigData.ActivePlayModeIndex = value;
                SetDirty(ModificationEvent.ActivePlayModeScriptChanged, ActivePlayModeDataBuilder, true, false);
            }
        }

        /// <summary>
        /// Gets the list of all defined labels.
        /// </summary>
        /// <returns>Returns a list of all defined labels.</returns>
        public List<string> GetLabels()
        {
            return m_LabelTable.labelNames.ToList();
        }

        /// <summary>
        /// Add a new label.
        /// </summary>
        /// <param name="label">The label name.</param>
        /// <param name="postEvent">Send modification event.</param>
        public void AddLabel(string label, bool postEvent = true)
        {
            if (m_LabelTable.AddLabelName(label))
                SetDirty(ModificationEvent.LabelAdded, label, postEvent, true);
        }

        internal void RenameLabel(string oldLabelName, string newLabelName)
        {
            int index = m_LabelTable.GetIndexOfLabel(oldLabelName);
            if (index < 0)
                return;

            if (!m_LabelTable.AddLabelName(newLabelName, index))
                return;

            foreach (var group in groups)
            {
                foreach (var entry in group.entries)
                {
                    if (entry.labels.Contains(oldLabelName))
                    {
                        entry.labels.Remove(oldLabelName);
                        entry.SetLabel(newLabelName, true);
                    }
                }
            }

            m_LabelTable.RemoveLabelName(oldLabelName);
        }

        /// <summary>
        /// Remove a label by name.
        /// </summary>
        /// <param name="label">The label name.</param>
        /// <param name="postEvent">Send modification event.</param>
        public void RemoveLabel(string label, bool postEvent = true)
        {
            m_LabelTable.RemoveLabelName(label);
            SetDirty(ModificationEvent.LabelRemoved, label, postEvent, true);
            Debug.LogWarningFormat("Label \"{0}\" removed. If you re-add the label before building, it will be restored in entries that had it. " +
                "Building Addressables content will clear this label from all entries. That action cannot be undone.", label);
        }

        [FormerlySerializedAs("m_activeProfileId")]
        [SerializeField]
        string m_ActiveProfileId;
        /// <summary>
        /// The active profile id.
        /// </summary>
        public string activeProfileId
        {
            get
            {
                if (string.IsNullOrEmpty(m_ActiveProfileId))
                    m_ActiveProfileId = m_ProfileSettings.CreateDefaultProfile();
                return m_ActiveProfileId;
            }
            set
            {
                var oldVal = m_ActiveProfileId;
                m_ActiveProfileId = value;

                if (oldVal != value)
                {
                    SetDirty(ModificationEvent.ActiveProfileSet, value, true, true);
                }
            }
        }

        [FormerlySerializedAs("m_hostingServicesManager")]
        [SerializeField]
        HostingServicesManager m_HostingServicesManager;
        /// <summary>
        /// Get the HostingServicesManager object.
        /// </summary>
        public HostingServicesManager HostingServicesManager
        {
            get
            {
                if (m_HostingServicesManager == null)
                    m_HostingServicesManager = new HostingServicesManager();

                if (!m_HostingServicesManager.IsInitialized)
                    m_HostingServicesManager.Initialize(this);

                return m_HostingServicesManager;
            }

            // For unit tests
            internal set { m_HostingServicesManager = value; }
        }

        /// <summary>
        /// Gets all asset entries from all groups.
        /// </summary>
        /// <param name="assets">The list of asset entries.</param>
        /// <param name="includeSubObjects">Determines if sub objects such as sprites should be included.</param>
        /// <param name="groupFilter">A method to filter groups.  Groups will be processed if filter is null, or it returns TRUE</param>
        /// <param name="entryFilter">A method to filter entries.  Entries will be processed if filter is null, or it returns TRUE</param>
        public void GetAllAssets(List<AddressableAssetEntry> assets, bool includeSubObjects, Func<AddressableAssetGroup, bool> groupFilter = null, Func<AddressableAssetEntry, bool> entryFilter = null)
        {
            using (var cache = new AddressablesFileEnumerationCache(this, false, null))
            {
                foreach (var g in groups)
                    if (g != null && (groupFilter == null || groupFilter(g)))
                        g.GatherAllAssets(assets, true, true, includeSubObjects, entryFilter);
            }
        }

        internal void GatherAllAssetReferenceDrawableEntries(List<IReferenceEntryData> assets)
        {
            using (var cache = new AddressablesFileEnumerationCache(this, false, null))
            {
                foreach (var g in groups)
                {
                    if (g != null)
                        g.GatherAllAssetReferenceDrawableEntries(assets);
                }
            }
        }

        /// <summary>
        /// Remove an asset entry.
        /// </summary>
        /// <param name="guid">The  guid of the asset.</param>
        /// <param name="postEvent">Send modifcation event.</param>
        /// <returns>True if the entry was found and removed.</returns>
        public bool RemoveAssetEntry(string guid, bool postEvent = true)
            => RemoveAssetEntry(FindAssetEntry(guid), postEvent);

        /// <summary>
        /// Remove an asset entry.
        /// </summary>
        /// <param name="entry">The entry to remove.</param>
        /// <param name="postEvent">Send modifcation event.</param>
        /// <returns>True if the entry was found and removed.</returns>
        internal bool RemoveAssetEntry(AddressableAssetEntry entry, bool postEvent = true)
        {
            if (entry == null)
                return false;
            if (entry.parentGroup != null)
                entry.parentGroup.RemoveAssetEntry(entry, postEvent);
            return true;
        }

        void Awake()
        {
            profileSettings.OnAfterDeserialize(this);
            buildSettings.OnAfterDeserialize(this);
        }

        void OnEnable()
        {
            HostingServicesManager.OnEnable();
        }

        void OnDisable()
        {
            HostingServicesManager.OnDisable();
        }

        private string m_DefaultGroupTemplateName = "Packed Assets";
        void Validate()
        {
            // Begin update any SchemaTemplate to GroupTemplateObjects
            if (m_SchemaTemplates != null && m_SchemaTemplates.Count > 0)
            {
                Debug.LogError("Updating from GroupSchema version that is too old, deleting schemas");
                m_SchemaTemplates = null;
            }
            if (m_GroupTemplateObjects.Count == 0)
                CreateDefaultGroupTemplate(this);
            // End update of SchemaTemplate to GroupTemplates

            if (m_BuildSettings == null)
                m_BuildSettings = new AddressableAssetBuildSettings();
            if (m_ProfileSettings == null)
                m_ProfileSettings = new AddressableAssetProfileSettings();
            if (m_LabelTable == null)
                m_LabelTable = new LabelTable();
            if (string.IsNullOrEmpty(m_ActiveProfileId))
                m_ActiveProfileId = m_ProfileSettings.CreateDefaultProfile();
            if (m_DataBuilders == null || m_DataBuilders.Count == 0)
            {
                m_DataBuilders = new List<ScriptableObject>();
                m_DataBuilders.Add(CreateScriptAsset<BuildScriptFastMode>());
                m_DataBuilders.Add(CreateScriptAsset<BuildScriptVirtualMode>());
                m_DataBuilders.Add(CreateScriptAsset<BuildScriptPackedPlayMode>());
                m_DataBuilders.Add(CreateScriptAsset<BuildScriptPackedMode>());
            }

            if (ActivePlayerDataBuilder != null && !ActivePlayerDataBuilder.CanBuildData<AddressablesPlayerBuildResult>())
                ActivePlayerDataBuilderIndex = m_DataBuilders.IndexOf(m_DataBuilders.Find(s => s.GetType() == typeof(BuildScriptPackedMode)));
            if (ActivePlayModeDataBuilder != null && !ActivePlayModeDataBuilder.CanBuildData<AddressablesPlayModeBuildResult>())
                ActivePlayModeDataBuilderIndex = m_DataBuilders.IndexOf(m_DataBuilders.Find(s => s.GetType() == typeof(BuildScriptFastMode)));

            profileSettings.Validate(this);
            buildSettings.Validate(this);
        }

        internal T CreateScriptAsset<T>() where T : ScriptableObject
        {
            var script = CreateInstance<T>();
            if (!Directory.Exists(DataBuilderFolder))
                Directory.CreateDirectory(DataBuilderFolder);
            var path = DataBuilderFolder + "/" + typeof(T).Name + ".asset";
            if (!File.Exists(path))
                AssetDatabase.CreateAsset(script, path);
            return AssetDatabase.LoadAssetAtPath<T>(path);
        }

        /// <summary>
        /// The default name of the built in player data AddressableAssetGroup
        /// </summary>
        public const string PlayerDataGroupName = "Built In Data";
        /// <summary>
        /// The default name of the local data AddressableAsssetGroup
        /// </summary>
        public const string DefaultLocalGroupName = "Default Local Group";

        /// <summary>
        /// Create a new AddressableAssetSettings object.
        /// </summary>
        /// <param name="configFolder">The folder to store the settings object.</param>
        /// <param name="configName">The name of the settings object.</param>
        /// <param name="createDefaultGroups">If true, create groups for player data and local packed content.</param>
        /// <param name="isPersisted">If true, assets are created.</param>
        /// <returns></returns>
        public static AddressableAssetSettings Create(string configFolder, string configName, bool createDefaultGroups, bool isPersisted)
        {
            AddressableAssetSettings aa;
            var path = configFolder + "/" + configName + ".asset";
            aa = isPersisted ? AssetDatabase.LoadAssetAtPath<AddressableAssetSettings>(path) : null;
            if (aa == null)
            {
                aa = CreateInstance<AddressableAssetSettings>();
                aa.m_IsTemporary = !isPersisted;
                aa.activeProfileId = aa.profileSettings.Reset();
                aa.name = configName;
                // TODO: Uncomment after initial opt-in testing period
                //aa.ContiguousBundles = true;
                aa.BuildAddressablesWithPlayerBuild = PlayerBuildOption.PreferencesValue;

                if (isPersisted)
                {
                    Directory.CreateDirectory(configFolder);
                    AssetDatabase.CreateAsset(aa, path);
                    aa = AssetDatabase.LoadAssetAtPath<AddressableAssetSettings>(path);
                    aa.Validate();
                }

                if (createDefaultGroups)
                {
                    CreateBuiltInData(aa);
                    CreateDefaultGroup(aa);
                }

                if (isPersisted)
                    AssetDatabase.SaveAssets();
            }
            return aa;
        }

        /// <summary>
        /// Creates a new AddressableAssetGroupTemplate Object with the set of schema types with default settings for use in the editor GUI.
        /// </summary>
        /// <param name="displayName">The display name of the template.</param>
        /// <param name="description">Description text use with the template.</param>
        /// <param name="types">The schema types for the template.</param>
        /// <returns>True if the template was added, false otherwise.</returns>
        public bool CreateAndAddGroupTemplate(string displayName, string description, params Type[] types)
        {
            string assetPath = GroupTemplateFolder + "/" + displayName + ".asset";

            if (!CanCreateGroupTemplate(displayName, assetPath, types))
                return false;

            if (!Directory.Exists(GroupTemplateFolder))
                Directory.CreateDirectory(GroupTemplateFolder);

            AddressableAssetGroupTemplate newAssetGroupTemplate = ScriptableObject.CreateInstance<AddressableAssetGroupTemplate>();
            newAssetGroupTemplate.Description = description;
            newAssetGroupTemplate.Settings = this;

            AssetDatabase.CreateAsset(newAssetGroupTemplate, assetPath);
            AssetDatabase.SaveAssets();

            AddGroupTemplateObject(newAssetGroupTemplate);

            foreach (Type type in types)
                newAssetGroupTemplate.AddSchema(type);


            return true;
        }

        private bool CanCreateGroupTemplate(string displayName, string assetPath, Type[] types)
        {
            if (string.IsNullOrEmpty(displayName))
            {
                Debug.LogWarningFormat("CreateAndAddGroupTemplate - Group template must have a valid name.");
                return false;
            }
            if (types.Length == 0)
            {
                Debug.LogWarningFormat("CreateAndAddGroupTemplate - Group template {0} must contain at least 1 schema type.", displayName);
                return false;
            }
            bool typesAreValid = true;
            for (int i = 0; i < types.Length; i++)
            {
                var t = types[i];
                if (t == null)
                {
                    Debug.LogWarningFormat("CreateAndAddGroupTemplate - Group template {0} schema type at index {1} is null.", displayName, i);
                    typesAreValid = false;
                }
                else if (!typeof(AddressableAssetGroupSchema).IsAssignableFrom(t))
                {
                    Debug.LogWarningFormat("CreateAndAddGroupTemplate - Group template {0} schema type at index {1} must inherit from AddressableAssetGroupSchema.  Specified type was {2}.", displayName, i, t.FullName);
                    typesAreValid = false;
                }
            }
            if (!typesAreValid)
            {
                Debug.LogWarningFormat("CreateAndAddGroupTemplate - Group template {0} must contains at least 1 invalid schema type.", displayName);
                return false;
            }

            if (File.Exists(assetPath))
            {
                Debug.LogWarningFormat("CreateAndAddGroupTemplate - Group template {0} already exists at location {1}.", displayName, assetPath);
                return false;
            }

            return true;
        }

        /// <summary>
        /// Find asset group by functor.
        /// </summary>
        /// <param name="func">The functor to call on each group.  The first group that evaluates to true is returned.</param>
        /// <returns>The group found or null.</returns>
        public AddressableAssetGroup FindGroup(Func<AddressableAssetGroup, bool> func)
        {
            return groups.Find(g => g != null && func(g));
        }

        /// <summary>
        /// Find asset group by name.
        /// </summary>
        /// <param name="groupName">The name of the group.</param>
        /// <returns>The group found or null.</returns>
        public AddressableAssetGroup FindGroup(string groupName)
        {
            return FindGroup(g => g != null && g.Name == groupName);
        }

        /// <summary>
        /// The default group.  This group is used when marking assets as addressable via the inspector.
        /// </summary>
        public AddressableAssetGroup DefaultGroup
        {
            get
            {
                AddressableAssetGroup group = null;
                if (string.IsNullOrEmpty(m_DefaultGroup))
                    group = groups.FirstOrDefault(s => s != null && s.CanBeSetAsDefault());
                else
                {
                    group = groups.FirstOrDefault(x => x != null && x.Guid == m_DefaultGroup);
                    if (group == null || !group.CanBeSetAsDefault())
                    {
                        group = groups.FirstOrDefault(s => s != null && s.CanBeSetAsDefault());
                        if (group != null)
                            m_DefaultGroup = group.Guid;
                    }
                }

                if (group == null)
                {
                    Addressables.LogWarning("A valid default group could not be found.  One will be created.");
                    group = CreateDefaultGroup(this);
                }

                return group;
            }
            set
            {
                if (value == null)
                    Addressables.LogError("Unable to set null as the Default Group.  Default Groups must not be ReadOnly.");

                else if (!value.CanBeSetAsDefault())
                    Addressables.LogError("Unable to set " + value.Name + " as the Default Group.  Default Groups must not be ReadOnly.");
                else
                    m_DefaultGroup = value.Guid;
            }
        }

        internal static AddressableAssetGroup CreateBuiltInData(AddressableAssetSettings aa)
        {
            var playerData = aa.CreateGroup(PlayerDataGroupName, false, true, false, null, typeof(PlayerDataGroupSchema));
            var resourceEntry = aa.CreateOrMoveEntry(AddressableAssetEntry.ResourcesName, playerData, false, false);
            resourceEntry.IsInResources = true;
            aa.CreateOrMoveEntry(AddressableAssetEntry.EditorSceneListName, playerData, false, false);
            return playerData;
        }

        private static AddressableAssetGroup CreateDefaultGroup(AddressableAssetSettings aa)
        {
            var localGroup = aa.CreateGroup(DefaultLocalGroupName, true, false, false, null, typeof(ContentUpdateGroupSchema), typeof(BundledAssetGroupSchema));
            var schema = localGroup.GetSchema<BundledAssetGroupSchema>();
            schema.BuildPath.SetVariableByName(aa, kLocalBuildPath);
            schema.LoadPath.SetVariableByName(aa, kLocalLoadPath);
            schema.BundleMode = BundledAssetGroupSchema.BundlePackingMode.PackTogether;
            aa.m_DefaultGroup = localGroup.Guid;
            return localGroup;
        }

        private static bool CreateDefaultGroupTemplate(AddressableAssetSettings aa)
        {
            string assetPath = aa.GroupTemplateFolder + "/" + aa.m_DefaultGroupTemplateName + ".asset";

            if (File.Exists(assetPath))
                return LoadGroupTemplateObject(aa, assetPath);

            return aa.CreateAndAddGroupTemplate(aa.m_DefaultGroupTemplateName, "Pack assets into asset bundles.", typeof(BundledAssetGroupSchema), typeof(ContentUpdateGroupSchema));
        }

        private static bool LoadGroupTemplateObject(AddressableAssetSettings aa, string assetPath)
        {
            return aa.AddGroupTemplateObject(AssetDatabase.LoadAssetAtPath(assetPath, typeof(ScriptableObject)) as IGroupTemplate);
        }

        internal AddressableAssetEntry CreateEntry(string guid, string address, AddressableAssetGroup parent, bool readOnly, bool postEvent = true)
        {
            AddressableAssetEntry entry = parent.GetAssetEntry(guid);
            if (entry == null)
                entry = new AddressableAssetEntry(guid, address, parent, readOnly);

            if (!readOnly)
                SetDirty(ModificationEvent.EntryCreated, entry, postEvent, false);

            return entry;
        }

        /// <summary>
        /// Marks the object as modified.
        /// </summary>
        /// <param name="modificationEvent">The event type that is changed.</param>
        /// <param name="eventData">The object data that corresponds to the event.</param>
        /// <param name="postEvent">If true, the event is propagated to callbacks.</param>
        /// <param name="settingsModified">If true, the settings asset will be marked as dirty.</param>
        public void SetDirty(ModificationEvent modificationEvent, object eventData, bool postEvent, bool settingsModified = false)
        {
            if (modificationEvent == ModificationEvent.ProfileRemoved && eventData as string == activeProfileId)
                activeProfileId = null;
            if (this != null)
            {
                if (postEvent)
                {
                    if (OnModificationGlobal != null)
                        OnModificationGlobal(this, modificationEvent, eventData);
                    if (OnModification != null)
                        OnModification(this, modificationEvent, eventData);
                }

                if (settingsModified && IsPersisted)
                    EditorUtility.SetDirty(this);
            }

            m_CachedHash = default(Hash128);
        }

        internal bool RemoveMissingGroupReferences()
        {
            List<int> missingGroupsIndices = new List<int>();
            for (int i = 0; i < groups.Count; i++)
            {
                var g = groups[i];
                if (g == null)
                    missingGroupsIndices.Add(i);
            }
            if (missingGroupsIndices.Count > 0)
            {
                Debug.Log("Addressable settings contains " + missingGroupsIndices.Count + " group reference(s) that are no longer there. Removing reference(s).");
                for (int i = missingGroupsIndices.Count - 1; i >= 0; i--)
                {
                    groups.RemoveAt(missingGroupsIndices[i]);
                }
                return true;
            }
            return false;
        }

        /// <summary>
        /// Find and asset entry by guid.
        /// </summary>
        /// <param name="guid">The asset guid.</param>
        /// <returns>The found entry or null.</returns>
        public AddressableAssetEntry FindAssetEntry(string guid)
        {
            return FindAssetEntry(guid, false);
        }

        /// <summary>
        /// Find and asset entry by guid.
        /// </summary>
        /// <param name="guid">The asset guid.</param>
        /// <param name="includeImplicit">Whether or not to include implicit asset entries in the search.</param>
        /// <returns>The found entry or null.</returns>
        public AddressableAssetEntry FindAssetEntry(string guid, bool includeImplicit)
        {
            AddressableAssetEntry foundEntry = null;
            if (m_FindAssetEntryCache != null)
            {
                if (m_FindAssetEntryCache.TryGetCached(guid, out foundEntry))
                    return foundEntry;
            }
            else
                m_FindAssetEntryCache = new Cache<string, AddressableAssetEntry>(this);
            
            if (includeImplicit)
            {
                for (int i = 0; i < groups.Count; ++i)
                {
                    if (groups[i] == null)
                        continue;

                    if (groups[i].EntryMap.TryGetValue(guid, out foundEntry))
                    {
                        m_FindAssetEntryCache.Add(guid, foundEntry);
                        return foundEntry;
                    }
        
                    if (groups[i].AssetCollectionEntries.Count > 0)
                    {
                        foreach (AddressableAssetEntry addressableAssetEntry in groups[i].AssetCollectionEntries)
                        {
                            foundEntry = addressableAssetEntry.GetAssetCollectionSubEntry(guid);
                            if (foundEntry != null)
                            {
                                m_FindAssetEntryCache.Add(guid, foundEntry);
                                return foundEntry;
                            }
                        }
                    }
                }
                
                string path = AssetDatabase.GUIDToAssetPath(guid);
                if (!AddressableAssetUtility.IsPathValidForEntry(path))
                    return null;
        
                // find an explicit parent folder entry within groups
                string directory = Path.GetDirectoryName(path);
                while (!string.IsNullOrEmpty(directory))
                {
                    string folderGuid = AssetDatabase.AssetPathToGUID(directory);
                    for (int i = 0; i < groups.Count; ++i)
                    {
                        if (groups[i] == null)
                            continue;
                        if (groups[i].EntryMap.TryGetValue(folderGuid, out foundEntry))
                        {
                            foundEntry = foundEntry.GetFolderSubEntry(guid, path);
                            if (foundEntry != null)
                            {
                                m_FindAssetEntryCache.Add(guid, foundEntry);
                                return foundEntry;
                            }
                            Debug.LogError($"Explicit AssetEntry for {directory} unable to find subEntry {path}");
                            return null;
                        }
                    }
                    directory = Path.GetDirectoryName(directory);
                }
                m_FindAssetEntryCache.Add(guid, null);
            }
            else
            {
                for (int i = 0; i < groups.Count; ++i)
                {
                    if (groups[i] == null)
                        continue;
                    foundEntry = groups[i].GetAssetEntry(guid);
                    if (foundEntry != null)
                    {
                        m_FindAssetEntryCache.Add(guid, foundEntry);
                        return foundEntry;
                    }
                }
            }
            
            return null;
        }

        internal bool IsAssetPathInAddressableDirectory(string assetPath, out string assetName)
        {
            if (!string.IsNullOrEmpty(assetPath))
            {
                var dir = Path.GetDirectoryName(assetPath);
                while (!string.IsNullOrEmpty(dir))
                {
                    var dirEntry = FindAssetEntry(AssetDatabase.AssetPathToGUID(dir));
                    if (dirEntry != null)
                    {
                        assetName = dirEntry.address + assetPath.Remove(0, dir.Length);
                        return true;
                    }

                    dir = Path.GetDirectoryName(dir);
                }
            }
            assetName = "";
            return false;
        }

        internal void MoveAssetsFromResources(Dictionary<string, string> guidToNewPath, AddressableAssetGroup targetParent)
        {
            if (guidToNewPath == null || targetParent == null)
            {
                return;
            }

            var entries = new List<AddressableAssetEntry>();
            var createdDirs = new List<string>();
            AssetDatabase.StartAssetEditing();
            foreach (var item in guidToNewPath)
            {
                var dirInfo = new FileInfo(item.Value).Directory;
                if (dirInfo != null && !dirInfo.Exists)
                {
                    dirInfo.Create();
                    createdDirs.Add(dirInfo.FullName);
                    AssetDatabase.StopAssetEditing();
                    AssetDatabase.Refresh();
                    AssetDatabase.StartAssetEditing();
                }

                var oldPath = AssetDatabase.GUIDToAssetPath(item.Key);
                var errorStr = AssetDatabase.MoveAsset(oldPath, item.Value);
                if (!string.IsNullOrEmpty(errorStr))
                {
                    Addressables.LogError("Error moving asset: " + errorStr);
                }
                else
                {
                    AddressableAssetEntry e = FindAssetEntry(item.Key);
                    if (e != null)
                        e.IsInResources = false;

                    var newEntry = CreateOrMoveEntry(item.Key, targetParent, false, false);
                    var index = oldPath.ToLower().LastIndexOf("resources/");
                    if (index >= 0)
                    {
                        var newAddress = oldPath.Substring(index + 10);
                        if (Path.HasExtension(newAddress))
                        {
                            newAddress = newAddress.Replace(Path.GetExtension(oldPath), "");
                        }

                        if (!string.IsNullOrEmpty(newAddress))
                        {
                            newEntry.SetAddress(newAddress, false);
                        }
                    }
                    entries.Add(newEntry);
                }
            }

            foreach (var dir in createdDirs)
                DirectoryUtility.DeleteDirectory(dir, onlyIfEmpty: true);

            AssetDatabase.StopAssetEditing();
            AssetDatabase.Refresh();
            SetDirty(ModificationEvent.EntryMoved, entries, true, true);
        }

        /// <summary>
        /// Move an existing entry to a group.
        /// </summary>
        /// <param name="entries">The entries to move.</param>
        /// <param name="targetParent">The group to add the entries to.</param>
        /// <param name="readOnly">Should the entries be read only.</param>
        /// <param name="postEvent">Send modification event.</param>
        public void MoveEntries(List<AddressableAssetEntry> entries, AddressableAssetGroup targetParent, bool readOnly = false, bool postEvent = true)
        {
            if (entries != null)
            {
                foreach (var entry in entries)
                {
                    MoveEntry(entry, targetParent, readOnly, false);
                }

                SetDirty(ModificationEvent.EntryMoved, entries, postEvent, false);
            }
        }

        /// <summary>
        /// Move an existing entry to a group.
        /// </summary>
        /// <param name="entry">The entry to move.</param>
        /// <param name="targetParent">The group to add the entry to.</param>
        /// <param name="readOnly">Should the entry be read only.</param>
        /// <param name="postEvent">Send modification event.</param>
        public void MoveEntry(AddressableAssetEntry entry, AddressableAssetGroup targetParent, bool readOnly = false, bool postEvent = true)
        {
            if (targetParent == null || entry == null)
                return;

            entry.ReadOnly = readOnly;

            if (entry.parentGroup != null && entry.parentGroup != targetParent)
                entry.parentGroup.RemoveAssetEntry(entry, postEvent);

            targetParent.AddAssetEntry(entry, postEvent);
        }

        /// <summary>
        /// Create a new entry, or if one exists in a different group, move it into the new group.
        /// </summary>
        /// <param name="guid">The asset guid.</param>
        /// <param name="targetParent">The group to add the entry to.</param>
        /// <param name="readOnly">Is the new entry read only.</param>
        /// <param name="postEvent">Send modification event.</param>
        /// <returns></returns>
        public AddressableAssetEntry CreateOrMoveEntry(string guid, AddressableAssetGroup targetParent, bool readOnly = false, bool postEvent = true)
        {
            if (targetParent == null || string.IsNullOrEmpty(guid))
                return null;

            AddressableAssetEntry entry = FindAssetEntry(guid);
            if (entry != null) //move entry to where it should go...
            {
                MoveEntry(entry, targetParent, readOnly, postEvent);
            }
            else //create entry
            {
                entry = CreateAndAddEntryToGroup(guid, targetParent, readOnly, postEvent);
            }

            return entry;
        }

        /// <summary>
        /// Create a new entries for each asset, or if one exists in a different group, move it into the targetParent group.
        /// </summary>
        /// <param name="guids">The asset guid's to move.</param>
        /// <param name="targetParent">The group to add the entries to.</param>
        /// <param name="createdEntries">List to add new entries to.</param>
        /// <param name="movedEntries">List to add moved entries to.</param>
        /// <param name="readOnly">Is the new entry read only.</param>
        /// <param name="postEvent">Send modification event.</param>
        /// <exception cref="ArgumentException"></exception>
        internal void CreateOrMoveEntries(IEnumerable guids, AddressableAssetGroup targetParent, List<AddressableAssetEntry> createdEntries, List<AddressableAssetEntry> movedEntries, bool readOnly = false, bool postEvent = true)
        {
            if (targetParent == null)
                throw new ArgumentException("targetParent must not be null");

            if (createdEntries == null)
                createdEntries = new List<AddressableAssetEntry>();
            if (movedEntries == null)
                movedEntries = new List<AddressableAssetEntry>();

            foreach (string guid in guids)
            {
                AddressableAssetEntry entry = FindAssetEntry(guid);
                if (entry != null)
                {
                    MoveEntry(entry, targetParent, readOnly, postEvent);
                    movedEntries.Add(entry);
                }
                else
                {
                    entry = CreateAndAddEntryToGroup(guid, targetParent, readOnly, postEvent);
                    if (entry != null)
                        createdEntries.Add(entry);
                }
            }
        }

        private AddressableAssetEntry CreateAndAddEntryToGroup(string guid, AddressableAssetGroup targetParent, bool readOnly = false, bool postEvent = true)
        {
            AddressableAssetEntry entry = null;
            var path = AssetDatabase.GUIDToAssetPath(guid);

            if (AddressableAssetUtility.IsPathValidForEntry(path))
            {
                entry = CreateEntry(guid, path, targetParent, readOnly, postEvent);
            }
            else
            {
                if (AssetDatabase.GetMainAssetTypeAtPath(path) != null && BuildUtility.IsEditorAssembly(AssetDatabase.GetMainAssetTypeAtPath(path).Assembly))
                    return null;
                entry = CreateEntry(guid, guid, targetParent, true, postEvent);
            }

            targetParent.AddAssetEntry(entry, postEvent);
            return entry;
        }

        internal AddressableAssetEntry CreateSubEntryIfUnique(string guid, string address, AddressableAssetEntry parentEntry)
        {
            if (string.IsNullOrEmpty(guid))
                return null;

            AddressableAssetEntry entry = FindAssetEntry(guid);

            if (entry == null)
            {
                entry = new AddressableAssetEntry(guid, address, parentEntry.parentGroup, true);
                entry.IsSubAsset = true;
                entry.ParentEntry = parentEntry;
                entry.BundleFileId = parentEntry.BundleFileId;
                //parentEntry.parentGroup.AddAssetEntry(entry);
                return entry;
            }

            //if the sub-entry already exists update it's info.  This mainly covers the case of dragging folders around.
            if (entry.IsSubAsset)
            {
                entry.parentGroup = parentEntry.parentGroup;
                entry.IsInResources = parentEntry.IsInResources;
                entry.address = address;
                entry.ReadOnly = true;
                entry.BundleFileId = parentEntry.BundleFileId;
                return entry;
            }
            return null;
        }

        /// <summary>
        /// Create a new asset group.
        /// </summary>
        /// <param name="groupName">The group name.</param>
        /// <param name="setAsDefaultGroup">Set the new group as the default group.</param>
        /// <param name="readOnly">Is the new group read only.</param>
        /// <param name="postEvent">Post modification event.</param>
        /// <param name="schemasToCopy">Schema set to copy from.</param>
        /// <param name="types">Types of schemas to add.</param>
        /// <returns>The newly created group.</returns>
        public AddressableAssetGroup CreateGroup(string groupName, bool setAsDefaultGroup, bool readOnly, bool postEvent, List<AddressableAssetGroupSchema> schemasToCopy, params Type[] types)
        {
            if (string.IsNullOrEmpty(groupName))
                groupName = kNewGroupName;
            string validName = FindUniqueGroupName(groupName);
            var group = CreateInstance<AddressableAssetGroup>();
            group.Initialize(this, validName, GUID.Generate().ToString(), readOnly);

            if (IsPersisted)
            {
                if (!Directory.Exists(GroupFolder))
                    Directory.CreateDirectory(GroupFolder);
                AssetDatabase.CreateAsset(group, GroupFolder + "/" + group.Name + ".asset");
            }
            if (schemasToCopy != null)
            {
                foreach (var s in schemasToCopy)
                    group.AddSchema(s, false);
            }
            foreach (var t in types)
                group.AddSchema(t);

            if (!m_GroupAssets.Contains(group))
                groups.Add(group);

            if (setAsDefaultGroup)
                DefaultGroup = group;
            SetDirty(ModificationEvent.GroupAdded, group, postEvent, true);
            AddressableAssetUtility.OpenAssetIfUsingVCIntegration(this);
            return group;
        }

        internal string FindUniqueGroupName(string potentialName)
        {
            var cleanedName = potentialName.Replace('/', '-');
            cleanedName = cleanedName.Replace('\\', '-');
            if (cleanedName != potentialName)
                Addressables.Log("Group names cannot include '\\' or '/'.  Replacing with '-'. " + cleanedName);
            var validName = cleanedName;
            int index = 1;
            bool foundExisting = true;
            while (foundExisting)
            {
                if (index > 1000)
                {
                    Addressables.LogError("Unable to create valid name for new Addressable Assets group.");
                    return cleanedName;
                }
                foundExisting = IsNotUniqueGroupName(validName);
                if (foundExisting)
                {
                    validName = cleanedName + index;
                    index++;
                }
            }

            return validName;
        }

        internal bool IsNotUniqueGroupName(string groupName)
        {
            bool foundExisting = false;
            foreach (var g in groups)
            {
                if (g != null && g.Name == groupName)
                {
                    foundExisting = true;
                    break;
                }
            }
            return foundExisting;
        }

        /// <summary>
        /// Remove an asset group.
        /// </summary>
        /// <param name="g"></param>
        public void RemoveGroup(AddressableAssetGroup g)
        {
            AssetDatabase.StartAssetEditing();
            try
            {
                RemoveGroupInternal(g, true, true);
            }
            finally
            {
                AssetDatabase.StopAssetEditing();
            }
        }

        internal void RemoveGroupInternal(AddressableAssetGroup g, bool deleteAsset, bool postEvent)
        {
            g?.ClearSchemas(true);
            groups.Remove(g);
            SetDirty(ModificationEvent.GroupRemoved, g, postEvent, true);
            if (g != null && deleteAsset)
            {
                string guidOfGroup;
                long localId;
                if (AssetDatabase.TryGetGUIDAndLocalFileIdentifier(g, out guidOfGroup, out localId))
                {
                    var groupPath = AssetDatabase.GUIDToAssetPath(guidOfGroup);
                    if (!string.IsNullOrEmpty(groupPath))
                        AssetDatabase.DeleteAsset(groupPath);
                }
            }
        }

        internal void SetLabelValueForEntries(List<AddressableAssetEntry> entries, string label, bool value, bool postEvent = true)
        {
            var addedNewLabel = value && m_LabelTable.AddLabelName(label);

            foreach (var e in entries)
            {
                e.SetLabel(label, value, false, false);
                AddressableAssetUtility.OpenAssetIfUsingVCIntegration(e.parentGroup);
            }

            SetDirty(ModificationEvent.EntryModified, entries, postEvent, addedNewLabel);
            AddressableAssetUtility.OpenAssetIfUsingVCIntegration(this);
        }

        internal void OnPostprocessAllAssets(string[] importedAssets, string[] deletedAssets, string[] movedAssets, string[] movedFromAssetPaths)
        {
            List<string> assetEntryCollections = new List<string>();
            var aa = this;
            bool relatedAssetChanged = false;
            bool settingsChanged = false;
            foreach (string str in importedAssets)
            {
                var assetType = AssetDatabase.GetMainAssetTypeAtPath(str);
                if (typeof(AddressableAssetSettings).IsAssignableFrom(assetType))
                {
                    var settings = AssetDatabase.LoadAssetAtPath<AddressableAssetSettings>(str);
                    if (settings != null)
                        settings.Validate();
                }
                if (typeof(AddressableAssetGroup).IsAssignableFrom(assetType))
                {
                    AddressableAssetGroup group = aa.FindGroup(Path.GetFileNameWithoutExtension(str));
                    if (group == null)
                    {
                        var foundGroup = AssetDatabase.LoadAssetAtPath<AddressableAssetGroup>(str);
                        if (!aa.groups.Contains(foundGroup))
                        {
                            aa.groups.Add(foundGroup);
                            group = aa.FindGroup(Path.GetFileNameWithoutExtension(str));
                            relatedAssetChanged = true;
                            settingsChanged = true;
                        }
                    }
                    if (group != null)
                        group.DedupeEnteries();
                }

#pragma warning disable 0618
                if (typeof(AddressableAssetEntryCollection).IsAssignableFrom(assetType))
                    assetEntryCollections.Add(str);
#pragma warning restore 0618

                var guid = AssetDatabase.AssetPathToGUID(str);
                if (aa.FindAssetEntry(guid) != null)
                    relatedAssetChanged = true;

                if (AddressableAssetUtility.IsInResources(str))
                    relatedAssetChanged = true;
            }

            if (assetEntryCollections.Count > 0)
                relatedAssetChanged = ConvertAssetEntryCollectionsWithPermissionRequest(assetEntryCollections) || relatedAssetChanged;
>>>>>>> 094f4338

		private static void TryAddAssetPostprocessorOnNextUpdate()
		{
			if (AddressableAssetSettingsDefaultObject.Settings != null)
                AddressablesAssetPostProcessor.OnPostProcess.Register(AddressableAssetSettingsDefaultObject.Settings.OnPostprocessAllAssets, 0);
			EditorApplication.update -= TryAddAssetPostprocessorOnNextUpdate;
		}

		/// <summary>
		/// Build Path Name
		/// </summary>
		public const string kBuildPath = "BuildPath";
		/// <summary>
		/// Load Path Name
		/// </summary>
		public const string kLoadPath = "LoadPath";
		/// <summary>
		/// Default name of a newly created group.
		/// </summary>
		public const string kNewGroupName = "New Group";
		/// <summary>
		/// Default name of local build path.
		/// </summary>
		public const string kLocalBuildPath = "Local.BuildPath";
		/// <summary>
		/// Default name of local load path.
		/// </summary>
		public const string kLocalLoadPath = "Local.LoadPath";
		/// <summary>
		/// Default name of remote build path.
		/// </summary>
		public const string kRemoteBuildPath = "Remote.BuildPath";
		/// <summary>
		/// Default name of remote load path.
		/// </summary>
		public const string kRemoteLoadPath = "Remote.LoadPath";

		private const string kLocalGroupTypePrefix = "Built-In";
		internal static string LocalGroupTypePrefix => kLocalGroupTypePrefix;
		/// <summary>
		/// Default value of local build path.
		/// </summary>
		public const string kLocalBuildPathValue = "[UnityEngine.AddressableAssets.Addressables.BuildPath]/[BuildTarget]";
		/// <summary>
		/// Default value of local load path.
		/// </summary>
		public const string kLocalLoadPathValue = "{UnityEngine.AddressableAssets.Addressables.RuntimePath}/[BuildTarget]";

		private const string kEditorHostedGroupTypePrefix = "Editor Hosted";
		internal static string EditorHostedGroupTypePrefix => kEditorHostedGroupTypePrefix;
		/// <summary>
		/// Default value of remote build path.
		/// </summary>
		public const string kRemoteBuildPathValue = "ServerData/[BuildTarget]";
		/// <summary>
		/// Default value of remote load path.
		/// </summary>
		public const string kRemoteLoadPathValue = "http://localhost/[BuildTarget]";
		internal static string RemoteLoadPathValue
		{
			get
			{
				// Fix for case ADDR-2314. kRemoteLoadPathValue is incorrect, "http://localhost/[BuildTarget]" does not work with local hosting service
				return "http://[PrivateIpAddress]:[HostingServicePort]";
				// kRemoteLoadPathValue will be fixed to the correct path in Addressables 1.20.0
			}
		}

#if (ENABLE_CCD && UNITY_2019_4_OR_NEWER)
        /// <summary>
        /// Default path of build assets that are uploaded to CCD.
        /// </summary>
        public const string kCCDBuildDataPath = "CCDBuildData";
        /// <summary>
        /// CCD Package Name
        /// </summary>
        public const string kCCDPackageName = "com.unity.services.ccd.management";
#endif


		private const string kImportAssetEntryCollectionOptOutKey = "com.unity.addressables.importAssetEntryCollections.optOut";
		internal bool DenyEntryCollectionPermission { get; set; }

		/// <summary>
		/// Options for building Addressables when building a player.
		/// </summary>
		public enum PlayerBuildOption
		{
			/// <summary>
			/// Use to indicate that the global settings (stored in preferences) will determine if building a player will also build Addressables.
			/// </summary>
			PreferencesValue,
			/// <summary>
			/// Use to indicate that building a player will also build Addressables.
			/// </summary>
			BuildWithPlayer,
			/// <summary>
			/// Use to indicate that building a player won't build Addressables.
			/// </summary>
			DoNotBuildWithPlayer
		}

		/// <summary>
		/// Options for labeling all the different generated events.
		/// </summary>
		public enum ModificationEvent
		{
			/// <summary>
			/// Use to indicate that a group was added to the settings object.
			/// </summary>
			GroupAdded,
			/// <summary>
			/// Use to indicate that a group was removed from the the settings object.
			/// </summary>
			GroupRemoved,
			/// <summary>
			/// Use to indicate that a group in the settings object was renamed.
			/// </summary>
			GroupRenamed,
			/// <summary>
			/// Use to indicate that a schema was added to a group.
			/// </summary>
			GroupSchemaAdded,
			/// <summary>
			/// Use to indicate that a schema was removed from a group.
			/// </summary>
			GroupSchemaRemoved,
			/// <summary>
			/// Use to indicate that a schema was modified.
			/// </summary>
			GroupSchemaModified,
			/// <summary>
			/// Use to indicate that a group template was added to the settings object.
			/// </summary>
			GroupTemplateAdded,
			/// <summary>
			/// Use to indicate that a group template was removed from the settings object.
			/// </summary>
			GroupTemplateRemoved,
			/// <summary>
			/// Use to indicate that a schema was added to a group template.
			/// </summary>
			GroupTemplateSchemaAdded,
			/// <summary>
			/// Use to indicate that a schema was removed from a group template.
			/// </summary>
			GroupTemplateSchemaRemoved,
			/// <summary>
			/// Use to indicate that an asset entry was created.
			/// </summary>
			EntryCreated,
			/// <summary>
			/// Use to indicate that an asset entry was added to a group.
			/// </summary>
			EntryAdded,
			/// <summary>
			/// Use to indicate that an asset entry moved from one group to another.
			/// </summary>
			EntryMoved,
			/// <summary>
			/// Use to indicate that an asset entry was removed from a group.
			/// </summary>
			EntryRemoved,
			/// <summary>
			/// Use to indicate that an asset label was added to the settings object.
			/// </summary>
			LabelAdded,
			/// <summary>
			/// Use to indicate that an asset label was removed from the settings object.
			/// </summary>
			LabelRemoved,
			/// <summary>
			/// Use to indicate that a profile was added to the settings object.
			/// </summary>
			ProfileAdded,
			/// <summary>
			/// Use to indicate that a profile was removed from the settings object.
			/// </summary>
			ProfileRemoved,
			/// <summary>
			/// Use to indicate that a profile was modified.
			/// </summary>
			ProfileModified,
			/// <summary>
			/// Use to indicate that a profile has been set as the active profile.
			/// </summary>
			ActiveProfileSet,
			/// <summary>
			/// Use to indicate that an asset entry was modified.
			/// </summary>
			EntryModified,
			/// <summary>
			/// Use to indicate that the build settings object was modified.
			/// </summary>
			BuildSettingsChanged,
			/// <summary>
			/// Use to indicate that a new build script is being used as the active build script.
			/// </summary>
			ActiveBuildScriptChanged,
			/// <summary>
			/// Use to indicate that a new data builder script was added to the settings object.
			/// </summary>
			DataBuilderAdded,
			/// <summary>
			/// Use to indicate that a data builder script was removed from the settings object.
			/// </summary>
			DataBuilderRemoved,
			/// <summary>
			/// Use to indicate a new initialization object was added to the settings object.
			/// </summary>
			InitializationObjectAdded,
			/// <summary>
			/// Use to indicate a initialization object was removed from the settings object.
			/// </summary>
			InitializationObjectRemoved,
			/// <summary>
			/// Use to indicate that a new script is being used as the active playmode data builder.
			/// </summary>
			ActivePlayModeScriptChanged,
			/// <summary>
			/// Use to indicate that a batch of asset entries was modified. Note that the posted object will be null.
			/// </summary>
			BatchModification,
			/// <summary>
			/// Use to indicate that the hosting services manager was modified.
			/// </summary>
			HostingServicesManagerModified,
			/// <summary>
			/// Use to indicate that a group changed its order placement within the list of groups in the settings object.
			/// </summary>
			GroupMoved,
			/// <summary>
			/// Use to indicate that a new certificate handler is being used for the initialization object provider.
			/// </summary>
			CertificateHandlerChanged
		}

		/// <summary>
		/// The path of the settings asset.
		/// </summary>
		public string AssetPath
		{
			get
			{
				string guid;
				long localId;
				if (!AssetDatabase.TryGetGUIDAndLocalFileIdentifier(this, out guid, out localId))
					throw new Exception($"{nameof(AddressableAssetSettings)} is not persisted.  Unable to determine AssetPath.");
				var assetPath = AssetDatabase.GUIDToAssetPath(guid);
				if (string.IsNullOrEmpty(assetPath))
					throw new Exception($"{nameof(AddressableAssetSettings)} - Unable to determine AssetPath from guid {guid}.");
				return assetPath;
			}
		}

		/// <summary>
		/// The folder of the settings asset.
		/// </summary>
		public string ConfigFolder
		{
			get
			{
				return Path.GetDirectoryName(AssetPath);
			}
		}

		/// <summary>
		/// The folder for the group assets.
		/// </summary>
		public string GroupFolder
		{
			get
			{
				return ConfigFolder + "/AssetGroups";
			}
		}
		/// <summary>
		/// The folder for the script assets.
		/// </summary>
		public string DataBuilderFolder
		{
			get
			{
				return ConfigFolder + "/DataBuilders";
			}
		}
		/// <summary>
		/// The folder for the asset group schema assets.
		/// </summary>
		public string GroupSchemaFolder
		{
			get
			{
				return GroupFolder + "/Schemas";
			}
		}

		/// <summary>
		/// The default folder for the group template assets.
		/// </summary>
		public string GroupTemplateFolder
		{
			get
			{
				return ConfigFolder + "/AssetGroupTemplates";
			}
		}

		/// <summary>
		/// Event for handling settings changes.  The object passed depends on the event type.
		/// </summary>
		public Action<AddressableAssetSettings, ModificationEvent, object> OnModification { get; set; }

		/// <summary>
		/// Event for handling settings changes on all instances of AddressableAssetSettings.  The object passed depends on the event type.
		/// </summary>
		public static event Action<AddressableAssetSettings, ModificationEvent, object> OnModificationGlobal;

		/// <summary>
		/// Event for handling the result of a DataBuilder.Build call.
		/// </summary>
		public Action<AddressableAssetSettings, IDataBuilder, IDataBuilderResult> OnDataBuilderComplete { get; set; }

		[FormerlySerializedAs("m_defaultGroup")]
		[SerializeField]
		string m_DefaultGroup;
		[FormerlySerializedAs("m_cachedHash")]
		[SerializeField]
		Hash128 m_CachedHash;

		bool m_IsTemporary;
		/// <summary>
		/// Returns whether this settings object is persisted to an asset.
		/// </summary>
		public bool IsPersisted { get { return !m_IsTemporary; } }

		[SerializeField]
		bool m_OptimizeCatalogSize = false;

		[SerializeField]
		bool m_BuildRemoteCatalog = false;

		[SerializeField]
		bool m_BundleLocalCatalog = false;

		[SerializeField]
		int m_CatalogRequestsTimeout = 0;

		[SerializeField]
		bool m_DisableCatalogUpdateOnStart = false;

		[SerializeField]
		bool m_IgnoreUnsupportedFilesInBuild = false;

		[SerializeField]
		bool m_UniqueBundleIds = false;

		[SerializeField]
#if UNITY_2021_1_OR_NEWER
        bool m_NonRecursiveBuilding = true;
#else
		bool m_NonRecursiveBuilding = false;
#endif

#if UNITY_2019_4_OR_NEWER
		[SerializeField]
#if !ENABLE_CCD
		bool m_CCDEnabled = false;
#else
        bool m_CCDEnabled = true;
#endif

		public bool CCDEnabled
		{
			get { return m_CCDEnabled; }
			set { m_CCDEnabled = value; }
		}
#endif

		[SerializeField]
		int m_maxConcurrentWebRequests = 500;

		/// <summary>
		/// The maximum time to download hash and json catalog files before a timeout error.
		/// </summary>
		public int CatalogRequestsTimeout
		{
			get { return m_CatalogRequestsTimeout; }
			set { m_CatalogRequestsTimeout = value < 0 ? 0 : value; }
		}

		/// <summary>
		/// The maximum number of concurrent web requests.  This value will be clamped from 1 to 1024.
		/// </summary>
		public int MaxConcurrentWebRequests
		{
			get { return m_maxConcurrentWebRequests; }
			set { m_maxConcurrentWebRequests = Mathf.Clamp(value, 1, 1024); }
		}

		/// <summary>
		/// Set this to true to ensure unique bundle ids. Set to false to allow duplicate bundle ids.
		/// </summary>
		public bool UniqueBundleIds
		{
			get { return m_UniqueBundleIds; }
			set { m_UniqueBundleIds = value; }
		}

		[SerializeField]
#if UNITY_2021_1_OR_NEWER
        bool m_ContiguousBundles = true;
#else
		bool m_ContiguousBundles = false;
#endif

		/// <summary>
		/// If set, packs assets in bundles contiguously based on the ordering of the source asset which results in improved asset loading times. Disable this if you've built bundles with a version of Addressables older than 1.12.1 and you want to minimize bundle changes.
		/// </summary>
		public bool ContiguousBundles
		{
			get { return m_ContiguousBundles; }
			set { m_ContiguousBundles = value; }
		}

		/// <summary>
		/// If set, Calculates and build asset bundles using Non-Recursive Dependency calculation methods. This approach helps reduce asset bundle rebuilds and runtime memory consumption.
		/// </summary>
		public bool NonRecursiveBuilding
		{
			get { return m_NonRecursiveBuilding; }
			set { m_NonRecursiveBuilding = value; }
		}

		/// <summary>
		/// Enables size optimization of content catalogs.  This may increase the cpu usage of loading the catalog.
		/// </summary>
		public bool OptimizeCatalogSize
		{
			get { return m_OptimizeCatalogSize; }
			set { m_OptimizeCatalogSize = value; }
		}

		/// <summary>
		/// Determine if a remote catalog should be built-for and loaded-by the app.
		/// </summary>
		public bool BuildRemoteCatalog
		{
			get { return m_BuildRemoteCatalog; }
			set { m_BuildRemoteCatalog = value; }
		}

		/// <summary>
		/// Whether the local catalog should be serialized in an asset bundle or as json.
		/// </summary>
		public bool BundleLocalCatalog
		{
			get { return m_BundleLocalCatalog; }
			set { m_BundleLocalCatalog = value; }
		}

		/// <summary>
		/// Tells Addressables if it should check for a Content Catalog Update during the initialization step.
		/// </summary>
		public bool DisableCatalogUpdateOnStartup
		{
			get { return m_DisableCatalogUpdateOnStart; }
			set { m_DisableCatalogUpdateOnStart = value; }
		}

		[SerializeField]
		bool m_StripUnityVersionFromBundleBuild = false;
		/// <summary>
		/// If true, this option will strip the Unity Editor Version from the header of the AssetBundle during a build.
		/// </summary>
		internal bool StripUnityVersionFromBundleBuild
		{
			get { return m_StripUnityVersionFromBundleBuild; }
			set { m_StripUnityVersionFromBundleBuild = value; }
		}

		[SerializeField]
		bool m_DisableVisibleSubAssetRepresentations = false;
		/// <summary>
		/// If true, the build will assume that sub Assets have no visible asset representations (are not visible in the Project view) which results in improved build times.
		/// However sub assets in the built bundles cannot be accessed by AssetBundle.LoadAsset&lt;T&gt; or AssetBundle.LoadAllAssets&lt;T&gt;.
		/// </summary>
		public bool DisableVisibleSubAssetRepresentations
		{
			get { return m_DisableVisibleSubAssetRepresentations; }
			set { m_DisableVisibleSubAssetRepresentations = value; }
		}

		/// <summary>
		/// Whether unsupported files during build should be ignored or treated as an error.
		/// </summary>
		public bool IgnoreUnsupportedFilesInBuild
		{
			get { return m_IgnoreUnsupportedFilesInBuild; }
			set { m_IgnoreUnsupportedFilesInBuild = value; }
		}

		[SerializeField]
		ShaderBundleNaming m_ShaderBundleNaming = ShaderBundleNaming.ProjectName;
		/// <summary>
		/// Sets the naming convention used for the Unity built in shader bundle at build time.
		/// The recommended setting is Project Name.
		/// </summary>
		public ShaderBundleNaming ShaderBundleNaming
		{
			get { return m_ShaderBundleNaming; }
			set { m_ShaderBundleNaming = value; }
		}

		[SerializeField]
		string m_ShaderBundleCustomNaming = "";
		/// <summary>
		/// Custom Unity built in shader bundle prefix that is used if AddressableAssetSettings.ShaderBundleNaming is set to ShaderBundleNaming.Custom.
		/// </summary>
		public string ShaderBundleCustomNaming
		{
			get { return m_ShaderBundleCustomNaming; }
			set { m_ShaderBundleCustomNaming = value; }
		}

		[SerializeField]
		MonoScriptBundleNaming m_MonoScriptBundleNaming = MonoScriptBundleNaming.Disabled;
		/// <summary>
		/// Sets the naming convention used for the MonoScript bundle at build time. Or disabled MonoScript bundle generation.
		/// The recommended setting is Project Name.
		/// </summary>
		public MonoScriptBundleNaming MonoScriptBundleNaming
		{
			get { return m_MonoScriptBundleNaming; }
			set { m_MonoScriptBundleNaming = value; }
		}

		[SerializeField]
		string m_MonoScriptBundleCustomNaming = "";
		/// <summary>
		/// Custom MonoScript bundle prefix that is used if AddressableAssetSettings.MonoScriptBundleNaming is set to MonoScriptBundleNaming.Custom.
		/// </summary>
		public string MonoScriptBundleCustomNaming
		{
			get { return m_MonoScriptBundleCustomNaming; }
			set { m_MonoScriptBundleCustomNaming = value; }
		}

		[SerializeField]
		ProfileValueReference m_RemoteCatalogBuildPath;
		/// <summary>
		/// The path to place a copy of the content catalog for online retrieval.  To do any content updates
		/// to an existing built app, there must be a remote catalog. Overwriting the catalog is how the app
		/// gets informed of the updated content.
		/// </summary>
		public ProfileValueReference RemoteCatalogBuildPath
		{
			get
			{
				if (m_RemoteCatalogBuildPath.Id == null)
				{
					m_RemoteCatalogBuildPath = new ProfileValueReference();
					m_RemoteCatalogBuildPath.SetVariableByName(this, kRemoteBuildPath);
				}
				return m_RemoteCatalogBuildPath;
			}
			set { m_RemoteCatalogBuildPath = value; }
		}

		[SerializeField]
		ProfileValueReference m_RemoteCatalogLoadPath;
		/// <summary>
		/// The path to load the remote content catalog from.  This is the location the app will check to
		/// look for updated catalogs, which is the only indication the app has for updated content.
		/// </summary>
		public ProfileValueReference RemoteCatalogLoadPath
		{
			get
			{
				if (m_RemoteCatalogLoadPath.Id == null)
				{
					m_RemoteCatalogLoadPath = new ProfileValueReference();
					m_RemoteCatalogLoadPath.SetVariableByName(this, kRemoteLoadPath);
				}
				return m_RemoteCatalogLoadPath;
			}
			set { m_RemoteCatalogLoadPath = value; }
		}

		[SerializeField]
		private string m_ContentStateBuildPath = "";
		/// <summary>
		/// The path used for saving the addressables_content_state.bin file.  If empty, this will be the addressable settings config folder in your project.
		/// </summary>
		public string ContentStateBuildPath
		{
			get { return m_ContentStateBuildPath; }
			set { m_ContentStateBuildPath = value; }
		}

		[SerializeField]
		private PlayerBuildOption m_BuildAddressablesWithPlayerBuild = PlayerBuildOption.DoNotBuildWithPlayer;

		/// <summary>
		/// Defines if Addressables content will be built along with a Player build. (Requires 2021.2 or above)
		/// </summary>
		/// <remarks>
		/// Build with Player, will build Addressables with a Player build, this overrides preferences value.
		/// Do not Build with Player, will not build Addressables with a Player build, this overrides preferences value.
		/// Preferences value, will build with the Player dependant on is the user preferences value for "Build Addressables on Player build" is set.
		/// </remarks>
		public PlayerBuildOption BuildAddressablesWithPlayerBuild
		{
			get { return m_BuildAddressablesWithPlayerBuild; }
			set { m_BuildAddressablesWithPlayerBuild = value; }
		}

		internal string GetContentStateBuildPath()
		{
			string p = ConfigFolder;
			if (!string.IsNullOrEmpty(m_ContentStateBuildPath))
				p = m_ContentStateBuildPath;
			p = Path.Combine(p, PlatformMappingService.GetPlatformPathSubFolder());
			return p;
		}

		/// <summary>
		/// Hash of the current settings.  This value is recomputed if anything changes.
		/// </summary>
		public Hash128 currentHash
		{
			get
			{
				if (m_CachedHash.isValid)
					return m_CachedHash;
				var stream = new MemoryStream();
				var formatter = new BinaryFormatter();
				m_BuildSettings.SerializeForHash(formatter, stream);
				formatter.Serialize(stream, activeProfileId);
				formatter.Serialize(stream, m_LabelTable);
				formatter.Serialize(stream, m_ProfileSettings);
				formatter.Serialize(stream, m_GroupAssets.Count);
				foreach (var g in m_GroupAssets)
					g.SerializeForHash(formatter, stream);
				return (m_CachedHash = HashingMethods.Calculate(stream).ToHash128());
			}
		}

		internal void DataBuilderCompleted(IDataBuilder builder, IDataBuilderResult result)
		{
			if (OnDataBuilderComplete != null)
				OnDataBuilderComplete(this, builder, result);
		}

		/// <summary>
		/// Create an AssetReference object.  If the asset is not already addressable, it will be added.
		/// </summary>
		/// <param name="guid">The guid of the asset reference.</param>
		/// <returns>Returns the newly created AssetReference.</returns>
		public AssetReference CreateAssetReference(string guid)
		{
			CreateOrMoveEntry(guid, DefaultGroup);
			return new AssetReference(guid);
		}

		[SerializeField]
		string m_overridePlayerVersion = "";
		/// <summary>
		/// Allows for overriding the player version used to generated catalog names.
		/// </summary>
		public string OverridePlayerVersion
		{
			get { return m_overridePlayerVersion; }
			set { m_overridePlayerVersion = value; }
		}
		/// <summary>
		/// The version of the player build.  This is implemented as a timestamp int UTC of the form  string.Format("{0:D4}.{1:D2}.{2:D2}.{3:D2}.{4:D2}.{5:D2}", now.Year, now.Month, now.Day, now.Hour, now.Minute, now.Second).
		/// </summary>
		public string PlayerBuildVersion
		{
			get
			{
				if (!string.IsNullOrEmpty(m_overridePlayerVersion))
					return profileSettings.EvaluateString(activeProfileId, m_overridePlayerVersion);
				var now = DateTime.UtcNow;
				return string.Format("{0:D4}.{1:D2}.{2:D2}.{3:D2}.{4:D2}.{5:D2}", now.Year, now.Month, now.Day, now.Hour, now.Minute, now.Second);
			}
		}

		[FormerlySerializedAs("m_groupAssets")]
		[SerializeField]
		List<AddressableAssetGroup> m_GroupAssets = new List<AddressableAssetGroup>();
		/// <summary>
		/// List of asset groups.
		/// </summary>
		public List<AddressableAssetGroup> groups { get { return m_GroupAssets; } }

		[FormerlySerializedAs("m_buildSettings")]
		[SerializeField]
		AddressableAssetBuildSettings m_BuildSettings = new AddressableAssetBuildSettings();
		/// <summary>
		/// Build settings object.
		/// </summary>
		public AddressableAssetBuildSettings buildSettings { get { return m_BuildSettings; } }

		[FormerlySerializedAs("m_profileSettings")]
		[SerializeField]
		AddressableAssetProfileSettings m_ProfileSettings = new AddressableAssetProfileSettings();
		/// <summary>
		/// Profile settings object.
		/// </summary>
		public AddressableAssetProfileSettings profileSettings { get { return m_ProfileSettings; } }

		[FormerlySerializedAs("m_labelTable")]
		[SerializeField]
		LabelTable m_LabelTable = new LabelTable();
		/// <summary>
		/// LabelTable object.
		/// </summary>
		internal LabelTable labelTable { get { return m_LabelTable; } }
		[FormerlySerializedAs("m_schemaTemplates")]
		[SerializeField]
		List<AddressableAssetGroupSchemaTemplate> m_SchemaTemplates = new List<AddressableAssetGroupSchemaTemplate>();

		/// <summary>
		/// Remove  the schema at the specified index.
		/// </summary>
		/// <param name="index">The index to remove at.</param>
		/// <param name="postEvent">Indicates if an even should be posted to the Addressables event system for this change.</param>
		/// <returns>True if the schema was removed.</returns>
		[Obsolete("GroupSchemaTemplates are deprecated, use GroupTemplateObjects")]
		public bool RemoveSchemaTemplate(int index, bool postEvent = true)
		{
			Debug.LogError("GroupSchemaTemplates are deprecated, use GroupTemplateObjects");
			return false;
		}

		[SerializeField]
		List<ScriptableObject> m_GroupTemplateObjects = new List<ScriptableObject>();

		/// <summary>
		/// List of ScriptableObjects that implement the IGroupTemplate interface for providing new templates.
		/// For use in the AddressableAssetsWindow to display new groups to create
		/// </summary>
		public List<ScriptableObject> GroupTemplateObjects
		{
			get { return m_GroupTemplateObjects; }
		}

		/// <summary>
		/// Get the IGroupTemplate at the specified index.
		/// </summary>
		/// <param name="index">The index of the template object.</param>
		/// <returns>The AddressableAssetGroupTemplate object at the specified index.</returns>
		public IGroupTemplate GetGroupTemplateObject(int index)
		{
			if (m_GroupTemplateObjects.Count == 0)
				return null;
			if (index < 0 || index >= m_GroupTemplateObjects.Count)
			{
				Debug.LogWarningFormat("Invalid index for group template: {0}.", index);
				return null;
			}
			return m_GroupTemplateObjects[Mathf.Clamp(index, 0, m_GroupTemplateObjects.Count)] as IGroupTemplate;
		}

		/// <summary>
		/// Adds a AddressableAssetsGroupTemplate object.
		/// </summary>
		/// <param name="templateObject">The AddressableAssetGroupTemplate object to add.</param>
		/// <param name="postEvent">Indicates if an even should be posted to the Addressables event system for this change.</param>
		/// <returns>True if the initialization object was added.</returns>
		public bool AddGroupTemplateObject(IGroupTemplate templateObject, bool postEvent = true)
		{
			if (templateObject == null)
			{
				Debug.LogWarning("Cannot add null IGroupTemplate");
				return false;
			}
			var so = templateObject as ScriptableObject;
			if (so == null)
			{
				Debug.LogWarning("Group Template objects must inherit from ScriptableObject.");
				return false;
			}

			m_GroupTemplateObjects.Add(so);
			SetDirty(ModificationEvent.GroupTemplateAdded, so, postEvent, true);
			return true;
		}

		/// <summary>
		/// Remove the AddressableAssetGroupTemplate object at the specified index.
		/// </summary>
		/// <param name="index">The index to remove.</param>
		/// <param name="postEvent">Indicates if an event should be posted to the Addressables event system for this change.</param>
		/// <returns>True if the initialization object was removed.</returns>
		public bool RemoveGroupTemplateObject(int index, bool postEvent = true)
		{
			if (m_GroupTemplateObjects.Count <= index)
				return false;
			var so = m_GroupTemplateObjects[index];
			m_GroupTemplateObjects.RemoveAt(index);
			SetDirty(ModificationEvent.GroupTemplateRemoved, so, postEvent, true);
			return true;
		}

		/// <summary>
		/// Sets the initialization object at the specified index.
		/// </summary>
		/// <param name="index">The index to set the initialization object.</param>
		/// <param name="templateObject">The rroup template object to set.  This must be a valid scriptable object that implements the IGroupTemplate interface.</param>
		/// <param name="postEvent">Indicates if an even should be posted to the Addressables event system for this change.</param>
		/// <returns>True if the initialization object was set, false otherwise.</returns>
		public bool SetGroupTemplateObjectAtIndex(int index, IGroupTemplate templateObject, bool postEvent = true)
		{
			if (m_GroupTemplateObjects.Count <= index)
				return false;
			if (templateObject == null)
			{
				Debug.LogWarning("Cannot set null IGroupTemplate");
				return false;
			}
			var so = templateObject as ScriptableObject;
			if (so == null)
			{
				Debug.LogWarning("AddressableAssetGroupTemplate objects must inherit from ScriptableObject.");
				return false;
			}

			m_GroupTemplateObjects[index] = so;
			SetDirty(ModificationEvent.GroupTemplateAdded, so, postEvent, true);
			return true;
		}

		[FormerlySerializedAs("m_initializationObjects")]
		[SerializeField]
		List<ScriptableObject> m_InitializationObjects = new List<ScriptableObject>();
		/// <summary>
		/// List of ScriptableObjects that implement the IObjectInitializationDataProvider interface for providing runtime initialization.
		/// </summary>
		public List<ScriptableObject> InitializationObjects
		{
			get { return m_InitializationObjects; }
		}

		/// <summary>
		/// Get the IObjectInitializationDataProvider at a specifc index.
		/// </summary>
		/// <param name="index">The index of the initialization object.</param>
		/// <returns>The initialization object at the specified index.</returns>
		public IObjectInitializationDataProvider GetInitializationObject(int index)
		{
			if (m_InitializationObjects.Count == 0)
				return null;
			if (index < 0 || index >= m_InitializationObjects.Count)
			{
				Debug.LogWarningFormat("Invalid index for data builder: {0}.", index);
				return null;
			}
			return m_InitializationObjects[Mathf.Clamp(index, 0, m_InitializationObjects.Count)] as IObjectInitializationDataProvider;
		}

		/// <summary>
		/// Adds an initialization object.
		/// </summary>
		/// <param name="initObject">The initialization object to add.</param>
		/// <param name="postEvent">Indicates if an even should be posted to the Addressables event system for this change.</param>
		/// <returns>True if the initialization object was added.</returns>
		public bool AddInitializationObject(IObjectInitializationDataProvider initObject, bool postEvent = true)
		{
			if (initObject == null)
			{
				Debug.LogWarning("Cannot add null IObjectInitializationDataProvider");
				return false;
			}
			var so = initObject as ScriptableObject;
			if (so == null)
			{
				Debug.LogWarning("Initialization objects must inherit from ScriptableObject.");
				return false;
			}

			m_InitializationObjects.Add(so);
			SetDirty(ModificationEvent.InitializationObjectAdded, so, postEvent, true);
			return true;
		}

		/// <summary>
		/// Remove the initialization object at the specified index.
		/// </summary>
		/// <param name="index">The index to remove.</param>
		/// <param name="postEvent">Indicates if an even should be posted to the Addressables event system for this change.</param>
		/// <returns>True if the initialization object was removed.</returns>
		public bool RemoveInitializationObject(int index, bool postEvent = true)
		{
			if (m_InitializationObjects.Count <= index)
				return false;
			var so = m_InitializationObjects[index];
			m_InitializationObjects.RemoveAt(index);
			SetDirty(ModificationEvent.InitializationObjectRemoved, so, postEvent, true);
			return true;
		}

		/// <summary>
		/// Sets the initialization object at the specified index.
		/// </summary>
		/// <param name="index">The index to set the initialization object.</param>
		/// <param name="initObject">The initialization object to set.  This must be a valid scriptable object that implements the IInitializationObject interface.</param>
		/// <param name="postEvent">Indicates if an even should be posted to the Addressables event system for this change.</param>
		/// <returns>True if the initialization object was set, false otherwise.</returns>
		public bool SetInitializationObjectAtIndex(int index, IObjectInitializationDataProvider initObject, bool postEvent = true)
		{
			if (m_InitializationObjects.Count <= index)
				return false;
			if (initObject == null)
			{
				Debug.LogWarning("Cannot add null IObjectInitializationDataProvider");
				return false;
			}
			var so = initObject as ScriptableObject;
			if (so == null)
			{
				Debug.LogWarning("Initialization objects must inherit from ScriptableObject.");
				return false;
			}

			m_InitializationObjects[index] = so;
			SetDirty(ModificationEvent.InitializationObjectAdded, so, postEvent, true);
			return true;
		}

		[SerializeField]
		[SerializedTypeRestriction(type = typeof(UnityEngine.Networking.CertificateHandler))]
		SerializedType m_CertificateHandlerType;

		/// <summary>
		/// The type of CertificateHandler to use for this provider.
		/// </summary>
		public Type CertificateHandlerType
		{
			get
			{
				return m_CertificateHandlerType.Value;
			}
			set
			{
				m_CertificateHandlerType.Value = value;
				SetDirty(ModificationEvent.CertificateHandlerChanged, value, true, true);
			}
		}

		[FormerlySerializedAs("m_activePlayerDataBuilderIndex")]
		[SerializeField]
		int m_ActivePlayerDataBuilderIndex = 3;
		[FormerlySerializedAs("m_dataBuilders")]
		[SerializeField]
		List<ScriptableObject> m_DataBuilders = new List<ScriptableObject>();
		/// <summary>
		/// List of ScriptableObjects that implement the IDataBuilder interface.  These are used to create data for editor play mode and for player builds.
		/// </summary>
		public List<ScriptableObject> DataBuilders { get { return m_DataBuilders; } }
		/// <summary>
		/// Get The data builder at a specifc index.
		/// </summary>
		/// <param name="index">The index of the builder.</param>
		/// <returns>The data builder at the specified index.</returns>
		public IDataBuilder GetDataBuilder(int index)
		{
			if (m_DataBuilders.Count == 0)
				return null;
			if (index < 0 || index >= m_DataBuilders.Count)
			{
				Debug.LogWarningFormat("Invalid index for data builder: {0}.", index);
				return null;
			}
			return m_DataBuilders[Mathf.Clamp(index, 0, m_DataBuilders.Count)] as IDataBuilder;
		}

		/// <summary>
		/// Adds a data builder.
		/// </summary>
		/// <param name="builder">The data builder to add.</param>
		/// <param name="postEvent">Indicates if an even should be posted to the Addressables event system for this change.</param>
		/// <returns>True if the data builder was added.</returns>
		public bool AddDataBuilder(IDataBuilder builder, bool postEvent = true)
		{
			if (builder == null)
			{
				Debug.LogWarning("Cannot add null IDataBuilder");
				return false;
			}
			var so = builder as ScriptableObject;
			if (so == null)
			{
				Debug.LogWarning("Data builders must inherit from ScriptableObject.");
				return false;
			}

			m_DataBuilders.Add(so);
			SetDirty(ModificationEvent.DataBuilderAdded, so, postEvent, true);
			return true;
		}

		/// <summary>
		/// Remove the data builder at the sprcified index.
		/// </summary>
		/// <param name="index">The index to remove.</param>
		/// <param name="postEvent">Indicates if an even should be posted to the Addressables event system for this change.</param>
		/// <returns>True if the builder was removed.</returns>
		public bool RemoveDataBuilder(int index, bool postEvent = true)
		{
			if (m_DataBuilders.Count <= index)
				return false;
			var so = m_DataBuilders[index];
			m_DataBuilders.RemoveAt(index);
			SetDirty(ModificationEvent.DataBuilderRemoved, so, postEvent, true);
			return true;
		}

		/// <summary>
		/// Sets the data builder at the specified index.
		/// </summary>
		/// <param name="index">The index to set the builder.</param>
		/// <param name="builder">The builder to set.  This must be a valid scriptable object that implements the IDataBuilder interface.</param>
		/// <param name="postEvent">Indicates if an even should be posted to the Addressables event system for this change.</param>
		/// <returns>True if the builder was set, false otherwise.</returns>
		public bool SetDataBuilderAtIndex(int index, IDataBuilder builder, bool postEvent = true)
		{
			if (m_DataBuilders.Count <= index)
				return false;
			if (builder == null)
			{
				Debug.LogWarning("Cannot add null IDataBuilder");
				return false;
			}
			var so = builder as ScriptableObject;
			if (so == null)
			{
				Debug.LogWarning("Data builders must inherit from ScriptableObject.");
				return false;
			}

			m_DataBuilders[index] = so;
			SetDirty(ModificationEvent.DataBuilderAdded, so, postEvent, true);
			return true;
		}

		/// <summary>
		/// Get the active data builder for player data.
		/// </summary>
		public IDataBuilder ActivePlayerDataBuilder
		{
			get
			{
				return GetDataBuilder(m_ActivePlayerDataBuilderIndex);
			}
		}

		/// <summary>
		/// Get the active data builder for editor play mode data.
		/// </summary>
		public IDataBuilder ActivePlayModeDataBuilder
		{
			get
			{
				return GetDataBuilder(ProjectConfigData.ActivePlayModeIndex);
			}
		}

		/// <summary>
		/// Get the index of the active player data builder.
		/// </summary>
		public int ActivePlayerDataBuilderIndex
		{
			get
			{
				return m_ActivePlayerDataBuilderIndex;
			}
			set
			{
				if (m_ActivePlayerDataBuilderIndex != value)
				{
					m_ActivePlayerDataBuilderIndex = value;
					SetDirty(ModificationEvent.ActiveBuildScriptChanged, ActivePlayerDataBuilder, true, true);
				}
			}
		}

		/// <summary>
		/// Get the index of the active play mode data builder.
		/// </summary>
		public int ActivePlayModeDataBuilderIndex
		{
			get
			{
				return ProjectConfigData.ActivePlayModeIndex;
			}
			set
			{
				ProjectConfigData.ActivePlayModeIndex = value;
				SetDirty(ModificationEvent.ActivePlayModeScriptChanged, ActivePlayModeDataBuilder, true, false);
			}
		}

		/// <summary>
		/// Gets the list of all defined labels.
		/// </summary>
		/// <returns>Returns a list of all defined labels.</returns>
		public List<string> GetLabels()
		{
			return m_LabelTable.labelNames.ToList();
		}

		/// <summary>
		/// Add a new label.
		/// </summary>
		/// <param name="label">The label name.</param>
		/// <param name="postEvent">Send modification event.</param>
		public void AddLabel(string label, bool postEvent = true)
		{
			if (m_LabelTable.AddLabelName(label))
				SetDirty(ModificationEvent.LabelAdded, label, postEvent, true);
		}

		internal void RenameLabel(string oldLabelName, string newLabelName)
		{
			int index = m_LabelTable.GetIndexOfLabel(oldLabelName);
			if (index < 0)
				return;

			if (!m_LabelTable.AddLabelName(newLabelName, index))
				return;

			foreach (var group in groups)
			{
				foreach (var entry in group.entries)
				{
					if (entry.labels.Contains(oldLabelName))
					{
						entry.labels.Remove(oldLabelName);
						entry.SetLabel(newLabelName, true);
					}
				}
			}

			m_LabelTable.RemoveLabelName(oldLabelName);
		}

		/// <summary>
		/// Remove a label by name.
		/// </summary>
		/// <param name="label">The label name.</param>
		/// <param name="postEvent">Send modification event.</param>
		public void RemoveLabel(string label, bool postEvent = true)
		{
			m_LabelTable.RemoveLabelName(label);
			SetDirty(ModificationEvent.LabelRemoved, label, postEvent, true);
			Debug.LogWarningFormat("Label \"{0}\" removed. If you re-add the label before building, it will be restored in entries that had it. " +
				"Building Addressables content will clear this label from all entries. That action cannot be undone.", label);
		}

		[FormerlySerializedAs("m_activeProfileId")]
		[SerializeField]
		string m_ActiveProfileId;
		/// <summary>
		/// The active profile id.
		/// </summary>
		public string activeProfileId
		{
			get
			{
				if (string.IsNullOrEmpty(m_ActiveProfileId))
					m_ActiveProfileId = m_ProfileSettings.CreateDefaultProfile();
				return m_ActiveProfileId;
			}
			set
			{
				var oldVal = m_ActiveProfileId;
				m_ActiveProfileId = value;

				if (oldVal != value)
				{
					SetDirty(ModificationEvent.ActiveProfileSet, value, true, true);
				}
			}
		}

		[FormerlySerializedAs("m_hostingServicesManager")]
		[SerializeField]
		HostingServicesManager m_HostingServicesManager;
		/// <summary>
		/// Get the HostingServicesManager object.
		/// </summary>
		public HostingServicesManager HostingServicesManager
		{
			get
			{
				if (m_HostingServicesManager == null)
					m_HostingServicesManager = new HostingServicesManager();

				if (!m_HostingServicesManager.IsInitialized)
					m_HostingServicesManager.Initialize(this);

				return m_HostingServicesManager;
			}

			// For unit tests
			internal set { m_HostingServicesManager = value; }
		}

		/// <summary>
		/// Gets all asset entries from all groups.
		/// </summary>
		/// <param name="assets">The list of asset entries.</param>
		/// <param name="includeSubObjects">Determines if sub objects such as sprites should be included.</param>
		/// <param name="groupFilter">A method to filter groups.  Groups will be processed if filter is null, or it returns TRUE</param>
		/// <param name="entryFilter">A method to filter entries.  Entries will be processed if filter is null, or it returns TRUE</param>
		public void GetAllAssets(List<AddressableAssetEntry> assets, bool includeSubObjects, Func<AddressableAssetGroup, bool> groupFilter = null, Func<AddressableAssetEntry, bool> entryFilter = null)
		{
			using (var cache = new AddressablesFileEnumerationCache(this, false, null))
			{
				foreach (var g in groups)
					if (g != null && (groupFilter == null || groupFilter(g)))
						g.GatherAllAssets(assets, true, true, includeSubObjects, entryFilter);
			}
		}

		internal void GatherAllAssetReferenceDrawableEntries(List<IReferenceEntryData> assets)
		{
			using (var cache = new AddressablesFileEnumerationCache(this, false, null))
			{
				foreach (var g in groups)
				{
					if (g != null)
						g.GatherAllAssetReferenceDrawableEntries(assets);
				}
			}
		}

		/// <summary>
		/// Remove an asset entry.
		/// </summary>
		/// <param name="guid">The  guid of the asset.</param>
		/// <param name="postEvent">Send modifcation event.</param>
		/// <returns>True if the entry was found and removed.</returns>
		public bool RemoveAssetEntry(string guid, bool postEvent = true)
			=> RemoveAssetEntry(FindAssetEntry(guid), postEvent);

		/// <summary>
		/// Remove an asset entry.
		/// </summary>
		/// <param name="entry">The entry to remove.</param>
		/// <param name="postEvent">Send modifcation event.</param>
		/// <returns>True if the entry was found and removed.</returns>
		internal bool RemoveAssetEntry(AddressableAssetEntry entry, bool postEvent = true)
		{
			if (entry == null)
				return false;
			if (entry.parentGroup != null)
				entry.parentGroup.RemoveAssetEntry(entry, postEvent);
			return true;
		}

		void Awake()
		{
			profileSettings.OnAfterDeserialize(this);
			buildSettings.OnAfterDeserialize(this);
		}

		void OnEnable()
		{
			HostingServicesManager.OnEnable();
		}

		void OnDisable()
		{
			HostingServicesManager.OnDisable();
		}

		private string m_DefaultGroupTemplateName = "Packed Assets";
		void Validate()
		{
			// Begin update any SchemaTemplate to GroupTemplateObjects
			if (m_SchemaTemplates != null && m_SchemaTemplates.Count > 0)
			{
				Debug.LogError("Updating from GroupSchema version that is too old, deleting schemas");
				m_SchemaTemplates = null;
			}
			if (m_GroupTemplateObjects.Count == 0)
				CreateDefaultGroupTemplate(this);
			// End update of SchemaTemplate to GroupTemplates

			if (m_BuildSettings == null)
				m_BuildSettings = new AddressableAssetBuildSettings();
			if (m_ProfileSettings == null)
				m_ProfileSettings = new AddressableAssetProfileSettings();
			if (m_LabelTable == null)
				m_LabelTable = new LabelTable();
			if (string.IsNullOrEmpty(m_ActiveProfileId))
				m_ActiveProfileId = m_ProfileSettings.CreateDefaultProfile();
			if (m_DataBuilders == null || m_DataBuilders.Count == 0)
			{
				m_DataBuilders = new List<ScriptableObject>();
				m_DataBuilders.Add(CreateScriptAsset<BuildScriptFastMode>());
				m_DataBuilders.Add(CreateScriptAsset<BuildScriptVirtualMode>());
				m_DataBuilders.Add(CreateScriptAsset<BuildScriptPackedPlayMode>());
				m_DataBuilders.Add(CreateScriptAsset<BuildScriptPackedMode>());
				m_DataBuilders.Add(CreateScriptAsset<BuildScriptPackedMultiCatalogMode>());

				m_ActivePlayerDataBuilderIndex = 4;
			}

			if (ActivePlayerDataBuilder != null && !ActivePlayerDataBuilder.CanBuildData<AddressablesPlayerBuildResult>())
				ActivePlayerDataBuilderIndex = m_DataBuilders.IndexOf(m_DataBuilders.Find(s => s.GetType() == typeof(BuildScriptPackedMultiCatalogMode)));
			if (ActivePlayModeDataBuilder != null && !ActivePlayModeDataBuilder.CanBuildData<AddressablesPlayModeBuildResult>())
				ActivePlayModeDataBuilderIndex = m_DataBuilders.IndexOf(m_DataBuilders.Find(s => s.GetType() == typeof(BuildScriptFastMode)));

			profileSettings.Validate(this);
			buildSettings.Validate(this);
		}

		T CreateScriptAsset<T>() where T : ScriptableObject
		{
			var script = CreateInstance<T>();
			if (!Directory.Exists(DataBuilderFolder))
				Directory.CreateDirectory(DataBuilderFolder);
			var path = DataBuilderFolder + "/" + typeof(T).Name + ".asset";
			if (!File.Exists(path))
				AssetDatabase.CreateAsset(script, path);
			return AssetDatabase.LoadAssetAtPath<T>(path);
		}

		/// <summary>
		/// The default name of the built in player data AddressableAssetGroup
		/// </summary>
		public const string PlayerDataGroupName = "Built In Data";
		/// <summary>
		/// The default name of the local data AddressableAsssetGroup
		/// </summary>
		public const string DefaultLocalGroupName = "Default Local Group";

		/// <summary>
		/// Create a new AddressableAssetSettings object.
		/// </summary>
		/// <param name="configFolder">The folder to store the settings object.</param>
		/// <param name="configName">The name of the settings object.</param>
		/// <param name="createDefaultGroups">If true, create groups for player data and local packed content.</param>
		/// <param name="isPersisted">If true, assets are created.</param>
		/// <returns></returns>
		public static AddressableAssetSettings Create(string configFolder, string configName, bool createDefaultGroups, bool isPersisted)
		{
			AddressableAssetSettings aa;
			var path = configFolder + "/" + configName + ".asset";
			aa = isPersisted ? AssetDatabase.LoadAssetAtPath<AddressableAssetSettings>(path) : null;
			if (aa == null)
			{
				aa = CreateInstance<AddressableAssetSettings>();
				aa.m_IsTemporary = !isPersisted;
				aa.activeProfileId = aa.profileSettings.Reset();
				aa.name = configName;
				// TODO: Uncomment after initial opt-in testing period
				//aa.ContiguousBundles = true;
				aa.BuildAddressablesWithPlayerBuild = PlayerBuildOption.PreferencesValue;

				if (isPersisted)
				{
					Directory.CreateDirectory(configFolder);
					AssetDatabase.CreateAsset(aa, path);
					aa = AssetDatabase.LoadAssetAtPath<AddressableAssetSettings>(path);
					aa.Validate();
				}

				if (createDefaultGroups)
				{
					CreateBuiltInData(aa);
					CreateDefaultGroup(aa);
				}

				if (isPersisted)
					AssetDatabase.SaveAssets();
			}
			return aa;
		}

		/// <summary>
		/// Creates a new AddressableAssetGroupTemplate Object with the set of schema types with default settings for use in the editor GUI.
		/// </summary>
		/// <param name="displayName">The display name of the template.</param>
		/// <param name="description">Description text use with the template.</param>
		/// <param name="types">The schema types for the template.</param>
		/// <returns>True if the template was added, false otherwise.</returns>
		public bool CreateAndAddGroupTemplate(string displayName, string description, params Type[] types)
		{
			string assetPath = GroupTemplateFolder + "/" + displayName + ".asset";

			if (!CanCreateGroupTemplate(displayName, assetPath, types))
				return false;

			if (!Directory.Exists(GroupTemplateFolder))
				Directory.CreateDirectory(GroupTemplateFolder);

			AddressableAssetGroupTemplate newAssetGroupTemplate = ScriptableObject.CreateInstance<AddressableAssetGroupTemplate>();
			newAssetGroupTemplate.Description = description;

			AssetDatabase.CreateAsset(newAssetGroupTemplate, assetPath);
			AssetDatabase.SaveAssets();

			AddGroupTemplateObject(newAssetGroupTemplate);

			foreach (Type type in types)
				newAssetGroupTemplate.AddSchema(type);


			return true;
		}

		private bool CanCreateGroupTemplate(string displayName, string assetPath, Type[] types)
		{
			if (string.IsNullOrEmpty(displayName))
			{
				Debug.LogWarningFormat("CreateAndAddGroupTemplate - Group template must have a valid name.");
				return false;
			}
			if (types.Length == 0)
			{
				Debug.LogWarningFormat("CreateAndAddGroupTemplate - Group template {0} must contain at least 1 schema type.", displayName);
				return false;
			}
			bool typesAreValid = true;
			for (int i = 0; i < types.Length; i++)
			{
				var t = types[i];
				if (t == null)
				{
					Debug.LogWarningFormat("CreateAndAddGroupTemplate - Group template {0} schema type at index {1} is null.", displayName, i);
					typesAreValid = false;
				}
				else if (!typeof(AddressableAssetGroupSchema).IsAssignableFrom(t))
				{
					Debug.LogWarningFormat("CreateAndAddGroupTemplate - Group template {0} schema type at index {1} must inherit from AddressableAssetGroupSchema.  Specified type was {2}.", displayName, i, t.FullName);
					typesAreValid = false;
				}
			}
			if (!typesAreValid)
			{
				Debug.LogWarningFormat("CreateAndAddGroupTemplate - Group template {0} must contains at least 1 invalid schema type.", displayName);
				return false;
			}

			if (File.Exists(assetPath))
			{
				Debug.LogWarningFormat("CreateAndAddGroupTemplate - Group template {0} already exists at location {1}.", displayName, assetPath);
				return false;
			}

			return true;
		}

		/// <summary>
		/// Find asset group by functor.
		/// </summary>
		/// <param name="func">The functor to call on each group.  The first group that evaluates to true is returned.</param>
		/// <returns>The group found or null.</returns>
		public AddressableAssetGroup FindGroup(Func<AddressableAssetGroup, bool> func)
		{
			return groups.Find(g => g != null && func(g));
		}

		/// <summary>
		/// Find asset group by name.
		/// </summary>
		/// <param name="groupName">The name of the group.</param>
		/// <returns>The group found or null.</returns>
		public AddressableAssetGroup FindGroup(string groupName)
		{
			return FindGroup(g => g != null && g.Name == groupName);
		}

		/// <summary>
		/// The default group.  This group is used when marking assets as addressable via the inspector.
		/// </summary>
		public AddressableAssetGroup DefaultGroup
		{
			get
			{
				AddressableAssetGroup group = null;
				if (string.IsNullOrEmpty(m_DefaultGroup))
					group = groups.FirstOrDefault(s => s != null && s.CanBeSetAsDefault());
				else
				{
					group = groups.FirstOrDefault(x => x != null && x.Guid == m_DefaultGroup);
					if (group == null || !group.CanBeSetAsDefault())
					{
						group = groups.FirstOrDefault(s => s != null && s.CanBeSetAsDefault());
						if (group != null)
							m_DefaultGroup = group.Guid;
					}
				}

				if (group == null)
				{
					Addressables.LogWarning("A valid default group could not be found.  One will be created.");
					group = CreateDefaultGroup(this);
				}

				return group;
			}
			set
			{
				if (value == null)
					Addressables.LogError("Unable to set null as the Default Group.  Default Groups must not be ReadOnly.");

				else if (!value.CanBeSetAsDefault())
					Addressables.LogError("Unable to set " + value.Name + " as the Default Group.  Default Groups must not be ReadOnly.");
				else
					m_DefaultGroup = value.Guid;
			}
		}

		internal static AddressableAssetGroup CreateBuiltInData(AddressableAssetSettings aa)
		{
			var playerData = aa.CreateGroup(PlayerDataGroupName, false, true, false, null, typeof(PlayerDataGroupSchema));
			var resourceEntry = aa.CreateOrMoveEntry(AddressableAssetEntry.ResourcesName, playerData);
			resourceEntry.IsInResources = true;
			aa.CreateOrMoveEntry(AddressableAssetEntry.EditorSceneListName, playerData);
			return playerData;
		}

		private static AddressableAssetGroup CreateDefaultGroup(AddressableAssetSettings aa)
		{
			var localGroup = aa.CreateGroup(DefaultLocalGroupName, true, false, false, null, typeof(ContentUpdateGroupSchema), typeof(BundledAssetGroupSchema));
			var schema = localGroup.GetSchema<BundledAssetGroupSchema>();
			schema.BuildPath.SetVariableByName(aa, kLocalBuildPath);
			schema.LoadPath.SetVariableByName(aa, kLocalLoadPath);
			schema.BundleMode = BundledAssetGroupSchema.BundlePackingMode.PackTogether;
			aa.m_DefaultGroup = localGroup.Guid;
			return localGroup;
		}

		private static bool CreateDefaultGroupTemplate(AddressableAssetSettings aa)
		{
			string assetPath = aa.GroupTemplateFolder + "/" + aa.m_DefaultGroupTemplateName + ".asset";

			if (File.Exists(assetPath))
				return LoadGroupTemplateObject(aa, assetPath);

			return aa.CreateAndAddGroupTemplate(aa.m_DefaultGroupTemplateName, "Pack assets into asset bundles.", typeof(BundledAssetGroupSchema), typeof(ContentUpdateGroupSchema));
		}

		private static bool LoadGroupTemplateObject(AddressableAssetSettings aa, string assetPath)
		{
			return aa.AddGroupTemplateObject(AssetDatabase.LoadAssetAtPath(assetPath, typeof(ScriptableObject)) as IGroupTemplate);
		}

		internal AddressableAssetEntry CreateEntry(string guid, string address, AddressableAssetGroup parent, bool readOnly, bool postEvent = true)
		{
			AddressableAssetEntry entry = parent.GetAssetEntry(guid);
			if (entry == null)
				entry = new AddressableAssetEntry(guid, address, parent, readOnly);

			if (!readOnly)
				SetDirty(ModificationEvent.EntryCreated, entry, postEvent, false);

			return entry;
		}

		/// <summary>
		/// Marks the object as modified.
		/// </summary>
		/// <param name="modificationEvent">The event type that is changed.</param>
		/// <param name="eventData">The object data that corresponds to the event.</param>
		/// <param name="postEvent">If true, the event is propagated to callbacks.</param>
		/// <param name="settingsModified">If true, the settings asset will be marked as dirty.</param>
		public void SetDirty(ModificationEvent modificationEvent, object eventData, bool postEvent, bool settingsModified = false)
		{
			if (modificationEvent == ModificationEvent.ProfileRemoved && eventData as string == activeProfileId)
				activeProfileId = null;
			if (this != null)
			{
				if (postEvent)
				{
					if (OnModificationGlobal != null)
						OnModificationGlobal(this, modificationEvent, eventData);
					if (OnModification != null)
						OnModification(this, modificationEvent, eventData);
				}

				if (settingsModified && IsPersisted)
					EditorUtility.SetDirty(this);
			}

			m_CachedHash = default(Hash128);
		}

		internal bool RemoveMissingGroupReferences()
		{
			List<int> missingGroupsIndices = new List<int>();
			for (int i = 0; i < groups.Count; i++)
			{
				var g = groups[i];
				if (g == null)
					missingGroupsIndices.Add(i);
			}
			if (missingGroupsIndices.Count > 0)
			{
				Debug.Log("Addressable settings contains " + missingGroupsIndices.Count + " group reference(s) that are no longer there. Removing reference(s).");
				for (int i = missingGroupsIndices.Count - 1; i >= 0; i--)
				{
					groups.RemoveAt(missingGroupsIndices[i]);
				}
				return true;
			}
			return false;
		}

		/// <summary>
		/// Find and asset entry by guid.
		/// </summary>
		/// <param name="guid">The asset guid.</param>
		/// <returns>The found entry or null.</returns>
		public AddressableAssetEntry FindAssetEntry(string guid)
		{
			return FindAssetEntry(guid, false);
		}

		/// <summary>
		/// Find and asset entry by guid.
		/// </summary>
		/// <param name="guid">The asset guid.</param>
		/// <param name="includeImplicit">Whether or not to include implicit asset entries in the search.</param>
		/// <returns>The found entry or null.</returns>
		public AddressableAssetEntry FindAssetEntry(string guid, bool includeImplicit)
		{
			AddressableAssetEntry foundEntry = null;
			if (includeImplicit)
			{
				string path = AssetDatabase.GUIDToAssetPath(guid);
				if (!AddressableAssetUtility.IsPathValidForEntry(path))
					return null;

				// try find non-implicit first
				foreach (var g in groups)
				{
					if (g != null)
					{
						foundEntry = g.GetAssetEntry(guid);
						if (foundEntry != null)
							return foundEntry;
					}
				}

				// go through all collections
				foreach (var g in groups)
				{
					if (g != null)
					{
						foreach (AddressableAssetEntry addressableAssetEntry in g.AssetCollectionEntries)
						{
							var e = addressableAssetEntry.GetAssetCollectionSubEntry(guid);
							if (e != null)
								return e;
						}
					}
				}

				// find an explicit parent folder entry within groups
				string directory = Path.GetDirectoryName(path);
				AddressableAssetEntry folderEntry = null;
				while (!string.IsNullOrEmpty(directory))
				{
					string folderGuid = AssetDatabase.AssetPathToGUID(directory);
					foreach (var g in groups)
					{
						if (g != null)
						{
							folderEntry = g.GetAssetEntry(folderGuid);
							if (folderEntry != null)
								break;
						}
					}

					if (folderEntry != null)
					{
						foundEntry = folderEntry.GetFolderSubEntry(guid, path);
						if (foundEntry != null)
							return foundEntry;
						Debug.LogError($"Explicit AssetEntry for {directory} unable to find subEntry {path}");
					}
					directory = Path.GetDirectoryName(directory);
				}
			}
			else
			{
				foreach (var g in groups)
				{
					if (g != null)
					{
						foundEntry = g.GetAssetEntry(guid);
						if (foundEntry != null)
							break;
					}
				}
			}
			return foundEntry;
		}

		internal bool IsAssetPathInAddressableDirectory(string assetPath, out string assetName)
		{
			if (!string.IsNullOrEmpty(assetPath))
			{
				var dir = Path.GetDirectoryName(assetPath);
				while (!string.IsNullOrEmpty(dir))
				{
					var dirEntry = FindAssetEntry(AssetDatabase.AssetPathToGUID(dir));
					if (dirEntry != null)
					{
						assetName = dirEntry.address + assetPath.Remove(0, dir.Length);
						return true;
					}

					dir = Path.GetDirectoryName(dir);
				}
			}
			assetName = "";
			return false;
		}

		internal void MoveAssetsFromResources(Dictionary<string, string> guidToNewPath, AddressableAssetGroup targetParent)
		{
			if (guidToNewPath == null || targetParent == null)
			{
				return;
			}

			var entries = new List<AddressableAssetEntry>();
			var createdDirs = new List<string>();
			AssetDatabase.StartAssetEditing();
			foreach (var item in guidToNewPath)
			{
				var dirInfo = new FileInfo(item.Value).Directory;
				if (dirInfo != null && !dirInfo.Exists)
				{
					dirInfo.Create();
					createdDirs.Add(dirInfo.FullName);
					AssetDatabase.StopAssetEditing();
					AssetDatabase.Refresh();
					AssetDatabase.StartAssetEditing();
				}

				var oldPath = AssetDatabase.GUIDToAssetPath(item.Key);
				var errorStr = AssetDatabase.MoveAsset(oldPath, item.Value);
				if (!string.IsNullOrEmpty(errorStr))
				{
					Addressables.LogError("Error moving asset: " + errorStr);
				}
				else
				{
					AddressableAssetEntry e = FindAssetEntry(item.Key);
					if (e != null)
						e.IsInResources = false;

					var newEntry = CreateOrMoveEntry(item.Key, targetParent, false, false);
					var index = oldPath.ToLower().LastIndexOf("resources/");
					if (index >= 0)
					{
						var newAddress = oldPath.Substring(index + 10);
						if (Path.HasExtension(newAddress))
						{
							newAddress = newAddress.Replace(Path.GetExtension(oldPath), "");
						}

						if (!string.IsNullOrEmpty(newAddress))
						{
							newEntry.SetAddress(newAddress, false);
						}
					}
					entries.Add(newEntry);
				}
			}

			foreach (var dir in createdDirs)
				DirectoryUtility.DeleteDirectory(dir, onlyIfEmpty: true);

			AssetDatabase.StopAssetEditing();
			AssetDatabase.Refresh();
			SetDirty(ModificationEvent.EntryMoved, entries, true, true);
		}

		/// <summary>
		/// Move an existing entry to a group.
		/// </summary>
		/// <param name="entries">The entries to move.</param>
		/// <param name="targetParent">The group to add the entries to.</param>
		/// <param name="readOnly">Should the entries be read only.</param>
		/// <param name="postEvent">Send modification event.</param>
		public void MoveEntries(List<AddressableAssetEntry> entries, AddressableAssetGroup targetParent, bool readOnly = false, bool postEvent = true)
		{
			if (entries != null)
			{
				foreach (var entry in entries)
				{
					MoveEntry(entry, targetParent, readOnly, false);
				}

				SetDirty(ModificationEvent.EntryMoved, entries, postEvent, false);
			}
		}

		/// <summary>
		/// Move an existing entry to a group.
		/// </summary>
		/// <param name="entry">The entry to move.</param>
		/// <param name="targetParent">The group to add the entry to.</param>
		/// <param name="readOnly">Should the entry be read only.</param>
		/// <param name="postEvent">Send modification event.</param>
		public void MoveEntry(AddressableAssetEntry entry, AddressableAssetGroup targetParent, bool readOnly = false, bool postEvent = true)
		{
			if (targetParent == null || entry == null)
				return;

			entry.ReadOnly = readOnly;

			if (entry.parentGroup != null && entry.parentGroup != targetParent)
				entry.parentGroup.RemoveAssetEntry(entry, postEvent);

			targetParent.AddAssetEntry(entry, postEvent);
		}

		/// <summary>
		/// Create a new entry, or if one exists in a different group, move it into the new group.
		/// </summary>
		/// <param name="guid">The asset guid.</param>
		/// <param name="targetParent">The group to add the entry to.</param>
		/// <param name="readOnly">Is the new entry read only.</param>
		/// <param name="postEvent">Send modification event.</param>
		/// <returns></returns>
		public AddressableAssetEntry CreateOrMoveEntry(string guid, AddressableAssetGroup targetParent, bool readOnly = false, bool postEvent = true)
		{
			if (targetParent == null || string.IsNullOrEmpty(guid))
				return null;

			AddressableAssetEntry entry = FindAssetEntry(guid);
			if (entry != null) //move entry to where it should go...
			{
				MoveEntry(entry, targetParent, readOnly, postEvent);
			}
			else //create entry
			{
				entry = CreateAndAddEntryToGroup(guid, targetParent, readOnly, postEvent);
			}

			return entry;
		}

		/// <summary>
		/// Create a new entries for each asset, or if one exists in a different group, move it into the targetParent group.
		/// </summary>
		/// <param name="guids">The asset guid's to move.</param>
		/// <param name="targetParent">The group to add the entries to.</param>
		/// <param name="createdEntries">List to add new entries to.</param>
		/// <param name="movedEntries">List to add moved entries to.</param>
		/// <param name="readOnly">Is the new entry read only.</param>
		/// <param name="postEvent">Send modification event.</param>
		/// <exception cref="ArgumentException"></exception>
		internal void CreateOrMoveEntries(IEnumerable guids, AddressableAssetGroup targetParent, List<AddressableAssetEntry> createdEntries, List<AddressableAssetEntry> movedEntries, bool readOnly = false, bool postEvent = true)
		{
			if (targetParent == null)
				throw new ArgumentException("targetParent must not be null");

			if (createdEntries == null)
				createdEntries = new List<AddressableAssetEntry>();
			if (movedEntries == null)
				movedEntries = new List<AddressableAssetEntry>();

			foreach (string guid in guids)
			{
				AddressableAssetEntry entry = FindAssetEntry(guid);
				if (entry != null)
				{
					MoveEntry(entry, targetParent, readOnly, postEvent);
					movedEntries.Add(entry);
				}
				else
				{
					entry = CreateAndAddEntryToGroup(guid, targetParent, readOnly, postEvent);
					if (entry != null)
						createdEntries.Add(entry);
				}
			}
		}

		private AddressableAssetEntry CreateAndAddEntryToGroup(string guid, AddressableAssetGroup targetParent, bool readOnly = false, bool postEvent = true)
		{
			AddressableAssetEntry entry = null;
			var path = AssetDatabase.GUIDToAssetPath(guid);

			if (AddressableAssetUtility.IsPathValidForEntry(path))
			{
				entry = CreateEntry(guid, path, targetParent, readOnly, postEvent);
			}
			else
			{
				if (AssetDatabase.GetMainAssetTypeAtPath(path) != null && BuildUtility.IsEditorAssembly(AssetDatabase.GetMainAssetTypeAtPath(path).Assembly))
					return null;
				entry = CreateEntry(guid, guid, targetParent, true, postEvent);
			}

			targetParent.AddAssetEntry(entry, postEvent);
			return entry;
		}

		internal AddressableAssetEntry CreateSubEntryIfUnique(string guid, string address, AddressableAssetEntry parentEntry)
		{
			if (string.IsNullOrEmpty(guid))
				return null;

			AddressableAssetEntry entry = FindAssetEntry(guid);

			if (entry == null)
			{
				entry = new AddressableAssetEntry(guid, address, parentEntry.parentGroup, true);
				entry.IsSubAsset = true;
				entry.ParentEntry = parentEntry;
				entry.BundleFileId = parentEntry.BundleFileId;
				//parentEntry.parentGroup.AddAssetEntry(entry);
				return entry;
			}

			//if the sub-entry already exists update it's info.  This mainly covers the case of dragging folders around.
			if (entry.IsSubAsset)
			{
				entry.parentGroup = parentEntry.parentGroup;
				entry.IsInResources = parentEntry.IsInResources;
				entry.address = address;
				entry.ReadOnly = true;
				entry.BundleFileId = parentEntry.BundleFileId;
				return entry;
			}
			return null;
		}

		/// <summary>
		/// Create a new asset group.
		/// </summary>
		/// <param name="groupName">The group name.</param>
		/// <param name="setAsDefaultGroup">Set the new group as the default group.</param>
		/// <param name="readOnly">Is the new group read only.</param>
		/// <param name="postEvent">Post modification event.</param>
		/// <param name="schemasToCopy">Schema set to copy from.</param>
		/// <param name="types">Types of schemas to add.</param>
		/// <returns>The newly created group.</returns>
		public AddressableAssetGroup CreateGroup(string groupName, bool setAsDefaultGroup, bool readOnly, bool postEvent, List<AddressableAssetGroupSchema> schemasToCopy, params Type[] types)
		{
			if (string.IsNullOrEmpty(groupName))
				groupName = kNewGroupName;
			string validName = FindUniqueGroupName(groupName);
			var group = CreateInstance<AddressableAssetGroup>();
			group.Initialize(this, validName, GUID.Generate().ToString(), readOnly);

			if (IsPersisted)
			{
				if (!Directory.Exists(GroupFolder))
					Directory.CreateDirectory(GroupFolder);
				AssetDatabase.CreateAsset(group, GroupFolder + "/" + group.Name + ".asset");
			}
			if (schemasToCopy != null)
			{
				foreach (var s in schemasToCopy)
					group.AddSchema(s, false);
			}
			foreach (var t in types)
				group.AddSchema(t);

			if (!m_GroupAssets.Contains(group))
				groups.Add(group);

			if (setAsDefaultGroup)
				DefaultGroup = group;
			SetDirty(ModificationEvent.GroupAdded, group, postEvent, true);
			AddressableAssetUtility.OpenAssetIfUsingVCIntegration(this);
			return group;
		}

		internal string FindUniqueGroupName(string potentialName)
		{
			var cleanedName = potentialName.Replace('/', '-');
			cleanedName = cleanedName.Replace('\\', '-');
			if (cleanedName != potentialName)
				Addressables.Log("Group names cannot include '\\' or '/'.  Replacing with '-'. " + cleanedName);
			var validName = cleanedName;
			int index = 1;
			bool foundExisting = true;
			while (foundExisting)
			{
				if (index > 1000)
				{
					Addressables.LogError("Unable to create valid name for new Addressable Assets group.");
					return cleanedName;
				}
				foundExisting = IsNotUniqueGroupName(validName);
				if (foundExisting)
				{
					validName = cleanedName + index;
					index++;
				}
			}

			return validName;
		}

		internal bool IsNotUniqueGroupName(string groupName)
		{
			bool foundExisting = false;
			foreach (var g in groups)
			{
				if (g != null && g.Name == groupName)
				{
					foundExisting = true;
					break;
				}
			}
			return foundExisting;
		}

		/// <summary>
		/// Remove an asset group.
		/// </summary>
		/// <param name="g"></param>
		public void RemoveGroup(AddressableAssetGroup g)
		{
			RemoveGroupInternal(g, true, true);
		}

		internal void RemoveGroupInternal(AddressableAssetGroup g, bool deleteAsset, bool postEvent)
		{
			g?.ClearSchemas(deleteAsset);
			groups.Remove(g);
			SetDirty(ModificationEvent.GroupRemoved, g, postEvent, true);
			if (g != null && deleteAsset)
			{
				string guidOfGroup;
				long localId;
				if (AssetDatabase.TryGetGUIDAndLocalFileIdentifier(g, out guidOfGroup, out localId))
				{
					var groupPath = AssetDatabase.GUIDToAssetPath(guidOfGroup);
					if (!string.IsNullOrEmpty(groupPath))
						AssetDatabase.DeleteAsset(groupPath);
				}
			}
		}

		internal void SetLabelValueForEntries(List<AddressableAssetEntry> entries, string label, bool value, bool postEvent = true)
		{
			var addedNewLabel = value && m_LabelTable.AddLabelName(label);

			foreach (var e in entries)
			{
				e.SetLabel(label, value, false, false);
				AddressableAssetUtility.OpenAssetIfUsingVCIntegration(e.parentGroup);
			}

			SetDirty(ModificationEvent.EntryModified, entries, postEvent, addedNewLabel);
			AddressableAssetUtility.OpenAssetIfUsingVCIntegration(this);
		}

		internal void OnPostprocessAllAssets(string[] importedAssets, string[] deletedAssets, string[] movedAssets, string[] movedFromAssetPaths)
		{
			List<string> assetEntryCollections = new List<string>();
			var aa = this;
			bool relatedAssetChanged = false;
			bool settingsChanged = false;
			foreach (string str in importedAssets)
			{
				var assetType = AssetDatabase.GetMainAssetTypeAtPath(str);
				if (typeof(AddressableAssetSettings).IsAssignableFrom(assetType))
				{
					var settings = AssetDatabase.LoadAssetAtPath<AddressableAssetSettings>(str);
					if (settings != null)
						settings.Validate();
				}
				if (typeof(AddressableAssetGroup).IsAssignableFrom(assetType))
				{
					AddressableAssetGroup group = aa.FindGroup(Path.GetFileNameWithoutExtension(str));
					if (group == null)
					{
						var foundGroup = AssetDatabase.LoadAssetAtPath<AddressableAssetGroup>(str);
						if (!aa.groups.Contains(foundGroup))
						{
							aa.groups.Add(foundGroup);
							group = aa.FindGroup(Path.GetFileNameWithoutExtension(str));
							relatedAssetChanged = true;
							settingsChanged = true;
						}
					}
					if (group != null)
						group.DedupeEnteries();
				}

#pragma warning disable 0618
				if (typeof(AddressableAssetEntryCollection).IsAssignableFrom(assetType))
					assetEntryCollections.Add(str);
#pragma warning restore 0618

				var guid = AssetDatabase.AssetPathToGUID(str);
				if (aa.FindAssetEntry(guid) != null)
					relatedAssetChanged = true;

				if (AddressableAssetUtility.IsInResources(str))
					relatedAssetChanged = true;
			}

			if (assetEntryCollections.Count > 0)
				relatedAssetChanged = ConvertAssetEntryCollectionsWithPermissionRequest(assetEntryCollections) || relatedAssetChanged;

			if (deletedAssets.Length > 0)
			{
				// if any directly referenced assets were deleted while Unity was closed, the path isn't useful, so Remove(null) is our only option
				//  this can lead to orphaned schema files.
				if (groups.Remove(null) ||
					DataBuilders.Remove(null) ||
					GroupTemplateObjects.Remove(null) ||
					InitializationObjects.Remove(null))
				{
					relatedAssetChanged = true;
				}
			}

			foreach (string str in deletedAssets)
			{
				if (AddressableAssetUtility.IsInResources(str))
					relatedAssetChanged = true;
				else
				{
					if (CheckForGroupDataDeletion(str))
					{
						relatedAssetChanged = true;
						settingsChanged = true;
						continue;
					}

					var guidOfDeletedAsset = AssetDatabase.AssetPathToGUID(str);
					if (aa.RemoveAssetEntry(guidOfDeletedAsset))
					{
						relatedAssetChanged = true;
					}
				}
			}
			for (int i = 0; i < movedAssets.Length; i++)
			{
				var str = movedAssets[i];
				var assetType = AssetDatabase.GetMainAssetTypeAtPath(str);
				if (typeof(AddressableAssetGroup).IsAssignableFrom(assetType))
				{
					var oldGroupName = Path.GetFileNameWithoutExtension(movedFromAssetPaths[i]);
					var group = aa.FindGroup(oldGroupName);
					if (group != null)
					{
						var newGroupName = Path.GetFileNameWithoutExtension(str);
						group.Name = newGroupName;
						relatedAssetChanged = true;
					}
				}
				else
				{
					var guid = AssetDatabase.AssetPathToGUID(str);
					AddressableAssetEntry entry = aa.FindAssetEntry(guid);

					bool isAlreadyAddressable = entry != null;
					bool startedInResources = AddressableAssetUtility.IsInResources(movedFromAssetPaths[i]);
					bool endedInResources = AddressableAssetUtility.IsInResources(str);
					bool inEditorSceneList = BuiltinSceneCache.Contains(new GUID(guid));

					//update entry cached path
					entry?.SetCachedPath(str);

					//move to Resources
					if (isAlreadyAddressable && endedInResources)
					{
						var fileName = Path.GetFileNameWithoutExtension(str);
						Addressables.Log("You have moved addressable asset " + fileName + " into a Resources directory.  It has been unmarked as addressable, but can still be loaded via the Addressables API via its Resources path.");
						aa.RemoveAssetEntry(guid, false);
					}
					else if (inEditorSceneList)
						BuiltinSceneCache.ClearState();

					//any addressables move or resources move (even resources to within resources) needs to refresh the UI.
					relatedAssetChanged = isAlreadyAddressable || startedInResources || endedInResources || inEditorSceneList;
				}
			}

			if (relatedAssetChanged || settingsChanged)
				aa.SetDirty(ModificationEvent.BatchModification, null, true, settingsChanged);
		}

#pragma warning disable 0618
		internal bool ConvertAssetEntryCollectionsWithPermissionRequest(List<string> assetEntryCollections)
		{
			if (assetEntryCollections == null || assetEntryCollections.Count == 0 || DenyEntryCollectionPermission)
				return false;

			bool allowConvertCollectionToEntries = EditorUtility.GetDialogOptOutDecision(DialogOptOutDecisionType.ForThisMachine, kImportAssetEntryCollectionOptOutKey);
			if (!allowConvertCollectionToEntries)
			{
				allowConvertCollectionToEntries = EditorUtility.DisplayDialog("AssetEntryCollection Found",
					"AssetEntryCollection is obsolete, do you want create AddressableAssetEntries from the AssetEntryCollection in the Default Group and remove the AssetEntryCollection from the project?",
					"Yes", "No",
					DialogOptOutDecisionType.ForThisMachine, kImportAssetEntryCollectionOptOutKey);
			}
			return allowConvertCollectionToEntries ? ConvertAssetEntryCollections(assetEntryCollections) : false;
		}

		internal bool ConvertAssetEntryCollections(List<string> assetEntryCollections)
		{
			if (assetEntryCollections == null || assetEntryCollections.Count == 0)
				return false;

			bool changesMade = false;
			foreach (string collectionPath in assetEntryCollections)
			{
				var collection = AssetDatabase.LoadAssetAtPath<AddressableAssetEntryCollection>(collectionPath);
				if (collection == null)
				{
					Debug.LogError("Could not load and convert AssetEntryCollection at " + collectionPath);
					continue;
				}
				if (!AddressableAssetEntryCollection.ConvertEntryCollectionToEntries(collection, this))
				{
					Debug.LogError("Failed to convert AssetEntryCollection to AddressableAssetEntries at " + collectionPath);
					continue;
				}

				if (collectionPath.StartsWith("Assets"))
				{
					if (!AssetDatabase.DeleteAsset(collectionPath))
						Debug.LogError("Failed to Delete AssetEntryCollection at " + collectionPath);
				}
				else
				{
					Debug.LogWarning($"Imported AssetEntryCollection is in a Package, deletion of Asset at {collectionPath} aborted.");
				}
				changesMade = true;
			}
			return changesMade;
		}
#pragma warning restore 0618

		internal bool CheckForGroupDataDeletion(string str)
		{
			if (string.IsNullOrEmpty(str))
				return false;

			bool modified = false;
			AddressableAssetGroup groupToDelete = null;
			bool deleteGroup = false;
			foreach (var group in groups)
			{
				if (group != null)
				{
					if (AssetDatabase.GUIDToAssetPath(group.Guid) == str)
					{
						groupToDelete = group;
						deleteGroup = true;
						break;
					}

					if (group.Schemas.Remove(null))
						modified = true;
				}
			}

			if (deleteGroup)
			{
				RemoveGroupInternal(groupToDelete, false, true);
				modified = true;
			}

			return modified;
		}

		/// <summary>
		/// Runs the active player data build script to create runtime data.
		/// See the [BuildPlayerContent](xref:addressables-api-build-player-content) documentation for more details.
		/// </summary>
		public static void BuildPlayerContent()
		{
			BuildPlayerContent(out AddressablesPlayerBuildResult rst);
		}

#if (ENABLE_CCD && UNITY_2019_4_OR_NEWER)
        /// <summary>
        /// Runs the active player data build script to create runtime data.
        /// Any groups referencing CCD group type will have the produced bundles uploaded to the specified non-promotion only bucket.
        /// See the [BuildPlayerContent](xref:addressables-api-build-player-content) documentation for more details.
        /// </summary>
        public async static Task<AddressableAssetBuildResult> BuildAndReleasePlayerContent()
        {
            AddressableAssetBuildResult result = null;
            var settings = AddressableAssetSettingsDefaultObject.Settings;
            if (settings == null)
            {
                string error;
                if (EditorApplication.isUpdating)
                    error = "Addressable Asset Settings does not exist.  EditorApplication.isUpdating was true.";
                else if (EditorApplication.isCompiling)
                    error = "Addressable Asset Settings does not exist.  EditorApplication.isCompiling was true.";
                else
                    error = "Addressable Asset Settings does not exist.  Failed to create.";
                Addressables.LogError(error);
                result = new AddressablesPlayerBuildResult();
                result.Error = error;
                return result;
            }

            NullifyBundleFileIds(settings);

            //Processing groups, checking for promotion buckets
            bool promotionOnly = GroupsContainPromotionOnlyBucket(settings);
            if (promotionOnly)
            {
                result = new AddressablesPlayerBuildResult();
                result.Error = "Cannot upload to Promotion Only bucket.";
                return result;
            }

            //Reclean directory before every build
            if (Directory.Exists(kCCDBuildDataPath))
            {
                Directory.Delete(kCCDBuildDataPath, true);
            }

            //Build the player content
            result = settings.BuildPlayerContentImpl(new AddressablesDataBuilderInput(settings), true);

            //Getting files
            Addressables.Log("Creating and uploading entries");
            var startDirectory = new DirectoryInfo(kCCDBuildDataPath);
            var buckets = CreateBucketData(startDirectory);


            //Creating a release for each bucket
            await CreateReleaseForBuckets(buckets);

            return result;

        }

        static Dictionary<DirectoryInfo, Dictionary<DirectoryInfo, List<FileInfo>>> CreateBucketData(DirectoryInfo startDirectory)
        {
            var buckets = new Dictionary<DirectoryInfo, Dictionary<DirectoryInfo, List<FileInfo>>>();
            var bucketDirs = startDirectory.GetDirectories().Where(d => !d.Attributes.HasFlag(FileAttributes.Hidden));
            foreach (var bucketDir in bucketDirs)
            {
                var badgeDirs = bucketDir.GetDirectories().Where(d => !d.Attributes.HasFlag(FileAttributes.Hidden));
                foreach (var badgeDir in badgeDirs)
                {
                    var files = badgeDir.GetFiles().Where(f => !f.Attributes.HasFlag(FileAttributes.Hidden)).ToList();
                    if (!buckets.ContainsKey(bucketDir))
                    {
                        var badges = new Dictionary<DirectoryInfo, List<FileInfo>>();
                        badges.Add(badgeDir, files);
                        buckets.Add(bucketDir, badges);
                    }
                    else
                    {
                        buckets.TryGetValue(bucketDir, out var badges);
                        if (!badges.ContainsKey(badgeDir))
                        {
                            badges.Add(badgeDir, files);
                        }
                        else
                        {
                            badges.TryGetValue(badgeDir, out var existingFiles);
                            existingFiles.AddRange(files);
                        }
                    }
                }
            }

            return buckets;
        }

        async static Task CreateReleaseForBuckets(Dictionary<DirectoryInfo, Dictionary<DirectoryInfo, List<FileInfo>>> buckets)
        {
            foreach (var bucketKvp in buckets)
            {
                Guid bucketId = Guid.Parse(bucketKvp.Key.Name);

                foreach (var badgeKvp in bucketKvp.Value)
                {
                    string badgeName = badgeKvp.Key.Name;
                    List<CcdReleaseEntryCreate> entries = new List<CcdReleaseEntryCreate>();

                    foreach (var path in badgeKvp.Value)
                    {
                        string contentHash = AddressableAssetUtility.GetMd5Hash(path.FullName);
                        using (var stream = File.OpenRead(path.FullName))
                        {
                            var entryPath = path.Name;
                            var entryModelOptions = new EntryModelOptions(entryPath, contentHash, (int)stream.Length)
                            {
                                UpdateIfExists = true
                            };
                            var createdEntry = await CcdManagement.Instance.CreateOrUpdateEntryByPathAsync(new EntryByPathOptions(bucketId, entryPath), entryModelOptions);

                            var uploadContentOptions = new UploadContentOptions(bucketId, createdEntry.Entryid, stream);
                            await CcdManagement.Instance.UploadContentAsync(uploadContentOptions);

                            entries.Add(new CcdReleaseEntryCreate(createdEntry.Entryid, createdEntry.CurrentVersionid));
                        }
                    }

                    //Creating release
                    Addressables.Log("Creating release.");
                    var release = await CcdManagement.Instance.CreateReleaseAsync(new CreateReleaseOptions(bucketId)
                    {
                        Entries = entries,
                        Notes = $"Automated release created for {badgeName}"
                    });
                    Addressables.Log($"Release {release.Releaseid} created.");

                    //Don't update latest badge (as it always updates)
                    if (badgeName != "latest")
                    {
                        //Updating badge
                        Addressables.Log("Updating badge.");
                        var badge = await CcdManagement.Instance.AssignBadgeAsync(new AssignBadgeOptions(bucketId, badgeName, release.Releaseid));
                        Addressables.Log($"Badge {badge.Name} updated.");
                    }
                }
            }
        }

        /// <summary>
        /// Check if groups contain promotion only buckets.
        /// </summary>
        /// <param name="settings">The Settings to process</param>
        /// <returns>True if any group points to a promotion only bucket.</returns>
        internal static bool GroupsContainPromotionOnlyBucket(AddressableAssetSettings settings)
        {
            foreach (AddressableAssetGroup group in settings.groups)
            {
                if (group == null)
                    continue;

                var schema = group.GetSchema<BundledAssetGroupSchema>();
                if (schema != null)
                {
                    var buildPath = schema.BuildPath.GetValue(settings);
                    var loadPath = schema.LoadPath.GetValue(settings);
                    var groupType = new ProfileGroupType("temp");
                    groupType.AddVariable(new ProfileGroupType.GroupTypeVariable(kBuildPath, buildPath));
                    groupType.AddVariable(new ProfileGroupType.GroupTypeVariable(kLoadPath, loadPath));
                    var foundGroupType = ProfileDataSourceSettings.GetSettings().FindGroupType(groupType);
                    if (foundGroupType != null && foundGroupType.GroupTypePrefix.StartsWith("CCD"))
                    {
                        if (bool.Parse(foundGroupType.GetVariableBySuffix(nameof(CcdBucket.Attributes.PromoteOnly)).Value) == true)
                        {
                            string error = "Cannot upload to Promotion Only bucket.";
                            Addressables.LogError(error);
                            return true;
                        }
                    }

                }
            }

            return false;
        }
#endif

<<<<<<< HEAD
		/// <summary>
		/// Runs the active player data build script to create runtime data.
		/// See the [BuildPlayerContent](xref:addressables-api-build-player-content) documentation for more details.
		/// </summary>
		/// <param name="result">Results from running the active player data build script.</param>
		public static void BuildPlayerContent(out AddressablesPlayerBuildResult result)
		{
			var settings = AddressableAssetSettingsDefaultObject.Settings;
			if (settings == null)
			{
				string error;
				if (EditorApplication.isUpdating)
					error = "Addressable Asset Settings does not exist.  EditorApplication.isUpdating was true.";
				else if (EditorApplication.isCompiling)
					error = "Addressable Asset Settings does not exist.  EditorApplication.isCompiling was true.";
				else
					error = "Addressable Asset Settings does not exist.  Failed to create.";
				Debug.LogError(error);
				result = new AddressablesPlayerBuildResult();
				result.Error = error;
				return;
			}

			NullifyBundleFileIds(settings);

			result = settings.BuildPlayerContentImpl();
		}

		internal static void NullifyBundleFileIds(AddressableAssetSettings settings)
		{
			foreach (AddressableAssetGroup group in settings.groups)
			{
				if (group == null)
					continue;
				foreach (AddressableAssetEntry entry in group.entries)
					entry.BundleFileId = null;
			}
		}

		internal AddressablesPlayerBuildResult BuildPlayerContentImpl()
		{
			if (Directory.Exists(Addressables.BuildPath))
			{
				try
				{
					Directory.Delete(Addressables.BuildPath, true);
				}
				catch (Exception e)
				{
					Debug.LogException(e);
				}
			}

			var buildContext = new AddressablesDataBuilderInput(this);
			var result = ActivePlayerDataBuilder.BuildData<AddressablesPlayerBuildResult>(buildContext);
			if (!string.IsNullOrEmpty(result.Error))
			{
				Debug.LogError(result.Error);
				Debug.LogError($"Addressable content build failure (duration : {TimeSpan.FromSeconds(result.Duration).ToString("g")})");
			}
			else
				Debug.Log($"Addressable content successfully built (duration : {TimeSpan.FromSeconds(result.Duration).ToString("g")})");
			AddressableAnalytics.Report(this);
			if (BuildScript.buildCompleted != null)
				BuildScript.buildCompleted(result);
			AssetDatabase.Refresh();
			return result;
		}

		/// <summary>
		/// Deletes all created runtime data for the active player data builder.
		/// </summary>
		/// <param name="builder">The builder to call ClearCachedData on.  If null, all builders will be cleaned</param>
		public static void CleanPlayerContent(IDataBuilder builder = null)
		{
			var settings = AddressableAssetSettingsDefaultObject.Settings;
			if (settings == null)
			{
				if (EditorApplication.isUpdating)
					Debug.LogError("Addressable Asset Settings does not exist.  EditorApplication.isUpdating was true.");
				else if (EditorApplication.isCompiling)
					Debug.LogError("Addressable Asset Settings does not exist.  EditorApplication.isCompiling was true.");
				else
					Debug.LogError("Addressable Asset Settings does not exist.  Failed to create.");
				return;
			}
			settings.CleanPlayerContentImpl(builder);
		}

		internal void CleanPlayerContentImpl(IDataBuilder builder = null)
		{
			if (builder != null)
			{
				builder.ClearCachedData();
			}
			else
			{
				for (int i = 0; i < DataBuilders.Count; i++)
				{
					var m = GetDataBuilder(i);
					m.ClearCachedData();
				}
			}
			AssetDatabase.Refresh();
		}

		internal AsyncOperationHandle<IResourceLocator> CreatePlayModeInitializationOperation(AddressablesImpl addressables)
		{
			return addressables.ResourceManager.StartOperation(new FastModeInitializationOperation(addressables, this), default);
		}

		static Dictionary<string, Action<IEnumerable<AddressableAssetEntry>>> s_CustomAssetEntryCommands = new Dictionary<string, Action<IEnumerable<AddressableAssetEntry>>>();
		/// <summary>
		/// Register a custom command to process asset entries.  These commands will be shown in the context menu of the groups window.
		/// </summary>
		/// <param name="cmdId">The id of the command.  This will be used for the display name of the context menu item.</param>
		/// <param name="cmdFunc">The command handler function.</param>
		/// <returns>Returns true if the command was registered.</returns>
		public static bool RegisterCustomAssetEntryCommand(string cmdId, Action<IEnumerable<AddressableAssetEntry>> cmdFunc)
		{
			if (string.IsNullOrEmpty(cmdId))
			{
				Debug.LogError("RegisterCustomAssetEntryCommand - invalid command id.");
				return false;
			}
			if (cmdFunc == null)
			{
				Debug.LogError($"RegisterCustomAssetEntryCommand - command functor for id '{cmdId}'.");
				return false;
			}
			s_CustomAssetEntryCommands[cmdId] = cmdFunc;
			return true;
		}

		/// <summary>
		/// Removes a registered custom entry command.
		/// </summary>
		/// <param name="cmdId">The command id.</param>
		/// <returns>Returns true if the command was removed.</returns>
		public static bool UnregisterCustomAssetEntryCommand(string cmdId)
		{
			if (string.IsNullOrEmpty(cmdId))
			{
				Debug.LogError("UnregisterCustomAssetEntryCommand - invalid command id.");
				return false;
			}

			if (!s_CustomAssetEntryCommands.Remove(cmdId))
			{
				Debug.LogError($"UnregisterCustomAssetEntryCommand - command id '{cmdId}' is not registered.");
				return false;
			}
			return true;
		}

		/// <summary>
		/// Invoke a registered command for a set of entries.
		/// </summary>
		/// <param name="cmdId">The id of the command.</param>
		/// <param name="entries">The entries to run the command on.</param>
		/// <returns>Returns true if the command was executed without exceptions.</returns>
		public static bool InvokeAssetEntryCommand(string cmdId, IEnumerable<AddressableAssetEntry> entries)
		{
			try
			{
				if (string.IsNullOrEmpty(cmdId) || !s_CustomAssetEntryCommands.ContainsKey(cmdId))
				{
					Debug.LogError($"Asset Entry Command '{cmdId}' not found.  Ensure that it is registered by calling RegisterCustomAssetEntryCommand.");
					return false;
				}
				if (entries == null)
				{
					Debug.LogError($"Asset Entry Command '{cmdId}' called with null entry collection.");
					return false;
				}
				s_CustomAssetEntryCommands[cmdId](entries);
				return true;
			}
			catch (Exception e)
			{
				Debug.LogError($"Encountered exception when running Asset Entry Command '{cmdId}': {e.Message}");
				return false;
			}
		}

		/// <summary>
		/// The ids of the registered commands.
		/// </summary>
		public static IEnumerable<string> CustomAssetEntryCommands => s_CustomAssetEntryCommands.Keys;

		static Dictionary<string, Action<IEnumerable<AddressableAssetGroup>>> s_CustomAssetGroupCommands = new Dictionary<string, Action<IEnumerable<AddressableAssetGroup>>>();
		/// <summary>
		/// Register a custom command to process asset groups.  These commands will be shown in the context menu of the groups window.
		/// </summary>
		/// <param name="cmdId">The id of the command.  This will be used for the display name of the context menu item.</param>
		/// <param name="cmdFunc">The command handler function.</param>
		/// <returns>Returns true if the command was registered.</returns>
		public static bool RegisterCustomAssetGroupCommand(string cmdId, Action<IEnumerable<AddressableAssetGroup>> cmdFunc)
		{
			if (string.IsNullOrEmpty(cmdId))
			{
				Debug.LogError("RegisterCustomAssetGroupCommand - invalid command id.");
				return false;
			}
			if (cmdFunc == null)
			{
				Debug.LogError($"RegisterCustomAssetGroupCommand - command functor for id '{cmdId}'.");
				return false;
			}
			s_CustomAssetGroupCommands[cmdId] = cmdFunc;
			return true;
		}

		/// <summary>
		/// Removes a registered custom group command.
		/// </summary>
		/// <param name="cmdId">The command id.</param>
		/// <returns>Returns true if the command was removed.</returns>
		public static bool UnregisterCustomAssetGroupCommand(string cmdId)
		{
			if (string.IsNullOrEmpty(cmdId))
			{
				Debug.LogError("UnregisterCustomAssetGroupCommand - invalid command id.");
				return false;
			}
			if (!s_CustomAssetGroupCommands.Remove(cmdId))
			{
				Debug.LogError($"UnregisterCustomAssetGroupCommand - command id '{cmdId}' is not registered.");
				return false;
			}
			return true;
		}

		/// <summary>
		/// Invoke a registered command for a set of groups.
		/// </summary>
		/// <param name="cmdId">The id of the command.</param>
		/// <param name="groups">The groups to run the command on.</param>
		/// <returns>Returns true if the command was invoked successfully.</returns>
		public static bool InvokeAssetGroupCommand(string cmdId, IEnumerable<AddressableAssetGroup> groups)
		{
			try
			{
				if (string.IsNullOrEmpty(cmdId) || !s_CustomAssetGroupCommands.ContainsKey(cmdId))
				{
					Debug.LogError($"Asset Group Command '{cmdId}' not found.  Ensure that it is registered by calling RegisterCustomAssetGroupCommand.");
					return false;
				}
				if (groups == null)
				{
					Debug.LogError($"Asset Group Command '{cmdId}' called with null group collection.");
					return false;
				}
				s_CustomAssetGroupCommands[cmdId](groups);
				return true;
			}
			catch (Exception e)
			{
				Debug.LogError($"Encountered exception when running Asset Group Command '{cmdId}': {e.Message}");
				return false;
			}
		}

		/// <summary>
		/// The ids of the registered commands.
		/// </summary>
		public static IEnumerable<string> CustomAssetGroupCommands => s_CustomAssetGroupCommands.Keys;
	}
=======
        /// <summary>
        /// Runs the active player data build script to create runtime data.
        /// See the [BuildPlayerContent](xref:addressables-api-build-player-content) documentation for more details.
        /// </summary>
        /// <param name="result">Results from running the active player data build script.</param>
        public static void BuildPlayerContent(out AddressablesPlayerBuildResult result)
        {
            BuildPlayerContent(out result, null);
        }
        
        internal static void BuildPlayerContent(out AddressablesPlayerBuildResult result, AddressablesDataBuilderInput input)
        {
            var settings = input != null ? input.AddressableSettings : AddressableAssetSettingsDefaultObject.Settings;
            if (settings == null)
            {
                string error;
                if (EditorApplication.isUpdating)
                    error = "Addressable Asset Settings does not exist.  EditorApplication.isUpdating was true.";
                else if (EditorApplication.isCompiling)
                    error = "Addressable Asset Settings does not exist.  EditorApplication.isCompiling was true.";
                else
                    error = "Addressable Asset Settings does not exist.  Failed to create.";
                Debug.LogError(error);
                result = new AddressablesPlayerBuildResult();
                result.Error = error;
                return;
            }

            NullifyBundleFileIds(settings);

            result = settings.BuildPlayerContentImpl(input);
        }

        internal static void NullifyBundleFileIds(AddressableAssetSettings settings)
        {
            foreach (AddressableAssetGroup group in settings.groups)
            {
                if (group == null)
                    continue;
                foreach (AddressableAssetEntry entry in group.entries)
                    entry.BundleFileId = null;
            }
        }

        internal AddressablesPlayerBuildResult BuildPlayerContentImpl(AddressablesDataBuilderInput buildContext = null, bool buildAndRelease = false)
        {
            if (Directory.Exists(Addressables.BuildPath))
            {
                try
                {
                    Directory.Delete(Addressables.BuildPath, true);
                }
                catch (Exception e)
                {
                    Debug.LogException(e);
                }
            }

            if (buildContext == null)
                buildContext = new AddressablesDataBuilderInput(this);
                
            buildContext.IsBuildAndRelease = buildAndRelease;
            var result = ActivePlayerDataBuilder.BuildData<AddressablesPlayerBuildResult>(buildContext);
            if (!string.IsNullOrEmpty(result.Error))
            {
                Debug.LogError(result.Error);
                Debug.LogError($"Addressable content build failure (duration : {TimeSpan.FromSeconds(result.Duration).ToString("g")})");
            }
            else
                Debug.Log($"Addressable content successfully built (duration : {TimeSpan.FromSeconds(result.Duration).ToString("g")})");
            
            if (BuildScript.buildCompleted != null)
                BuildScript.buildCompleted(result);
            AssetDatabase.Refresh();
            return result;
        }

        /// <summary>
        /// Deletes all created runtime data for the active player data builder.
        /// </summary>
        /// <param name="builder">The builder to call ClearCachedData on.  If null, all builders will be cleaned</param>
        public static void CleanPlayerContent(IDataBuilder builder = null)
        {
            var settings = AddressableAssetSettingsDefaultObject.Settings;
            if (settings == null)
            {
                if (EditorApplication.isUpdating)
                    Debug.LogError("Addressable Asset Settings does not exist.  EditorApplication.isUpdating was true.");
                else if (EditorApplication.isCompiling)
                    Debug.LogError("Addressable Asset Settings does not exist.  EditorApplication.isCompiling was true.");
                else
                    Debug.LogError("Addressable Asset Settings does not exist.  Failed to create.");
                return;
            }
            settings.CleanPlayerContentImpl(builder);
        }

        internal void CleanPlayerContentImpl(IDataBuilder builder = null)
        {
            if (builder != null)
            {
                builder.ClearCachedData();
            }
            else
            {
                for (int i = 0; i < DataBuilders.Count; i++)
                {
                    var m = GetDataBuilder(i);
                    m.ClearCachedData();
                }
            }
            AssetDatabase.Refresh();
        }

        internal AsyncOperationHandle<IResourceLocator> CreatePlayModeInitializationOperation(AddressablesImpl addressables)
        {
            return addressables.ResourceManager.StartOperation(new FastModeInitializationOperation(addressables, this), default);
        }

        static Dictionary<string, Action<IEnumerable<AddressableAssetEntry>>> s_CustomAssetEntryCommands = new Dictionary<string, Action<IEnumerable<AddressableAssetEntry>>>();
        /// <summary>
        /// Register a custom command to process asset entries.  These commands will be shown in the context menu of the groups window.
        /// </summary>
        /// <param name="cmdId">The id of the command.  This will be used for the display name of the context menu item.</param>
        /// <param name="cmdFunc">The command handler function.</param>
        /// <returns>Returns true if the command was registered.</returns>
        public static bool RegisterCustomAssetEntryCommand(string cmdId, Action<IEnumerable<AddressableAssetEntry>> cmdFunc)
        {
            if (string.IsNullOrEmpty(cmdId))
            {
                Debug.LogError("RegisterCustomAssetEntryCommand - invalid command id.");
                return false;
            }
            if (cmdFunc == null)
            {
                Debug.LogError($"RegisterCustomAssetEntryCommand - command functor for id '{cmdId}'.");
                return false;
            }
            s_CustomAssetEntryCommands[cmdId] = cmdFunc;
            return true;
        }

        /// <summary>
        /// Removes a registered custom entry command.
        /// </summary>
        /// <param name="cmdId">The command id.</param>
        /// <returns>Returns true if the command was removed.</returns>
        public static bool UnregisterCustomAssetEntryCommand(string cmdId)
        {
            if (string.IsNullOrEmpty(cmdId))
            {
                Debug.LogError("UnregisterCustomAssetEntryCommand - invalid command id.");
                return false;
            }

            if (!s_CustomAssetEntryCommands.Remove(cmdId))
            {
                Debug.LogError($"UnregisterCustomAssetEntryCommand - command id '{cmdId}' is not registered.");
                return false;
            }
            return true;
        }

        /// <summary>
        /// Invoke a registered command for a set of entries.
        /// </summary>
        /// <param name="cmdId">The id of the command.</param>
        /// <param name="entries">The entries to run the command on.</param>
        /// <returns>Returns true if the command was executed without exceptions.</returns>
        public static bool InvokeAssetEntryCommand(string cmdId, IEnumerable<AddressableAssetEntry> entries)
        {
            try
            {
                if (string.IsNullOrEmpty(cmdId) || !s_CustomAssetEntryCommands.ContainsKey(cmdId))
                {
                    Debug.LogError($"Asset Entry Command '{cmdId}' not found.  Ensure that it is registered by calling RegisterCustomAssetEntryCommand.");
                    return false;
                }
                if (entries == null)
                {
                    Debug.LogError($"Asset Entry Command '{cmdId}' called with null entry collection.");
                    return false;
                }
                s_CustomAssetEntryCommands[cmdId](entries);
                return true;
            }
            catch (Exception e)
            {
                Debug.LogError($"Encountered exception when running Asset Entry Command '{cmdId}': {e.Message}");
                return false;
            }
        }

        /// <summary>
        /// The ids of the registered commands.
        /// </summary>
        public static IEnumerable<string> CustomAssetEntryCommands => s_CustomAssetEntryCommands.Keys;

        static Dictionary<string, Action<IEnumerable<AddressableAssetGroup>>> s_CustomAssetGroupCommands = new Dictionary<string, Action<IEnumerable<AddressableAssetGroup>>>();
        /// <summary>
        /// Register a custom command to process asset groups.  These commands will be shown in the context menu of the groups window.
        /// </summary>
        /// <param name="cmdId">The id of the command.  This will be used for the display name of the context menu item.</param>
        /// <param name="cmdFunc">The command handler function.</param>
        /// <returns>Returns true if the command was registered.</returns>
        public static bool RegisterCustomAssetGroupCommand(string cmdId, Action<IEnumerable<AddressableAssetGroup>> cmdFunc)
        {
            if (string.IsNullOrEmpty(cmdId))
            {
                Debug.LogError("RegisterCustomAssetGroupCommand - invalid command id.");
                return false;
            }
            if (cmdFunc == null)
            {
                Debug.LogError($"RegisterCustomAssetGroupCommand - command functor for id '{cmdId}'.");
                return false;
            }
            s_CustomAssetGroupCommands[cmdId] = cmdFunc;
            return true;
        }

        /// <summary>
        /// Removes a registered custom group command.
        /// </summary>
        /// <param name="cmdId">The command id.</param>
        /// <returns>Returns true if the command was removed.</returns>
        public static bool UnregisterCustomAssetGroupCommand(string cmdId)
        {
            if (string.IsNullOrEmpty(cmdId))
            {
                Debug.LogError("UnregisterCustomAssetGroupCommand - invalid command id.");
                return false;
            }
            if (!s_CustomAssetGroupCommands.Remove(cmdId))
            {
                Debug.LogError($"UnregisterCustomAssetGroupCommand - command id '{cmdId}' is not registered.");
                return false;
            }
            return true;
        }

        /// <summary>
        /// Invoke a registered command for a set of groups.
        /// </summary>
        /// <param name="cmdId">The id of the command.</param>
        /// <param name="groups">The groups to run the command on.</param>
        /// <returns>Returns true if the command was invoked successfully.</returns>
        public static bool InvokeAssetGroupCommand(string cmdId, IEnumerable<AddressableAssetGroup> groups)
        {
            try
            {
                if (string.IsNullOrEmpty(cmdId) || !s_CustomAssetGroupCommands.ContainsKey(cmdId))
                {
                    Debug.LogError($"Asset Group Command '{cmdId}' not found.  Ensure that it is registered by calling RegisterCustomAssetGroupCommand.");
                    return false;
                }
                if (groups == null)
                {
                    Debug.LogError($"Asset Group Command '{cmdId}' called with null group collection.");
                    return false;
                }
                s_CustomAssetGroupCommands[cmdId](groups);
                return true;
            }
            catch (Exception e)
            {
                Debug.LogError($"Encountered exception when running Asset Group Command '{cmdId}': {e.Message}");
                return false;
            }
        }

        /// <summary>
        /// The ids of the registered commands.
        /// </summary>
        public static IEnumerable<string> CustomAssetGroupCommands => s_CustomAssetGroupCommands.Keys;
    }
>>>>>>> 094f4338
}
<|MERGE_RESOLUTION|>--- conflicted
+++ resolved
@@ -1,5317 +1,2916 @@
-using System;
-using System.Collections;
-using System.Collections.Generic;
-using System.IO;
-using System.Linq;
-using System.Runtime.Serialization.Formatters.Binary;
-using UnityEditor.AddressableAssets.Build;
-using UnityEditor.AddressableAssets.Build.DataBuilders;
-using UnityEditor.AddressableAssets.HostingServices;
-using UnityEditor.AddressableAssets.Settings.GroupSchemas;
-using UnityEditor.Build.Pipeline.Utilities;
-using UnityEngine;
-using UnityEngine.AddressableAssets;
-using UnityEngine.AddressableAssets.ResourceLocators;
-using UnityEngine.ResourceManagement.AsyncOperations;
-using UnityEngine.ResourceManagement.Util;
-using UnityEngine.Serialization;
-using static UnityEditor.AddressableAssets.Settings.AddressablesFileEnumeration;
-using System.Threading.Tasks;
-
-#if (ENABLE_CCD && UNITY_2019_4_OR_NEWER)
-using Unity.Services.Ccd.Management;
-using Unity.Services.Ccd.Management.Models;
-#endif
-
-namespace UnityEditor.AddressableAssets.Settings
-{
-<<<<<<< HEAD
-	using Object = UnityEngine.Object;
-
-	/// <summary>
-	/// Contains editor data for the addressables system.
-	/// </summary>
-	public class AddressableAssetSettings : ScriptableObject
-	{
-		[InitializeOnLoadMethod]
-		static void RegisterWithAssetPostProcessor()
-		{
-			//if the Library folder has been deleted, this will be null and it will have to be set on the first access of the settings object
-			if (AddressableAssetSettingsDefaultObject.Settings != null)
-                AddressablesAssetPostProcessor.OnPostProcess.Register(AddressableAssetSettingsDefaultObject.Settings.OnPostprocessAllAssets, 0);
-			else
-				EditorApplication.update += TryAddAssetPostprocessorOnNextUpdate;
-		}
-=======
-    using Object = UnityEngine.Object;
-
-    /// <summary>
-    /// Contains editor data for the addressables system.
-    /// </summary>
-    public class AddressableAssetSettings : ScriptableObject
-    {
-        internal class Cache<T1, T2>
-        {
-            private AddressableAssetSettings m_Settings;
-            private Hash128 m_CurrentCacheVersion;
-            private Dictionary<T1, T2> m_TargetInfoCache = new Dictionary<T1, T2>();
-
-            public Cache(AddressableAssetSettings settings)
-            {
-                m_Settings = settings;
-            }
-
-            public bool TryGetCached(T1 key, out T2 result)
-            {
-                if (IsValid() && m_TargetInfoCache.TryGetValue(key, out result))
-                    return true;
-                
-                result = default;
-                return false;
-            }
-
-            public void Add(T1 key, T2 value)
-            {
-                if (!IsValid())
-                    m_CurrentCacheVersion = m_Settings.currentHash;
-                m_TargetInfoCache.Add(key, value);
-            }
-
-            private bool IsValid()
-            {
-                if (m_TargetInfoCache.Count > 0)
-                {
-                    if (!m_CurrentCacheVersion.isValid || m_CurrentCacheVersion.Equals(m_Settings.currentHash) == false)
-                    {
-                        m_TargetInfoCache.Clear();
-                        m_CurrentCacheVersion = default;
-                        return false;
-                    }
-                    return true;
-                }
-                return false;
-            }
-        }
-        
-        private Cache<string, AddressableAssetEntry> m_FindAssetEntryCache = null;
-        
-        [InitializeOnLoadMethod]
-        static void RegisterWithAssetPostProcessor()
-        {
-            //if the Library folder has been deleted, this will be null and it will have to be set on the first access of the settings object
-            if (AddressableAssetSettingsDefaultObject.Settings != null)
-                AddressablesAssetPostProcessor.OnPostProcess.Register(AddressableAssetSettingsDefaultObject.Settings.OnPostprocessAllAssets, 0);
-            else
-                EditorApplication.update += TryAddAssetPostprocessorOnNextUpdate;
-        }
-
-        [InitializeOnLoadMethod]
-        static void CheckCCDStatus()
-        {
-#if !ENABLE_CCD
-            if (AddressableAssetSettingsDefaultObject.Settings != null && AddressableAssetSettingsDefaultObject.Settings.CCDEnabled)
-            {
-                AddressableAssetSettingsDefaultObject.Settings.CCDEnabled = false;
-                Debug.LogError("This version of Addressables no longer supports integration with the current installed version of the CCD package. " +
-                    "Please upgrade the CCD package to continue using the integration. Or, re-enable the Enable CCD Integration toggle in the AddressableAssetSettings.");
-            }
-#endif
-        }
-
-        private static void TryAddAssetPostprocessorOnNextUpdate()
-        {
-            if (AddressableAssetSettingsDefaultObject.Settings != null)
-                AddressablesAssetPostProcessor.OnPostProcess.Register(AddressableAssetSettingsDefaultObject.Settings.OnPostprocessAllAssets, 0);
-            EditorApplication.update -= TryAddAssetPostprocessorOnNextUpdate;
-        }
-
-        /// <summary>
-        /// Build Path Name
-        /// </summary>
-        public const string kBuildPath = "BuildPath";
-        /// <summary>
-        /// Load Path Name
-        /// </summary>
-        public const string kLoadPath = "LoadPath";
-        /// <summary>
-        /// Default name of a newly created group.
-        /// </summary>
-        public const string kNewGroupName = "New Group";
-        /// <summary>
-        /// Default name of local build path.
-        /// </summary>
-        public const string kLocalBuildPath = "Local.BuildPath";
-        /// <summary>
-        /// Default name of local load path.
-        /// </summary>
-        public const string kLocalLoadPath = "Local.LoadPath";
-        /// <summary>
-        /// Default name of remote build path.
-        /// </summary>
-        public const string kRemoteBuildPath = "Remote.BuildPath";
-        /// <summary>
-        /// Default name of remote load path.
-        /// </summary>
-        public const string kRemoteLoadPath = "Remote.LoadPath";
-
-        private const string kLocalGroupTypePrefix = "Built-In";
-        internal static string LocalGroupTypePrefix => kLocalGroupTypePrefix;
-        /// <summary>
-        /// Default value of local build path.
-        /// </summary>
-        public const string kLocalBuildPathValue = "[UnityEngine.AddressableAssets.Addressables.BuildPath]/[BuildTarget]";
-        /// <summary>
-        /// Default value of local load path.
-        /// </summary>
-        public const string kLocalLoadPathValue = "{UnityEngine.AddressableAssets.Addressables.RuntimePath}/[BuildTarget]";
-
-        private const string kEditorHostedGroupTypePrefix = "Editor Hosted";
-        internal static string EditorHostedGroupTypePrefix => kEditorHostedGroupTypePrefix;
-        /// <summary>
-        /// Default value of remote build path.
-        /// </summary>
-        public const string kRemoteBuildPathValue = "ServerData/[BuildTarget]";
-        /// <summary>
-        /// Default value of remote load path.
-        /// </summary>
-        public const string kRemoteLoadPathValue = "http://localhost/[BuildTarget]";
-        internal static string RemoteLoadPathValue
-        {
-            get
-            {
-                // Fix for case ADDR-2314. kRemoteLoadPathValue is incorrect, "http://localhost/[BuildTarget]" does not work with local hosting service
-                return "http://[PrivateIpAddress]:[HostingServicePort]";
-                // kRemoteLoadPathValue will be fixed to the correct path in Addressables 1.20.0
-            }
-        }
-
-#if (ENABLE_CCD && UNITY_2019_4_OR_NEWER)
-        /// <summary>
-        /// Default path of build assets that are uploaded to Ccd.
-        /// </summary>
-        public const string kCCDBuildDataPath = "CCDBuildData";
-        /// <summary>
-        /// CCD Package Name
-        /// </summary>
-        public const string kCCDPackageName = "com.unity.services.Ccd.management";
-#endif
-
-
-        private const string kImportAssetEntryCollectionOptOutKey = "com.unity.addressables.importAssetEntryCollections.optOut";
-        internal bool DenyEntryCollectionPermission { get; set; }
-
-        /// <summary>
-        /// Options for building Addressables when building a player.
-        /// </summary>
-        public enum PlayerBuildOption
-        {
-            /// <summary>
-            /// Use to indicate that the global settings (stored in preferences) will determine if building a player will also build Addressables.
-            /// </summary>
-            PreferencesValue,
-            /// <summary>
-            /// Use to indicate that building a player will also build Addressables.
-            /// </summary>
-            BuildWithPlayer,
-            /// <summary>
-            /// Use to indicate that building a player won't build Addressables.
-            /// </summary>
-            DoNotBuildWithPlayer
-        }
-
-        /// <summary>
-        /// Options for labeling all the different generated events.
-        /// </summary>
-        public enum ModificationEvent
-        {
-            /// <summary>
-            /// Use to indicate that a group was added to the settings object.
-            /// </summary>
-            GroupAdded,
-            /// <summary>
-            /// Use to indicate that a group was removed from the the settings object.
-            /// </summary>
-            GroupRemoved,
-            /// <summary>
-            /// Use to indicate that a group in the settings object was renamed.
-            /// </summary>
-            GroupRenamed,
-            /// <summary>
-            /// Use to indicate that a schema was added to a group.
-            /// </summary>
-            GroupSchemaAdded,
-            /// <summary>
-            /// Use to indicate that a schema was removed from a group.
-            /// </summary>
-            GroupSchemaRemoved,
-            /// <summary>
-            /// Use to indicate that a schema was modified.
-            /// </summary>
-            GroupSchemaModified,
-            /// <summary>
-            /// Use to indicate that a group template was added to the settings object.
-            /// </summary>
-            GroupTemplateAdded,
-            /// <summary>
-            /// Use to indicate that a group template was removed from the settings object.
-            /// </summary>
-            GroupTemplateRemoved,
-            /// <summary>
-            /// Use to indicate that a schema was added to a group template.
-            /// </summary>
-            GroupTemplateSchemaAdded,
-            /// <summary>
-            /// Use to indicate that a schema was removed from a group template.
-            /// </summary>
-            GroupTemplateSchemaRemoved,
-            /// <summary>
-            /// Use to indicate that an asset entry was created.
-            /// </summary>
-            EntryCreated,
-            /// <summary>
-            /// Use to indicate that an asset entry was added to a group.
-            /// </summary>
-            EntryAdded,
-            /// <summary>
-            /// Use to indicate that an asset entry moved from one group to another.
-            /// </summary>
-            EntryMoved,
-            /// <summary>
-            /// Use to indicate that an asset entry was removed from a group.
-            /// </summary>
-            EntryRemoved,
-            /// <summary>
-            /// Use to indicate that an asset label was added to the settings object.
-            /// </summary>
-            LabelAdded,
-            /// <summary>
-            /// Use to indicate that an asset label was removed from the settings object.
-            /// </summary>
-            LabelRemoved,
-            /// <summary>
-            /// Use to indicate that a profile was added to the settings object.
-            /// </summary>
-            ProfileAdded,
-            /// <summary>
-            /// Use to indicate that a profile was removed from the settings object.
-            /// </summary>
-            ProfileRemoved,
-            /// <summary>
-            /// Use to indicate that a profile was modified.
-            /// </summary>
-            ProfileModified,
-            /// <summary>
-            /// Use to indicate that a profile has been set as the active profile.
-            /// </summary>
-            ActiveProfileSet,
-            /// <summary>
-            /// Use to indicate that an asset entry was modified.
-            /// </summary>
-            EntryModified,
-            /// <summary>
-            /// Use to indicate that the build settings object was modified.
-            /// </summary>
-            BuildSettingsChanged,
-            /// <summary>
-            /// Use to indicate that a new build script is being used as the active build script.
-            /// </summary>
-            ActiveBuildScriptChanged,
-            /// <summary>
-            /// Use to indicate that a new data builder script was added to the settings object.
-            /// </summary>
-            DataBuilderAdded,
-            /// <summary>
-            /// Use to indicate that a data builder script was removed from the settings object.
-            /// </summary>
-            DataBuilderRemoved,
-            /// <summary>
-            /// Use to indicate a new initialization object was added to the settings object.
-            /// </summary>
-            InitializationObjectAdded,
-            /// <summary>
-            /// Use to indicate a initialization object was removed from the settings object.
-            /// </summary>
-            InitializationObjectRemoved,
-            /// <summary>
-            /// Use to indicate that a new script is being used as the active playmode data builder.
-            /// </summary>
-            ActivePlayModeScriptChanged,
-            /// <summary>
-            /// Use to indicate that a batch of asset entries was modified. Note that the posted object will be null.
-            /// </summary>
-            BatchModification,
-            /// <summary>
-            /// Use to indicate that the hosting services manager was modified.
-            /// </summary>
-            HostingServicesManagerModified,
-            /// <summary>
-            /// Use to indicate that a group changed its order placement within the list of groups in the settings object.
-            /// </summary>
-            GroupMoved,
-            /// <summary>
-            /// Use to indicate that a new certificate handler is being used for the initialization object provider.
-            /// </summary>
-            CertificateHandlerChanged
-        }
-
-        /// <summary>
-        /// The path of the settings asset.
-        /// </summary>
-        public string AssetPath
-        {
-            get
-            {
-                string guid;
-                long localId;
-                if (!AssetDatabase.TryGetGUIDAndLocalFileIdentifier(this, out guid, out localId))
-                    throw new Exception($"{nameof(AddressableAssetSettings)} is not persisted.  Unable to determine AssetPath.");
-                var assetPath = AssetDatabase.GUIDToAssetPath(guid);
-                if (string.IsNullOrEmpty(assetPath))
-                    throw new Exception($"{nameof(AddressableAssetSettings)} - Unable to determine AssetPath from guid {guid}.");
-                return assetPath;
-            }
-        }
-
-        /// <summary>
-        /// The folder of the settings asset.
-        /// </summary>
-        public string ConfigFolder
-        {
-            get
-            {
-                return Path.GetDirectoryName(AssetPath);
-            }
-        }
-
-        /// <summary>
-        /// The folder for the group assets.
-        /// </summary>
-        public string GroupFolder
-        {
-            get
-            {
-                return ConfigFolder + "/AssetGroups";
-            }
-        }
-        /// <summary>
-        /// The folder for the script assets.
-        /// </summary>
-        public string DataBuilderFolder
-        {
-            get
-            {
-                return ConfigFolder + "/DataBuilders";
-            }
-        }
-        /// <summary>
-        /// The folder for the asset group schema assets.
-        /// </summary>
-        public string GroupSchemaFolder
-        {
-            get
-            {
-                return GroupFolder + "/Schemas";
-            }
-        }
-
-        /// <summary>
-        /// The default folder for the group template assets.
-        /// </summary>
-        public string GroupTemplateFolder
-        {
-            get
-            {
-                return ConfigFolder + "/AssetGroupTemplates";
-            }
-        }
-
-        /// <summary>
-        /// Event for handling settings changes.  The object passed depends on the event type.
-        /// </summary>
-        public Action<AddressableAssetSettings, ModificationEvent, object> OnModification { get; set; }
-
-        /// <summary>
-        /// Event for handling settings changes on all instances of AddressableAssetSettings.  The object passed depends on the event type.
-        /// </summary>
-        public static event Action<AddressableAssetSettings, ModificationEvent, object> OnModificationGlobal;
-
-        /// <summary>
-        /// Event for handling the result of a DataBuilder.Build call.
-        /// </summary>
-        public Action<AddressableAssetSettings, IDataBuilder, IDataBuilderResult> OnDataBuilderComplete { get; set; }
-
-        [FormerlySerializedAs("m_defaultGroup")]
-        [SerializeField]
-        string m_DefaultGroup;
-        [FormerlySerializedAs("m_cachedHash")]
-        [SerializeField]
-        Hash128 m_CachedHash;
-
-        bool m_IsTemporary;
-        /// <summary>
-        /// Returns whether this settings object is persisted to an asset.
-        /// </summary>
-        public bool IsPersisted { get { return !m_IsTemporary; } }
-
-        [SerializeField]
-        bool m_OptimizeCatalogSize = false;
-
-        [SerializeField]
-        bool m_BuildRemoteCatalog = false;
-
-        [SerializeField]
-        bool m_BundleLocalCatalog = false;
-
-        [SerializeField]
-        int m_CatalogRequestsTimeout = 0;
-
-        [SerializeField]
-        bool m_DisableCatalogUpdateOnStart = false;
-
-        [SerializeField]
-        bool m_IgnoreUnsupportedFilesInBuild = false;
-
-        [SerializeField]
-        bool m_UniqueBundleIds = false;
-
-        [SerializeField]
-#if UNITY_2021_1_OR_NEWER
-        bool m_NonRecursiveBuilding = true;
-#else
-        bool m_NonRecursiveBuilding = false;
-#endif
-
-#if UNITY_2019_4_OR_NEWER
-        [SerializeField]
-#if !ENABLE_CCD
-        bool m_CCDEnabled = false;
-#else
-        bool m_CCDEnabled = true;
-#endif
-
-        public bool CCDEnabled
-        {
-            get { return m_CCDEnabled; }
-            set { m_CCDEnabled = value; }
-        }
-#endif
-
-        [SerializeField]
-        int m_maxConcurrentWebRequests = 3;
-
-        /// <summary>
-        /// The maximum time to download hash and json catalog files before a timeout error.
-        /// </summary>
-        public int CatalogRequestsTimeout
-        {
-            get { return m_CatalogRequestsTimeout; }
-            set { m_CatalogRequestsTimeout = value < 0 ? 0 : value; }
-        }
-
-        /// <summary>
-        /// The maximum number of concurrent web requests.  This value will be clamped from 1 to 1024.
-        /// </summary>
-        public int MaxConcurrentWebRequests
-        {
-            get { return m_maxConcurrentWebRequests; }
-            set { m_maxConcurrentWebRequests = Mathf.Clamp(value, 1, 1024); }
-        }
-
-        /// <summary>
-        /// Set this to true to ensure unique bundle ids. Set to false to allow duplicate bundle ids.
-        /// </summary>
-        public bool UniqueBundleIds
-        {
-            get { return m_UniqueBundleIds; }
-            set { m_UniqueBundleIds = value; }
-        }
-
-        [SerializeField]
-#if UNITY_2021_1_OR_NEWER
-        bool m_ContiguousBundles = true;
-#else
-        bool m_ContiguousBundles = false;
-#endif
-
-        /// <summary>
-        /// If set, packs assets in bundles contiguously based on the ordering of the source asset which results in improved asset loading times. Disable this if you've built bundles with a version of Addressables older than 1.12.1 and you want to minimize bundle changes.
-        /// </summary>
-        public bool ContiguousBundles
-        {
-            get { return m_ContiguousBundles; }
-            set { m_ContiguousBundles = value; }
-        }
-
-        /// <summary>
-        /// If set, Calculates and build asset bundles using Non-Recursive Dependency calculation methods. This approach helps reduce asset bundle rebuilds and runtime memory consumption.
-        /// </summary>
-        public bool NonRecursiveBuilding
-        {
-            get { return m_NonRecursiveBuilding; }
-            set { m_NonRecursiveBuilding = value; }
-        }
-
-        /// <summary>
-        /// Enables size optimization of content catalogs.  This may increase the cpu usage of loading the catalog.
-        /// </summary>
-        public bool OptimizeCatalogSize
-        {
-            get { return m_OptimizeCatalogSize; }
-            set { m_OptimizeCatalogSize = value; }
-        }
-
-        /// <summary>
-        /// Determine if a remote catalog should be built-for and loaded-by the app.
-        /// </summary>
-        public bool BuildRemoteCatalog
-        {
-            get { return m_BuildRemoteCatalog; }
-            set { m_BuildRemoteCatalog = value; }
-        }
-
-        /// <summary>
-        /// Whether the local catalog should be serialized in an asset bundle or as json.
-        /// </summary>
-        public bool BundleLocalCatalog
-        {
-            get { return m_BundleLocalCatalog; }
-            set { m_BundleLocalCatalog = value; }
-        }
-
-        /// <summary>
-        /// Tells Addressables if it should check for a Content Catalog Update during the initialization step.
-        /// </summary>
-        public bool DisableCatalogUpdateOnStartup
-        {
-            get { return m_DisableCatalogUpdateOnStart; }
-            set { m_DisableCatalogUpdateOnStart = value; }
-        }
-
-        [SerializeField]
-        bool m_StripUnityVersionFromBundleBuild = false;
-        /// <summary>
-        /// If true, this option will strip the Unity Editor Version from the header of the AssetBundle during a build.
-        /// </summary>
-        internal bool StripUnityVersionFromBundleBuild
-        {
-            get { return m_StripUnityVersionFromBundleBuild; }
-            set { m_StripUnityVersionFromBundleBuild = value; }
-        }
-
-        [SerializeField]
-        bool m_DisableVisibleSubAssetRepresentations = false;
-        /// <summary>
-        /// If true, the build will assume that sub Assets have no visible asset representations (are not visible in the Project view) which results in improved build times.
-        /// However sub assets in the built bundles cannot be accessed by AssetBundle.LoadAsset&lt;T&gt; or AssetBundle.LoadAllAssets&lt;T&gt;.
-        /// </summary>
-        public bool DisableVisibleSubAssetRepresentations
-        {
-            get { return m_DisableVisibleSubAssetRepresentations; }
-            set { m_DisableVisibleSubAssetRepresentations = value; }
-        }
-
-        /// <summary>
-        /// Whether unsupported files during build should be ignored or treated as an error.
-        /// </summary>
-        public bool IgnoreUnsupportedFilesInBuild
-        {
-            get { return m_IgnoreUnsupportedFilesInBuild; }
-            set { m_IgnoreUnsupportedFilesInBuild = value; }
-        }
-
-        [SerializeField]
-        ShaderBundleNaming m_ShaderBundleNaming = ShaderBundleNaming.ProjectName;
-        /// <summary>
-        /// Sets the naming convention used for the Unity built in shader bundle at build time.
-        /// The recommended setting is Project Name.
-        /// </summary>
-        public ShaderBundleNaming ShaderBundleNaming
-        {
-            get { return m_ShaderBundleNaming; }
-            set { m_ShaderBundleNaming = value; }
-        }
-
-        [SerializeField]
-        string m_ShaderBundleCustomNaming = "";
-        /// <summary>
-        /// Custom Unity built in shader bundle prefix that is used if AddressableAssetSettings.ShaderBundleNaming is set to ShaderBundleNaming.Custom.
-        /// </summary>
-        public string ShaderBundleCustomNaming
-        {
-            get { return m_ShaderBundleCustomNaming; }
-            set { m_ShaderBundleCustomNaming = value; }
-        }
-
-        [SerializeField]
-        MonoScriptBundleNaming m_MonoScriptBundleNaming = MonoScriptBundleNaming.Disabled;
-        /// <summary>
-        /// Sets the naming convention used for the MonoScript bundle at build time. Or disabled MonoScript bundle generation.
-        /// The recommended setting is Project Name.
-        /// </summary>
-        public MonoScriptBundleNaming MonoScriptBundleNaming
-        {
-            get { return m_MonoScriptBundleNaming; }
-            set { m_MonoScriptBundleNaming = value; }
-        }
-
-        [SerializeField]
-        CheckForContentUpdateRestrictionsOptions m_CheckForContentUpdateRestrictionsOption = CheckForContentUpdateRestrictionsOptions.ListUpdatedAssetsWithRestrictions;
-
-        /// <summary>
-        /// Informs the Addressable system how to handle checking for Content Update Restrictions during a Content Update build.
-        /// During this check, assets are flagged that have changed, yet are contained in a Group that has the Cannot Change Post Release option set.
-        /// </summary>
-        public CheckForContentUpdateRestrictionsOptions CheckForContentUpdateRestrictionsOption
-        {
-            get { return m_CheckForContentUpdateRestrictionsOption; }
-            set { m_CheckForContentUpdateRestrictionsOption = value; }
-        }
-
-#if ENABLE_CCD
-        [SerializeField]
-        BuildAndReleaseContentStateBehavior m_BuildAndReleaseBinFileOption = 0;
-
-        /// <summary>
-        /// Informs the Addressable system how to handle checking for Content Update Restrictions during a Content Update build.
-        /// During this check, assets are flagged that have changed, yet are contained in a Group that has the Cannot Change Post Release option set.
-        /// </summary>
-        public BuildAndReleaseContentStateBehavior BuildAndReleaseBinFileOption
-        {
-            get { return m_BuildAndReleaseBinFileOption; }
-            set { m_BuildAndReleaseBinFileOption = value; }
-        }
-#endif
-
-        [SerializeField]
-        string m_MonoScriptBundleCustomNaming = "";
-        /// <summary>
-        /// Custom MonoScript bundle prefix that is used if AddressableAssetSettings.MonoScriptBundleNaming is set to MonoScriptBundleNaming.Custom.
-        /// </summary>
-        public string MonoScriptBundleCustomNaming
-        {
-            get { return m_MonoScriptBundleCustomNaming; }
-            set { m_MonoScriptBundleCustomNaming = value; }
-        }
-
-        [SerializeField]
-        ProfileValueReference m_RemoteCatalogBuildPath;
-        /// <summary>
-        /// The path to place a copy of the content catalog for online retrieval.  To do any content updates
-        /// to an existing built app, there must be a remote catalog. Overwriting the catalog is how the app
-        /// gets informed of the updated content.
-        /// </summary>
-        public ProfileValueReference RemoteCatalogBuildPath
-        {
-            get
-            {
-                if (m_RemoteCatalogBuildPath.Id == null)
-                {
-                    m_RemoteCatalogBuildPath = new ProfileValueReference();
-                    m_RemoteCatalogBuildPath.SetVariableByName(this, kRemoteBuildPath);
-                }
-                return m_RemoteCatalogBuildPath;
-            }
-            set { m_RemoteCatalogBuildPath = value; }
-        }
-
-        [SerializeField]
-        ProfileValueReference m_RemoteCatalogLoadPath;
-        /// <summary>
-        /// The path to load the remote content catalog from.  This is the location the app will check to
-        /// look for updated catalogs, which is the only indication the app has for updated content.
-        /// </summary>
-        public ProfileValueReference RemoteCatalogLoadPath
-        {
-            get
-            {
-                if (m_RemoteCatalogLoadPath.Id == null)
-                {
-                    m_RemoteCatalogLoadPath = new ProfileValueReference();
-                    m_RemoteCatalogLoadPath.SetVariableByName(this, kRemoteLoadPath);
-                }
-                return m_RemoteCatalogLoadPath;
-            }
-            set { m_RemoteCatalogLoadPath = value; }
-        }
-
-        [SerializeField]
-        internal string m_ContentStateBuildPathProfileVariableName = "";
-
-        [SerializeField]
-        internal string m_CustomContentStateBuildPath = "";
-
-        [SerializeField]
-        internal string m_ContentStateBuildPath = "";
-        /// <summary>
-        /// The path used for saving the addressables_content_state.bin file.  If empty, this will be the addressable settings config folder in your project.
-        /// </summary>
-        public string ContentStateBuildPath
-        {
-            get 
-            {
-                if (!string.IsNullOrEmpty(m_ContentStateBuildPath))
-                    return m_ContentStateBuildPath;
-                else if (m_ContentStateBuildPathProfileVariableName == AddressableAssetProfileSettings.customEntryString)
-                    return m_CustomContentStateBuildPath;
-                else if (m_ContentStateBuildPathProfileVariableName == AddressableAssetProfileSettings.defaultSettingsPathString)
-                    return $"{AddressableAssetSettingsDefaultObject.kDefaultConfigFolder}/{PlatformMappingService.GetPlatformPathSubFolder()}";
-                else
-                    return profileSettings.GetValueByName(activeProfileId, m_ContentStateBuildPathProfileVariableName);
-            }
-            set 
-            { 
-                m_ContentStateBuildPath = value;
-                m_CustomContentStateBuildPath = value;
-            }
-        }
-
-        [SerializeField]
-        private PlayerBuildOption m_BuildAddressablesWithPlayerBuild = PlayerBuildOption.DoNotBuildWithPlayer;
-
-        /// <summary>
-        /// Defines if Addressables content will be built along with a Player build. (Requires 2021.2 or above)
-        /// </summary>
-        /// <remarks>
-        /// Build with Player, will build Addressables with a Player build, this overrides preferences value.
-        /// Do not Build with Player, will not build Addressables with a Player build, this overrides preferences value.
-        /// Preferences value, will build with the Player dependant on is the user preferences value for "Build Addressables on Player build" is set.
-        /// </remarks>
-        public PlayerBuildOption BuildAddressablesWithPlayerBuild
-        {
-            get { return m_BuildAddressablesWithPlayerBuild; }
-            set { m_BuildAddressablesWithPlayerBuild = value; }
-        }
-
-        internal string GetContentStateBuildPath()
-        {
-            string p = ConfigFolder;
-            if (!string.IsNullOrEmpty(m_ContentStateBuildPath))
-                p = m_ContentStateBuildPath;
-            p = Path.Combine(p, PlatformMappingService.GetPlatformPathSubFolder());
-            return p;
-        }
-
-        /// <summary>
-        /// Hash of the current settings.  This value is recomputed if anything changes.
-        /// </summary>
-        public Hash128 currentHash
-        {
-            get
-            {
-                if (m_CachedHash.isValid)
-                    return m_CachedHash;
-                var stream = new MemoryStream();
-                var formatter = new BinaryFormatter();
-                m_BuildSettings.SerializeForHash(formatter, stream);
-                formatter.Serialize(stream, activeProfileId);
-                formatter.Serialize(stream, m_LabelTable);
-                formatter.Serialize(stream, m_ProfileSettings);
-                formatter.Serialize(stream, m_GroupAssets.Count);
-                foreach (var g in m_GroupAssets)
-                    g.SerializeForHash(formatter, stream);
-                return (m_CachedHash = HashingMethods.Calculate(stream).ToHash128());
-            }
-        }
-
-        internal void DataBuilderCompleted(IDataBuilder builder, IDataBuilderResult result)
-        {
-            if (OnDataBuilderComplete != null)
-                OnDataBuilderComplete(this, builder, result);
-        }
-
-        /// <summary>
-        /// Create an AssetReference object.  If the asset is not already addressable, it will be added.
-        /// </summary>
-        /// <param name="guid">The guid of the asset reference.</param>
-        /// <returns>Returns the newly created AssetReference.</returns>
-        public AssetReference CreateAssetReference(string guid)
-        {
-            CreateOrMoveEntry(guid, DefaultGroup);
-            return new AssetReference(guid);
-        }
-
-        [SerializeField]
-        string m_overridePlayerVersion = "";
-        /// <summary>
-        /// Allows for overriding the player version used to generated catalog names.
-        /// </summary>
-        public string OverridePlayerVersion
-        {
-            get { return m_overridePlayerVersion; }
-            set { m_overridePlayerVersion = value; }
-        }
-        /// <summary>
-        /// The version of the player build.  This is implemented as a timestamp int UTC of the form  string.Format("{0:D4}.{1:D2}.{2:D2}.{3:D2}.{4:D2}.{5:D2}", now.Year, now.Month, now.Day, now.Hour, now.Minute, now.Second).
-        /// </summary>
-        public string PlayerBuildVersion
-        {
-            get
-            {
-                if (!string.IsNullOrEmpty(m_overridePlayerVersion))
-                    return profileSettings.EvaluateString(activeProfileId, m_overridePlayerVersion);
-                var now = DateTime.UtcNow;
-                return string.Format("{0:D4}.{1:D2}.{2:D2}.{3:D2}.{4:D2}.{5:D2}", now.Year, now.Month, now.Day, now.Hour, now.Minute, now.Second);
-            }
-        }
-
-        [FormerlySerializedAs("m_groupAssets")]
-        [SerializeField]
-        List<AddressableAssetGroup> m_GroupAssets = new List<AddressableAssetGroup>();
-        /// <summary>
-        /// List of asset groups.
-        /// </summary>
-        public List<AddressableAssetGroup> groups { get { return m_GroupAssets; } }
-
-        [FormerlySerializedAs("m_buildSettings")]
-        [SerializeField]
-        AddressableAssetBuildSettings m_BuildSettings = new AddressableAssetBuildSettings();
-        /// <summary>
-        /// Build settings object.
-        /// </summary>
-        public AddressableAssetBuildSettings buildSettings { get { return m_BuildSettings; } }
-
-        [FormerlySerializedAs("m_profileSettings")]
-        [SerializeField]
-        AddressableAssetProfileSettings m_ProfileSettings = new AddressableAssetProfileSettings();
-        /// <summary>
-        /// Profile settings object.
-        /// </summary>
-        public AddressableAssetProfileSettings profileSettings { get { return m_ProfileSettings; } }
-
-        [FormerlySerializedAs("m_labelTable")]
-        [SerializeField]
-        LabelTable m_LabelTable = new LabelTable();
-        /// <summary>
-        /// LabelTable object.
-        /// </summary>
-        internal LabelTable labelTable { get { return m_LabelTable; } }
-        [FormerlySerializedAs("m_schemaTemplates")]
-        [SerializeField]
-        List<AddressableAssetGroupSchemaTemplate> m_SchemaTemplates = new List<AddressableAssetGroupSchemaTemplate>();
-
-        /// <summary>
-        /// Remove  the schema at the specified index.
-        /// </summary>
-        /// <param name="index">The index to remove at.</param>
-        /// <param name="postEvent">Indicates if an even should be posted to the Addressables event system for this change.</param>
-        /// <returns>True if the schema was removed.</returns>
-        [Obsolete("GroupSchemaTemplates are deprecated, use GroupTemplateObjects")]
-        public bool RemoveSchemaTemplate(int index, bool postEvent = true)
-        {
-            Debug.LogError("GroupSchemaTemplates are deprecated, use GroupTemplateObjects");
-            return false;
-        }
-
-        [SerializeField]
-        List<ScriptableObject> m_GroupTemplateObjects = new List<ScriptableObject>();
-
-        /// <summary>
-        /// List of ScriptableObjects that implement the IGroupTemplate interface for providing new templates.
-        /// For use in the AddressableAssetsWindow to display new groups to create
-        /// </summary>
-        public List<ScriptableObject> GroupTemplateObjects
-        {
-            get { return m_GroupTemplateObjects; }
-        }
-
-        /// <summary>
-        /// Get the IGroupTemplate at the specified index.
-        /// </summary>
-        /// <param name="index">The index of the template object.</param>
-        /// <returns>The AddressableAssetGroupTemplate object at the specified index.</returns>
-        public IGroupTemplate GetGroupTemplateObject(int index)
-        {
-            if (m_GroupTemplateObjects.Count == 0)
-                return null;
-            if (index < 0 || index >= m_GroupTemplateObjects.Count)
-            {
-                Debug.LogWarningFormat("Invalid index for group template: {0}.", index);
-                return null;
-            }
-            return m_GroupTemplateObjects[Mathf.Clamp(index, 0, m_GroupTemplateObjects.Count)] as IGroupTemplate;
-        }
-
-        /// <summary>
-        /// Adds a AddressableAssetsGroupTemplate object.
-        /// </summary>
-        /// <param name="templateObject">The AddressableAssetGroupTemplate object to add.</param>
-        /// <param name="postEvent">Indicates if an even should be posted to the Addressables event system for this change.</param>
-        /// <returns>True if the initialization object was added.</returns>
-        public bool AddGroupTemplateObject(IGroupTemplate templateObject, bool postEvent = true)
-        {
-            if (templateObject == null)
-            {
-                Debug.LogWarning("Cannot add null IGroupTemplate");
-                return false;
-            }
-            var so = templateObject as ScriptableObject;
-            if (so == null)
-            {
-                Debug.LogWarning("Group Template objects must inherit from ScriptableObject.");
-                return false;
-            }
-
-            m_GroupTemplateObjects.Add(so);
-            SetDirty(ModificationEvent.GroupTemplateAdded, so, postEvent, true);
-            return true;
-        }
-
-        /// <summary>
-        /// Remove the AddressableAssetGroupTemplate object at the specified index.
-        /// </summary>
-        /// <param name="index">The index to remove.</param>
-        /// <param name="postEvent">Indicates if an event should be posted to the Addressables event system for this change.</param>
-        /// <returns>True if the initialization object was removed.</returns>
-        public bool RemoveGroupTemplateObject(int index, bool postEvent = true)
-        {
-            if (m_GroupTemplateObjects.Count <= index)
-                return false;
-            var so = m_GroupTemplateObjects[index];
-            m_GroupTemplateObjects.RemoveAt(index);
-            SetDirty(ModificationEvent.GroupTemplateRemoved, so, postEvent, true);
-            return true;
-        }
-
-        /// <summary>
-        /// Sets the initialization object at the specified index.
-        /// </summary>
-        /// <param name="index">The index to set the initialization object.</param>
-        /// <param name="templateObject">The rroup template object to set.  This must be a valid scriptable object that implements the IGroupTemplate interface.</param>
-        /// <param name="postEvent">Indicates if an even should be posted to the Addressables event system for this change.</param>
-        /// <returns>True if the initialization object was set, false otherwise.</returns>
-        public bool SetGroupTemplateObjectAtIndex(int index, IGroupTemplate templateObject, bool postEvent = true)
-        {
-            if (m_GroupTemplateObjects.Count <= index)
-                return false;
-            if (templateObject == null)
-            {
-                Debug.LogWarning("Cannot set null IGroupTemplate");
-                return false;
-            }
-            var so = templateObject as ScriptableObject;
-            if (so == null)
-            {
-                Debug.LogWarning("AddressableAssetGroupTemplate objects must inherit from ScriptableObject.");
-                return false;
-            }
-
-            m_GroupTemplateObjects[index] = so;
-            SetDirty(ModificationEvent.GroupTemplateAdded, so, postEvent, true);
-            return true;
-        }
-
-        [FormerlySerializedAs("m_initializationObjects")]
-        [SerializeField]
-        List<ScriptableObject> m_InitializationObjects = new List<ScriptableObject>();
-        /// <summary>
-        /// List of ScriptableObjects that implement the IObjectInitializationDataProvider interface for providing runtime initialization.
-        /// </summary>
-        public List<ScriptableObject> InitializationObjects
-        {
-            get { return m_InitializationObjects; }
-        }
-
-        /// <summary>
-        /// Get the IObjectInitializationDataProvider at a specifc index.
-        /// </summary>
-        /// <param name="index">The index of the initialization object.</param>
-        /// <returns>The initialization object at the specified index.</returns>
-        public IObjectInitializationDataProvider GetInitializationObject(int index)
-        {
-            if (m_InitializationObjects.Count == 0)
-                return null;
-            if (index < 0 || index >= m_InitializationObjects.Count)
-            {
-                Debug.LogWarningFormat("Invalid index for data builder: {0}.", index);
-                return null;
-            }
-            return m_InitializationObjects[Mathf.Clamp(index, 0, m_InitializationObjects.Count)] as IObjectInitializationDataProvider;
-        }
-
-        /// <summary>
-        /// Adds an initialization object.
-        /// </summary>
-        /// <param name="initObject">The initialization object to add.</param>
-        /// <param name="postEvent">Indicates if an even should be posted to the Addressables event system for this change.</param>
-        /// <returns>True if the initialization object was added.</returns>
-        public bool AddInitializationObject(IObjectInitializationDataProvider initObject, bool postEvent = true)
-        {
-            if (initObject == null)
-            {
-                Debug.LogWarning("Cannot add null IObjectInitializationDataProvider");
-                return false;
-            }
-            var so = initObject as ScriptableObject;
-            if (so == null)
-            {
-                Debug.LogWarning("Initialization objects must inherit from ScriptableObject.");
-                return false;
-            }
-
-            m_InitializationObjects.Add(so);
-            SetDirty(ModificationEvent.InitializationObjectAdded, so, postEvent, true);
-            return true;
-        }
-
-        /// <summary>
-        /// Remove the initialization object at the specified index.
-        /// </summary>
-        /// <param name="index">The index to remove.</param>
-        /// <param name="postEvent">Indicates if an even should be posted to the Addressables event system for this change.</param>
-        /// <returns>True if the initialization object was removed.</returns>
-        public bool RemoveInitializationObject(int index, bool postEvent = true)
-        {
-            if (m_InitializationObjects.Count <= index)
-                return false;
-            var so = m_InitializationObjects[index];
-            m_InitializationObjects.RemoveAt(index);
-            SetDirty(ModificationEvent.InitializationObjectRemoved, so, postEvent, true);
-            return true;
-        }
-
-        /// <summary>
-        /// Sets the initialization object at the specified index.
-        /// </summary>
-        /// <param name="index">The index to set the initialization object.</param>
-        /// <param name="initObject">The initialization object to set.  This must be a valid scriptable object that implements the IInitializationObject interface.</param>
-        /// <param name="postEvent">Indicates if an even should be posted to the Addressables event system for this change.</param>
-        /// <returns>True if the initialization object was set, false otherwise.</returns>
-        public bool SetInitializationObjectAtIndex(int index, IObjectInitializationDataProvider initObject, bool postEvent = true)
-        {
-            if (m_InitializationObjects.Count <= index)
-                return false;
-            if (initObject == null)
-            {
-                Debug.LogWarning("Cannot add null IObjectInitializationDataProvider");
-                return false;
-            }
-            var so = initObject as ScriptableObject;
-            if (so == null)
-            {
-                Debug.LogWarning("Initialization objects must inherit from ScriptableObject.");
-                return false;
-            }
-
-            m_InitializationObjects[index] = so;
-            SetDirty(ModificationEvent.InitializationObjectAdded, so, postEvent, true);
-            return true;
-        }
-
-        [SerializeField]
-        [SerializedTypeRestriction(type = typeof(UnityEngine.Networking.CertificateHandler))]
-        SerializedType m_CertificateHandlerType;
-
-        /// <summary>
-        /// The type of CertificateHandler to use for this provider.
-        /// </summary>
-        public Type CertificateHandlerType
-        {
-            get
-            {
-                return m_CertificateHandlerType.Value;
-            }
-            set
-            {
-                m_CertificateHandlerType.Value = value;
-                SetDirty(ModificationEvent.CertificateHandlerChanged, value, true, true);
-            }
-        }
-
-        [FormerlySerializedAs("m_activePlayerDataBuilderIndex")]
-        [SerializeField]
-        int m_ActivePlayerDataBuilderIndex = 3;
-        [FormerlySerializedAs("m_dataBuilders")]
-        [SerializeField]
-        List<ScriptableObject> m_DataBuilders = new List<ScriptableObject>();
-        /// <summary>
-        /// List of ScriptableObjects that implement the IDataBuilder interface.  These are used to create data for editor play mode and for player builds.
-        /// </summary>
-        public List<ScriptableObject> DataBuilders { get { return m_DataBuilders; } }
-        /// <summary>
-        /// Get The data builder at a specifc index.
-        /// </summary>
-        /// <param name="index">The index of the builder.</param>
-        /// <returns>The data builder at the specified index.</returns>
-        public IDataBuilder GetDataBuilder(int index)
-        {
-            if (m_DataBuilders.Count == 0)
-                return null;
-            if (index < 0 || index >= m_DataBuilders.Count)
-            {
-                Debug.LogWarningFormat("Invalid index for data builder: {0}.", index);
-                return null;
-            }
-            return m_DataBuilders[Mathf.Clamp(index, 0, m_DataBuilders.Count)] as IDataBuilder;
-        }
-
-        /// <summary>
-        /// Adds a data builder.
-        /// </summary>
-        /// <param name="builder">The data builder to add.</param>
-        /// <param name="postEvent">Indicates if an even should be posted to the Addressables event system for this change.</param>
-        /// <returns>True if the data builder was added.</returns>
-        public bool AddDataBuilder(IDataBuilder builder, bool postEvent = true)
-        {
-            if (builder == null)
-            {
-                Debug.LogWarning("Cannot add null IDataBuilder");
-                return false;
-            }
-            var so = builder as ScriptableObject;
-            if (so == null)
-            {
-                Debug.LogWarning("Data builders must inherit from ScriptableObject.");
-                return false;
-            }
-
-            m_DataBuilders.Add(so);
-            SetDirty(ModificationEvent.DataBuilderAdded, so, postEvent, true);
-            return true;
-        }
-
-        /// <summary>
-        /// Remove the data builder at the sprcified index.
-        /// </summary>
-        /// <param name="index">The index to remove.</param>
-        /// <param name="postEvent">Indicates if an even should be posted to the Addressables event system for this change.</param>
-        /// <returns>True if the builder was removed.</returns>
-        public bool RemoveDataBuilder(int index, bool postEvent = true)
-        {
-            if (m_DataBuilders.Count <= index)
-                return false;
-            var so = m_DataBuilders[index];
-            m_DataBuilders.RemoveAt(index);
-            SetDirty(ModificationEvent.DataBuilderRemoved, so, postEvent, true);
-            return true;
-        }
-
-        /// <summary>
-        /// Sets the data builder at the specified index.
-        /// </summary>
-        /// <param name="index">The index to set the builder.</param>
-        /// <param name="builder">The builder to set.  This must be a valid scriptable object that implements the IDataBuilder interface.</param>
-        /// <param name="postEvent">Indicates if an even should be posted to the Addressables event system for this change.</param>
-        /// <returns>True if the builder was set, false otherwise.</returns>
-        public bool SetDataBuilderAtIndex(int index, IDataBuilder builder, bool postEvent = true)
-        {
-            if (m_DataBuilders.Count <= index)
-                return false;
-            if (builder == null)
-            {
-                Debug.LogWarning("Cannot add null IDataBuilder");
-                return false;
-            }
-            var so = builder as ScriptableObject;
-            if (so == null)
-            {
-                Debug.LogWarning("Data builders must inherit from ScriptableObject.");
-                return false;
-            }
-
-            m_DataBuilders[index] = so;
-            SetDirty(ModificationEvent.DataBuilderAdded, so, postEvent, true);
-            return true;
-        }
-
-        /// <summary>
-        /// Get the active data builder for player data.
-        /// </summary>
-        public IDataBuilder ActivePlayerDataBuilder
-        {
-            get
-            {
-                return GetDataBuilder(m_ActivePlayerDataBuilderIndex);
-            }
-        }
-
-        /// <summary>
-        /// Get the active data builder for editor play mode data.
-        /// </summary>
-        public IDataBuilder ActivePlayModeDataBuilder
-        {
-            get
-            {
-                return GetDataBuilder(ProjectConfigData.ActivePlayModeIndex);
-            }
-        }
-
-        /// <summary>
-        /// Get the index of the active player data builder.
-        /// </summary>
-        public int ActivePlayerDataBuilderIndex
-        {
-            get
-            {
-                return m_ActivePlayerDataBuilderIndex;
-            }
-            set
-            {
-                if (m_ActivePlayerDataBuilderIndex != value)
-                {
-                    m_ActivePlayerDataBuilderIndex = value;
-                    SetDirty(ModificationEvent.ActiveBuildScriptChanged, ActivePlayerDataBuilder, true, true);
-                }
-            }
-        }
-
-        /// <summary>
-        /// Get the index of the active play mode data builder.
-        /// </summary>
-        public int ActivePlayModeDataBuilderIndex
-        {
-            get
-            {
-                return ProjectConfigData.ActivePlayModeIndex;
-            }
-            set
-            {
-                ProjectConfigData.ActivePlayModeIndex = value;
-                SetDirty(ModificationEvent.ActivePlayModeScriptChanged, ActivePlayModeDataBuilder, true, false);
-            }
-        }
-
-        /// <summary>
-        /// Gets the list of all defined labels.
-        /// </summary>
-        /// <returns>Returns a list of all defined labels.</returns>
-        public List<string> GetLabels()
-        {
-            return m_LabelTable.labelNames.ToList();
-        }
-
-        /// <summary>
-        /// Add a new label.
-        /// </summary>
-        /// <param name="label">The label name.</param>
-        /// <param name="postEvent">Send modification event.</param>
-        public void AddLabel(string label, bool postEvent = true)
-        {
-            if (m_LabelTable.AddLabelName(label))
-                SetDirty(ModificationEvent.LabelAdded, label, postEvent, true);
-        }
-
-        internal void RenameLabel(string oldLabelName, string newLabelName)
-        {
-            int index = m_LabelTable.GetIndexOfLabel(oldLabelName);
-            if (index < 0)
-                return;
-
-            if (!m_LabelTable.AddLabelName(newLabelName, index))
-                return;
-
-            foreach (var group in groups)
-            {
-                foreach (var entry in group.entries)
-                {
-                    if (entry.labels.Contains(oldLabelName))
-                    {
-                        entry.labels.Remove(oldLabelName);
-                        entry.SetLabel(newLabelName, true);
-                    }
-                }
-            }
-
-            m_LabelTable.RemoveLabelName(oldLabelName);
-        }
-
-        /// <summary>
-        /// Remove a label by name.
-        /// </summary>
-        /// <param name="label">The label name.</param>
-        /// <param name="postEvent">Send modification event.</param>
-        public void RemoveLabel(string label, bool postEvent = true)
-        {
-            m_LabelTable.RemoveLabelName(label);
-            SetDirty(ModificationEvent.LabelRemoved, label, postEvent, true);
-            Debug.LogWarningFormat("Label \"{0}\" removed. If you re-add the label before building, it will be restored in entries that had it. " +
-                "Building Addressables content will clear this label from all entries. That action cannot be undone.", label);
-        }
-
-        [FormerlySerializedAs("m_activeProfileId")]
-        [SerializeField]
-        string m_ActiveProfileId;
-        /// <summary>
-        /// The active profile id.
-        /// </summary>
-        public string activeProfileId
-        {
-            get
-            {
-                if (string.IsNullOrEmpty(m_ActiveProfileId))
-                    m_ActiveProfileId = m_ProfileSettings.CreateDefaultProfile();
-                return m_ActiveProfileId;
-            }
-            set
-            {
-                var oldVal = m_ActiveProfileId;
-                m_ActiveProfileId = value;
-
-                if (oldVal != value)
-                {
-                    SetDirty(ModificationEvent.ActiveProfileSet, value, true, true);
-                }
-            }
-        }
-
-        [FormerlySerializedAs("m_hostingServicesManager")]
-        [SerializeField]
-        HostingServicesManager m_HostingServicesManager;
-        /// <summary>
-        /// Get the HostingServicesManager object.
-        /// </summary>
-        public HostingServicesManager HostingServicesManager
-        {
-            get
-            {
-                if (m_HostingServicesManager == null)
-                    m_HostingServicesManager = new HostingServicesManager();
-
-                if (!m_HostingServicesManager.IsInitialized)
-                    m_HostingServicesManager.Initialize(this);
-
-                return m_HostingServicesManager;
-            }
-
-            // For unit tests
-            internal set { m_HostingServicesManager = value; }
-        }
-
-        /// <summary>
-        /// Gets all asset entries from all groups.
-        /// </summary>
-        /// <param name="assets">The list of asset entries.</param>
-        /// <param name="includeSubObjects">Determines if sub objects such as sprites should be included.</param>
-        /// <param name="groupFilter">A method to filter groups.  Groups will be processed if filter is null, or it returns TRUE</param>
-        /// <param name="entryFilter">A method to filter entries.  Entries will be processed if filter is null, or it returns TRUE</param>
-        public void GetAllAssets(List<AddressableAssetEntry> assets, bool includeSubObjects, Func<AddressableAssetGroup, bool> groupFilter = null, Func<AddressableAssetEntry, bool> entryFilter = null)
-        {
-            using (var cache = new AddressablesFileEnumerationCache(this, false, null))
-            {
-                foreach (var g in groups)
-                    if (g != null && (groupFilter == null || groupFilter(g)))
-                        g.GatherAllAssets(assets, true, true, includeSubObjects, entryFilter);
-            }
-        }
-
-        internal void GatherAllAssetReferenceDrawableEntries(List<IReferenceEntryData> assets)
-        {
-            using (var cache = new AddressablesFileEnumerationCache(this, false, null))
-            {
-                foreach (var g in groups)
-                {
-                    if (g != null)
-                        g.GatherAllAssetReferenceDrawableEntries(assets);
-                }
-            }
-        }
-
-        /// <summary>
-        /// Remove an asset entry.
-        /// </summary>
-        /// <param name="guid">The  guid of the asset.</param>
-        /// <param name="postEvent">Send modifcation event.</param>
-        /// <returns>True if the entry was found and removed.</returns>
-        public bool RemoveAssetEntry(string guid, bool postEvent = true)
-            => RemoveAssetEntry(FindAssetEntry(guid), postEvent);
-
-        /// <summary>
-        /// Remove an asset entry.
-        /// </summary>
-        /// <param name="entry">The entry to remove.</param>
-        /// <param name="postEvent">Send modifcation event.</param>
-        /// <returns>True if the entry was found and removed.</returns>
-        internal bool RemoveAssetEntry(AddressableAssetEntry entry, bool postEvent = true)
-        {
-            if (entry == null)
-                return false;
-            if (entry.parentGroup != null)
-                entry.parentGroup.RemoveAssetEntry(entry, postEvent);
-            return true;
-        }
-
-        void Awake()
-        {
-            profileSettings.OnAfterDeserialize(this);
-            buildSettings.OnAfterDeserialize(this);
-        }
-
-        void OnEnable()
-        {
-            HostingServicesManager.OnEnable();
-        }
-
-        void OnDisable()
-        {
-            HostingServicesManager.OnDisable();
-        }
-
-        private string m_DefaultGroupTemplateName = "Packed Assets";
-        void Validate()
-        {
-            // Begin update any SchemaTemplate to GroupTemplateObjects
-            if (m_SchemaTemplates != null && m_SchemaTemplates.Count > 0)
-            {
-                Debug.LogError("Updating from GroupSchema version that is too old, deleting schemas");
-                m_SchemaTemplates = null;
-            }
-            if (m_GroupTemplateObjects.Count == 0)
-                CreateDefaultGroupTemplate(this);
-            // End update of SchemaTemplate to GroupTemplates
-
-            if (m_BuildSettings == null)
-                m_BuildSettings = new AddressableAssetBuildSettings();
-            if (m_ProfileSettings == null)
-                m_ProfileSettings = new AddressableAssetProfileSettings();
-            if (m_LabelTable == null)
-                m_LabelTable = new LabelTable();
-            if (string.IsNullOrEmpty(m_ActiveProfileId))
-                m_ActiveProfileId = m_ProfileSettings.CreateDefaultProfile();
-            if (m_DataBuilders == null || m_DataBuilders.Count == 0)
-            {
-                m_DataBuilders = new List<ScriptableObject>();
-                m_DataBuilders.Add(CreateScriptAsset<BuildScriptFastMode>());
-                m_DataBuilders.Add(CreateScriptAsset<BuildScriptVirtualMode>());
-                m_DataBuilders.Add(CreateScriptAsset<BuildScriptPackedPlayMode>());
-                m_DataBuilders.Add(CreateScriptAsset<BuildScriptPackedMode>());
-            }
-
-            if (ActivePlayerDataBuilder != null && !ActivePlayerDataBuilder.CanBuildData<AddressablesPlayerBuildResult>())
-                ActivePlayerDataBuilderIndex = m_DataBuilders.IndexOf(m_DataBuilders.Find(s => s.GetType() == typeof(BuildScriptPackedMode)));
-            if (ActivePlayModeDataBuilder != null && !ActivePlayModeDataBuilder.CanBuildData<AddressablesPlayModeBuildResult>())
-                ActivePlayModeDataBuilderIndex = m_DataBuilders.IndexOf(m_DataBuilders.Find(s => s.GetType() == typeof(BuildScriptFastMode)));
-
-            profileSettings.Validate(this);
-            buildSettings.Validate(this);
-        }
-
-        internal T CreateScriptAsset<T>() where T : ScriptableObject
-        {
-            var script = CreateInstance<T>();
-            if (!Directory.Exists(DataBuilderFolder))
-                Directory.CreateDirectory(DataBuilderFolder);
-            var path = DataBuilderFolder + "/" + typeof(T).Name + ".asset";
-            if (!File.Exists(path))
-                AssetDatabase.CreateAsset(script, path);
-            return AssetDatabase.LoadAssetAtPath<T>(path);
-        }
-
-        /// <summary>
-        /// The default name of the built in player data AddressableAssetGroup
-        /// </summary>
-        public const string PlayerDataGroupName = "Built In Data";
-        /// <summary>
-        /// The default name of the local data AddressableAsssetGroup
-        /// </summary>
-        public const string DefaultLocalGroupName = "Default Local Group";
-
-        /// <summary>
-        /// Create a new AddressableAssetSettings object.
-        /// </summary>
-        /// <param name="configFolder">The folder to store the settings object.</param>
-        /// <param name="configName">The name of the settings object.</param>
-        /// <param name="createDefaultGroups">If true, create groups for player data and local packed content.</param>
-        /// <param name="isPersisted">If true, assets are created.</param>
-        /// <returns></returns>
-        public static AddressableAssetSettings Create(string configFolder, string configName, bool createDefaultGroups, bool isPersisted)
-        {
-            AddressableAssetSettings aa;
-            var path = configFolder + "/" + configName + ".asset";
-            aa = isPersisted ? AssetDatabase.LoadAssetAtPath<AddressableAssetSettings>(path) : null;
-            if (aa == null)
-            {
-                aa = CreateInstance<AddressableAssetSettings>();
-                aa.m_IsTemporary = !isPersisted;
-                aa.activeProfileId = aa.profileSettings.Reset();
-                aa.name = configName;
-                // TODO: Uncomment after initial opt-in testing period
-                //aa.ContiguousBundles = true;
-                aa.BuildAddressablesWithPlayerBuild = PlayerBuildOption.PreferencesValue;
-
-                if (isPersisted)
-                {
-                    Directory.CreateDirectory(configFolder);
-                    AssetDatabase.CreateAsset(aa, path);
-                    aa = AssetDatabase.LoadAssetAtPath<AddressableAssetSettings>(path);
-                    aa.Validate();
-                }
-
-                if (createDefaultGroups)
-                {
-                    CreateBuiltInData(aa);
-                    CreateDefaultGroup(aa);
-                }
-
-                if (isPersisted)
-                    AssetDatabase.SaveAssets();
-            }
-            return aa;
-        }
-
-        /// <summary>
-        /// Creates a new AddressableAssetGroupTemplate Object with the set of schema types with default settings for use in the editor GUI.
-        /// </summary>
-        /// <param name="displayName">The display name of the template.</param>
-        /// <param name="description">Description text use with the template.</param>
-        /// <param name="types">The schema types for the template.</param>
-        /// <returns>True if the template was added, false otherwise.</returns>
-        public bool CreateAndAddGroupTemplate(string displayName, string description, params Type[] types)
-        {
-            string assetPath = GroupTemplateFolder + "/" + displayName + ".asset";
-
-            if (!CanCreateGroupTemplate(displayName, assetPath, types))
-                return false;
-
-            if (!Directory.Exists(GroupTemplateFolder))
-                Directory.CreateDirectory(GroupTemplateFolder);
-
-            AddressableAssetGroupTemplate newAssetGroupTemplate = ScriptableObject.CreateInstance<AddressableAssetGroupTemplate>();
-            newAssetGroupTemplate.Description = description;
-            newAssetGroupTemplate.Settings = this;
-
-            AssetDatabase.CreateAsset(newAssetGroupTemplate, assetPath);
-            AssetDatabase.SaveAssets();
-
-            AddGroupTemplateObject(newAssetGroupTemplate);
-
-            foreach (Type type in types)
-                newAssetGroupTemplate.AddSchema(type);
-
-
-            return true;
-        }
-
-        private bool CanCreateGroupTemplate(string displayName, string assetPath, Type[] types)
-        {
-            if (string.IsNullOrEmpty(displayName))
-            {
-                Debug.LogWarningFormat("CreateAndAddGroupTemplate - Group template must have a valid name.");
-                return false;
-            }
-            if (types.Length == 0)
-            {
-                Debug.LogWarningFormat("CreateAndAddGroupTemplate - Group template {0} must contain at least 1 schema type.", displayName);
-                return false;
-            }
-            bool typesAreValid = true;
-            for (int i = 0; i < types.Length; i++)
-            {
-                var t = types[i];
-                if (t == null)
-                {
-                    Debug.LogWarningFormat("CreateAndAddGroupTemplate - Group template {0} schema type at index {1} is null.", displayName, i);
-                    typesAreValid = false;
-                }
-                else if (!typeof(AddressableAssetGroupSchema).IsAssignableFrom(t))
-                {
-                    Debug.LogWarningFormat("CreateAndAddGroupTemplate - Group template {0} schema type at index {1} must inherit from AddressableAssetGroupSchema.  Specified type was {2}.", displayName, i, t.FullName);
-                    typesAreValid = false;
-                }
-            }
-            if (!typesAreValid)
-            {
-                Debug.LogWarningFormat("CreateAndAddGroupTemplate - Group template {0} must contains at least 1 invalid schema type.", displayName);
-                return false;
-            }
-
-            if (File.Exists(assetPath))
-            {
-                Debug.LogWarningFormat("CreateAndAddGroupTemplate - Group template {0} already exists at location {1}.", displayName, assetPath);
-                return false;
-            }
-
-            return true;
-        }
-
-        /// <summary>
-        /// Find asset group by functor.
-        /// </summary>
-        /// <param name="func">The functor to call on each group.  The first group that evaluates to true is returned.</param>
-        /// <returns>The group found or null.</returns>
-        public AddressableAssetGroup FindGroup(Func<AddressableAssetGroup, bool> func)
-        {
-            return groups.Find(g => g != null && func(g));
-        }
-
-        /// <summary>
-        /// Find asset group by name.
-        /// </summary>
-        /// <param name="groupName">The name of the group.</param>
-        /// <returns>The group found or null.</returns>
-        public AddressableAssetGroup FindGroup(string groupName)
-        {
-            return FindGroup(g => g != null && g.Name == groupName);
-        }
-
-        /// <summary>
-        /// The default group.  This group is used when marking assets as addressable via the inspector.
-        /// </summary>
-        public AddressableAssetGroup DefaultGroup
-        {
-            get
-            {
-                AddressableAssetGroup group = null;
-                if (string.IsNullOrEmpty(m_DefaultGroup))
-                    group = groups.FirstOrDefault(s => s != null && s.CanBeSetAsDefault());
-                else
-                {
-                    group = groups.FirstOrDefault(x => x != null && x.Guid == m_DefaultGroup);
-                    if (group == null || !group.CanBeSetAsDefault())
-                    {
-                        group = groups.FirstOrDefault(s => s != null && s.CanBeSetAsDefault());
-                        if (group != null)
-                            m_DefaultGroup = group.Guid;
-                    }
-                }
-
-                if (group == null)
-                {
-                    Addressables.LogWarning("A valid default group could not be found.  One will be created.");
-                    group = CreateDefaultGroup(this);
-                }
-
-                return group;
-            }
-            set
-            {
-                if (value == null)
-                    Addressables.LogError("Unable to set null as the Default Group.  Default Groups must not be ReadOnly.");
-
-                else if (!value.CanBeSetAsDefault())
-                    Addressables.LogError("Unable to set " + value.Name + " as the Default Group.  Default Groups must not be ReadOnly.");
-                else
-                    m_DefaultGroup = value.Guid;
-            }
-        }
-
-        internal static AddressableAssetGroup CreateBuiltInData(AddressableAssetSettings aa)
-        {
-            var playerData = aa.CreateGroup(PlayerDataGroupName, false, true, false, null, typeof(PlayerDataGroupSchema));
-            var resourceEntry = aa.CreateOrMoveEntry(AddressableAssetEntry.ResourcesName, playerData, false, false);
-            resourceEntry.IsInResources = true;
-            aa.CreateOrMoveEntry(AddressableAssetEntry.EditorSceneListName, playerData, false, false);
-            return playerData;
-        }
-
-        private static AddressableAssetGroup CreateDefaultGroup(AddressableAssetSettings aa)
-        {
-            var localGroup = aa.CreateGroup(DefaultLocalGroupName, true, false, false, null, typeof(ContentUpdateGroupSchema), typeof(BundledAssetGroupSchema));
-            var schema = localGroup.GetSchema<BundledAssetGroupSchema>();
-            schema.BuildPath.SetVariableByName(aa, kLocalBuildPath);
-            schema.LoadPath.SetVariableByName(aa, kLocalLoadPath);
-            schema.BundleMode = BundledAssetGroupSchema.BundlePackingMode.PackTogether;
-            aa.m_DefaultGroup = localGroup.Guid;
-            return localGroup;
-        }
-
-        private static bool CreateDefaultGroupTemplate(AddressableAssetSettings aa)
-        {
-            string assetPath = aa.GroupTemplateFolder + "/" + aa.m_DefaultGroupTemplateName + ".asset";
-
-            if (File.Exists(assetPath))
-                return LoadGroupTemplateObject(aa, assetPath);
-
-            return aa.CreateAndAddGroupTemplate(aa.m_DefaultGroupTemplateName, "Pack assets into asset bundles.", typeof(BundledAssetGroupSchema), typeof(ContentUpdateGroupSchema));
-        }
-
-        private static bool LoadGroupTemplateObject(AddressableAssetSettings aa, string assetPath)
-        {
-            return aa.AddGroupTemplateObject(AssetDatabase.LoadAssetAtPath(assetPath, typeof(ScriptableObject)) as IGroupTemplate);
-        }
-
-        internal AddressableAssetEntry CreateEntry(string guid, string address, AddressableAssetGroup parent, bool readOnly, bool postEvent = true)
-        {
-            AddressableAssetEntry entry = parent.GetAssetEntry(guid);
-            if (entry == null)
-                entry = new AddressableAssetEntry(guid, address, parent, readOnly);
-
-            if (!readOnly)
-                SetDirty(ModificationEvent.EntryCreated, entry, postEvent, false);
-
-            return entry;
-        }
-
-        /// <summary>
-        /// Marks the object as modified.
-        /// </summary>
-        /// <param name="modificationEvent">The event type that is changed.</param>
-        /// <param name="eventData">The object data that corresponds to the event.</param>
-        /// <param name="postEvent">If true, the event is propagated to callbacks.</param>
-        /// <param name="settingsModified">If true, the settings asset will be marked as dirty.</param>
-        public void SetDirty(ModificationEvent modificationEvent, object eventData, bool postEvent, bool settingsModified = false)
-        {
-            if (modificationEvent == ModificationEvent.ProfileRemoved && eventData as string == activeProfileId)
-                activeProfileId = null;
-            if (this != null)
-            {
-                if (postEvent)
-                {
-                    if (OnModificationGlobal != null)
-                        OnModificationGlobal(this, modificationEvent, eventData);
-                    if (OnModification != null)
-                        OnModification(this, modificationEvent, eventData);
-                }
-
-                if (settingsModified && IsPersisted)
-                    EditorUtility.SetDirty(this);
-            }
-
-            m_CachedHash = default(Hash128);
-        }
-
-        internal bool RemoveMissingGroupReferences()
-        {
-            List<int> missingGroupsIndices = new List<int>();
-            for (int i = 0; i < groups.Count; i++)
-            {
-                var g = groups[i];
-                if (g == null)
-                    missingGroupsIndices.Add(i);
-            }
-            if (missingGroupsIndices.Count > 0)
-            {
-                Debug.Log("Addressable settings contains " + missingGroupsIndices.Count + " group reference(s) that are no longer there. Removing reference(s).");
-                for (int i = missingGroupsIndices.Count - 1; i >= 0; i--)
-                {
-                    groups.RemoveAt(missingGroupsIndices[i]);
-                }
-                return true;
-            }
-            return false;
-        }
-
-        /// <summary>
-        /// Find and asset entry by guid.
-        /// </summary>
-        /// <param name="guid">The asset guid.</param>
-        /// <returns>The found entry or null.</returns>
-        public AddressableAssetEntry FindAssetEntry(string guid)
-        {
-            return FindAssetEntry(guid, false);
-        }
-
-        /// <summary>
-        /// Find and asset entry by guid.
-        /// </summary>
-        /// <param name="guid">The asset guid.</param>
-        /// <param name="includeImplicit">Whether or not to include implicit asset entries in the search.</param>
-        /// <returns>The found entry or null.</returns>
-        public AddressableAssetEntry FindAssetEntry(string guid, bool includeImplicit)
-        {
-            AddressableAssetEntry foundEntry = null;
-            if (m_FindAssetEntryCache != null)
-            {
-                if (m_FindAssetEntryCache.TryGetCached(guid, out foundEntry))
-                    return foundEntry;
-            }
-            else
-                m_FindAssetEntryCache = new Cache<string, AddressableAssetEntry>(this);
-            
-            if (includeImplicit)
-            {
-                for (int i = 0; i < groups.Count; ++i)
-                {
-                    if (groups[i] == null)
-                        continue;
-
-                    if (groups[i].EntryMap.TryGetValue(guid, out foundEntry))
-                    {
-                        m_FindAssetEntryCache.Add(guid, foundEntry);
-                        return foundEntry;
-                    }
-        
-                    if (groups[i].AssetCollectionEntries.Count > 0)
-                    {
-                        foreach (AddressableAssetEntry addressableAssetEntry in groups[i].AssetCollectionEntries)
-                        {
-                            foundEntry = addressableAssetEntry.GetAssetCollectionSubEntry(guid);
-                            if (foundEntry != null)
-                            {
-                                m_FindAssetEntryCache.Add(guid, foundEntry);
-                                return foundEntry;
-                            }
-                        }
-                    }
-                }
-                
-                string path = AssetDatabase.GUIDToAssetPath(guid);
-                if (!AddressableAssetUtility.IsPathValidForEntry(path))
-                    return null;
-        
-                // find an explicit parent folder entry within groups
-                string directory = Path.GetDirectoryName(path);
-                while (!string.IsNullOrEmpty(directory))
-                {
-                    string folderGuid = AssetDatabase.AssetPathToGUID(directory);
-                    for (int i = 0; i < groups.Count; ++i)
-                    {
-                        if (groups[i] == null)
-                            continue;
-                        if (groups[i].EntryMap.TryGetValue(folderGuid, out foundEntry))
-                        {
-                            foundEntry = foundEntry.GetFolderSubEntry(guid, path);
-                            if (foundEntry != null)
-                            {
-                                m_FindAssetEntryCache.Add(guid, foundEntry);
-                                return foundEntry;
-                            }
-                            Debug.LogError($"Explicit AssetEntry for {directory} unable to find subEntry {path}");
-                            return null;
-                        }
-                    }
-                    directory = Path.GetDirectoryName(directory);
-                }
-                m_FindAssetEntryCache.Add(guid, null);
-            }
-            else
-            {
-                for (int i = 0; i < groups.Count; ++i)
-                {
-                    if (groups[i] == null)
-                        continue;
-                    foundEntry = groups[i].GetAssetEntry(guid);
-                    if (foundEntry != null)
-                    {
-                        m_FindAssetEntryCache.Add(guid, foundEntry);
-                        return foundEntry;
-                    }
-                }
-            }
-            
-            return null;
-        }
-
-        internal bool IsAssetPathInAddressableDirectory(string assetPath, out string assetName)
-        {
-            if (!string.IsNullOrEmpty(assetPath))
-            {
-                var dir = Path.GetDirectoryName(assetPath);
-                while (!string.IsNullOrEmpty(dir))
-                {
-                    var dirEntry = FindAssetEntry(AssetDatabase.AssetPathToGUID(dir));
-                    if (dirEntry != null)
-                    {
-                        assetName = dirEntry.address + assetPath.Remove(0, dir.Length);
-                        return true;
-                    }
-
-                    dir = Path.GetDirectoryName(dir);
-                }
-            }
-            assetName = "";
-            return false;
-        }
-
-        internal void MoveAssetsFromResources(Dictionary<string, string> guidToNewPath, AddressableAssetGroup targetParent)
-        {
-            if (guidToNewPath == null || targetParent == null)
-            {
-                return;
-            }
-
-            var entries = new List<AddressableAssetEntry>();
-            var createdDirs = new List<string>();
-            AssetDatabase.StartAssetEditing();
-            foreach (var item in guidToNewPath)
-            {
-                var dirInfo = new FileInfo(item.Value).Directory;
-                if (dirInfo != null && !dirInfo.Exists)
-                {
-                    dirInfo.Create();
-                    createdDirs.Add(dirInfo.FullName);
-                    AssetDatabase.StopAssetEditing();
-                    AssetDatabase.Refresh();
-                    AssetDatabase.StartAssetEditing();
-                }
-
-                var oldPath = AssetDatabase.GUIDToAssetPath(item.Key);
-                var errorStr = AssetDatabase.MoveAsset(oldPath, item.Value);
-                if (!string.IsNullOrEmpty(errorStr))
-                {
-                    Addressables.LogError("Error moving asset: " + errorStr);
-                }
-                else
-                {
-                    AddressableAssetEntry e = FindAssetEntry(item.Key);
-                    if (e != null)
-                        e.IsInResources = false;
-
-                    var newEntry = CreateOrMoveEntry(item.Key, targetParent, false, false);
-                    var index = oldPath.ToLower().LastIndexOf("resources/");
-                    if (index >= 0)
-                    {
-                        var newAddress = oldPath.Substring(index + 10);
-                        if (Path.HasExtension(newAddress))
-                        {
-                            newAddress = newAddress.Replace(Path.GetExtension(oldPath), "");
-                        }
-
-                        if (!string.IsNullOrEmpty(newAddress))
-                        {
-                            newEntry.SetAddress(newAddress, false);
-                        }
-                    }
-                    entries.Add(newEntry);
-                }
-            }
-
-            foreach (var dir in createdDirs)
-                DirectoryUtility.DeleteDirectory(dir, onlyIfEmpty: true);
-
-            AssetDatabase.StopAssetEditing();
-            AssetDatabase.Refresh();
-            SetDirty(ModificationEvent.EntryMoved, entries, true, true);
-        }
-
-        /// <summary>
-        /// Move an existing entry to a group.
-        /// </summary>
-        /// <param name="entries">The entries to move.</param>
-        /// <param name="targetParent">The group to add the entries to.</param>
-        /// <param name="readOnly">Should the entries be read only.</param>
-        /// <param name="postEvent">Send modification event.</param>
-        public void MoveEntries(List<AddressableAssetEntry> entries, AddressableAssetGroup targetParent, bool readOnly = false, bool postEvent = true)
-        {
-            if (entries != null)
-            {
-                foreach (var entry in entries)
-                {
-                    MoveEntry(entry, targetParent, readOnly, false);
-                }
-
-                SetDirty(ModificationEvent.EntryMoved, entries, postEvent, false);
-            }
-        }
-
-        /// <summary>
-        /// Move an existing entry to a group.
-        /// </summary>
-        /// <param name="entry">The entry to move.</param>
-        /// <param name="targetParent">The group to add the entry to.</param>
-        /// <param name="readOnly">Should the entry be read only.</param>
-        /// <param name="postEvent">Send modification event.</param>
-        public void MoveEntry(AddressableAssetEntry entry, AddressableAssetGroup targetParent, bool readOnly = false, bool postEvent = true)
-        {
-            if (targetParent == null || entry == null)
-                return;
-
-            entry.ReadOnly = readOnly;
-
-            if (entry.parentGroup != null && entry.parentGroup != targetParent)
-                entry.parentGroup.RemoveAssetEntry(entry, postEvent);
-
-            targetParent.AddAssetEntry(entry, postEvent);
-        }
-
-        /// <summary>
-        /// Create a new entry, or if one exists in a different group, move it into the new group.
-        /// </summary>
-        /// <param name="guid">The asset guid.</param>
-        /// <param name="targetParent">The group to add the entry to.</param>
-        /// <param name="readOnly">Is the new entry read only.</param>
-        /// <param name="postEvent">Send modification event.</param>
-        /// <returns></returns>
-        public AddressableAssetEntry CreateOrMoveEntry(string guid, AddressableAssetGroup targetParent, bool readOnly = false, bool postEvent = true)
-        {
-            if (targetParent == null || string.IsNullOrEmpty(guid))
-                return null;
-
-            AddressableAssetEntry entry = FindAssetEntry(guid);
-            if (entry != null) //move entry to where it should go...
-            {
-                MoveEntry(entry, targetParent, readOnly, postEvent);
-            }
-            else //create entry
-            {
-                entry = CreateAndAddEntryToGroup(guid, targetParent, readOnly, postEvent);
-            }
-
-            return entry;
-        }
-
-        /// <summary>
-        /// Create a new entries for each asset, or if one exists in a different group, move it into the targetParent group.
-        /// </summary>
-        /// <param name="guids">The asset guid's to move.</param>
-        /// <param name="targetParent">The group to add the entries to.</param>
-        /// <param name="createdEntries">List to add new entries to.</param>
-        /// <param name="movedEntries">List to add moved entries to.</param>
-        /// <param name="readOnly">Is the new entry read only.</param>
-        /// <param name="postEvent">Send modification event.</param>
-        /// <exception cref="ArgumentException"></exception>
-        internal void CreateOrMoveEntries(IEnumerable guids, AddressableAssetGroup targetParent, List<AddressableAssetEntry> createdEntries, List<AddressableAssetEntry> movedEntries, bool readOnly = false, bool postEvent = true)
-        {
-            if (targetParent == null)
-                throw new ArgumentException("targetParent must not be null");
-
-            if (createdEntries == null)
-                createdEntries = new List<AddressableAssetEntry>();
-            if (movedEntries == null)
-                movedEntries = new List<AddressableAssetEntry>();
-
-            foreach (string guid in guids)
-            {
-                AddressableAssetEntry entry = FindAssetEntry(guid);
-                if (entry != null)
-                {
-                    MoveEntry(entry, targetParent, readOnly, postEvent);
-                    movedEntries.Add(entry);
-                }
-                else
-                {
-                    entry = CreateAndAddEntryToGroup(guid, targetParent, readOnly, postEvent);
-                    if (entry != null)
-                        createdEntries.Add(entry);
-                }
-            }
-        }
-
-        private AddressableAssetEntry CreateAndAddEntryToGroup(string guid, AddressableAssetGroup targetParent, bool readOnly = false, bool postEvent = true)
-        {
-            AddressableAssetEntry entry = null;
-            var path = AssetDatabase.GUIDToAssetPath(guid);
-
-            if (AddressableAssetUtility.IsPathValidForEntry(path))
-            {
-                entry = CreateEntry(guid, path, targetParent, readOnly, postEvent);
-            }
-            else
-            {
-                if (AssetDatabase.GetMainAssetTypeAtPath(path) != null && BuildUtility.IsEditorAssembly(AssetDatabase.GetMainAssetTypeAtPath(path).Assembly))
-                    return null;
-                entry = CreateEntry(guid, guid, targetParent, true, postEvent);
-            }
-
-            targetParent.AddAssetEntry(entry, postEvent);
-            return entry;
-        }
-
-        internal AddressableAssetEntry CreateSubEntryIfUnique(string guid, string address, AddressableAssetEntry parentEntry)
-        {
-            if (string.IsNullOrEmpty(guid))
-                return null;
-
-            AddressableAssetEntry entry = FindAssetEntry(guid);
-
-            if (entry == null)
-            {
-                entry = new AddressableAssetEntry(guid, address, parentEntry.parentGroup, true);
-                entry.IsSubAsset = true;
-                entry.ParentEntry = parentEntry;
-                entry.BundleFileId = parentEntry.BundleFileId;
-                //parentEntry.parentGroup.AddAssetEntry(entry);
-                return entry;
-            }
-
-            //if the sub-entry already exists update it's info.  This mainly covers the case of dragging folders around.
-            if (entry.IsSubAsset)
-            {
-                entry.parentGroup = parentEntry.parentGroup;
-                entry.IsInResources = parentEntry.IsInResources;
-                entry.address = address;
-                entry.ReadOnly = true;
-                entry.BundleFileId = parentEntry.BundleFileId;
-                return entry;
-            }
-            return null;
-        }
-
-        /// <summary>
-        /// Create a new asset group.
-        /// </summary>
-        /// <param name="groupName">The group name.</param>
-        /// <param name="setAsDefaultGroup">Set the new group as the default group.</param>
-        /// <param name="readOnly">Is the new group read only.</param>
-        /// <param name="postEvent">Post modification event.</param>
-        /// <param name="schemasToCopy">Schema set to copy from.</param>
-        /// <param name="types">Types of schemas to add.</param>
-        /// <returns>The newly created group.</returns>
-        public AddressableAssetGroup CreateGroup(string groupName, bool setAsDefaultGroup, bool readOnly, bool postEvent, List<AddressableAssetGroupSchema> schemasToCopy, params Type[] types)
-        {
-            if (string.IsNullOrEmpty(groupName))
-                groupName = kNewGroupName;
-            string validName = FindUniqueGroupName(groupName);
-            var group = CreateInstance<AddressableAssetGroup>();
-            group.Initialize(this, validName, GUID.Generate().ToString(), readOnly);
-
-            if (IsPersisted)
-            {
-                if (!Directory.Exists(GroupFolder))
-                    Directory.CreateDirectory(GroupFolder);
-                AssetDatabase.CreateAsset(group, GroupFolder + "/" + group.Name + ".asset");
-            }
-            if (schemasToCopy != null)
-            {
-                foreach (var s in schemasToCopy)
-                    group.AddSchema(s, false);
-            }
-            foreach (var t in types)
-                group.AddSchema(t);
-
-            if (!m_GroupAssets.Contains(group))
-                groups.Add(group);
-
-            if (setAsDefaultGroup)
-                DefaultGroup = group;
-            SetDirty(ModificationEvent.GroupAdded, group, postEvent, true);
-            AddressableAssetUtility.OpenAssetIfUsingVCIntegration(this);
-            return group;
-        }
-
-        internal string FindUniqueGroupName(string potentialName)
-        {
-            var cleanedName = potentialName.Replace('/', '-');
-            cleanedName = cleanedName.Replace('\\', '-');
-            if (cleanedName != potentialName)
-                Addressables.Log("Group names cannot include '\\' or '/'.  Replacing with '-'. " + cleanedName);
-            var validName = cleanedName;
-            int index = 1;
-            bool foundExisting = true;
-            while (foundExisting)
-            {
-                if (index > 1000)
-                {
-                    Addressables.LogError("Unable to create valid name for new Addressable Assets group.");
-                    return cleanedName;
-                }
-                foundExisting = IsNotUniqueGroupName(validName);
-                if (foundExisting)
-                {
-                    validName = cleanedName + index;
-                    index++;
-                }
-            }
-
-            return validName;
-        }
-
-        internal bool IsNotUniqueGroupName(string groupName)
-        {
-            bool foundExisting = false;
-            foreach (var g in groups)
-            {
-                if (g != null && g.Name == groupName)
-                {
-                    foundExisting = true;
-                    break;
-                }
-            }
-            return foundExisting;
-        }
-
-        /// <summary>
-        /// Remove an asset group.
-        /// </summary>
-        /// <param name="g"></param>
-        public void RemoveGroup(AddressableAssetGroup g)
-        {
-            AssetDatabase.StartAssetEditing();
-            try
-            {
-                RemoveGroupInternal(g, true, true);
-            }
-            finally
-            {
-                AssetDatabase.StopAssetEditing();
-            }
-        }
-
-        internal void RemoveGroupInternal(AddressableAssetGroup g, bool deleteAsset, bool postEvent)
-        {
-            g?.ClearSchemas(true);
-            groups.Remove(g);
-            SetDirty(ModificationEvent.GroupRemoved, g, postEvent, true);
-            if (g != null && deleteAsset)
-            {
-                string guidOfGroup;
-                long localId;
-                if (AssetDatabase.TryGetGUIDAndLocalFileIdentifier(g, out guidOfGroup, out localId))
-                {
-                    var groupPath = AssetDatabase.GUIDToAssetPath(guidOfGroup);
-                    if (!string.IsNullOrEmpty(groupPath))
-                        AssetDatabase.DeleteAsset(groupPath);
-                }
-            }
-        }
-
-        internal void SetLabelValueForEntries(List<AddressableAssetEntry> entries, string label, bool value, bool postEvent = true)
-        {
-            var addedNewLabel = value && m_LabelTable.AddLabelName(label);
-
-            foreach (var e in entries)
-            {
-                e.SetLabel(label, value, false, false);
-                AddressableAssetUtility.OpenAssetIfUsingVCIntegration(e.parentGroup);
-            }
-
-            SetDirty(ModificationEvent.EntryModified, entries, postEvent, addedNewLabel);
-            AddressableAssetUtility.OpenAssetIfUsingVCIntegration(this);
-        }
-
-        internal void OnPostprocessAllAssets(string[] importedAssets, string[] deletedAssets, string[] movedAssets, string[] movedFromAssetPaths)
-        {
-            List<string> assetEntryCollections = new List<string>();
-            var aa = this;
-            bool relatedAssetChanged = false;
-            bool settingsChanged = false;
-            foreach (string str in importedAssets)
-            {
-                var assetType = AssetDatabase.GetMainAssetTypeAtPath(str);
-                if (typeof(AddressableAssetSettings).IsAssignableFrom(assetType))
-                {
-                    var settings = AssetDatabase.LoadAssetAtPath<AddressableAssetSettings>(str);
-                    if (settings != null)
-                        settings.Validate();
-                }
-                if (typeof(AddressableAssetGroup).IsAssignableFrom(assetType))
-                {
-                    AddressableAssetGroup group = aa.FindGroup(Path.GetFileNameWithoutExtension(str));
-                    if (group == null)
-                    {
-                        var foundGroup = AssetDatabase.LoadAssetAtPath<AddressableAssetGroup>(str);
-                        if (!aa.groups.Contains(foundGroup))
-                        {
-                            aa.groups.Add(foundGroup);
-                            group = aa.FindGroup(Path.GetFileNameWithoutExtension(str));
-                            relatedAssetChanged = true;
-                            settingsChanged = true;
-                        }
-                    }
-                    if (group != null)
-                        group.DedupeEnteries();
-                }
-
-#pragma warning disable 0618
-                if (typeof(AddressableAssetEntryCollection).IsAssignableFrom(assetType))
-                    assetEntryCollections.Add(str);
-#pragma warning restore 0618
-
-                var guid = AssetDatabase.AssetPathToGUID(str);
-                if (aa.FindAssetEntry(guid) != null)
-                    relatedAssetChanged = true;
-
-                if (AddressableAssetUtility.IsInResources(str))
-                    relatedAssetChanged = true;
-            }
-
-            if (assetEntryCollections.Count > 0)
-                relatedAssetChanged = ConvertAssetEntryCollectionsWithPermissionRequest(assetEntryCollections) || relatedAssetChanged;
->>>>>>> 094f4338
-
-		private static void TryAddAssetPostprocessorOnNextUpdate()
-		{
-			if (AddressableAssetSettingsDefaultObject.Settings != null)
-                AddressablesAssetPostProcessor.OnPostProcess.Register(AddressableAssetSettingsDefaultObject.Settings.OnPostprocessAllAssets, 0);
-			EditorApplication.update -= TryAddAssetPostprocessorOnNextUpdate;
-		}
-
-		/// <summary>
-		/// Build Path Name
-		/// </summary>
-		public const string kBuildPath = "BuildPath";
-		/// <summary>
-		/// Load Path Name
-		/// </summary>
-		public const string kLoadPath = "LoadPath";
-		/// <summary>
-		/// Default name of a newly created group.
-		/// </summary>
-		public const string kNewGroupName = "New Group";
-		/// <summary>
-		/// Default name of local build path.
-		/// </summary>
-		public const string kLocalBuildPath = "Local.BuildPath";
-		/// <summary>
-		/// Default name of local load path.
-		/// </summary>
-		public const string kLocalLoadPath = "Local.LoadPath";
-		/// <summary>
-		/// Default name of remote build path.
-		/// </summary>
-		public const string kRemoteBuildPath = "Remote.BuildPath";
-		/// <summary>
-		/// Default name of remote load path.
-		/// </summary>
-		public const string kRemoteLoadPath = "Remote.LoadPath";
-
-		private const string kLocalGroupTypePrefix = "Built-In";
-		internal static string LocalGroupTypePrefix => kLocalGroupTypePrefix;
-		/// <summary>
-		/// Default value of local build path.
-		/// </summary>
-		public const string kLocalBuildPathValue = "[UnityEngine.AddressableAssets.Addressables.BuildPath]/[BuildTarget]";
-		/// <summary>
-		/// Default value of local load path.
-		/// </summary>
-		public const string kLocalLoadPathValue = "{UnityEngine.AddressableAssets.Addressables.RuntimePath}/[BuildTarget]";
-
-		private const string kEditorHostedGroupTypePrefix = "Editor Hosted";
-		internal static string EditorHostedGroupTypePrefix => kEditorHostedGroupTypePrefix;
-		/// <summary>
-		/// Default value of remote build path.
-		/// </summary>
-		public const string kRemoteBuildPathValue = "ServerData/[BuildTarget]";
-		/// <summary>
-		/// Default value of remote load path.
-		/// </summary>
-		public const string kRemoteLoadPathValue = "http://localhost/[BuildTarget]";
-		internal static string RemoteLoadPathValue
-		{
-			get
-			{
-				// Fix for case ADDR-2314. kRemoteLoadPathValue is incorrect, "http://localhost/[BuildTarget]" does not work with local hosting service
-				return "http://[PrivateIpAddress]:[HostingServicePort]";
-				// kRemoteLoadPathValue will be fixed to the correct path in Addressables 1.20.0
-			}
-		}
-
-#if (ENABLE_CCD && UNITY_2019_4_OR_NEWER)
-        /// <summary>
-        /// Default path of build assets that are uploaded to CCD.
-        /// </summary>
-        public const string kCCDBuildDataPath = "CCDBuildData";
-        /// <summary>
-        /// CCD Package Name
-        /// </summary>
-        public const string kCCDPackageName = "com.unity.services.ccd.management";
-#endif
-
-
-		private const string kImportAssetEntryCollectionOptOutKey = "com.unity.addressables.importAssetEntryCollections.optOut";
-		internal bool DenyEntryCollectionPermission { get; set; }
-
-		/// <summary>
-		/// Options for building Addressables when building a player.
-		/// </summary>
-		public enum PlayerBuildOption
-		{
-			/// <summary>
-			/// Use to indicate that the global settings (stored in preferences) will determine if building a player will also build Addressables.
-			/// </summary>
-			PreferencesValue,
-			/// <summary>
-			/// Use to indicate that building a player will also build Addressables.
-			/// </summary>
-			BuildWithPlayer,
-			/// <summary>
-			/// Use to indicate that building a player won't build Addressables.
-			/// </summary>
-			DoNotBuildWithPlayer
-		}
-
-		/// <summary>
-		/// Options for labeling all the different generated events.
-		/// </summary>
-		public enum ModificationEvent
-		{
-			/// <summary>
-			/// Use to indicate that a group was added to the settings object.
-			/// </summary>
-			GroupAdded,
-			/// <summary>
-			/// Use to indicate that a group was removed from the the settings object.
-			/// </summary>
-			GroupRemoved,
-			/// <summary>
-			/// Use to indicate that a group in the settings object was renamed.
-			/// </summary>
-			GroupRenamed,
-			/// <summary>
-			/// Use to indicate that a schema was added to a group.
-			/// </summary>
-			GroupSchemaAdded,
-			/// <summary>
-			/// Use to indicate that a schema was removed from a group.
-			/// </summary>
-			GroupSchemaRemoved,
-			/// <summary>
-			/// Use to indicate that a schema was modified.
-			/// </summary>
-			GroupSchemaModified,
-			/// <summary>
-			/// Use to indicate that a group template was added to the settings object.
-			/// </summary>
-			GroupTemplateAdded,
-			/// <summary>
-			/// Use to indicate that a group template was removed from the settings object.
-			/// </summary>
-			GroupTemplateRemoved,
-			/// <summary>
-			/// Use to indicate that a schema was added to a group template.
-			/// </summary>
-			GroupTemplateSchemaAdded,
-			/// <summary>
-			/// Use to indicate that a schema was removed from a group template.
-			/// </summary>
-			GroupTemplateSchemaRemoved,
-			/// <summary>
-			/// Use to indicate that an asset entry was created.
-			/// </summary>
-			EntryCreated,
-			/// <summary>
-			/// Use to indicate that an asset entry was added to a group.
-			/// </summary>
-			EntryAdded,
-			/// <summary>
-			/// Use to indicate that an asset entry moved from one group to another.
-			/// </summary>
-			EntryMoved,
-			/// <summary>
-			/// Use to indicate that an asset entry was removed from a group.
-			/// </summary>
-			EntryRemoved,
-			/// <summary>
-			/// Use to indicate that an asset label was added to the settings object.
-			/// </summary>
-			LabelAdded,
-			/// <summary>
-			/// Use to indicate that an asset label was removed from the settings object.
-			/// </summary>
-			LabelRemoved,
-			/// <summary>
-			/// Use to indicate that a profile was added to the settings object.
-			/// </summary>
-			ProfileAdded,
-			/// <summary>
-			/// Use to indicate that a profile was removed from the settings object.
-			/// </summary>
-			ProfileRemoved,
-			/// <summary>
-			/// Use to indicate that a profile was modified.
-			/// </summary>
-			ProfileModified,
-			/// <summary>
-			/// Use to indicate that a profile has been set as the active profile.
-			/// </summary>
-			ActiveProfileSet,
-			/// <summary>
-			/// Use to indicate that an asset entry was modified.
-			/// </summary>
-			EntryModified,
-			/// <summary>
-			/// Use to indicate that the build settings object was modified.
-			/// </summary>
-			BuildSettingsChanged,
-			/// <summary>
-			/// Use to indicate that a new build script is being used as the active build script.
-			/// </summary>
-			ActiveBuildScriptChanged,
-			/// <summary>
-			/// Use to indicate that a new data builder script was added to the settings object.
-			/// </summary>
-			DataBuilderAdded,
-			/// <summary>
-			/// Use to indicate that a data builder script was removed from the settings object.
-			/// </summary>
-			DataBuilderRemoved,
-			/// <summary>
-			/// Use to indicate a new initialization object was added to the settings object.
-			/// </summary>
-			InitializationObjectAdded,
-			/// <summary>
-			/// Use to indicate a initialization object was removed from the settings object.
-			/// </summary>
-			InitializationObjectRemoved,
-			/// <summary>
-			/// Use to indicate that a new script is being used as the active playmode data builder.
-			/// </summary>
-			ActivePlayModeScriptChanged,
-			/// <summary>
-			/// Use to indicate that a batch of asset entries was modified. Note that the posted object will be null.
-			/// </summary>
-			BatchModification,
-			/// <summary>
-			/// Use to indicate that the hosting services manager was modified.
-			/// </summary>
-			HostingServicesManagerModified,
-			/// <summary>
-			/// Use to indicate that a group changed its order placement within the list of groups in the settings object.
-			/// </summary>
-			GroupMoved,
-			/// <summary>
-			/// Use to indicate that a new certificate handler is being used for the initialization object provider.
-			/// </summary>
-			CertificateHandlerChanged
-		}
-
-		/// <summary>
-		/// The path of the settings asset.
-		/// </summary>
-		public string AssetPath
-		{
-			get
-			{
-				string guid;
-				long localId;
-				if (!AssetDatabase.TryGetGUIDAndLocalFileIdentifier(this, out guid, out localId))
-					throw new Exception($"{nameof(AddressableAssetSettings)} is not persisted.  Unable to determine AssetPath.");
-				var assetPath = AssetDatabase.GUIDToAssetPath(guid);
-				if (string.IsNullOrEmpty(assetPath))
-					throw new Exception($"{nameof(AddressableAssetSettings)} - Unable to determine AssetPath from guid {guid}.");
-				return assetPath;
-			}
-		}
-
-		/// <summary>
-		/// The folder of the settings asset.
-		/// </summary>
-		public string ConfigFolder
-		{
-			get
-			{
-				return Path.GetDirectoryName(AssetPath);
-			}
-		}
-
-		/// <summary>
-		/// The folder for the group assets.
-		/// </summary>
-		public string GroupFolder
-		{
-			get
-			{
-				return ConfigFolder + "/AssetGroups";
-			}
-		}
-		/// <summary>
-		/// The folder for the script assets.
-		/// </summary>
-		public string DataBuilderFolder
-		{
-			get
-			{
-				return ConfigFolder + "/DataBuilders";
-			}
-		}
-		/// <summary>
-		/// The folder for the asset group schema assets.
-		/// </summary>
-		public string GroupSchemaFolder
-		{
-			get
-			{
-				return GroupFolder + "/Schemas";
-			}
-		}
-
-		/// <summary>
-		/// The default folder for the group template assets.
-		/// </summary>
-		public string GroupTemplateFolder
-		{
-			get
-			{
-				return ConfigFolder + "/AssetGroupTemplates";
-			}
-		}
-
-		/// <summary>
-		/// Event for handling settings changes.  The object passed depends on the event type.
-		/// </summary>
-		public Action<AddressableAssetSettings, ModificationEvent, object> OnModification { get; set; }
-
-		/// <summary>
-		/// Event for handling settings changes on all instances of AddressableAssetSettings.  The object passed depends on the event type.
-		/// </summary>
-		public static event Action<AddressableAssetSettings, ModificationEvent, object> OnModificationGlobal;
-
-		/// <summary>
-		/// Event for handling the result of a DataBuilder.Build call.
-		/// </summary>
-		public Action<AddressableAssetSettings, IDataBuilder, IDataBuilderResult> OnDataBuilderComplete { get; set; }
-
-		[FormerlySerializedAs("m_defaultGroup")]
-		[SerializeField]
-		string m_DefaultGroup;
-		[FormerlySerializedAs("m_cachedHash")]
-		[SerializeField]
-		Hash128 m_CachedHash;
-
-		bool m_IsTemporary;
-		/// <summary>
-		/// Returns whether this settings object is persisted to an asset.
-		/// </summary>
-		public bool IsPersisted { get { return !m_IsTemporary; } }
-
-		[SerializeField]
-		bool m_OptimizeCatalogSize = false;
-
-		[SerializeField]
-		bool m_BuildRemoteCatalog = false;
-
-		[SerializeField]
-		bool m_BundleLocalCatalog = false;
-
-		[SerializeField]
-		int m_CatalogRequestsTimeout = 0;
-
-		[SerializeField]
-		bool m_DisableCatalogUpdateOnStart = false;
-
-		[SerializeField]
-		bool m_IgnoreUnsupportedFilesInBuild = false;
-
-		[SerializeField]
-		bool m_UniqueBundleIds = false;
-
-		[SerializeField]
-#if UNITY_2021_1_OR_NEWER
-        bool m_NonRecursiveBuilding = true;
-#else
-		bool m_NonRecursiveBuilding = false;
-#endif
-
-#if UNITY_2019_4_OR_NEWER
-		[SerializeField]
-#if !ENABLE_CCD
-		bool m_CCDEnabled = false;
-#else
-        bool m_CCDEnabled = true;
-#endif
-
-		public bool CCDEnabled
-		{
-			get { return m_CCDEnabled; }
-			set { m_CCDEnabled = value; }
-		}
-#endif
-
-		[SerializeField]
-		int m_maxConcurrentWebRequests = 500;
-
-		/// <summary>
-		/// The maximum time to download hash and json catalog files before a timeout error.
-		/// </summary>
-		public int CatalogRequestsTimeout
-		{
-			get { return m_CatalogRequestsTimeout; }
-			set { m_CatalogRequestsTimeout = value < 0 ? 0 : value; }
-		}
-
-		/// <summary>
-		/// The maximum number of concurrent web requests.  This value will be clamped from 1 to 1024.
-		/// </summary>
-		public int MaxConcurrentWebRequests
-		{
-			get { return m_maxConcurrentWebRequests; }
-			set { m_maxConcurrentWebRequests = Mathf.Clamp(value, 1, 1024); }
-		}
-
-		/// <summary>
-		/// Set this to true to ensure unique bundle ids. Set to false to allow duplicate bundle ids.
-		/// </summary>
-		public bool UniqueBundleIds
-		{
-			get { return m_UniqueBundleIds; }
-			set { m_UniqueBundleIds = value; }
-		}
-
-		[SerializeField]
-#if UNITY_2021_1_OR_NEWER
-        bool m_ContiguousBundles = true;
-#else
-		bool m_ContiguousBundles = false;
-#endif
-
-		/// <summary>
-		/// If set, packs assets in bundles contiguously based on the ordering of the source asset which results in improved asset loading times. Disable this if you've built bundles with a version of Addressables older than 1.12.1 and you want to minimize bundle changes.
-		/// </summary>
-		public bool ContiguousBundles
-		{
-			get { return m_ContiguousBundles; }
-			set { m_ContiguousBundles = value; }
-		}
-
-		/// <summary>
-		/// If set, Calculates and build asset bundles using Non-Recursive Dependency calculation methods. This approach helps reduce asset bundle rebuilds and runtime memory consumption.
-		/// </summary>
-		public bool NonRecursiveBuilding
-		{
-			get { return m_NonRecursiveBuilding; }
-			set { m_NonRecursiveBuilding = value; }
-		}
-
-		/// <summary>
-		/// Enables size optimization of content catalogs.  This may increase the cpu usage of loading the catalog.
-		/// </summary>
-		public bool OptimizeCatalogSize
-		{
-			get { return m_OptimizeCatalogSize; }
-			set { m_OptimizeCatalogSize = value; }
-		}
-
-		/// <summary>
-		/// Determine if a remote catalog should be built-for and loaded-by the app.
-		/// </summary>
-		public bool BuildRemoteCatalog
-		{
-			get { return m_BuildRemoteCatalog; }
-			set { m_BuildRemoteCatalog = value; }
-		}
-
-		/// <summary>
-		/// Whether the local catalog should be serialized in an asset bundle or as json.
-		/// </summary>
-		public bool BundleLocalCatalog
-		{
-			get { return m_BundleLocalCatalog; }
-			set { m_BundleLocalCatalog = value; }
-		}
-
-		/// <summary>
-		/// Tells Addressables if it should check for a Content Catalog Update during the initialization step.
-		/// </summary>
-		public bool DisableCatalogUpdateOnStartup
-		{
-			get { return m_DisableCatalogUpdateOnStart; }
-			set { m_DisableCatalogUpdateOnStart = value; }
-		}
-
-		[SerializeField]
-		bool m_StripUnityVersionFromBundleBuild = false;
-		/// <summary>
-		/// If true, this option will strip the Unity Editor Version from the header of the AssetBundle during a build.
-		/// </summary>
-		internal bool StripUnityVersionFromBundleBuild
-		{
-			get { return m_StripUnityVersionFromBundleBuild; }
-			set { m_StripUnityVersionFromBundleBuild = value; }
-		}
-
-		[SerializeField]
-		bool m_DisableVisibleSubAssetRepresentations = false;
-		/// <summary>
-		/// If true, the build will assume that sub Assets have no visible asset representations (are not visible in the Project view) which results in improved build times.
-		/// However sub assets in the built bundles cannot be accessed by AssetBundle.LoadAsset&lt;T&gt; or AssetBundle.LoadAllAssets&lt;T&gt;.
-		/// </summary>
-		public bool DisableVisibleSubAssetRepresentations
-		{
-			get { return m_DisableVisibleSubAssetRepresentations; }
-			set { m_DisableVisibleSubAssetRepresentations = value; }
-		}
-
-		/// <summary>
-		/// Whether unsupported files during build should be ignored or treated as an error.
-		/// </summary>
-		public bool IgnoreUnsupportedFilesInBuild
-		{
-			get { return m_IgnoreUnsupportedFilesInBuild; }
-			set { m_IgnoreUnsupportedFilesInBuild = value; }
-		}
-
-		[SerializeField]
-		ShaderBundleNaming m_ShaderBundleNaming = ShaderBundleNaming.ProjectName;
-		/// <summary>
-		/// Sets the naming convention used for the Unity built in shader bundle at build time.
-		/// The recommended setting is Project Name.
-		/// </summary>
-		public ShaderBundleNaming ShaderBundleNaming
-		{
-			get { return m_ShaderBundleNaming; }
-			set { m_ShaderBundleNaming = value; }
-		}
-
-		[SerializeField]
-		string m_ShaderBundleCustomNaming = "";
-		/// <summary>
-		/// Custom Unity built in shader bundle prefix that is used if AddressableAssetSettings.ShaderBundleNaming is set to ShaderBundleNaming.Custom.
-		/// </summary>
-		public string ShaderBundleCustomNaming
-		{
-			get { return m_ShaderBundleCustomNaming; }
-			set { m_ShaderBundleCustomNaming = value; }
-		}
-
-		[SerializeField]
-		MonoScriptBundleNaming m_MonoScriptBundleNaming = MonoScriptBundleNaming.Disabled;
-		/// <summary>
-		/// Sets the naming convention used for the MonoScript bundle at build time. Or disabled MonoScript bundle generation.
-		/// The recommended setting is Project Name.
-		/// </summary>
-		public MonoScriptBundleNaming MonoScriptBundleNaming
-		{
-			get { return m_MonoScriptBundleNaming; }
-			set { m_MonoScriptBundleNaming = value; }
-		}
-
-		[SerializeField]
-		string m_MonoScriptBundleCustomNaming = "";
-		/// <summary>
-		/// Custom MonoScript bundle prefix that is used if AddressableAssetSettings.MonoScriptBundleNaming is set to MonoScriptBundleNaming.Custom.
-		/// </summary>
-		public string MonoScriptBundleCustomNaming
-		{
-			get { return m_MonoScriptBundleCustomNaming; }
-			set { m_MonoScriptBundleCustomNaming = value; }
-		}
-
-		[SerializeField]
-		ProfileValueReference m_RemoteCatalogBuildPath;
-		/// <summary>
-		/// The path to place a copy of the content catalog for online retrieval.  To do any content updates
-		/// to an existing built app, there must be a remote catalog. Overwriting the catalog is how the app
-		/// gets informed of the updated content.
-		/// </summary>
-		public ProfileValueReference RemoteCatalogBuildPath
-		{
-			get
-			{
-				if (m_RemoteCatalogBuildPath.Id == null)
-				{
-					m_RemoteCatalogBuildPath = new ProfileValueReference();
-					m_RemoteCatalogBuildPath.SetVariableByName(this, kRemoteBuildPath);
-				}
-				return m_RemoteCatalogBuildPath;
-			}
-			set { m_RemoteCatalogBuildPath = value; }
-		}
-
-		[SerializeField]
-		ProfileValueReference m_RemoteCatalogLoadPath;
-		/// <summary>
-		/// The path to load the remote content catalog from.  This is the location the app will check to
-		/// look for updated catalogs, which is the only indication the app has for updated content.
-		/// </summary>
-		public ProfileValueReference RemoteCatalogLoadPath
-		{
-			get
-			{
-				if (m_RemoteCatalogLoadPath.Id == null)
-				{
-					m_RemoteCatalogLoadPath = new ProfileValueReference();
-					m_RemoteCatalogLoadPath.SetVariableByName(this, kRemoteLoadPath);
-				}
-				return m_RemoteCatalogLoadPath;
-			}
-			set { m_RemoteCatalogLoadPath = value; }
-		}
-
-		[SerializeField]
-		private string m_ContentStateBuildPath = "";
-		/// <summary>
-		/// The path used for saving the addressables_content_state.bin file.  If empty, this will be the addressable settings config folder in your project.
-		/// </summary>
-		public string ContentStateBuildPath
-		{
-			get { return m_ContentStateBuildPath; }
-			set { m_ContentStateBuildPath = value; }
-		}
-
-		[SerializeField]
-		private PlayerBuildOption m_BuildAddressablesWithPlayerBuild = PlayerBuildOption.DoNotBuildWithPlayer;
-
-		/// <summary>
-		/// Defines if Addressables content will be built along with a Player build. (Requires 2021.2 or above)
-		/// </summary>
-		/// <remarks>
-		/// Build with Player, will build Addressables with a Player build, this overrides preferences value.
-		/// Do not Build with Player, will not build Addressables with a Player build, this overrides preferences value.
-		/// Preferences value, will build with the Player dependant on is the user preferences value for "Build Addressables on Player build" is set.
-		/// </remarks>
-		public PlayerBuildOption BuildAddressablesWithPlayerBuild
-		{
-			get { return m_BuildAddressablesWithPlayerBuild; }
-			set { m_BuildAddressablesWithPlayerBuild = value; }
-		}
-
-		internal string GetContentStateBuildPath()
-		{
-			string p = ConfigFolder;
-			if (!string.IsNullOrEmpty(m_ContentStateBuildPath))
-				p = m_ContentStateBuildPath;
-			p = Path.Combine(p, PlatformMappingService.GetPlatformPathSubFolder());
-			return p;
-		}
-
-		/// <summary>
-		/// Hash of the current settings.  This value is recomputed if anything changes.
-		/// </summary>
-		public Hash128 currentHash
-		{
-			get
-			{
-				if (m_CachedHash.isValid)
-					return m_CachedHash;
-				var stream = new MemoryStream();
-				var formatter = new BinaryFormatter();
-				m_BuildSettings.SerializeForHash(formatter, stream);
-				formatter.Serialize(stream, activeProfileId);
-				formatter.Serialize(stream, m_LabelTable);
-				formatter.Serialize(stream, m_ProfileSettings);
-				formatter.Serialize(stream, m_GroupAssets.Count);
-				foreach (var g in m_GroupAssets)
-					g.SerializeForHash(formatter, stream);
-				return (m_CachedHash = HashingMethods.Calculate(stream).ToHash128());
-			}
-		}
-
-		internal void DataBuilderCompleted(IDataBuilder builder, IDataBuilderResult result)
-		{
-			if (OnDataBuilderComplete != null)
-				OnDataBuilderComplete(this, builder, result);
-		}
-
-		/// <summary>
-		/// Create an AssetReference object.  If the asset is not already addressable, it will be added.
-		/// </summary>
-		/// <param name="guid">The guid of the asset reference.</param>
-		/// <returns>Returns the newly created AssetReference.</returns>
-		public AssetReference CreateAssetReference(string guid)
-		{
-			CreateOrMoveEntry(guid, DefaultGroup);
-			return new AssetReference(guid);
-		}
-
-		[SerializeField]
-		string m_overridePlayerVersion = "";
-		/// <summary>
-		/// Allows for overriding the player version used to generated catalog names.
-		/// </summary>
-		public string OverridePlayerVersion
-		{
-			get { return m_overridePlayerVersion; }
-			set { m_overridePlayerVersion = value; }
-		}
-		/// <summary>
-		/// The version of the player build.  This is implemented as a timestamp int UTC of the form  string.Format("{0:D4}.{1:D2}.{2:D2}.{3:D2}.{4:D2}.{5:D2}", now.Year, now.Month, now.Day, now.Hour, now.Minute, now.Second).
-		/// </summary>
-		public string PlayerBuildVersion
-		{
-			get
-			{
-				if (!string.IsNullOrEmpty(m_overridePlayerVersion))
-					return profileSettings.EvaluateString(activeProfileId, m_overridePlayerVersion);
-				var now = DateTime.UtcNow;
-				return string.Format("{0:D4}.{1:D2}.{2:D2}.{3:D2}.{4:D2}.{5:D2}", now.Year, now.Month, now.Day, now.Hour, now.Minute, now.Second);
-			}
-		}
-
-		[FormerlySerializedAs("m_groupAssets")]
-		[SerializeField]
-		List<AddressableAssetGroup> m_GroupAssets = new List<AddressableAssetGroup>();
-		/// <summary>
-		/// List of asset groups.
-		/// </summary>
-		public List<AddressableAssetGroup> groups { get { return m_GroupAssets; } }
-
-		[FormerlySerializedAs("m_buildSettings")]
-		[SerializeField]
-		AddressableAssetBuildSettings m_BuildSettings = new AddressableAssetBuildSettings();
-		/// <summary>
-		/// Build settings object.
-		/// </summary>
-		public AddressableAssetBuildSettings buildSettings { get { return m_BuildSettings; } }
-
-		[FormerlySerializedAs("m_profileSettings")]
-		[SerializeField]
-		AddressableAssetProfileSettings m_ProfileSettings = new AddressableAssetProfileSettings();
-		/// <summary>
-		/// Profile settings object.
-		/// </summary>
-		public AddressableAssetProfileSettings profileSettings { get { return m_ProfileSettings; } }
-
-		[FormerlySerializedAs("m_labelTable")]
-		[SerializeField]
-		LabelTable m_LabelTable = new LabelTable();
-		/// <summary>
-		/// LabelTable object.
-		/// </summary>
-		internal LabelTable labelTable { get { return m_LabelTable; } }
-		[FormerlySerializedAs("m_schemaTemplates")]
-		[SerializeField]
-		List<AddressableAssetGroupSchemaTemplate> m_SchemaTemplates = new List<AddressableAssetGroupSchemaTemplate>();
-
-		/// <summary>
-		/// Remove  the schema at the specified index.
-		/// </summary>
-		/// <param name="index">The index to remove at.</param>
-		/// <param name="postEvent">Indicates if an even should be posted to the Addressables event system for this change.</param>
-		/// <returns>True if the schema was removed.</returns>
-		[Obsolete("GroupSchemaTemplates are deprecated, use GroupTemplateObjects")]
-		public bool RemoveSchemaTemplate(int index, bool postEvent = true)
-		{
-			Debug.LogError("GroupSchemaTemplates are deprecated, use GroupTemplateObjects");
-			return false;
-		}
-
-		[SerializeField]
-		List<ScriptableObject> m_GroupTemplateObjects = new List<ScriptableObject>();
-
-		/// <summary>
-		/// List of ScriptableObjects that implement the IGroupTemplate interface for providing new templates.
-		/// For use in the AddressableAssetsWindow to display new groups to create
-		/// </summary>
-		public List<ScriptableObject> GroupTemplateObjects
-		{
-			get { return m_GroupTemplateObjects; }
-		}
-
-		/// <summary>
-		/// Get the IGroupTemplate at the specified index.
-		/// </summary>
-		/// <param name="index">The index of the template object.</param>
-		/// <returns>The AddressableAssetGroupTemplate object at the specified index.</returns>
-		public IGroupTemplate GetGroupTemplateObject(int index)
-		{
-			if (m_GroupTemplateObjects.Count == 0)
-				return null;
-			if (index < 0 || index >= m_GroupTemplateObjects.Count)
-			{
-				Debug.LogWarningFormat("Invalid index for group template: {0}.", index);
-				return null;
-			}
-			return m_GroupTemplateObjects[Mathf.Clamp(index, 0, m_GroupTemplateObjects.Count)] as IGroupTemplate;
-		}
-
-		/// <summary>
-		/// Adds a AddressableAssetsGroupTemplate object.
-		/// </summary>
-		/// <param name="templateObject">The AddressableAssetGroupTemplate object to add.</param>
-		/// <param name="postEvent">Indicates if an even should be posted to the Addressables event system for this change.</param>
-		/// <returns>True if the initialization object was added.</returns>
-		public bool AddGroupTemplateObject(IGroupTemplate templateObject, bool postEvent = true)
-		{
-			if (templateObject == null)
-			{
-				Debug.LogWarning("Cannot add null IGroupTemplate");
-				return false;
-			}
-			var so = templateObject as ScriptableObject;
-			if (so == null)
-			{
-				Debug.LogWarning("Group Template objects must inherit from ScriptableObject.");
-				return false;
-			}
-
-			m_GroupTemplateObjects.Add(so);
-			SetDirty(ModificationEvent.GroupTemplateAdded, so, postEvent, true);
-			return true;
-		}
-
-		/// <summary>
-		/// Remove the AddressableAssetGroupTemplate object at the specified index.
-		/// </summary>
-		/// <param name="index">The index to remove.</param>
-		/// <param name="postEvent">Indicates if an event should be posted to the Addressables event system for this change.</param>
-		/// <returns>True if the initialization object was removed.</returns>
-		public bool RemoveGroupTemplateObject(int index, bool postEvent = true)
-		{
-			if (m_GroupTemplateObjects.Count <= index)
-				return false;
-			var so = m_GroupTemplateObjects[index];
-			m_GroupTemplateObjects.RemoveAt(index);
-			SetDirty(ModificationEvent.GroupTemplateRemoved, so, postEvent, true);
-			return true;
-		}
-
-		/// <summary>
-		/// Sets the initialization object at the specified index.
-		/// </summary>
-		/// <param name="index">The index to set the initialization object.</param>
-		/// <param name="templateObject">The rroup template object to set.  This must be a valid scriptable object that implements the IGroupTemplate interface.</param>
-		/// <param name="postEvent">Indicates if an even should be posted to the Addressables event system for this change.</param>
-		/// <returns>True if the initialization object was set, false otherwise.</returns>
-		public bool SetGroupTemplateObjectAtIndex(int index, IGroupTemplate templateObject, bool postEvent = true)
-		{
-			if (m_GroupTemplateObjects.Count <= index)
-				return false;
-			if (templateObject == null)
-			{
-				Debug.LogWarning("Cannot set null IGroupTemplate");
-				return false;
-			}
-			var so = templateObject as ScriptableObject;
-			if (so == null)
-			{
-				Debug.LogWarning("AddressableAssetGroupTemplate objects must inherit from ScriptableObject.");
-				return false;
-			}
-
-			m_GroupTemplateObjects[index] = so;
-			SetDirty(ModificationEvent.GroupTemplateAdded, so, postEvent, true);
-			return true;
-		}
-
-		[FormerlySerializedAs("m_initializationObjects")]
-		[SerializeField]
-		List<ScriptableObject> m_InitializationObjects = new List<ScriptableObject>();
-		/// <summary>
-		/// List of ScriptableObjects that implement the IObjectInitializationDataProvider interface for providing runtime initialization.
-		/// </summary>
-		public List<ScriptableObject> InitializationObjects
-		{
-			get { return m_InitializationObjects; }
-		}
-
-		/// <summary>
-		/// Get the IObjectInitializationDataProvider at a specifc index.
-		/// </summary>
-		/// <param name="index">The index of the initialization object.</param>
-		/// <returns>The initialization object at the specified index.</returns>
-		public IObjectInitializationDataProvider GetInitializationObject(int index)
-		{
-			if (m_InitializationObjects.Count == 0)
-				return null;
-			if (index < 0 || index >= m_InitializationObjects.Count)
-			{
-				Debug.LogWarningFormat("Invalid index for data builder: {0}.", index);
-				return null;
-			}
-			return m_InitializationObjects[Mathf.Clamp(index, 0, m_InitializationObjects.Count)] as IObjectInitializationDataProvider;
-		}
-
-		/// <summary>
-		/// Adds an initialization object.
-		/// </summary>
-		/// <param name="initObject">The initialization object to add.</param>
-		/// <param name="postEvent">Indicates if an even should be posted to the Addressables event system for this change.</param>
-		/// <returns>True if the initialization object was added.</returns>
-		public bool AddInitializationObject(IObjectInitializationDataProvider initObject, bool postEvent = true)
-		{
-			if (initObject == null)
-			{
-				Debug.LogWarning("Cannot add null IObjectInitializationDataProvider");
-				return false;
-			}
-			var so = initObject as ScriptableObject;
-			if (so == null)
-			{
-				Debug.LogWarning("Initialization objects must inherit from ScriptableObject.");
-				return false;
-			}
-
-			m_InitializationObjects.Add(so);
-			SetDirty(ModificationEvent.InitializationObjectAdded, so, postEvent, true);
-			return true;
-		}
-
-		/// <summary>
-		/// Remove the initialization object at the specified index.
-		/// </summary>
-		/// <param name="index">The index to remove.</param>
-		/// <param name="postEvent">Indicates if an even should be posted to the Addressables event system for this change.</param>
-		/// <returns>True if the initialization object was removed.</returns>
-		public bool RemoveInitializationObject(int index, bool postEvent = true)
-		{
-			if (m_InitializationObjects.Count <= index)
-				return false;
-			var so = m_InitializationObjects[index];
-			m_InitializationObjects.RemoveAt(index);
-			SetDirty(ModificationEvent.InitializationObjectRemoved, so, postEvent, true);
-			return true;
-		}
-
-		/// <summary>
-		/// Sets the initialization object at the specified index.
-		/// </summary>
-		/// <param name="index">The index to set the initialization object.</param>
-		/// <param name="initObject">The initialization object to set.  This must be a valid scriptable object that implements the IInitializationObject interface.</param>
-		/// <param name="postEvent">Indicates if an even should be posted to the Addressables event system for this change.</param>
-		/// <returns>True if the initialization object was set, false otherwise.</returns>
-		public bool SetInitializationObjectAtIndex(int index, IObjectInitializationDataProvider initObject, bool postEvent = true)
-		{
-			if (m_InitializationObjects.Count <= index)
-				return false;
-			if (initObject == null)
-			{
-				Debug.LogWarning("Cannot add null IObjectInitializationDataProvider");
-				return false;
-			}
-			var so = initObject as ScriptableObject;
-			if (so == null)
-			{
-				Debug.LogWarning("Initialization objects must inherit from ScriptableObject.");
-				return false;
-			}
-
-			m_InitializationObjects[index] = so;
-			SetDirty(ModificationEvent.InitializationObjectAdded, so, postEvent, true);
-			return true;
-		}
-
-		[SerializeField]
-		[SerializedTypeRestriction(type = typeof(UnityEngine.Networking.CertificateHandler))]
-		SerializedType m_CertificateHandlerType;
-
-		/// <summary>
-		/// The type of CertificateHandler to use for this provider.
-		/// </summary>
-		public Type CertificateHandlerType
-		{
-			get
-			{
-				return m_CertificateHandlerType.Value;
-			}
-			set
-			{
-				m_CertificateHandlerType.Value = value;
-				SetDirty(ModificationEvent.CertificateHandlerChanged, value, true, true);
-			}
-		}
-
-		[FormerlySerializedAs("m_activePlayerDataBuilderIndex")]
-		[SerializeField]
-		int m_ActivePlayerDataBuilderIndex = 3;
-		[FormerlySerializedAs("m_dataBuilders")]
-		[SerializeField]
-		List<ScriptableObject> m_DataBuilders = new List<ScriptableObject>();
-		/// <summary>
-		/// List of ScriptableObjects that implement the IDataBuilder interface.  These are used to create data for editor play mode and for player builds.
-		/// </summary>
-		public List<ScriptableObject> DataBuilders { get { return m_DataBuilders; } }
-		/// <summary>
-		/// Get The data builder at a specifc index.
-		/// </summary>
-		/// <param name="index">The index of the builder.</param>
-		/// <returns>The data builder at the specified index.</returns>
-		public IDataBuilder GetDataBuilder(int index)
-		{
-			if (m_DataBuilders.Count == 0)
-				return null;
-			if (index < 0 || index >= m_DataBuilders.Count)
-			{
-				Debug.LogWarningFormat("Invalid index for data builder: {0}.", index);
-				return null;
-			}
-			return m_DataBuilders[Mathf.Clamp(index, 0, m_DataBuilders.Count)] as IDataBuilder;
-		}
-
-		/// <summary>
-		/// Adds a data builder.
-		/// </summary>
-		/// <param name="builder">The data builder to add.</param>
-		/// <param name="postEvent">Indicates if an even should be posted to the Addressables event system for this change.</param>
-		/// <returns>True if the data builder was added.</returns>
-		public bool AddDataBuilder(IDataBuilder builder, bool postEvent = true)
-		{
-			if (builder == null)
-			{
-				Debug.LogWarning("Cannot add null IDataBuilder");
-				return false;
-			}
-			var so = builder as ScriptableObject;
-			if (so == null)
-			{
-				Debug.LogWarning("Data builders must inherit from ScriptableObject.");
-				return false;
-			}
-
-			m_DataBuilders.Add(so);
-			SetDirty(ModificationEvent.DataBuilderAdded, so, postEvent, true);
-			return true;
-		}
-
-		/// <summary>
-		/// Remove the data builder at the sprcified index.
-		/// </summary>
-		/// <param name="index">The index to remove.</param>
-		/// <param name="postEvent">Indicates if an even should be posted to the Addressables event system for this change.</param>
-		/// <returns>True if the builder was removed.</returns>
-		public bool RemoveDataBuilder(int index, bool postEvent = true)
-		{
-			if (m_DataBuilders.Count <= index)
-				return false;
-			var so = m_DataBuilders[index];
-			m_DataBuilders.RemoveAt(index);
-			SetDirty(ModificationEvent.DataBuilderRemoved, so, postEvent, true);
-			return true;
-		}
-
-		/// <summary>
-		/// Sets the data builder at the specified index.
-		/// </summary>
-		/// <param name="index">The index to set the builder.</param>
-		/// <param name="builder">The builder to set.  This must be a valid scriptable object that implements the IDataBuilder interface.</param>
-		/// <param name="postEvent">Indicates if an even should be posted to the Addressables event system for this change.</param>
-		/// <returns>True if the builder was set, false otherwise.</returns>
-		public bool SetDataBuilderAtIndex(int index, IDataBuilder builder, bool postEvent = true)
-		{
-			if (m_DataBuilders.Count <= index)
-				return false;
-			if (builder == null)
-			{
-				Debug.LogWarning("Cannot add null IDataBuilder");
-				return false;
-			}
-			var so = builder as ScriptableObject;
-			if (so == null)
-			{
-				Debug.LogWarning("Data builders must inherit from ScriptableObject.");
-				return false;
-			}
-
-			m_DataBuilders[index] = so;
-			SetDirty(ModificationEvent.DataBuilderAdded, so, postEvent, true);
-			return true;
-		}
-
-		/// <summary>
-		/// Get the active data builder for player data.
-		/// </summary>
-		public IDataBuilder ActivePlayerDataBuilder
-		{
-			get
-			{
-				return GetDataBuilder(m_ActivePlayerDataBuilderIndex);
-			}
-		}
-
-		/// <summary>
-		/// Get the active data builder for editor play mode data.
-		/// </summary>
-		public IDataBuilder ActivePlayModeDataBuilder
-		{
-			get
-			{
-				return GetDataBuilder(ProjectConfigData.ActivePlayModeIndex);
-			}
-		}
-
-		/// <summary>
-		/// Get the index of the active player data builder.
-		/// </summary>
-		public int ActivePlayerDataBuilderIndex
-		{
-			get
-			{
-				return m_ActivePlayerDataBuilderIndex;
-			}
-			set
-			{
-				if (m_ActivePlayerDataBuilderIndex != value)
-				{
-					m_ActivePlayerDataBuilderIndex = value;
-					SetDirty(ModificationEvent.ActiveBuildScriptChanged, ActivePlayerDataBuilder, true, true);
-				}
-			}
-		}
-
-		/// <summary>
-		/// Get the index of the active play mode data builder.
-		/// </summary>
-		public int ActivePlayModeDataBuilderIndex
-		{
-			get
-			{
-				return ProjectConfigData.ActivePlayModeIndex;
-			}
-			set
-			{
-				ProjectConfigData.ActivePlayModeIndex = value;
-				SetDirty(ModificationEvent.ActivePlayModeScriptChanged, ActivePlayModeDataBuilder, true, false);
-			}
-		}
-
-		/// <summary>
-		/// Gets the list of all defined labels.
-		/// </summary>
-		/// <returns>Returns a list of all defined labels.</returns>
-		public List<string> GetLabels()
-		{
-			return m_LabelTable.labelNames.ToList();
-		}
-
-		/// <summary>
-		/// Add a new label.
-		/// </summary>
-		/// <param name="label">The label name.</param>
-		/// <param name="postEvent">Send modification event.</param>
-		public void AddLabel(string label, bool postEvent = true)
-		{
-			if (m_LabelTable.AddLabelName(label))
-				SetDirty(ModificationEvent.LabelAdded, label, postEvent, true);
-		}
-
-		internal void RenameLabel(string oldLabelName, string newLabelName)
-		{
-			int index = m_LabelTable.GetIndexOfLabel(oldLabelName);
-			if (index < 0)
-				return;
-
-			if (!m_LabelTable.AddLabelName(newLabelName, index))
-				return;
-
-			foreach (var group in groups)
-			{
-				foreach (var entry in group.entries)
-				{
-					if (entry.labels.Contains(oldLabelName))
-					{
-						entry.labels.Remove(oldLabelName);
-						entry.SetLabel(newLabelName, true);
-					}
-				}
-			}
-
-			m_LabelTable.RemoveLabelName(oldLabelName);
-		}
-
-		/// <summary>
-		/// Remove a label by name.
-		/// </summary>
-		/// <param name="label">The label name.</param>
-		/// <param name="postEvent">Send modification event.</param>
-		public void RemoveLabel(string label, bool postEvent = true)
-		{
-			m_LabelTable.RemoveLabelName(label);
-			SetDirty(ModificationEvent.LabelRemoved, label, postEvent, true);
-			Debug.LogWarningFormat("Label \"{0}\" removed. If you re-add the label before building, it will be restored in entries that had it. " +
-				"Building Addressables content will clear this label from all entries. That action cannot be undone.", label);
-		}
-
-		[FormerlySerializedAs("m_activeProfileId")]
-		[SerializeField]
-		string m_ActiveProfileId;
-		/// <summary>
-		/// The active profile id.
-		/// </summary>
-		public string activeProfileId
-		{
-			get
-			{
-				if (string.IsNullOrEmpty(m_ActiveProfileId))
-					m_ActiveProfileId = m_ProfileSettings.CreateDefaultProfile();
-				return m_ActiveProfileId;
-			}
-			set
-			{
-				var oldVal = m_ActiveProfileId;
-				m_ActiveProfileId = value;
-
-				if (oldVal != value)
-				{
-					SetDirty(ModificationEvent.ActiveProfileSet, value, true, true);
-				}
-			}
-		}
-
-		[FormerlySerializedAs("m_hostingServicesManager")]
-		[SerializeField]
-		HostingServicesManager m_HostingServicesManager;
-		/// <summary>
-		/// Get the HostingServicesManager object.
-		/// </summary>
-		public HostingServicesManager HostingServicesManager
-		{
-			get
-			{
-				if (m_HostingServicesManager == null)
-					m_HostingServicesManager = new HostingServicesManager();
-
-				if (!m_HostingServicesManager.IsInitialized)
-					m_HostingServicesManager.Initialize(this);
-
-				return m_HostingServicesManager;
-			}
-
-			// For unit tests
-			internal set { m_HostingServicesManager = value; }
-		}
-
-		/// <summary>
-		/// Gets all asset entries from all groups.
-		/// </summary>
-		/// <param name="assets">The list of asset entries.</param>
-		/// <param name="includeSubObjects">Determines if sub objects such as sprites should be included.</param>
-		/// <param name="groupFilter">A method to filter groups.  Groups will be processed if filter is null, or it returns TRUE</param>
-		/// <param name="entryFilter">A method to filter entries.  Entries will be processed if filter is null, or it returns TRUE</param>
-		public void GetAllAssets(List<AddressableAssetEntry> assets, bool includeSubObjects, Func<AddressableAssetGroup, bool> groupFilter = null, Func<AddressableAssetEntry, bool> entryFilter = null)
-		{
-			using (var cache = new AddressablesFileEnumerationCache(this, false, null))
-			{
-				foreach (var g in groups)
-					if (g != null && (groupFilter == null || groupFilter(g)))
-						g.GatherAllAssets(assets, true, true, includeSubObjects, entryFilter);
-			}
-		}
-
-		internal void GatherAllAssetReferenceDrawableEntries(List<IReferenceEntryData> assets)
-		{
-			using (var cache = new AddressablesFileEnumerationCache(this, false, null))
-			{
-				foreach (var g in groups)
-				{
-					if (g != null)
-						g.GatherAllAssetReferenceDrawableEntries(assets);
-				}
-			}
-		}
-
-		/// <summary>
-		/// Remove an asset entry.
-		/// </summary>
-		/// <param name="guid">The  guid of the asset.</param>
-		/// <param name="postEvent">Send modifcation event.</param>
-		/// <returns>True if the entry was found and removed.</returns>
-		public bool RemoveAssetEntry(string guid, bool postEvent = true)
-			=> RemoveAssetEntry(FindAssetEntry(guid), postEvent);
-
-		/// <summary>
-		/// Remove an asset entry.
-		/// </summary>
-		/// <param name="entry">The entry to remove.</param>
-		/// <param name="postEvent">Send modifcation event.</param>
-		/// <returns>True if the entry was found and removed.</returns>
-		internal bool RemoveAssetEntry(AddressableAssetEntry entry, bool postEvent = true)
-		{
-			if (entry == null)
-				return false;
-			if (entry.parentGroup != null)
-				entry.parentGroup.RemoveAssetEntry(entry, postEvent);
-			return true;
-		}
-
-		void Awake()
-		{
-			profileSettings.OnAfterDeserialize(this);
-			buildSettings.OnAfterDeserialize(this);
-		}
-
-		void OnEnable()
-		{
-			HostingServicesManager.OnEnable();
-		}
-
-		void OnDisable()
-		{
-			HostingServicesManager.OnDisable();
-		}
-
-		private string m_DefaultGroupTemplateName = "Packed Assets";
-		void Validate()
-		{
-			// Begin update any SchemaTemplate to GroupTemplateObjects
-			if (m_SchemaTemplates != null && m_SchemaTemplates.Count > 0)
-			{
-				Debug.LogError("Updating from GroupSchema version that is too old, deleting schemas");
-				m_SchemaTemplates = null;
-			}
-			if (m_GroupTemplateObjects.Count == 0)
-				CreateDefaultGroupTemplate(this);
-			// End update of SchemaTemplate to GroupTemplates
-
-			if (m_BuildSettings == null)
-				m_BuildSettings = new AddressableAssetBuildSettings();
-			if (m_ProfileSettings == null)
-				m_ProfileSettings = new AddressableAssetProfileSettings();
-			if (m_LabelTable == null)
-				m_LabelTable = new LabelTable();
-			if (string.IsNullOrEmpty(m_ActiveProfileId))
-				m_ActiveProfileId = m_ProfileSettings.CreateDefaultProfile();
-			if (m_DataBuilders == null || m_DataBuilders.Count == 0)
-			{
-				m_DataBuilders = new List<ScriptableObject>();
-				m_DataBuilders.Add(CreateScriptAsset<BuildScriptFastMode>());
-				m_DataBuilders.Add(CreateScriptAsset<BuildScriptVirtualMode>());
-				m_DataBuilders.Add(CreateScriptAsset<BuildScriptPackedPlayMode>());
-				m_DataBuilders.Add(CreateScriptAsset<BuildScriptPackedMode>());
-				m_DataBuilders.Add(CreateScriptAsset<BuildScriptPackedMultiCatalogMode>());
-
-				m_ActivePlayerDataBuilderIndex = 4;
-			}
-
-			if (ActivePlayerDataBuilder != null && !ActivePlayerDataBuilder.CanBuildData<AddressablesPlayerBuildResult>())
-				ActivePlayerDataBuilderIndex = m_DataBuilders.IndexOf(m_DataBuilders.Find(s => s.GetType() == typeof(BuildScriptPackedMultiCatalogMode)));
-			if (ActivePlayModeDataBuilder != null && !ActivePlayModeDataBuilder.CanBuildData<AddressablesPlayModeBuildResult>())
-				ActivePlayModeDataBuilderIndex = m_DataBuilders.IndexOf(m_DataBuilders.Find(s => s.GetType() == typeof(BuildScriptFastMode)));
-
-			profileSettings.Validate(this);
-			buildSettings.Validate(this);
-		}
-
-		T CreateScriptAsset<T>() where T : ScriptableObject
-		{
-			var script = CreateInstance<T>();
-			if (!Directory.Exists(DataBuilderFolder))
-				Directory.CreateDirectory(DataBuilderFolder);
-			var path = DataBuilderFolder + "/" + typeof(T).Name + ".asset";
-			if (!File.Exists(path))
-				AssetDatabase.CreateAsset(script, path);
-			return AssetDatabase.LoadAssetAtPath<T>(path);
-		}
-
-		/// <summary>
-		/// The default name of the built in player data AddressableAssetGroup
-		/// </summary>
-		public const string PlayerDataGroupName = "Built In Data";
-		/// <summary>
-		/// The default name of the local data AddressableAsssetGroup
-		/// </summary>
-		public const string DefaultLocalGroupName = "Default Local Group";
-
-		/// <summary>
-		/// Create a new AddressableAssetSettings object.
-		/// </summary>
-		/// <param name="configFolder">The folder to store the settings object.</param>
-		/// <param name="configName">The name of the settings object.</param>
-		/// <param name="createDefaultGroups">If true, create groups for player data and local packed content.</param>
-		/// <param name="isPersisted">If true, assets are created.</param>
-		/// <returns></returns>
-		public static AddressableAssetSettings Create(string configFolder, string configName, bool createDefaultGroups, bool isPersisted)
-		{
-			AddressableAssetSettings aa;
-			var path = configFolder + "/" + configName + ".asset";
-			aa = isPersisted ? AssetDatabase.LoadAssetAtPath<AddressableAssetSettings>(path) : null;
-			if (aa == null)
-			{
-				aa = CreateInstance<AddressableAssetSettings>();
-				aa.m_IsTemporary = !isPersisted;
-				aa.activeProfileId = aa.profileSettings.Reset();
-				aa.name = configName;
-				// TODO: Uncomment after initial opt-in testing period
-				//aa.ContiguousBundles = true;
-				aa.BuildAddressablesWithPlayerBuild = PlayerBuildOption.PreferencesValue;
-
-				if (isPersisted)
-				{
-					Directory.CreateDirectory(configFolder);
-					AssetDatabase.CreateAsset(aa, path);
-					aa = AssetDatabase.LoadAssetAtPath<AddressableAssetSettings>(path);
-					aa.Validate();
-				}
-
-				if (createDefaultGroups)
-				{
-					CreateBuiltInData(aa);
-					CreateDefaultGroup(aa);
-				}
-
-				if (isPersisted)
-					AssetDatabase.SaveAssets();
-			}
-			return aa;
-		}
-
-		/// <summary>
-		/// Creates a new AddressableAssetGroupTemplate Object with the set of schema types with default settings for use in the editor GUI.
-		/// </summary>
-		/// <param name="displayName">The display name of the template.</param>
-		/// <param name="description">Description text use with the template.</param>
-		/// <param name="types">The schema types for the template.</param>
-		/// <returns>True if the template was added, false otherwise.</returns>
-		public bool CreateAndAddGroupTemplate(string displayName, string description, params Type[] types)
-		{
-			string assetPath = GroupTemplateFolder + "/" + displayName + ".asset";
-
-			if (!CanCreateGroupTemplate(displayName, assetPath, types))
-				return false;
-
-			if (!Directory.Exists(GroupTemplateFolder))
-				Directory.CreateDirectory(GroupTemplateFolder);
-
-			AddressableAssetGroupTemplate newAssetGroupTemplate = ScriptableObject.CreateInstance<AddressableAssetGroupTemplate>();
-			newAssetGroupTemplate.Description = description;
-
-			AssetDatabase.CreateAsset(newAssetGroupTemplate, assetPath);
-			AssetDatabase.SaveAssets();
-
-			AddGroupTemplateObject(newAssetGroupTemplate);
-
-			foreach (Type type in types)
-				newAssetGroupTemplate.AddSchema(type);
-
-
-			return true;
-		}
-
-		private bool CanCreateGroupTemplate(string displayName, string assetPath, Type[] types)
-		{
-			if (string.IsNullOrEmpty(displayName))
-			{
-				Debug.LogWarningFormat("CreateAndAddGroupTemplate - Group template must have a valid name.");
-				return false;
-			}
-			if (types.Length == 0)
-			{
-				Debug.LogWarningFormat("CreateAndAddGroupTemplate - Group template {0} must contain at least 1 schema type.", displayName);
-				return false;
-			}
-			bool typesAreValid = true;
-			for (int i = 0; i < types.Length; i++)
-			{
-				var t = types[i];
-				if (t == null)
-				{
-					Debug.LogWarningFormat("CreateAndAddGroupTemplate - Group template {0} schema type at index {1} is null.", displayName, i);
-					typesAreValid = false;
-				}
-				else if (!typeof(AddressableAssetGroupSchema).IsAssignableFrom(t))
-				{
-					Debug.LogWarningFormat("CreateAndAddGroupTemplate - Group template {0} schema type at index {1} must inherit from AddressableAssetGroupSchema.  Specified type was {2}.", displayName, i, t.FullName);
-					typesAreValid = false;
-				}
-			}
-			if (!typesAreValid)
-			{
-				Debug.LogWarningFormat("CreateAndAddGroupTemplate - Group template {0} must contains at least 1 invalid schema type.", displayName);
-				return false;
-			}
-
-			if (File.Exists(assetPath))
-			{
-				Debug.LogWarningFormat("CreateAndAddGroupTemplate - Group template {0} already exists at location {1}.", displayName, assetPath);
-				return false;
-			}
-
-			return true;
-		}
-
-		/// <summary>
-		/// Find asset group by functor.
-		/// </summary>
-		/// <param name="func">The functor to call on each group.  The first group that evaluates to true is returned.</param>
-		/// <returns>The group found or null.</returns>
-		public AddressableAssetGroup FindGroup(Func<AddressableAssetGroup, bool> func)
-		{
-			return groups.Find(g => g != null && func(g));
-		}
-
-		/// <summary>
-		/// Find asset group by name.
-		/// </summary>
-		/// <param name="groupName">The name of the group.</param>
-		/// <returns>The group found or null.</returns>
-		public AddressableAssetGroup FindGroup(string groupName)
-		{
-			return FindGroup(g => g != null && g.Name == groupName);
-		}
-
-		/// <summary>
-		/// The default group.  This group is used when marking assets as addressable via the inspector.
-		/// </summary>
-		public AddressableAssetGroup DefaultGroup
-		{
-			get
-			{
-				AddressableAssetGroup group = null;
-				if (string.IsNullOrEmpty(m_DefaultGroup))
-					group = groups.FirstOrDefault(s => s != null && s.CanBeSetAsDefault());
-				else
-				{
-					group = groups.FirstOrDefault(x => x != null && x.Guid == m_DefaultGroup);
-					if (group == null || !group.CanBeSetAsDefault())
-					{
-						group = groups.FirstOrDefault(s => s != null && s.CanBeSetAsDefault());
-						if (group != null)
-							m_DefaultGroup = group.Guid;
-					}
-				}
-
-				if (group == null)
-				{
-					Addressables.LogWarning("A valid default group could not be found.  One will be created.");
-					group = CreateDefaultGroup(this);
-				}
-
-				return group;
-			}
-			set
-			{
-				if (value == null)
-					Addressables.LogError("Unable to set null as the Default Group.  Default Groups must not be ReadOnly.");
-
-				else if (!value.CanBeSetAsDefault())
-					Addressables.LogError("Unable to set " + value.Name + " as the Default Group.  Default Groups must not be ReadOnly.");
-				else
-					m_DefaultGroup = value.Guid;
-			}
-		}
-
-		internal static AddressableAssetGroup CreateBuiltInData(AddressableAssetSettings aa)
-		{
-			var playerData = aa.CreateGroup(PlayerDataGroupName, false, true, false, null, typeof(PlayerDataGroupSchema));
-			var resourceEntry = aa.CreateOrMoveEntry(AddressableAssetEntry.ResourcesName, playerData);
-			resourceEntry.IsInResources = true;
-			aa.CreateOrMoveEntry(AddressableAssetEntry.EditorSceneListName, playerData);
-			return playerData;
-		}
-
-		private static AddressableAssetGroup CreateDefaultGroup(AddressableAssetSettings aa)
-		{
-			var localGroup = aa.CreateGroup(DefaultLocalGroupName, true, false, false, null, typeof(ContentUpdateGroupSchema), typeof(BundledAssetGroupSchema));
-			var schema = localGroup.GetSchema<BundledAssetGroupSchema>();
-			schema.BuildPath.SetVariableByName(aa, kLocalBuildPath);
-			schema.LoadPath.SetVariableByName(aa, kLocalLoadPath);
-			schema.BundleMode = BundledAssetGroupSchema.BundlePackingMode.PackTogether;
-			aa.m_DefaultGroup = localGroup.Guid;
-			return localGroup;
-		}
-
-		private static bool CreateDefaultGroupTemplate(AddressableAssetSettings aa)
-		{
-			string assetPath = aa.GroupTemplateFolder + "/" + aa.m_DefaultGroupTemplateName + ".asset";
-
-			if (File.Exists(assetPath))
-				return LoadGroupTemplateObject(aa, assetPath);
-
-			return aa.CreateAndAddGroupTemplate(aa.m_DefaultGroupTemplateName, "Pack assets into asset bundles.", typeof(BundledAssetGroupSchema), typeof(ContentUpdateGroupSchema));
-		}
-
-		private static bool LoadGroupTemplateObject(AddressableAssetSettings aa, string assetPath)
-		{
-			return aa.AddGroupTemplateObject(AssetDatabase.LoadAssetAtPath(assetPath, typeof(ScriptableObject)) as IGroupTemplate);
-		}
-
-		internal AddressableAssetEntry CreateEntry(string guid, string address, AddressableAssetGroup parent, bool readOnly, bool postEvent = true)
-		{
-			AddressableAssetEntry entry = parent.GetAssetEntry(guid);
-			if (entry == null)
-				entry = new AddressableAssetEntry(guid, address, parent, readOnly);
-
-			if (!readOnly)
-				SetDirty(ModificationEvent.EntryCreated, entry, postEvent, false);
-
-			return entry;
-		}
-
-		/// <summary>
-		/// Marks the object as modified.
-		/// </summary>
-		/// <param name="modificationEvent">The event type that is changed.</param>
-		/// <param name="eventData">The object data that corresponds to the event.</param>
-		/// <param name="postEvent">If true, the event is propagated to callbacks.</param>
-		/// <param name="settingsModified">If true, the settings asset will be marked as dirty.</param>
-		public void SetDirty(ModificationEvent modificationEvent, object eventData, bool postEvent, bool settingsModified = false)
-		{
-			if (modificationEvent == ModificationEvent.ProfileRemoved && eventData as string == activeProfileId)
-				activeProfileId = null;
-			if (this != null)
-			{
-				if (postEvent)
-				{
-					if (OnModificationGlobal != null)
-						OnModificationGlobal(this, modificationEvent, eventData);
-					if (OnModification != null)
-						OnModification(this, modificationEvent, eventData);
-				}
-
-				if (settingsModified && IsPersisted)
-					EditorUtility.SetDirty(this);
-			}
-
-			m_CachedHash = default(Hash128);
-		}
-
-		internal bool RemoveMissingGroupReferences()
-		{
-			List<int> missingGroupsIndices = new List<int>();
-			for (int i = 0; i < groups.Count; i++)
-			{
-				var g = groups[i];
-				if (g == null)
-					missingGroupsIndices.Add(i);
-			}
-			if (missingGroupsIndices.Count > 0)
-			{
-				Debug.Log("Addressable settings contains " + missingGroupsIndices.Count + " group reference(s) that are no longer there. Removing reference(s).");
-				for (int i = missingGroupsIndices.Count - 1; i >= 0; i--)
-				{
-					groups.RemoveAt(missingGroupsIndices[i]);
-				}
-				return true;
-			}
-			return false;
-		}
-
-		/// <summary>
-		/// Find and asset entry by guid.
-		/// </summary>
-		/// <param name="guid">The asset guid.</param>
-		/// <returns>The found entry or null.</returns>
-		public AddressableAssetEntry FindAssetEntry(string guid)
-		{
-			return FindAssetEntry(guid, false);
-		}
-
-		/// <summary>
-		/// Find and asset entry by guid.
-		/// </summary>
-		/// <param name="guid">The asset guid.</param>
-		/// <param name="includeImplicit">Whether or not to include implicit asset entries in the search.</param>
-		/// <returns>The found entry or null.</returns>
-		public AddressableAssetEntry FindAssetEntry(string guid, bool includeImplicit)
-		{
-			AddressableAssetEntry foundEntry = null;
-			if (includeImplicit)
-			{
-				string path = AssetDatabase.GUIDToAssetPath(guid);
-				if (!AddressableAssetUtility.IsPathValidForEntry(path))
-					return null;
-
-				// try find non-implicit first
-				foreach (var g in groups)
-				{
-					if (g != null)
-					{
-						foundEntry = g.GetAssetEntry(guid);
-						if (foundEntry != null)
-							return foundEntry;
-					}
-				}
-
-				// go through all collections
-				foreach (var g in groups)
-				{
-					if (g != null)
-					{
-						foreach (AddressableAssetEntry addressableAssetEntry in g.AssetCollectionEntries)
-						{
-							var e = addressableAssetEntry.GetAssetCollectionSubEntry(guid);
-							if (e != null)
-								return e;
-						}
-					}
-				}
-
-				// find an explicit parent folder entry within groups
-				string directory = Path.GetDirectoryName(path);
-				AddressableAssetEntry folderEntry = null;
-				while (!string.IsNullOrEmpty(directory))
-				{
-					string folderGuid = AssetDatabase.AssetPathToGUID(directory);
-					foreach (var g in groups)
-					{
-						if (g != null)
-						{
-							folderEntry = g.GetAssetEntry(folderGuid);
-							if (folderEntry != null)
-								break;
-						}
-					}
-
-					if (folderEntry != null)
-					{
-						foundEntry = folderEntry.GetFolderSubEntry(guid, path);
-						if (foundEntry != null)
-							return foundEntry;
-						Debug.LogError($"Explicit AssetEntry for {directory} unable to find subEntry {path}");
-					}
-					directory = Path.GetDirectoryName(directory);
-				}
-			}
-			else
-			{
-				foreach (var g in groups)
-				{
-					if (g != null)
-					{
-						foundEntry = g.GetAssetEntry(guid);
-						if (foundEntry != null)
-							break;
-					}
-				}
-			}
-			return foundEntry;
-		}
-
-		internal bool IsAssetPathInAddressableDirectory(string assetPath, out string assetName)
-		{
-			if (!string.IsNullOrEmpty(assetPath))
-			{
-				var dir = Path.GetDirectoryName(assetPath);
-				while (!string.IsNullOrEmpty(dir))
-				{
-					var dirEntry = FindAssetEntry(AssetDatabase.AssetPathToGUID(dir));
-					if (dirEntry != null)
-					{
-						assetName = dirEntry.address + assetPath.Remove(0, dir.Length);
-						return true;
-					}
-
-					dir = Path.GetDirectoryName(dir);
-				}
-			}
-			assetName = "";
-			return false;
-		}
-
-		internal void MoveAssetsFromResources(Dictionary<string, string> guidToNewPath, AddressableAssetGroup targetParent)
-		{
-			if (guidToNewPath == null || targetParent == null)
-			{
-				return;
-			}
-
-			var entries = new List<AddressableAssetEntry>();
-			var createdDirs = new List<string>();
-			AssetDatabase.StartAssetEditing();
-			foreach (var item in guidToNewPath)
-			{
-				var dirInfo = new FileInfo(item.Value).Directory;
-				if (dirInfo != null && !dirInfo.Exists)
-				{
-					dirInfo.Create();
-					createdDirs.Add(dirInfo.FullName);
-					AssetDatabase.StopAssetEditing();
-					AssetDatabase.Refresh();
-					AssetDatabase.StartAssetEditing();
-				}
-
-				var oldPath = AssetDatabase.GUIDToAssetPath(item.Key);
-				var errorStr = AssetDatabase.MoveAsset(oldPath, item.Value);
-				if (!string.IsNullOrEmpty(errorStr))
-				{
-					Addressables.LogError("Error moving asset: " + errorStr);
-				}
-				else
-				{
-					AddressableAssetEntry e = FindAssetEntry(item.Key);
-					if (e != null)
-						e.IsInResources = false;
-
-					var newEntry = CreateOrMoveEntry(item.Key, targetParent, false, false);
-					var index = oldPath.ToLower().LastIndexOf("resources/");
-					if (index >= 0)
-					{
-						var newAddress = oldPath.Substring(index + 10);
-						if (Path.HasExtension(newAddress))
-						{
-							newAddress = newAddress.Replace(Path.GetExtension(oldPath), "");
-						}
-
-						if (!string.IsNullOrEmpty(newAddress))
-						{
-							newEntry.SetAddress(newAddress, false);
-						}
-					}
-					entries.Add(newEntry);
-				}
-			}
-
-			foreach (var dir in createdDirs)
-				DirectoryUtility.DeleteDirectory(dir, onlyIfEmpty: true);
-
-			AssetDatabase.StopAssetEditing();
-			AssetDatabase.Refresh();
-			SetDirty(ModificationEvent.EntryMoved, entries, true, true);
-		}
-
-		/// <summary>
-		/// Move an existing entry to a group.
-		/// </summary>
-		/// <param name="entries">The entries to move.</param>
-		/// <param name="targetParent">The group to add the entries to.</param>
-		/// <param name="readOnly">Should the entries be read only.</param>
-		/// <param name="postEvent">Send modification event.</param>
-		public void MoveEntries(List<AddressableAssetEntry> entries, AddressableAssetGroup targetParent, bool readOnly = false, bool postEvent = true)
-		{
-			if (entries != null)
-			{
-				foreach (var entry in entries)
-				{
-					MoveEntry(entry, targetParent, readOnly, false);
-				}
-
-				SetDirty(ModificationEvent.EntryMoved, entries, postEvent, false);
-			}
-		}
-
-		/// <summary>
-		/// Move an existing entry to a group.
-		/// </summary>
-		/// <param name="entry">The entry to move.</param>
-		/// <param name="targetParent">The group to add the entry to.</param>
-		/// <param name="readOnly">Should the entry be read only.</param>
-		/// <param name="postEvent">Send modification event.</param>
-		public void MoveEntry(AddressableAssetEntry entry, AddressableAssetGroup targetParent, bool readOnly = false, bool postEvent = true)
-		{
-			if (targetParent == null || entry == null)
-				return;
-
-			entry.ReadOnly = readOnly;
-
-			if (entry.parentGroup != null && entry.parentGroup != targetParent)
-				entry.parentGroup.RemoveAssetEntry(entry, postEvent);
-
-			targetParent.AddAssetEntry(entry, postEvent);
-		}
-
-		/// <summary>
-		/// Create a new entry, or if one exists in a different group, move it into the new group.
-		/// </summary>
-		/// <param name="guid">The asset guid.</param>
-		/// <param name="targetParent">The group to add the entry to.</param>
-		/// <param name="readOnly">Is the new entry read only.</param>
-		/// <param name="postEvent">Send modification event.</param>
-		/// <returns></returns>
-		public AddressableAssetEntry CreateOrMoveEntry(string guid, AddressableAssetGroup targetParent, bool readOnly = false, bool postEvent = true)
-		{
-			if (targetParent == null || string.IsNullOrEmpty(guid))
-				return null;
-
-			AddressableAssetEntry entry = FindAssetEntry(guid);
-			if (entry != null) //move entry to where it should go...
-			{
-				MoveEntry(entry, targetParent, readOnly, postEvent);
-			}
-			else //create entry
-			{
-				entry = CreateAndAddEntryToGroup(guid, targetParent, readOnly, postEvent);
-			}
-
-			return entry;
-		}
-
-		/// <summary>
-		/// Create a new entries for each asset, or if one exists in a different group, move it into the targetParent group.
-		/// </summary>
-		/// <param name="guids">The asset guid's to move.</param>
-		/// <param name="targetParent">The group to add the entries to.</param>
-		/// <param name="createdEntries">List to add new entries to.</param>
-		/// <param name="movedEntries">List to add moved entries to.</param>
-		/// <param name="readOnly">Is the new entry read only.</param>
-		/// <param name="postEvent">Send modification event.</param>
-		/// <exception cref="ArgumentException"></exception>
-		internal void CreateOrMoveEntries(IEnumerable guids, AddressableAssetGroup targetParent, List<AddressableAssetEntry> createdEntries, List<AddressableAssetEntry> movedEntries, bool readOnly = false, bool postEvent = true)
-		{
-			if (targetParent == null)
-				throw new ArgumentException("targetParent must not be null");
-
-			if (createdEntries == null)
-				createdEntries = new List<AddressableAssetEntry>();
-			if (movedEntries == null)
-				movedEntries = new List<AddressableAssetEntry>();
-
-			foreach (string guid in guids)
-			{
-				AddressableAssetEntry entry = FindAssetEntry(guid);
-				if (entry != null)
-				{
-					MoveEntry(entry, targetParent, readOnly, postEvent);
-					movedEntries.Add(entry);
-				}
-				else
-				{
-					entry = CreateAndAddEntryToGroup(guid, targetParent, readOnly, postEvent);
-					if (entry != null)
-						createdEntries.Add(entry);
-				}
-			}
-		}
-
-		private AddressableAssetEntry CreateAndAddEntryToGroup(string guid, AddressableAssetGroup targetParent, bool readOnly = false, bool postEvent = true)
-		{
-			AddressableAssetEntry entry = null;
-			var path = AssetDatabase.GUIDToAssetPath(guid);
-
-			if (AddressableAssetUtility.IsPathValidForEntry(path))
-			{
-				entry = CreateEntry(guid, path, targetParent, readOnly, postEvent);
-			}
-			else
-			{
-				if (AssetDatabase.GetMainAssetTypeAtPath(path) != null && BuildUtility.IsEditorAssembly(AssetDatabase.GetMainAssetTypeAtPath(path).Assembly))
-					return null;
-				entry = CreateEntry(guid, guid, targetParent, true, postEvent);
-			}
-
-			targetParent.AddAssetEntry(entry, postEvent);
-			return entry;
-		}
-
-		internal AddressableAssetEntry CreateSubEntryIfUnique(string guid, string address, AddressableAssetEntry parentEntry)
-		{
-			if (string.IsNullOrEmpty(guid))
-				return null;
-
-			AddressableAssetEntry entry = FindAssetEntry(guid);
-
-			if (entry == null)
-			{
-				entry = new AddressableAssetEntry(guid, address, parentEntry.parentGroup, true);
-				entry.IsSubAsset = true;
-				entry.ParentEntry = parentEntry;
-				entry.BundleFileId = parentEntry.BundleFileId;
-				//parentEntry.parentGroup.AddAssetEntry(entry);
-				return entry;
-			}
-
-			//if the sub-entry already exists update it's info.  This mainly covers the case of dragging folders around.
-			if (entry.IsSubAsset)
-			{
-				entry.parentGroup = parentEntry.parentGroup;
-				entry.IsInResources = parentEntry.IsInResources;
-				entry.address = address;
-				entry.ReadOnly = true;
-				entry.BundleFileId = parentEntry.BundleFileId;
-				return entry;
-			}
-			return null;
-		}
-
-		/// <summary>
-		/// Create a new asset group.
-		/// </summary>
-		/// <param name="groupName">The group name.</param>
-		/// <param name="setAsDefaultGroup">Set the new group as the default group.</param>
-		/// <param name="readOnly">Is the new group read only.</param>
-		/// <param name="postEvent">Post modification event.</param>
-		/// <param name="schemasToCopy">Schema set to copy from.</param>
-		/// <param name="types">Types of schemas to add.</param>
-		/// <returns>The newly created group.</returns>
-		public AddressableAssetGroup CreateGroup(string groupName, bool setAsDefaultGroup, bool readOnly, bool postEvent, List<AddressableAssetGroupSchema> schemasToCopy, params Type[] types)
-		{
-			if (string.IsNullOrEmpty(groupName))
-				groupName = kNewGroupName;
-			string validName = FindUniqueGroupName(groupName);
-			var group = CreateInstance<AddressableAssetGroup>();
-			group.Initialize(this, validName, GUID.Generate().ToString(), readOnly);
-
-			if (IsPersisted)
-			{
-				if (!Directory.Exists(GroupFolder))
-					Directory.CreateDirectory(GroupFolder);
-				AssetDatabase.CreateAsset(group, GroupFolder + "/" + group.Name + ".asset");
-			}
-			if (schemasToCopy != null)
-			{
-				foreach (var s in schemasToCopy)
-					group.AddSchema(s, false);
-			}
-			foreach (var t in types)
-				group.AddSchema(t);
-
-			if (!m_GroupAssets.Contains(group))
-				groups.Add(group);
-
-			if (setAsDefaultGroup)
-				DefaultGroup = group;
-			SetDirty(ModificationEvent.GroupAdded, group, postEvent, true);
-			AddressableAssetUtility.OpenAssetIfUsingVCIntegration(this);
-			return group;
-		}
-
-		internal string FindUniqueGroupName(string potentialName)
-		{
-			var cleanedName = potentialName.Replace('/', '-');
-			cleanedName = cleanedName.Replace('\\', '-');
-			if (cleanedName != potentialName)
-				Addressables.Log("Group names cannot include '\\' or '/'.  Replacing with '-'. " + cleanedName);
-			var validName = cleanedName;
-			int index = 1;
-			bool foundExisting = true;
-			while (foundExisting)
-			{
-				if (index > 1000)
-				{
-					Addressables.LogError("Unable to create valid name for new Addressable Assets group.");
-					return cleanedName;
-				}
-				foundExisting = IsNotUniqueGroupName(validName);
-				if (foundExisting)
-				{
-					validName = cleanedName + index;
-					index++;
-				}
-			}
-
-			return validName;
-		}
-
-		internal bool IsNotUniqueGroupName(string groupName)
-		{
-			bool foundExisting = false;
-			foreach (var g in groups)
-			{
-				if (g != null && g.Name == groupName)
-				{
-					foundExisting = true;
-					break;
-				}
-			}
-			return foundExisting;
-		}
-
-		/// <summary>
-		/// Remove an asset group.
-		/// </summary>
-		/// <param name="g"></param>
-		public void RemoveGroup(AddressableAssetGroup g)
-		{
-			RemoveGroupInternal(g, true, true);
-		}
-
-		internal void RemoveGroupInternal(AddressableAssetGroup g, bool deleteAsset, bool postEvent)
-		{
-			g?.ClearSchemas(deleteAsset);
-			groups.Remove(g);
-			SetDirty(ModificationEvent.GroupRemoved, g, postEvent, true);
-			if (g != null && deleteAsset)
-			{
-				string guidOfGroup;
-				long localId;
-				if (AssetDatabase.TryGetGUIDAndLocalFileIdentifier(g, out guidOfGroup, out localId))
-				{
-					var groupPath = AssetDatabase.GUIDToAssetPath(guidOfGroup);
-					if (!string.IsNullOrEmpty(groupPath))
-						AssetDatabase.DeleteAsset(groupPath);
-				}
-			}
-		}
-
-		internal void SetLabelValueForEntries(List<AddressableAssetEntry> entries, string label, bool value, bool postEvent = true)
-		{
-			var addedNewLabel = value && m_LabelTable.AddLabelName(label);
-
-			foreach (var e in entries)
-			{
-				e.SetLabel(label, value, false, false);
-				AddressableAssetUtility.OpenAssetIfUsingVCIntegration(e.parentGroup);
-			}
-
-			SetDirty(ModificationEvent.EntryModified, entries, postEvent, addedNewLabel);
-			AddressableAssetUtility.OpenAssetIfUsingVCIntegration(this);
-		}
-
-		internal void OnPostprocessAllAssets(string[] importedAssets, string[] deletedAssets, string[] movedAssets, string[] movedFromAssetPaths)
-		{
-			List<string> assetEntryCollections = new List<string>();
-			var aa = this;
-			bool relatedAssetChanged = false;
-			bool settingsChanged = false;
-			foreach (string str in importedAssets)
-			{
-				var assetType = AssetDatabase.GetMainAssetTypeAtPath(str);
-				if (typeof(AddressableAssetSettings).IsAssignableFrom(assetType))
-				{
-					var settings = AssetDatabase.LoadAssetAtPath<AddressableAssetSettings>(str);
-					if (settings != null)
-						settings.Validate();
-				}
-				if (typeof(AddressableAssetGroup).IsAssignableFrom(assetType))
-				{
-					AddressableAssetGroup group = aa.FindGroup(Path.GetFileNameWithoutExtension(str));
-					if (group == null)
-					{
-						var foundGroup = AssetDatabase.LoadAssetAtPath<AddressableAssetGroup>(str);
-						if (!aa.groups.Contains(foundGroup))
-						{
-							aa.groups.Add(foundGroup);
-							group = aa.FindGroup(Path.GetFileNameWithoutExtension(str));
-							relatedAssetChanged = true;
-							settingsChanged = true;
-						}
-					}
-					if (group != null)
-						group.DedupeEnteries();
-				}
-
-#pragma warning disable 0618
-				if (typeof(AddressableAssetEntryCollection).IsAssignableFrom(assetType))
-					assetEntryCollections.Add(str);
-#pragma warning restore 0618
-
-				var guid = AssetDatabase.AssetPathToGUID(str);
-				if (aa.FindAssetEntry(guid) != null)
-					relatedAssetChanged = true;
-
-				if (AddressableAssetUtility.IsInResources(str))
-					relatedAssetChanged = true;
-			}
-
-			if (assetEntryCollections.Count > 0)
-				relatedAssetChanged = ConvertAssetEntryCollectionsWithPermissionRequest(assetEntryCollections) || relatedAssetChanged;
-
-			if (deletedAssets.Length > 0)
-			{
-				// if any directly referenced assets were deleted while Unity was closed, the path isn't useful, so Remove(null) is our only option
-				//  this can lead to orphaned schema files.
-				if (groups.Remove(null) ||
-					DataBuilders.Remove(null) ||
-					GroupTemplateObjects.Remove(null) ||
-					InitializationObjects.Remove(null))
-				{
-					relatedAssetChanged = true;
-				}
-			}
-
-			foreach (string str in deletedAssets)
-			{
-				if (AddressableAssetUtility.IsInResources(str))
-					relatedAssetChanged = true;
-				else
-				{
-					if (CheckForGroupDataDeletion(str))
-					{
-						relatedAssetChanged = true;
-						settingsChanged = true;
-						continue;
-					}
-
-					var guidOfDeletedAsset = AssetDatabase.AssetPathToGUID(str);
-					if (aa.RemoveAssetEntry(guidOfDeletedAsset))
-					{
-						relatedAssetChanged = true;
-					}
-				}
-			}
-			for (int i = 0; i < movedAssets.Length; i++)
-			{
-				var str = movedAssets[i];
-				var assetType = AssetDatabase.GetMainAssetTypeAtPath(str);
-				if (typeof(AddressableAssetGroup).IsAssignableFrom(assetType))
-				{
-					var oldGroupName = Path.GetFileNameWithoutExtension(movedFromAssetPaths[i]);
-					var group = aa.FindGroup(oldGroupName);
-					if (group != null)
-					{
-						var newGroupName = Path.GetFileNameWithoutExtension(str);
-						group.Name = newGroupName;
-						relatedAssetChanged = true;
-					}
-				}
-				else
-				{
-					var guid = AssetDatabase.AssetPathToGUID(str);
-					AddressableAssetEntry entry = aa.FindAssetEntry(guid);
-
-					bool isAlreadyAddressable = entry != null;
-					bool startedInResources = AddressableAssetUtility.IsInResources(movedFromAssetPaths[i]);
-					bool endedInResources = AddressableAssetUtility.IsInResources(str);
-					bool inEditorSceneList = BuiltinSceneCache.Contains(new GUID(guid));
-
-					//update entry cached path
-					entry?.SetCachedPath(str);
-
-					//move to Resources
-					if (isAlreadyAddressable && endedInResources)
-					{
-						var fileName = Path.GetFileNameWithoutExtension(str);
-						Addressables.Log("You have moved addressable asset " + fileName + " into a Resources directory.  It has been unmarked as addressable, but can still be loaded via the Addressables API via its Resources path.");
-						aa.RemoveAssetEntry(guid, false);
-					}
-					else if (inEditorSceneList)
-						BuiltinSceneCache.ClearState();
-
-					//any addressables move or resources move (even resources to within resources) needs to refresh the UI.
-					relatedAssetChanged = isAlreadyAddressable || startedInResources || endedInResources || inEditorSceneList;
-				}
-			}
-
-			if (relatedAssetChanged || settingsChanged)
-				aa.SetDirty(ModificationEvent.BatchModification, null, true, settingsChanged);
-		}
-
-#pragma warning disable 0618
-		internal bool ConvertAssetEntryCollectionsWithPermissionRequest(List<string> assetEntryCollections)
-		{
-			if (assetEntryCollections == null || assetEntryCollections.Count == 0 || DenyEntryCollectionPermission)
-				return false;
-
-			bool allowConvertCollectionToEntries = EditorUtility.GetDialogOptOutDecision(DialogOptOutDecisionType.ForThisMachine, kImportAssetEntryCollectionOptOutKey);
-			if (!allowConvertCollectionToEntries)
-			{
-				allowConvertCollectionToEntries = EditorUtility.DisplayDialog("AssetEntryCollection Found",
-					"AssetEntryCollection is obsolete, do you want create AddressableAssetEntries from the AssetEntryCollection in the Default Group and remove the AssetEntryCollection from the project?",
-					"Yes", "No",
-					DialogOptOutDecisionType.ForThisMachine, kImportAssetEntryCollectionOptOutKey);
-			}
-			return allowConvertCollectionToEntries ? ConvertAssetEntryCollections(assetEntryCollections) : false;
-		}
-
-		internal bool ConvertAssetEntryCollections(List<string> assetEntryCollections)
-		{
-			if (assetEntryCollections == null || assetEntryCollections.Count == 0)
-				return false;
-
-			bool changesMade = false;
-			foreach (string collectionPath in assetEntryCollections)
-			{
-				var collection = AssetDatabase.LoadAssetAtPath<AddressableAssetEntryCollection>(collectionPath);
-				if (collection == null)
-				{
-					Debug.LogError("Could not load and convert AssetEntryCollection at " + collectionPath);
-					continue;
-				}
-				if (!AddressableAssetEntryCollection.ConvertEntryCollectionToEntries(collection, this))
-				{
-					Debug.LogError("Failed to convert AssetEntryCollection to AddressableAssetEntries at " + collectionPath);
-					continue;
-				}
-
-				if (collectionPath.StartsWith("Assets"))
-				{
-					if (!AssetDatabase.DeleteAsset(collectionPath))
-						Debug.LogError("Failed to Delete AssetEntryCollection at " + collectionPath);
-				}
-				else
-				{
-					Debug.LogWarning($"Imported AssetEntryCollection is in a Package, deletion of Asset at {collectionPath} aborted.");
-				}
-				changesMade = true;
-			}
-			return changesMade;
-		}
-#pragma warning restore 0618
-
-		internal bool CheckForGroupDataDeletion(string str)
-		{
-			if (string.IsNullOrEmpty(str))
-				return false;
-
-			bool modified = false;
-			AddressableAssetGroup groupToDelete = null;
-			bool deleteGroup = false;
-			foreach (var group in groups)
-			{
-				if (group != null)
-				{
-					if (AssetDatabase.GUIDToAssetPath(group.Guid) == str)
-					{
-						groupToDelete = group;
-						deleteGroup = true;
-						break;
-					}
-
-					if (group.Schemas.Remove(null))
-						modified = true;
-				}
-			}
-
-			if (deleteGroup)
-			{
-				RemoveGroupInternal(groupToDelete, false, true);
-				modified = true;
-			}
-
-			return modified;
-		}
-
-		/// <summary>
-		/// Runs the active player data build script to create runtime data.
-		/// See the [BuildPlayerContent](xref:addressables-api-build-player-content) documentation for more details.
-		/// </summary>
-		public static void BuildPlayerContent()
-		{
-			BuildPlayerContent(out AddressablesPlayerBuildResult rst);
-		}
-
-#if (ENABLE_CCD && UNITY_2019_4_OR_NEWER)
-        /// <summary>
-        /// Runs the active player data build script to create runtime data.
-        /// Any groups referencing CCD group type will have the produced bundles uploaded to the specified non-promotion only bucket.
-        /// See the [BuildPlayerContent](xref:addressables-api-build-player-content) documentation for more details.
-        /// </summary>
-        public async static Task<AddressableAssetBuildResult> BuildAndReleasePlayerContent()
-        {
-            AddressableAssetBuildResult result = null;
-            var settings = AddressableAssetSettingsDefaultObject.Settings;
-            if (settings == null)
-            {
-                string error;
-                if (EditorApplication.isUpdating)
-                    error = "Addressable Asset Settings does not exist.  EditorApplication.isUpdating was true.";
-                else if (EditorApplication.isCompiling)
-                    error = "Addressable Asset Settings does not exist.  EditorApplication.isCompiling was true.";
-                else
-                    error = "Addressable Asset Settings does not exist.  Failed to create.";
-                Addressables.LogError(error);
-                result = new AddressablesPlayerBuildResult();
-                result.Error = error;
-                return result;
-            }
-
-            NullifyBundleFileIds(settings);
-
-            //Processing groups, checking for promotion buckets
-            bool promotionOnly = GroupsContainPromotionOnlyBucket(settings);
-            if (promotionOnly)
-            {
-                result = new AddressablesPlayerBuildResult();
-                result.Error = "Cannot upload to Promotion Only bucket.";
-                return result;
-            }
-
-            //Reclean directory before every build
-            if (Directory.Exists(kCCDBuildDataPath))
-            {
-                Directory.Delete(kCCDBuildDataPath, true);
-            }
-
-            //Build the player content
-            result = settings.BuildPlayerContentImpl(new AddressablesDataBuilderInput(settings), true);
-
-            //Getting files
-            Addressables.Log("Creating and uploading entries");
-            var startDirectory = new DirectoryInfo(kCCDBuildDataPath);
-            var buckets = CreateBucketData(startDirectory);
-
-
-            //Creating a release for each bucket
-            await CreateReleaseForBuckets(buckets);
-
-            return result;
-
-        }
-
-        static Dictionary<DirectoryInfo, Dictionary<DirectoryInfo, List<FileInfo>>> CreateBucketData(DirectoryInfo startDirectory)
-        {
-            var buckets = new Dictionary<DirectoryInfo, Dictionary<DirectoryInfo, List<FileInfo>>>();
-            var bucketDirs = startDirectory.GetDirectories().Where(d => !d.Attributes.HasFlag(FileAttributes.Hidden));
-            foreach (var bucketDir in bucketDirs)
-            {
-                var badgeDirs = bucketDir.GetDirectories().Where(d => !d.Attributes.HasFlag(FileAttributes.Hidden));
-                foreach (var badgeDir in badgeDirs)
-                {
-                    var files = badgeDir.GetFiles().Where(f => !f.Attributes.HasFlag(FileAttributes.Hidden)).ToList();
-                    if (!buckets.ContainsKey(bucketDir))
-                    {
-                        var badges = new Dictionary<DirectoryInfo, List<FileInfo>>();
-                        badges.Add(badgeDir, files);
-                        buckets.Add(bucketDir, badges);
-                    }
-                    else
-                    {
-                        buckets.TryGetValue(bucketDir, out var badges);
-                        if (!badges.ContainsKey(badgeDir))
-                        {
-                            badges.Add(badgeDir, files);
-                        }
-                        else
-                        {
-                            badges.TryGetValue(badgeDir, out var existingFiles);
-                            existingFiles.AddRange(files);
-                        }
-                    }
-                }
-            }
-
-            return buckets;
-        }
-
-        async static Task CreateReleaseForBuckets(Dictionary<DirectoryInfo, Dictionary<DirectoryInfo, List<FileInfo>>> buckets)
-        {
-            foreach (var bucketKvp in buckets)
-            {
-                Guid bucketId = Guid.Parse(bucketKvp.Key.Name);
-
-                foreach (var badgeKvp in bucketKvp.Value)
-                {
-                    string badgeName = badgeKvp.Key.Name;
-                    List<CcdReleaseEntryCreate> entries = new List<CcdReleaseEntryCreate>();
-
-                    foreach (var path in badgeKvp.Value)
-                    {
-                        string contentHash = AddressableAssetUtility.GetMd5Hash(path.FullName);
-                        using (var stream = File.OpenRead(path.FullName))
-                        {
-                            var entryPath = path.Name;
-                            var entryModelOptions = new EntryModelOptions(entryPath, contentHash, (int)stream.Length)
-                            {
-                                UpdateIfExists = true
-                            };
-                            var createdEntry = await CcdManagement.Instance.CreateOrUpdateEntryByPathAsync(new EntryByPathOptions(bucketId, entryPath), entryModelOptions);
-
-                            var uploadContentOptions = new UploadContentOptions(bucketId, createdEntry.Entryid, stream);
-                            await CcdManagement.Instance.UploadContentAsync(uploadContentOptions);
-
-                            entries.Add(new CcdReleaseEntryCreate(createdEntry.Entryid, createdEntry.CurrentVersionid));
-                        }
-                    }
-
-                    //Creating release
-                    Addressables.Log("Creating release.");
-                    var release = await CcdManagement.Instance.CreateReleaseAsync(new CreateReleaseOptions(bucketId)
-                    {
-                        Entries = entries,
-                        Notes = $"Automated release created for {badgeName}"
-                    });
-                    Addressables.Log($"Release {release.Releaseid} created.");
-
-                    //Don't update latest badge (as it always updates)
-                    if (badgeName != "latest")
-                    {
-                        //Updating badge
-                        Addressables.Log("Updating badge.");
-                        var badge = await CcdManagement.Instance.AssignBadgeAsync(new AssignBadgeOptions(bucketId, badgeName, release.Releaseid));
-                        Addressables.Log($"Badge {badge.Name} updated.");
-                    }
-                }
-            }
-        }
-
-        /// <summary>
-        /// Check if groups contain promotion only buckets.
-        /// </summary>
-        /// <param name="settings">The Settings to process</param>
-        /// <returns>True if any group points to a promotion only bucket.</returns>
-        internal static bool GroupsContainPromotionOnlyBucket(AddressableAssetSettings settings)
-        {
-            foreach (AddressableAssetGroup group in settings.groups)
-            {
-                if (group == null)
-                    continue;
-
-                var schema = group.GetSchema<BundledAssetGroupSchema>();
-                if (schema != null)
-                {
-                    var buildPath = schema.BuildPath.GetValue(settings);
-                    var loadPath = schema.LoadPath.GetValue(settings);
-                    var groupType = new ProfileGroupType("temp");
-                    groupType.AddVariable(new ProfileGroupType.GroupTypeVariable(kBuildPath, buildPath));
-                    groupType.AddVariable(new ProfileGroupType.GroupTypeVariable(kLoadPath, loadPath));
-                    var foundGroupType = ProfileDataSourceSettings.GetSettings().FindGroupType(groupType);
-                    if (foundGroupType != null && foundGroupType.GroupTypePrefix.StartsWith("CCD"))
-                    {
-                        if (bool.Parse(foundGroupType.GetVariableBySuffix(nameof(CcdBucket.Attributes.PromoteOnly)).Value) == true)
-                        {
-                            string error = "Cannot upload to Promotion Only bucket.";
-                            Addressables.LogError(error);
-                            return true;
-                        }
-                    }
-
-                }
-            }
-
-            return false;
-        }
-#endif
-
-<<<<<<< HEAD
-		/// <summary>
-		/// Runs the active player data build script to create runtime data.
-		/// See the [BuildPlayerContent](xref:addressables-api-build-player-content) documentation for more details.
-		/// </summary>
-		/// <param name="result">Results from running the active player data build script.</param>
-		public static void BuildPlayerContent(out AddressablesPlayerBuildResult result)
-		{
-			var settings = AddressableAssetSettingsDefaultObject.Settings;
-			if (settings == null)
-			{
-				string error;
-				if (EditorApplication.isUpdating)
-					error = "Addressable Asset Settings does not exist.  EditorApplication.isUpdating was true.";
-				else if (EditorApplication.isCompiling)
-					error = "Addressable Asset Settings does not exist.  EditorApplication.isCompiling was true.";
-				else
-					error = "Addressable Asset Settings does not exist.  Failed to create.";
-				Debug.LogError(error);
-				result = new AddressablesPlayerBuildResult();
-				result.Error = error;
-				return;
-			}
-
-			NullifyBundleFileIds(settings);
-
-			result = settings.BuildPlayerContentImpl();
-		}
-
-		internal static void NullifyBundleFileIds(AddressableAssetSettings settings)
-		{
-			foreach (AddressableAssetGroup group in settings.groups)
-			{
-				if (group == null)
-					continue;
-				foreach (AddressableAssetEntry entry in group.entries)
-					entry.BundleFileId = null;
-			}
-		}
-
-		internal AddressablesPlayerBuildResult BuildPlayerContentImpl()
-		{
-			if (Directory.Exists(Addressables.BuildPath))
-			{
-				try
-				{
-					Directory.Delete(Addressables.BuildPath, true);
-				}
-				catch (Exception e)
-				{
-					Debug.LogException(e);
-				}
-			}
-
-			var buildContext = new AddressablesDataBuilderInput(this);
-			var result = ActivePlayerDataBuilder.BuildData<AddressablesPlayerBuildResult>(buildContext);
-			if (!string.IsNullOrEmpty(result.Error))
-			{
-				Debug.LogError(result.Error);
-				Debug.LogError($"Addressable content build failure (duration : {TimeSpan.FromSeconds(result.Duration).ToString("g")})");
-			}
-			else
-				Debug.Log($"Addressable content successfully built (duration : {TimeSpan.FromSeconds(result.Duration).ToString("g")})");
-			AddressableAnalytics.Report(this);
-			if (BuildScript.buildCompleted != null)
-				BuildScript.buildCompleted(result);
-			AssetDatabase.Refresh();
-			return result;
-		}
-
-		/// <summary>
-		/// Deletes all created runtime data for the active player data builder.
-		/// </summary>
-		/// <param name="builder">The builder to call ClearCachedData on.  If null, all builders will be cleaned</param>
-		public static void CleanPlayerContent(IDataBuilder builder = null)
-		{
-			var settings = AddressableAssetSettingsDefaultObject.Settings;
-			if (settings == null)
-			{
-				if (EditorApplication.isUpdating)
-					Debug.LogError("Addressable Asset Settings does not exist.  EditorApplication.isUpdating was true.");
-				else if (EditorApplication.isCompiling)
-					Debug.LogError("Addressable Asset Settings does not exist.  EditorApplication.isCompiling was true.");
-				else
-					Debug.LogError("Addressable Asset Settings does not exist.  Failed to create.");
-				return;
-			}
-			settings.CleanPlayerContentImpl(builder);
-		}
-
-		internal void CleanPlayerContentImpl(IDataBuilder builder = null)
-		{
-			if (builder != null)
-			{
-				builder.ClearCachedData();
-			}
-			else
-			{
-				for (int i = 0; i < DataBuilders.Count; i++)
-				{
-					var m = GetDataBuilder(i);
-					m.ClearCachedData();
-				}
-			}
-			AssetDatabase.Refresh();
-		}
-
-		internal AsyncOperationHandle<IResourceLocator> CreatePlayModeInitializationOperation(AddressablesImpl addressables)
-		{
-			return addressables.ResourceManager.StartOperation(new FastModeInitializationOperation(addressables, this), default);
-		}
-
-		static Dictionary<string, Action<IEnumerable<AddressableAssetEntry>>> s_CustomAssetEntryCommands = new Dictionary<string, Action<IEnumerable<AddressableAssetEntry>>>();
-		/// <summary>
-		/// Register a custom command to process asset entries.  These commands will be shown in the context menu of the groups window.
-		/// </summary>
-		/// <param name="cmdId">The id of the command.  This will be used for the display name of the context menu item.</param>
-		/// <param name="cmdFunc">The command handler function.</param>
-		/// <returns>Returns true if the command was registered.</returns>
-		public static bool RegisterCustomAssetEntryCommand(string cmdId, Action<IEnumerable<AddressableAssetEntry>> cmdFunc)
-		{
-			if (string.IsNullOrEmpty(cmdId))
-			{
-				Debug.LogError("RegisterCustomAssetEntryCommand - invalid command id.");
-				return false;
-			}
-			if (cmdFunc == null)
-			{
-				Debug.LogError($"RegisterCustomAssetEntryCommand - command functor for id '{cmdId}'.");
-				return false;
-			}
-			s_CustomAssetEntryCommands[cmdId] = cmdFunc;
-			return true;
-		}
-
-		/// <summary>
-		/// Removes a registered custom entry command.
-		/// </summary>
-		/// <param name="cmdId">The command id.</param>
-		/// <returns>Returns true if the command was removed.</returns>
-		public static bool UnregisterCustomAssetEntryCommand(string cmdId)
-		{
-			if (string.IsNullOrEmpty(cmdId))
-			{
-				Debug.LogError("UnregisterCustomAssetEntryCommand - invalid command id.");
-				return false;
-			}
-
-			if (!s_CustomAssetEntryCommands.Remove(cmdId))
-			{
-				Debug.LogError($"UnregisterCustomAssetEntryCommand - command id '{cmdId}' is not registered.");
-				return false;
-			}
-			return true;
-		}
-
-		/// <summary>
-		/// Invoke a registered command for a set of entries.
-		/// </summary>
-		/// <param name="cmdId">The id of the command.</param>
-		/// <param name="entries">The entries to run the command on.</param>
-		/// <returns>Returns true if the command was executed without exceptions.</returns>
-		public static bool InvokeAssetEntryCommand(string cmdId, IEnumerable<AddressableAssetEntry> entries)
-		{
-			try
-			{
-				if (string.IsNullOrEmpty(cmdId) || !s_CustomAssetEntryCommands.ContainsKey(cmdId))
-				{
-					Debug.LogError($"Asset Entry Command '{cmdId}' not found.  Ensure that it is registered by calling RegisterCustomAssetEntryCommand.");
-					return false;
-				}
-				if (entries == null)
-				{
-					Debug.LogError($"Asset Entry Command '{cmdId}' called with null entry collection.");
-					return false;
-				}
-				s_CustomAssetEntryCommands[cmdId](entries);
-				return true;
-			}
-			catch (Exception e)
-			{
-				Debug.LogError($"Encountered exception when running Asset Entry Command '{cmdId}': {e.Message}");
-				return false;
-			}
-		}
-
-		/// <summary>
-		/// The ids of the registered commands.
-		/// </summary>
-		public static IEnumerable<string> CustomAssetEntryCommands => s_CustomAssetEntryCommands.Keys;
-
-		static Dictionary<string, Action<IEnumerable<AddressableAssetGroup>>> s_CustomAssetGroupCommands = new Dictionary<string, Action<IEnumerable<AddressableAssetGroup>>>();
-		/// <summary>
-		/// Register a custom command to process asset groups.  These commands will be shown in the context menu of the groups window.
-		/// </summary>
-		/// <param name="cmdId">The id of the command.  This will be used for the display name of the context menu item.</param>
-		/// <param name="cmdFunc">The command handler function.</param>
-		/// <returns>Returns true if the command was registered.</returns>
-		public static bool RegisterCustomAssetGroupCommand(string cmdId, Action<IEnumerable<AddressableAssetGroup>> cmdFunc)
-		{
-			if (string.IsNullOrEmpty(cmdId))
-			{
-				Debug.LogError("RegisterCustomAssetGroupCommand - invalid command id.");
-				return false;
-			}
-			if (cmdFunc == null)
-			{
-				Debug.LogError($"RegisterCustomAssetGroupCommand - command functor for id '{cmdId}'.");
-				return false;
-			}
-			s_CustomAssetGroupCommands[cmdId] = cmdFunc;
-			return true;
-		}
-
-		/// <summary>
-		/// Removes a registered custom group command.
-		/// </summary>
-		/// <param name="cmdId">The command id.</param>
-		/// <returns>Returns true if the command was removed.</returns>
-		public static bool UnregisterCustomAssetGroupCommand(string cmdId)
-		{
-			if (string.IsNullOrEmpty(cmdId))
-			{
-				Debug.LogError("UnregisterCustomAssetGroupCommand - invalid command id.");
-				return false;
-			}
-			if (!s_CustomAssetGroupCommands.Remove(cmdId))
-			{
-				Debug.LogError($"UnregisterCustomAssetGroupCommand - command id '{cmdId}' is not registered.");
-				return false;
-			}
-			return true;
-		}
-
-		/// <summary>
-		/// Invoke a registered command for a set of groups.
-		/// </summary>
-		/// <param name="cmdId">The id of the command.</param>
-		/// <param name="groups">The groups to run the command on.</param>
-		/// <returns>Returns true if the command was invoked successfully.</returns>
-		public static bool InvokeAssetGroupCommand(string cmdId, IEnumerable<AddressableAssetGroup> groups)
-		{
-			try
-			{
-				if (string.IsNullOrEmpty(cmdId) || !s_CustomAssetGroupCommands.ContainsKey(cmdId))
-				{
-					Debug.LogError($"Asset Group Command '{cmdId}' not found.  Ensure that it is registered by calling RegisterCustomAssetGroupCommand.");
-					return false;
-				}
-				if (groups == null)
-				{
-					Debug.LogError($"Asset Group Command '{cmdId}' called with null group collection.");
-					return false;
-				}
-				s_CustomAssetGroupCommands[cmdId](groups);
-				return true;
-			}
-			catch (Exception e)
-			{
-				Debug.LogError($"Encountered exception when running Asset Group Command '{cmdId}': {e.Message}");
-				return false;
-			}
-		}
-
-		/// <summary>
-		/// The ids of the registered commands.
-		/// </summary>
-		public static IEnumerable<string> CustomAssetGroupCommands => s_CustomAssetGroupCommands.Keys;
-	}
-=======
-        /// <summary>
-        /// Runs the active player data build script to create runtime data.
-        /// See the [BuildPlayerContent](xref:addressables-api-build-player-content) documentation for more details.
-        /// </summary>
-        /// <param name="result">Results from running the active player data build script.</param>
-        public static void BuildPlayerContent(out AddressablesPlayerBuildResult result)
-        {
-            BuildPlayerContent(out result, null);
-        }
-        
-        internal static void BuildPlayerContent(out AddressablesPlayerBuildResult result, AddressablesDataBuilderInput input)
-        {
-            var settings = input != null ? input.AddressableSettings : AddressableAssetSettingsDefaultObject.Settings;
-            if (settings == null)
-            {
-                string error;
-                if (EditorApplication.isUpdating)
-                    error = "Addressable Asset Settings does not exist.  EditorApplication.isUpdating was true.";
-                else if (EditorApplication.isCompiling)
-                    error = "Addressable Asset Settings does not exist.  EditorApplication.isCompiling was true.";
-                else
-                    error = "Addressable Asset Settings does not exist.  Failed to create.";
-                Debug.LogError(error);
-                result = new AddressablesPlayerBuildResult();
-                result.Error = error;
-                return;
-            }
-
-            NullifyBundleFileIds(settings);
-
-            result = settings.BuildPlayerContentImpl(input);
-        }
-
-        internal static void NullifyBundleFileIds(AddressableAssetSettings settings)
-        {
-            foreach (AddressableAssetGroup group in settings.groups)
-            {
-                if (group == null)
-                    continue;
-                foreach (AddressableAssetEntry entry in group.entries)
-                    entry.BundleFileId = null;
-            }
-        }
-
-        internal AddressablesPlayerBuildResult BuildPlayerContentImpl(AddressablesDataBuilderInput buildContext = null, bool buildAndRelease = false)
-        {
-            if (Directory.Exists(Addressables.BuildPath))
-            {
-                try
-                {
-                    Directory.Delete(Addressables.BuildPath, true);
-                }
-                catch (Exception e)
-                {
-                    Debug.LogException(e);
-                }
-            }
-
-            if (buildContext == null)
-                buildContext = new AddressablesDataBuilderInput(this);
-                
-            buildContext.IsBuildAndRelease = buildAndRelease;
-            var result = ActivePlayerDataBuilder.BuildData<AddressablesPlayerBuildResult>(buildContext);
-            if (!string.IsNullOrEmpty(result.Error))
-            {
-                Debug.LogError(result.Error);
-                Debug.LogError($"Addressable content build failure (duration : {TimeSpan.FromSeconds(result.Duration).ToString("g")})");
-            }
-            else
-                Debug.Log($"Addressable content successfully built (duration : {TimeSpan.FromSeconds(result.Duration).ToString("g")})");
-            
-            if (BuildScript.buildCompleted != null)
-                BuildScript.buildCompleted(result);
-            AssetDatabase.Refresh();
-            return result;
-        }
-
-        /// <summary>
-        /// Deletes all created runtime data for the active player data builder.
-        /// </summary>
-        /// <param name="builder">The builder to call ClearCachedData on.  If null, all builders will be cleaned</param>
-        public static void CleanPlayerContent(IDataBuilder builder = null)
-        {
-            var settings = AddressableAssetSettingsDefaultObject.Settings;
-            if (settings == null)
-            {
-                if (EditorApplication.isUpdating)
-                    Debug.LogError("Addressable Asset Settings does not exist.  EditorApplication.isUpdating was true.");
-                else if (EditorApplication.isCompiling)
-                    Debug.LogError("Addressable Asset Settings does not exist.  EditorApplication.isCompiling was true.");
-                else
-                    Debug.LogError("Addressable Asset Settings does not exist.  Failed to create.");
-                return;
-            }
-            settings.CleanPlayerContentImpl(builder);
-        }
-
-        internal void CleanPlayerContentImpl(IDataBuilder builder = null)
-        {
-            if (builder != null)
-            {
-                builder.ClearCachedData();
-            }
-            else
-            {
-                for (int i = 0; i < DataBuilders.Count; i++)
-                {
-                    var m = GetDataBuilder(i);
-                    m.ClearCachedData();
-                }
-            }
-            AssetDatabase.Refresh();
-        }
-
-        internal AsyncOperationHandle<IResourceLocator> CreatePlayModeInitializationOperation(AddressablesImpl addressables)
-        {
-            return addressables.ResourceManager.StartOperation(new FastModeInitializationOperation(addressables, this), default);
-        }
-
-        static Dictionary<string, Action<IEnumerable<AddressableAssetEntry>>> s_CustomAssetEntryCommands = new Dictionary<string, Action<IEnumerable<AddressableAssetEntry>>>();
-        /// <summary>
-        /// Register a custom command to process asset entries.  These commands will be shown in the context menu of the groups window.
-        /// </summary>
-        /// <param name="cmdId">The id of the command.  This will be used for the display name of the context menu item.</param>
-        /// <param name="cmdFunc">The command handler function.</param>
-        /// <returns>Returns true if the command was registered.</returns>
-        public static bool RegisterCustomAssetEntryCommand(string cmdId, Action<IEnumerable<AddressableAssetEntry>> cmdFunc)
-        {
-            if (string.IsNullOrEmpty(cmdId))
-            {
-                Debug.LogError("RegisterCustomAssetEntryCommand - invalid command id.");
-                return false;
-            }
-            if (cmdFunc == null)
-            {
-                Debug.LogError($"RegisterCustomAssetEntryCommand - command functor for id '{cmdId}'.");
-                return false;
-            }
-            s_CustomAssetEntryCommands[cmdId] = cmdFunc;
-            return true;
-        }
-
-        /// <summary>
-        /// Removes a registered custom entry command.
-        /// </summary>
-        /// <param name="cmdId">The command id.</param>
-        /// <returns>Returns true if the command was removed.</returns>
-        public static bool UnregisterCustomAssetEntryCommand(string cmdId)
-        {
-            if (string.IsNullOrEmpty(cmdId))
-            {
-                Debug.LogError("UnregisterCustomAssetEntryCommand - invalid command id.");
-                return false;
-            }
-
-            if (!s_CustomAssetEntryCommands.Remove(cmdId))
-            {
-                Debug.LogError($"UnregisterCustomAssetEntryCommand - command id '{cmdId}' is not registered.");
-                return false;
-            }
-            return true;
-        }
-
-        /// <summary>
-        /// Invoke a registered command for a set of entries.
-        /// </summary>
-        /// <param name="cmdId">The id of the command.</param>
-        /// <param name="entries">The entries to run the command on.</param>
-        /// <returns>Returns true if the command was executed without exceptions.</returns>
-        public static bool InvokeAssetEntryCommand(string cmdId, IEnumerable<AddressableAssetEntry> entries)
-        {
-            try
-            {
-                if (string.IsNullOrEmpty(cmdId) || !s_CustomAssetEntryCommands.ContainsKey(cmdId))
-                {
-                    Debug.LogError($"Asset Entry Command '{cmdId}' not found.  Ensure that it is registered by calling RegisterCustomAssetEntryCommand.");
-                    return false;
-                }
-                if (entries == null)
-                {
-                    Debug.LogError($"Asset Entry Command '{cmdId}' called with null entry collection.");
-                    return false;
-                }
-                s_CustomAssetEntryCommands[cmdId](entries);
-                return true;
-            }
-            catch (Exception e)
-            {
-                Debug.LogError($"Encountered exception when running Asset Entry Command '{cmdId}': {e.Message}");
-                return false;
-            }
-        }
-
-        /// <summary>
-        /// The ids of the registered commands.
-        /// </summary>
-        public static IEnumerable<string> CustomAssetEntryCommands => s_CustomAssetEntryCommands.Keys;
-
-        static Dictionary<string, Action<IEnumerable<AddressableAssetGroup>>> s_CustomAssetGroupCommands = new Dictionary<string, Action<IEnumerable<AddressableAssetGroup>>>();
-        /// <summary>
-        /// Register a custom command to process asset groups.  These commands will be shown in the context menu of the groups window.
-        /// </summary>
-        /// <param name="cmdId">The id of the command.  This will be used for the display name of the context menu item.</param>
-        /// <param name="cmdFunc">The command handler function.</param>
-        /// <returns>Returns true if the command was registered.</returns>
-        public static bool RegisterCustomAssetGroupCommand(string cmdId, Action<IEnumerable<AddressableAssetGroup>> cmdFunc)
-        {
-            if (string.IsNullOrEmpty(cmdId))
-            {
-                Debug.LogError("RegisterCustomAssetGroupCommand - invalid command id.");
-                return false;
-            }
-            if (cmdFunc == null)
-            {
-                Debug.LogError($"RegisterCustomAssetGroupCommand - command functor for id '{cmdId}'.");
-                return false;
-            }
-            s_CustomAssetGroupCommands[cmdId] = cmdFunc;
-            return true;
-        }
-
-        /// <summary>
-        /// Removes a registered custom group command.
-        /// </summary>
-        /// <param name="cmdId">The command id.</param>
-        /// <returns>Returns true if the command was removed.</returns>
-        public static bool UnregisterCustomAssetGroupCommand(string cmdId)
-        {
-            if (string.IsNullOrEmpty(cmdId))
-            {
-                Debug.LogError("UnregisterCustomAssetGroupCommand - invalid command id.");
-                return false;
-            }
-            if (!s_CustomAssetGroupCommands.Remove(cmdId))
-            {
-                Debug.LogError($"UnregisterCustomAssetGroupCommand - command id '{cmdId}' is not registered.");
-                return false;
-            }
-            return true;
-        }
-
-        /// <summary>
-        /// Invoke a registered command for a set of groups.
-        /// </summary>
-        /// <param name="cmdId">The id of the command.</param>
-        /// <param name="groups">The groups to run the command on.</param>
-        /// <returns>Returns true if the command was invoked successfully.</returns>
-        public static bool InvokeAssetGroupCommand(string cmdId, IEnumerable<AddressableAssetGroup> groups)
-        {
-            try
-            {
-                if (string.IsNullOrEmpty(cmdId) || !s_CustomAssetGroupCommands.ContainsKey(cmdId))
-                {
-                    Debug.LogError($"Asset Group Command '{cmdId}' not found.  Ensure that it is registered by calling RegisterCustomAssetGroupCommand.");
-                    return false;
-                }
-                if (groups == null)
-                {
-                    Debug.LogError($"Asset Group Command '{cmdId}' called with null group collection.");
-                    return false;
-                }
-                s_CustomAssetGroupCommands[cmdId](groups);
-                return true;
-            }
-            catch (Exception e)
-            {
-                Debug.LogError($"Encountered exception when running Asset Group Command '{cmdId}': {e.Message}");
-                return false;
-            }
-        }
-
-        /// <summary>
-        /// The ids of the registered commands.
-        /// </summary>
-        public static IEnumerable<string> CustomAssetGroupCommands => s_CustomAssetGroupCommands.Keys;
-    }
->>>>>>> 094f4338
-}
+using System;
+using System.Collections;
+using System.Collections.Generic;
+using System.IO;
+using System.Linq;
+using System.Runtime.Serialization.Formatters.Binary;
+using UnityEditor.AddressableAssets.Build;
+using UnityEditor.AddressableAssets.Build.DataBuilders;
+using UnityEditor.AddressableAssets.HostingServices;
+using UnityEditor.AddressableAssets.Settings.GroupSchemas;
+using UnityEditor.Build.Pipeline.Utilities;
+using UnityEngine;
+using UnityEngine.AddressableAssets;
+using UnityEngine.AddressableAssets.ResourceLocators;
+using UnityEngine.ResourceManagement.AsyncOperations;
+using UnityEngine.ResourceManagement.Util;
+using UnityEngine.Serialization;
+using static UnityEditor.AddressableAssets.Settings.AddressablesFileEnumeration;
+using System.Threading.Tasks;
+
+#if (ENABLE_CCD && UNITY_2019_4_OR_NEWER)
+using Unity.Services.Ccd.Management;
+using Unity.Services.Ccd.Management.Models;
+#endif
+
+namespace UnityEditor.AddressableAssets.Settings
+{
+	using Object = UnityEngine.Object;
+
+	/// <summary>
+	/// Contains editor data for the addressables system.
+	/// </summary>
+	public class AddressableAssetSettings : ScriptableObject
+	{
+        internal class Cache<T1, T2>
+        {
+            private AddressableAssetSettings m_Settings;
+            private Hash128 m_CurrentCacheVersion;
+            private Dictionary<T1, T2> m_TargetInfoCache = new Dictionary<T1, T2>();
+
+            public Cache(AddressableAssetSettings settings)
+            {
+                m_Settings = settings;
+            }
+
+            public bool TryGetCached(T1 key, out T2 result)
+            {
+                if (IsValid() && m_TargetInfoCache.TryGetValue(key, out result))
+                    return true;
+                
+                result = default;
+                return false;
+            }
+
+            public void Add(T1 key, T2 value)
+            {
+                if (!IsValid())
+                    m_CurrentCacheVersion = m_Settings.currentHash;
+                m_TargetInfoCache.Add(key, value);
+            }
+
+            private bool IsValid()
+            {
+                if (m_TargetInfoCache.Count > 0)
+                {
+                    if (!m_CurrentCacheVersion.isValid || m_CurrentCacheVersion.Equals(m_Settings.currentHash) == false)
+                    {
+                        m_TargetInfoCache.Clear();
+                        m_CurrentCacheVersion = default;
+                        return false;
+                    }
+                    return true;
+                }
+                return false;
+            }
+        }
+        
+        private Cache<string, AddressableAssetEntry> m_FindAssetEntryCache = null;
+        
+		[InitializeOnLoadMethod]
+		static void RegisterWithAssetPostProcessor()
+		{
+			//if the Library folder has been deleted, this will be null and it will have to be set on the first access of the settings object
+			if (AddressableAssetSettingsDefaultObject.Settings != null)
+                AddressablesAssetPostProcessor.OnPostProcess.Register(AddressableAssetSettingsDefaultObject.Settings.OnPostprocessAllAssets, 0);
+			else
+				EditorApplication.update += TryAddAssetPostprocessorOnNextUpdate;
+		}
+
+        [InitializeOnLoadMethod]
+        static void CheckCCDStatus()
+        {
+#if !ENABLE_CCD
+            if (AddressableAssetSettingsDefaultObject.Settings != null && AddressableAssetSettingsDefaultObject.Settings.CCDEnabled)
+            {
+                AddressableAssetSettingsDefaultObject.Settings.CCDEnabled = false;
+                Debug.LogError("This version of Addressables no longer supports integration with the current installed version of the CCD package. " +
+                    "Please upgrade the CCD package to continue using the integration. Or, re-enable the Enable CCD Integration toggle in the AddressableAssetSettings.");
+            }
+#endif
+        }
+
+		private static void TryAddAssetPostprocessorOnNextUpdate()
+		{
+			if (AddressableAssetSettingsDefaultObject.Settings != null)
+                AddressablesAssetPostProcessor.OnPostProcess.Register(AddressableAssetSettingsDefaultObject.Settings.OnPostprocessAllAssets, 0);
+			EditorApplication.update -= TryAddAssetPostprocessorOnNextUpdate;
+		}
+
+		/// <summary>
+		/// Build Path Name
+		/// </summary>
+		public const string kBuildPath = "BuildPath";
+		/// <summary>
+		/// Load Path Name
+		/// </summary>
+		public const string kLoadPath = "LoadPath";
+		/// <summary>
+		/// Default name of a newly created group.
+		/// </summary>
+		public const string kNewGroupName = "New Group";
+		/// <summary>
+		/// Default name of local build path.
+		/// </summary>
+		public const string kLocalBuildPath = "Local.BuildPath";
+		/// <summary>
+		/// Default name of local load path.
+		/// </summary>
+		public const string kLocalLoadPath = "Local.LoadPath";
+		/// <summary>
+		/// Default name of remote build path.
+		/// </summary>
+		public const string kRemoteBuildPath = "Remote.BuildPath";
+		/// <summary>
+		/// Default name of remote load path.
+		/// </summary>
+		public const string kRemoteLoadPath = "Remote.LoadPath";
+
+		private const string kLocalGroupTypePrefix = "Built-In";
+		internal static string LocalGroupTypePrefix => kLocalGroupTypePrefix;
+		/// <summary>
+		/// Default value of local build path.
+		/// </summary>
+		public const string kLocalBuildPathValue = "[UnityEngine.AddressableAssets.Addressables.BuildPath]/[BuildTarget]";
+		/// <summary>
+		/// Default value of local load path.
+		/// </summary>
+		public const string kLocalLoadPathValue = "{UnityEngine.AddressableAssets.Addressables.RuntimePath}/[BuildTarget]";
+
+		private const string kEditorHostedGroupTypePrefix = "Editor Hosted";
+		internal static string EditorHostedGroupTypePrefix => kEditorHostedGroupTypePrefix;
+		/// <summary>
+		/// Default value of remote build path.
+		/// </summary>
+		public const string kRemoteBuildPathValue = "ServerData/[BuildTarget]";
+		/// <summary>
+		/// Default value of remote load path.
+		/// </summary>
+		public const string kRemoteLoadPathValue = "http://localhost/[BuildTarget]";
+		internal static string RemoteLoadPathValue
+		{
+			get
+			{
+				// Fix for case ADDR-2314. kRemoteLoadPathValue is incorrect, "http://localhost/[BuildTarget]" does not work with local hosting service
+				return "http://[PrivateIpAddress]:[HostingServicePort]";
+				// kRemoteLoadPathValue will be fixed to the correct path in Addressables 1.20.0
+			}
+		}
+
+#if (ENABLE_CCD && UNITY_2019_4_OR_NEWER)
+        /// <summary>
+        /// Default path of build assets that are uploaded to Ccd.
+        /// </summary>
+        public const string kCCDBuildDataPath = "CCDBuildData";
+        /// <summary>
+        /// CCD Package Name
+        /// </summary>
+        public const string kCCDPackageName = "com.unity.services.Ccd.management";
+#endif
+
+
+		private const string kImportAssetEntryCollectionOptOutKey = "com.unity.addressables.importAssetEntryCollections.optOut";
+		internal bool DenyEntryCollectionPermission { get; set; }
+
+		/// <summary>
+		/// Options for building Addressables when building a player.
+		/// </summary>
+		public enum PlayerBuildOption
+		{
+			/// <summary>
+			/// Use to indicate that the global settings (stored in preferences) will determine if building a player will also build Addressables.
+			/// </summary>
+			PreferencesValue,
+			/// <summary>
+			/// Use to indicate that building a player will also build Addressables.
+			/// </summary>
+			BuildWithPlayer,
+			/// <summary>
+			/// Use to indicate that building a player won't build Addressables.
+			/// </summary>
+			DoNotBuildWithPlayer
+		}
+
+		/// <summary>
+		/// Options for labeling all the different generated events.
+		/// </summary>
+		public enum ModificationEvent
+		{
+			/// <summary>
+			/// Use to indicate that a group was added to the settings object.
+			/// </summary>
+			GroupAdded,
+			/// <summary>
+			/// Use to indicate that a group was removed from the the settings object.
+			/// </summary>
+			GroupRemoved,
+			/// <summary>
+			/// Use to indicate that a group in the settings object was renamed.
+			/// </summary>
+			GroupRenamed,
+			/// <summary>
+			/// Use to indicate that a schema was added to a group.
+			/// </summary>
+			GroupSchemaAdded,
+			/// <summary>
+			/// Use to indicate that a schema was removed from a group.
+			/// </summary>
+			GroupSchemaRemoved,
+			/// <summary>
+			/// Use to indicate that a schema was modified.
+			/// </summary>
+			GroupSchemaModified,
+			/// <summary>
+			/// Use to indicate that a group template was added to the settings object.
+			/// </summary>
+			GroupTemplateAdded,
+			/// <summary>
+			/// Use to indicate that a group template was removed from the settings object.
+			/// </summary>
+			GroupTemplateRemoved,
+			/// <summary>
+			/// Use to indicate that a schema was added to a group template.
+			/// </summary>
+			GroupTemplateSchemaAdded,
+			/// <summary>
+			/// Use to indicate that a schema was removed from a group template.
+			/// </summary>
+			GroupTemplateSchemaRemoved,
+			/// <summary>
+			/// Use to indicate that an asset entry was created.
+			/// </summary>
+			EntryCreated,
+			/// <summary>
+			/// Use to indicate that an asset entry was added to a group.
+			/// </summary>
+			EntryAdded,
+			/// <summary>
+			/// Use to indicate that an asset entry moved from one group to another.
+			/// </summary>
+			EntryMoved,
+			/// <summary>
+			/// Use to indicate that an asset entry was removed from a group.
+			/// </summary>
+			EntryRemoved,
+			/// <summary>
+			/// Use to indicate that an asset label was added to the settings object.
+			/// </summary>
+			LabelAdded,
+			/// <summary>
+			/// Use to indicate that an asset label was removed from the settings object.
+			/// </summary>
+			LabelRemoved,
+			/// <summary>
+			/// Use to indicate that a profile was added to the settings object.
+			/// </summary>
+			ProfileAdded,
+			/// <summary>
+			/// Use to indicate that a profile was removed from the settings object.
+			/// </summary>
+			ProfileRemoved,
+			/// <summary>
+			/// Use to indicate that a profile was modified.
+			/// </summary>
+			ProfileModified,
+			/// <summary>
+			/// Use to indicate that a profile has been set as the active profile.
+			/// </summary>
+			ActiveProfileSet,
+			/// <summary>
+			/// Use to indicate that an asset entry was modified.
+			/// </summary>
+			EntryModified,
+			/// <summary>
+			/// Use to indicate that the build settings object was modified.
+			/// </summary>
+			BuildSettingsChanged,
+			/// <summary>
+			/// Use to indicate that a new build script is being used as the active build script.
+			/// </summary>
+			ActiveBuildScriptChanged,
+			/// <summary>
+			/// Use to indicate that a new data builder script was added to the settings object.
+			/// </summary>
+			DataBuilderAdded,
+			/// <summary>
+			/// Use to indicate that a data builder script was removed from the settings object.
+			/// </summary>
+			DataBuilderRemoved,
+			/// <summary>
+			/// Use to indicate a new initialization object was added to the settings object.
+			/// </summary>
+			InitializationObjectAdded,
+			/// <summary>
+			/// Use to indicate a initialization object was removed from the settings object.
+			/// </summary>
+			InitializationObjectRemoved,
+			/// <summary>
+			/// Use to indicate that a new script is being used as the active playmode data builder.
+			/// </summary>
+			ActivePlayModeScriptChanged,
+			/// <summary>
+			/// Use to indicate that a batch of asset entries was modified. Note that the posted object will be null.
+			/// </summary>
+			BatchModification,
+			/// <summary>
+			/// Use to indicate that the hosting services manager was modified.
+			/// </summary>
+			HostingServicesManagerModified,
+			/// <summary>
+			/// Use to indicate that a group changed its order placement within the list of groups in the settings object.
+			/// </summary>
+			GroupMoved,
+			/// <summary>
+			/// Use to indicate that a new certificate handler is being used for the initialization object provider.
+			/// </summary>
+			CertificateHandlerChanged
+		}
+
+		/// <summary>
+		/// The path of the settings asset.
+		/// </summary>
+		public string AssetPath
+		{
+			get
+			{
+				string guid;
+				long localId;
+				if (!AssetDatabase.TryGetGUIDAndLocalFileIdentifier(this, out guid, out localId))
+					throw new Exception($"{nameof(AddressableAssetSettings)} is not persisted.  Unable to determine AssetPath.");
+				var assetPath = AssetDatabase.GUIDToAssetPath(guid);
+				if (string.IsNullOrEmpty(assetPath))
+					throw new Exception($"{nameof(AddressableAssetSettings)} - Unable to determine AssetPath from guid {guid}.");
+				return assetPath;
+			}
+		}
+
+		/// <summary>
+		/// The folder of the settings asset.
+		/// </summary>
+		public string ConfigFolder
+		{
+			get
+			{
+				return Path.GetDirectoryName(AssetPath);
+			}
+		}
+
+		/// <summary>
+		/// The folder for the group assets.
+		/// </summary>
+		public string GroupFolder
+		{
+			get
+			{
+				return ConfigFolder + "/AssetGroups";
+			}
+		}
+		/// <summary>
+		/// The folder for the script assets.
+		/// </summary>
+		public string DataBuilderFolder
+		{
+			get
+			{
+				return ConfigFolder + "/DataBuilders";
+			}
+		}
+		/// <summary>
+		/// The folder for the asset group schema assets.
+		/// </summary>
+		public string GroupSchemaFolder
+		{
+			get
+			{
+				return GroupFolder + "/Schemas";
+			}
+		}
+
+		/// <summary>
+		/// The default folder for the group template assets.
+		/// </summary>
+		public string GroupTemplateFolder
+		{
+			get
+			{
+				return ConfigFolder + "/AssetGroupTemplates";
+			}
+		}
+
+		/// <summary>
+		/// Event for handling settings changes.  The object passed depends on the event type.
+		/// </summary>
+		public Action<AddressableAssetSettings, ModificationEvent, object> OnModification { get; set; }
+
+		/// <summary>
+		/// Event for handling settings changes on all instances of AddressableAssetSettings.  The object passed depends on the event type.
+		/// </summary>
+		public static event Action<AddressableAssetSettings, ModificationEvent, object> OnModificationGlobal;
+
+		/// <summary>
+		/// Event for handling the result of a DataBuilder.Build call.
+		/// </summary>
+		public Action<AddressableAssetSettings, IDataBuilder, IDataBuilderResult> OnDataBuilderComplete { get; set; }
+
+		[FormerlySerializedAs("m_defaultGroup")]
+		[SerializeField]
+		string m_DefaultGroup;
+		[FormerlySerializedAs("m_cachedHash")]
+		[SerializeField]
+		Hash128 m_CachedHash;
+
+		bool m_IsTemporary;
+		/// <summary>
+		/// Returns whether this settings object is persisted to an asset.
+		/// </summary>
+		public bool IsPersisted { get { return !m_IsTemporary; } }
+
+		[SerializeField]
+		bool m_OptimizeCatalogSize = false;
+
+		[SerializeField]
+		bool m_BuildRemoteCatalog = false;
+
+		[SerializeField]
+		bool m_BundleLocalCatalog = false;
+
+		[SerializeField]
+		int m_CatalogRequestsTimeout = 0;
+
+		[SerializeField]
+		bool m_DisableCatalogUpdateOnStart = false;
+
+		[SerializeField]
+		bool m_IgnoreUnsupportedFilesInBuild = false;
+
+		[SerializeField]
+		bool m_UniqueBundleIds = false;
+
+		[SerializeField]
+#if UNITY_2021_1_OR_NEWER
+        bool m_NonRecursiveBuilding = true;
+#else
+		bool m_NonRecursiveBuilding = false;
+#endif
+
+#if UNITY_2019_4_OR_NEWER
+		[SerializeField]
+#if !ENABLE_CCD
+		bool m_CCDEnabled = false;
+#else
+        bool m_CCDEnabled = true;
+#endif
+
+		public bool CCDEnabled
+		{
+			get { return m_CCDEnabled; }
+			set { m_CCDEnabled = value; }
+		}
+#endif
+
+		[SerializeField]
+        int m_maxConcurrentWebRequests = 3;
+
+		/// <summary>
+		/// The maximum time to download hash and json catalog files before a timeout error.
+		/// </summary>
+		public int CatalogRequestsTimeout
+		{
+			get { return m_CatalogRequestsTimeout; }
+			set { m_CatalogRequestsTimeout = value < 0 ? 0 : value; }
+		}
+
+		/// <summary>
+		/// The maximum number of concurrent web requests.  This value will be clamped from 1 to 1024.
+		/// </summary>
+		public int MaxConcurrentWebRequests
+		{
+			get { return m_maxConcurrentWebRequests; }
+			set { m_maxConcurrentWebRequests = Mathf.Clamp(value, 1, 1024); }
+		}
+
+		/// <summary>
+		/// Set this to true to ensure unique bundle ids. Set to false to allow duplicate bundle ids.
+		/// </summary>
+		public bool UniqueBundleIds
+		{
+			get { return m_UniqueBundleIds; }
+			set { m_UniqueBundleIds = value; }
+		}
+
+		[SerializeField]
+#if UNITY_2021_1_OR_NEWER
+        bool m_ContiguousBundles = true;
+#else
+		bool m_ContiguousBundles = false;
+#endif
+
+		/// <summary>
+		/// If set, packs assets in bundles contiguously based on the ordering of the source asset which results in improved asset loading times. Disable this if you've built bundles with a version of Addressables older than 1.12.1 and you want to minimize bundle changes.
+		/// </summary>
+		public bool ContiguousBundles
+		{
+			get { return m_ContiguousBundles; }
+			set { m_ContiguousBundles = value; }
+		}
+
+		/// <summary>
+		/// If set, Calculates and build asset bundles using Non-Recursive Dependency calculation methods. This approach helps reduce asset bundle rebuilds and runtime memory consumption.
+		/// </summary>
+		public bool NonRecursiveBuilding
+		{
+			get { return m_NonRecursiveBuilding; }
+			set { m_NonRecursiveBuilding = value; }
+		}
+
+		/// <summary>
+		/// Enables size optimization of content catalogs.  This may increase the cpu usage of loading the catalog.
+		/// </summary>
+		public bool OptimizeCatalogSize
+		{
+			get { return m_OptimizeCatalogSize; }
+			set { m_OptimizeCatalogSize = value; }
+		}
+
+		/// <summary>
+		/// Determine if a remote catalog should be built-for and loaded-by the app.
+		/// </summary>
+		public bool BuildRemoteCatalog
+		{
+			get { return m_BuildRemoteCatalog; }
+			set { m_BuildRemoteCatalog = value; }
+		}
+
+		/// <summary>
+		/// Whether the local catalog should be serialized in an asset bundle or as json.
+		/// </summary>
+		public bool BundleLocalCatalog
+		{
+			get { return m_BundleLocalCatalog; }
+			set { m_BundleLocalCatalog = value; }
+		}
+
+		/// <summary>
+		/// Tells Addressables if it should check for a Content Catalog Update during the initialization step.
+		/// </summary>
+		public bool DisableCatalogUpdateOnStartup
+		{
+			get { return m_DisableCatalogUpdateOnStart; }
+			set { m_DisableCatalogUpdateOnStart = value; }
+		}
+
+		[SerializeField]
+		bool m_StripUnityVersionFromBundleBuild = false;
+		/// <summary>
+		/// If true, this option will strip the Unity Editor Version from the header of the AssetBundle during a build.
+		/// </summary>
+		internal bool StripUnityVersionFromBundleBuild
+		{
+			get { return m_StripUnityVersionFromBundleBuild; }
+			set { m_StripUnityVersionFromBundleBuild = value; }
+		}
+
+		[SerializeField]
+		bool m_DisableVisibleSubAssetRepresentations = false;
+		/// <summary>
+		/// If true, the build will assume that sub Assets have no visible asset representations (are not visible in the Project view) which results in improved build times.
+		/// However sub assets in the built bundles cannot be accessed by AssetBundle.LoadAsset&lt;T&gt; or AssetBundle.LoadAllAssets&lt;T&gt;.
+		/// </summary>
+		public bool DisableVisibleSubAssetRepresentations
+		{
+			get { return m_DisableVisibleSubAssetRepresentations; }
+			set { m_DisableVisibleSubAssetRepresentations = value; }
+		}
+
+		/// <summary>
+		/// Whether unsupported files during build should be ignored or treated as an error.
+		/// </summary>
+		public bool IgnoreUnsupportedFilesInBuild
+		{
+			get { return m_IgnoreUnsupportedFilesInBuild; }
+			set { m_IgnoreUnsupportedFilesInBuild = value; }
+		}
+
+		[SerializeField]
+		ShaderBundleNaming m_ShaderBundleNaming = ShaderBundleNaming.ProjectName;
+		/// <summary>
+		/// Sets the naming convention used for the Unity built in shader bundle at build time.
+		/// The recommended setting is Project Name.
+		/// </summary>
+		public ShaderBundleNaming ShaderBundleNaming
+		{
+			get { return m_ShaderBundleNaming; }
+			set { m_ShaderBundleNaming = value; }
+		}
+
+		[SerializeField]
+		string m_ShaderBundleCustomNaming = "";
+		/// <summary>
+		/// Custom Unity built in shader bundle prefix that is used if AddressableAssetSettings.ShaderBundleNaming is set to ShaderBundleNaming.Custom.
+		/// </summary>
+		public string ShaderBundleCustomNaming
+		{
+			get { return m_ShaderBundleCustomNaming; }
+			set { m_ShaderBundleCustomNaming = value; }
+		}
+
+		[SerializeField]
+		MonoScriptBundleNaming m_MonoScriptBundleNaming = MonoScriptBundleNaming.Disabled;
+		/// <summary>
+		/// Sets the naming convention used for the MonoScript bundle at build time. Or disabled MonoScript bundle generation.
+		/// The recommended setting is Project Name.
+		/// </summary>
+		public MonoScriptBundleNaming MonoScriptBundleNaming
+		{
+			get { return m_MonoScriptBundleNaming; }
+			set { m_MonoScriptBundleNaming = value; }
+		}
+
+		[SerializeField]
+        CheckForContentUpdateRestrictionsOptions m_CheckForContentUpdateRestrictionsOption = CheckForContentUpdateRestrictionsOptions.ListUpdatedAssetsWithRestrictions;
+
+        /// <summary>
+        /// Informs the Addressable system how to handle checking for Content Update Restrictions during a Content Update build.
+        /// During this check, assets are flagged that have changed, yet are contained in a Group that has the Cannot Change Post Release option set.
+        /// </summary>
+        public CheckForContentUpdateRestrictionsOptions CheckForContentUpdateRestrictionsOption
+        {
+            get { return m_CheckForContentUpdateRestrictionsOption; }
+            set { m_CheckForContentUpdateRestrictionsOption = value; }
+        }
+
+#if ENABLE_CCD
+        [SerializeField]
+        BuildAndReleaseContentStateBehavior m_BuildAndReleaseBinFileOption = 0;
+
+        /// <summary>
+        /// Informs the Addressable system how to handle checking for Content Update Restrictions during a Content Update build.
+        /// During this check, assets are flagged that have changed, yet are contained in a Group that has the Cannot Change Post Release option set.
+        /// </summary>
+        public BuildAndReleaseContentStateBehavior BuildAndReleaseBinFileOption
+        {
+            get { return m_BuildAndReleaseBinFileOption; }
+            set { m_BuildAndReleaseBinFileOption = value; }
+        }
+#endif
+
+        [SerializeField]
+		string m_MonoScriptBundleCustomNaming = "";
+		/// <summary>
+		/// Custom MonoScript bundle prefix that is used if AddressableAssetSettings.MonoScriptBundleNaming is set to MonoScriptBundleNaming.Custom.
+		/// </summary>
+		public string MonoScriptBundleCustomNaming
+		{
+			get { return m_MonoScriptBundleCustomNaming; }
+			set { m_MonoScriptBundleCustomNaming = value; }
+		}
+
+		[SerializeField]
+		ProfileValueReference m_RemoteCatalogBuildPath;
+		/// <summary>
+		/// The path to place a copy of the content catalog for online retrieval.  To do any content updates
+		/// to an existing built app, there must be a remote catalog. Overwriting the catalog is how the app
+		/// gets informed of the updated content.
+		/// </summary>
+		public ProfileValueReference RemoteCatalogBuildPath
+		{
+			get
+			{
+				if (m_RemoteCatalogBuildPath.Id == null)
+				{
+					m_RemoteCatalogBuildPath = new ProfileValueReference();
+					m_RemoteCatalogBuildPath.SetVariableByName(this, kRemoteBuildPath);
+				}
+				return m_RemoteCatalogBuildPath;
+			}
+			set { m_RemoteCatalogBuildPath = value; }
+		}
+
+		[SerializeField]
+		ProfileValueReference m_RemoteCatalogLoadPath;
+		/// <summary>
+		/// The path to load the remote content catalog from.  This is the location the app will check to
+		/// look for updated catalogs, which is the only indication the app has for updated content.
+		/// </summary>
+		public ProfileValueReference RemoteCatalogLoadPath
+		{
+			get
+			{
+				if (m_RemoteCatalogLoadPath.Id == null)
+				{
+					m_RemoteCatalogLoadPath = new ProfileValueReference();
+					m_RemoteCatalogLoadPath.SetVariableByName(this, kRemoteLoadPath);
+				}
+				return m_RemoteCatalogLoadPath;
+			}
+			set { m_RemoteCatalogLoadPath = value; }
+		}
+
+		[SerializeField]
+        internal string m_ContentStateBuildPathProfileVariableName = "";
+
+        [SerializeField]
+        internal string m_CustomContentStateBuildPath = "";
+
+        [SerializeField]
+        internal string m_ContentStateBuildPath = "";
+		/// <summary>
+		/// The path used for saving the addressables_content_state.bin file.  If empty, this will be the addressable settings config folder in your project.
+		/// </summary>
+		public string ContentStateBuildPath
+		{
+            get 
+            {
+                if (!string.IsNullOrEmpty(m_ContentStateBuildPath))
+                    return m_ContentStateBuildPath;
+                else if (m_ContentStateBuildPathProfileVariableName == AddressableAssetProfileSettings.customEntryString)
+                    return m_CustomContentStateBuildPath;
+                else if (m_ContentStateBuildPathProfileVariableName == AddressableAssetProfileSettings.defaultSettingsPathString)
+                    return $"{AddressableAssetSettingsDefaultObject.kDefaultConfigFolder}/{PlatformMappingService.GetPlatformPathSubFolder()}";
+                else
+                    return profileSettings.GetValueByName(activeProfileId, m_ContentStateBuildPathProfileVariableName);
+            }
+            set 
+            { 
+                m_ContentStateBuildPath = value;
+                m_CustomContentStateBuildPath = value;
+            }
+		}
+
+		[SerializeField]
+		private PlayerBuildOption m_BuildAddressablesWithPlayerBuild = PlayerBuildOption.DoNotBuildWithPlayer;
+
+		/// <summary>
+		/// Defines if Addressables content will be built along with a Player build. (Requires 2021.2 or above)
+		/// </summary>
+		/// <remarks>
+		/// Build with Player, will build Addressables with a Player build, this overrides preferences value.
+		/// Do not Build with Player, will not build Addressables with a Player build, this overrides preferences value.
+		/// Preferences value, will build with the Player dependant on is the user preferences value for "Build Addressables on Player build" is set.
+		/// </remarks>
+		public PlayerBuildOption BuildAddressablesWithPlayerBuild
+		{
+			get { return m_BuildAddressablesWithPlayerBuild; }
+			set { m_BuildAddressablesWithPlayerBuild = value; }
+		}
+
+		internal string GetContentStateBuildPath()
+		{
+			string p = ConfigFolder;
+			if (!string.IsNullOrEmpty(m_ContentStateBuildPath))
+				p = m_ContentStateBuildPath;
+			p = Path.Combine(p, PlatformMappingService.GetPlatformPathSubFolder());
+			return p;
+		}
+
+		/// <summary>
+		/// Hash of the current settings.  This value is recomputed if anything changes.
+		/// </summary>
+		public Hash128 currentHash
+		{
+			get
+			{
+				if (m_CachedHash.isValid)
+					return m_CachedHash;
+				var stream = new MemoryStream();
+				var formatter = new BinaryFormatter();
+				m_BuildSettings.SerializeForHash(formatter, stream);
+				formatter.Serialize(stream, activeProfileId);
+				formatter.Serialize(stream, m_LabelTable);
+				formatter.Serialize(stream, m_ProfileSettings);
+				formatter.Serialize(stream, m_GroupAssets.Count);
+				foreach (var g in m_GroupAssets)
+					g.SerializeForHash(formatter, stream);
+				return (m_CachedHash = HashingMethods.Calculate(stream).ToHash128());
+			}
+		}
+
+		internal void DataBuilderCompleted(IDataBuilder builder, IDataBuilderResult result)
+		{
+			if (OnDataBuilderComplete != null)
+				OnDataBuilderComplete(this, builder, result);
+		}
+
+		/// <summary>
+		/// Create an AssetReference object.  If the asset is not already addressable, it will be added.
+		/// </summary>
+		/// <param name="guid">The guid of the asset reference.</param>
+		/// <returns>Returns the newly created AssetReference.</returns>
+		public AssetReference CreateAssetReference(string guid)
+		{
+			CreateOrMoveEntry(guid, DefaultGroup);
+			return new AssetReference(guid);
+		}
+
+		[SerializeField]
+		string m_overridePlayerVersion = "";
+		/// <summary>
+		/// Allows for overriding the player version used to generated catalog names.
+		/// </summary>
+		public string OverridePlayerVersion
+		{
+			get { return m_overridePlayerVersion; }
+			set { m_overridePlayerVersion = value; }
+		}
+		/// <summary>
+		/// The version of the player build.  This is implemented as a timestamp int UTC of the form  string.Format("{0:D4}.{1:D2}.{2:D2}.{3:D2}.{4:D2}.{5:D2}", now.Year, now.Month, now.Day, now.Hour, now.Minute, now.Second).
+		/// </summary>
+		public string PlayerBuildVersion
+		{
+			get
+			{
+				if (!string.IsNullOrEmpty(m_overridePlayerVersion))
+					return profileSettings.EvaluateString(activeProfileId, m_overridePlayerVersion);
+				var now = DateTime.UtcNow;
+				return string.Format("{0:D4}.{1:D2}.{2:D2}.{3:D2}.{4:D2}.{5:D2}", now.Year, now.Month, now.Day, now.Hour, now.Minute, now.Second);
+			}
+		}
+
+		[FormerlySerializedAs("m_groupAssets")]
+		[SerializeField]
+		List<AddressableAssetGroup> m_GroupAssets = new List<AddressableAssetGroup>();
+		/// <summary>
+		/// List of asset groups.
+		/// </summary>
+		public List<AddressableAssetGroup> groups { get { return m_GroupAssets; } }
+
+		[FormerlySerializedAs("m_buildSettings")]
+		[SerializeField]
+		AddressableAssetBuildSettings m_BuildSettings = new AddressableAssetBuildSettings();
+		/// <summary>
+		/// Build settings object.
+		/// </summary>
+		public AddressableAssetBuildSettings buildSettings { get { return m_BuildSettings; } }
+
+		[FormerlySerializedAs("m_profileSettings")]
+		[SerializeField]
+		AddressableAssetProfileSettings m_ProfileSettings = new AddressableAssetProfileSettings();
+		/// <summary>
+		/// Profile settings object.
+		/// </summary>
+		public AddressableAssetProfileSettings profileSettings { get { return m_ProfileSettings; } }
+
+		[FormerlySerializedAs("m_labelTable")]
+		[SerializeField]
+		LabelTable m_LabelTable = new LabelTable();
+		/// <summary>
+		/// LabelTable object.
+		/// </summary>
+		internal LabelTable labelTable { get { return m_LabelTable; } }
+		[FormerlySerializedAs("m_schemaTemplates")]
+		[SerializeField]
+		List<AddressableAssetGroupSchemaTemplate> m_SchemaTemplates = new List<AddressableAssetGroupSchemaTemplate>();
+
+		/// <summary>
+		/// Remove  the schema at the specified index.
+		/// </summary>
+		/// <param name="index">The index to remove at.</param>
+		/// <param name="postEvent">Indicates if an even should be posted to the Addressables event system for this change.</param>
+		/// <returns>True if the schema was removed.</returns>
+		[Obsolete("GroupSchemaTemplates are deprecated, use GroupTemplateObjects")]
+		public bool RemoveSchemaTemplate(int index, bool postEvent = true)
+		{
+			Debug.LogError("GroupSchemaTemplates are deprecated, use GroupTemplateObjects");
+			return false;
+		}
+
+		[SerializeField]
+		List<ScriptableObject> m_GroupTemplateObjects = new List<ScriptableObject>();
+
+		/// <summary>
+		/// List of ScriptableObjects that implement the IGroupTemplate interface for providing new templates.
+		/// For use in the AddressableAssetsWindow to display new groups to create
+		/// </summary>
+		public List<ScriptableObject> GroupTemplateObjects
+		{
+			get { return m_GroupTemplateObjects; }
+		}
+
+		/// <summary>
+		/// Get the IGroupTemplate at the specified index.
+		/// </summary>
+		/// <param name="index">The index of the template object.</param>
+		/// <returns>The AddressableAssetGroupTemplate object at the specified index.</returns>
+		public IGroupTemplate GetGroupTemplateObject(int index)
+		{
+			if (m_GroupTemplateObjects.Count == 0)
+				return null;
+			if (index < 0 || index >= m_GroupTemplateObjects.Count)
+			{
+				Debug.LogWarningFormat("Invalid index for group template: {0}.", index);
+				return null;
+			}
+			return m_GroupTemplateObjects[Mathf.Clamp(index, 0, m_GroupTemplateObjects.Count)] as IGroupTemplate;
+		}
+
+		/// <summary>
+		/// Adds a AddressableAssetsGroupTemplate object.
+		/// </summary>
+		/// <param name="templateObject">The AddressableAssetGroupTemplate object to add.</param>
+		/// <param name="postEvent">Indicates if an even should be posted to the Addressables event system for this change.</param>
+		/// <returns>True if the initialization object was added.</returns>
+		public bool AddGroupTemplateObject(IGroupTemplate templateObject, bool postEvent = true)
+		{
+			if (templateObject == null)
+			{
+				Debug.LogWarning("Cannot add null IGroupTemplate");
+				return false;
+			}
+			var so = templateObject as ScriptableObject;
+			if (so == null)
+			{
+				Debug.LogWarning("Group Template objects must inherit from ScriptableObject.");
+				return false;
+			}
+
+			m_GroupTemplateObjects.Add(so);
+			SetDirty(ModificationEvent.GroupTemplateAdded, so, postEvent, true);
+			return true;
+		}
+
+		/// <summary>
+		/// Remove the AddressableAssetGroupTemplate object at the specified index.
+		/// </summary>
+		/// <param name="index">The index to remove.</param>
+		/// <param name="postEvent">Indicates if an event should be posted to the Addressables event system for this change.</param>
+		/// <returns>True if the initialization object was removed.</returns>
+		public bool RemoveGroupTemplateObject(int index, bool postEvent = true)
+		{
+			if (m_GroupTemplateObjects.Count <= index)
+				return false;
+			var so = m_GroupTemplateObjects[index];
+			m_GroupTemplateObjects.RemoveAt(index);
+			SetDirty(ModificationEvent.GroupTemplateRemoved, so, postEvent, true);
+			return true;
+		}
+
+		/// <summary>
+		/// Sets the initialization object at the specified index.
+		/// </summary>
+		/// <param name="index">The index to set the initialization object.</param>
+		/// <param name="templateObject">The rroup template object to set.  This must be a valid scriptable object that implements the IGroupTemplate interface.</param>
+		/// <param name="postEvent">Indicates if an even should be posted to the Addressables event system for this change.</param>
+		/// <returns>True if the initialization object was set, false otherwise.</returns>
+		public bool SetGroupTemplateObjectAtIndex(int index, IGroupTemplate templateObject, bool postEvent = true)
+		{
+			if (m_GroupTemplateObjects.Count <= index)
+				return false;
+			if (templateObject == null)
+			{
+				Debug.LogWarning("Cannot set null IGroupTemplate");
+				return false;
+			}
+			var so = templateObject as ScriptableObject;
+			if (so == null)
+			{
+				Debug.LogWarning("AddressableAssetGroupTemplate objects must inherit from ScriptableObject.");
+				return false;
+			}
+
+			m_GroupTemplateObjects[index] = so;
+			SetDirty(ModificationEvent.GroupTemplateAdded, so, postEvent, true);
+			return true;
+		}
+
+		[FormerlySerializedAs("m_initializationObjects")]
+		[SerializeField]
+		List<ScriptableObject> m_InitializationObjects = new List<ScriptableObject>();
+		/// <summary>
+		/// List of ScriptableObjects that implement the IObjectInitializationDataProvider interface for providing runtime initialization.
+		/// </summary>
+		public List<ScriptableObject> InitializationObjects
+		{
+			get { return m_InitializationObjects; }
+		}
+
+		/// <summary>
+		/// Get the IObjectInitializationDataProvider at a specifc index.
+		/// </summary>
+		/// <param name="index">The index of the initialization object.</param>
+		/// <returns>The initialization object at the specified index.</returns>
+		public IObjectInitializationDataProvider GetInitializationObject(int index)
+		{
+			if (m_InitializationObjects.Count == 0)
+				return null;
+			if (index < 0 || index >= m_InitializationObjects.Count)
+			{
+				Debug.LogWarningFormat("Invalid index for data builder: {0}.", index);
+				return null;
+			}
+			return m_InitializationObjects[Mathf.Clamp(index, 0, m_InitializationObjects.Count)] as IObjectInitializationDataProvider;
+		}
+
+		/// <summary>
+		/// Adds an initialization object.
+		/// </summary>
+		/// <param name="initObject">The initialization object to add.</param>
+		/// <param name="postEvent">Indicates if an even should be posted to the Addressables event system for this change.</param>
+		/// <returns>True if the initialization object was added.</returns>
+		public bool AddInitializationObject(IObjectInitializationDataProvider initObject, bool postEvent = true)
+		{
+			if (initObject == null)
+			{
+				Debug.LogWarning("Cannot add null IObjectInitializationDataProvider");
+				return false;
+			}
+			var so = initObject as ScriptableObject;
+			if (so == null)
+			{
+				Debug.LogWarning("Initialization objects must inherit from ScriptableObject.");
+				return false;
+			}
+
+			m_InitializationObjects.Add(so);
+			SetDirty(ModificationEvent.InitializationObjectAdded, so, postEvent, true);
+			return true;
+		}
+
+		/// <summary>
+		/// Remove the initialization object at the specified index.
+		/// </summary>
+		/// <param name="index">The index to remove.</param>
+		/// <param name="postEvent">Indicates if an even should be posted to the Addressables event system for this change.</param>
+		/// <returns>True if the initialization object was removed.</returns>
+		public bool RemoveInitializationObject(int index, bool postEvent = true)
+		{
+			if (m_InitializationObjects.Count <= index)
+				return false;
+			var so = m_InitializationObjects[index];
+			m_InitializationObjects.RemoveAt(index);
+			SetDirty(ModificationEvent.InitializationObjectRemoved, so, postEvent, true);
+			return true;
+		}
+
+		/// <summary>
+		/// Sets the initialization object at the specified index.
+		/// </summary>
+		/// <param name="index">The index to set the initialization object.</param>
+		/// <param name="initObject">The initialization object to set.  This must be a valid scriptable object that implements the IInitializationObject interface.</param>
+		/// <param name="postEvent">Indicates if an even should be posted to the Addressables event system for this change.</param>
+		/// <returns>True if the initialization object was set, false otherwise.</returns>
+		public bool SetInitializationObjectAtIndex(int index, IObjectInitializationDataProvider initObject, bool postEvent = true)
+		{
+			if (m_InitializationObjects.Count <= index)
+				return false;
+			if (initObject == null)
+			{
+				Debug.LogWarning("Cannot add null IObjectInitializationDataProvider");
+				return false;
+			}
+			var so = initObject as ScriptableObject;
+			if (so == null)
+			{
+				Debug.LogWarning("Initialization objects must inherit from ScriptableObject.");
+				return false;
+			}
+
+			m_InitializationObjects[index] = so;
+			SetDirty(ModificationEvent.InitializationObjectAdded, so, postEvent, true);
+			return true;
+		}
+
+		[SerializeField]
+		[SerializedTypeRestriction(type = typeof(UnityEngine.Networking.CertificateHandler))]
+		SerializedType m_CertificateHandlerType;
+
+		/// <summary>
+		/// The type of CertificateHandler to use for this provider.
+		/// </summary>
+		public Type CertificateHandlerType
+		{
+			get
+			{
+				return m_CertificateHandlerType.Value;
+			}
+			set
+			{
+				m_CertificateHandlerType.Value = value;
+				SetDirty(ModificationEvent.CertificateHandlerChanged, value, true, true);
+			}
+		}
+
+		[FormerlySerializedAs("m_activePlayerDataBuilderIndex")]
+		[SerializeField]
+		int m_ActivePlayerDataBuilderIndex = 3;
+		[FormerlySerializedAs("m_dataBuilders")]
+		[SerializeField]
+		List<ScriptableObject> m_DataBuilders = new List<ScriptableObject>();
+		/// <summary>
+		/// List of ScriptableObjects that implement the IDataBuilder interface.  These are used to create data for editor play mode and for player builds.
+		/// </summary>
+		public List<ScriptableObject> DataBuilders { get { return m_DataBuilders; } }
+		/// <summary>
+		/// Get The data builder at a specifc index.
+		/// </summary>
+		/// <param name="index">The index of the builder.</param>
+		/// <returns>The data builder at the specified index.</returns>
+		public IDataBuilder GetDataBuilder(int index)
+		{
+			if (m_DataBuilders.Count == 0)
+				return null;
+			if (index < 0 || index >= m_DataBuilders.Count)
+			{
+				Debug.LogWarningFormat("Invalid index for data builder: {0}.", index);
+				return null;
+			}
+			return m_DataBuilders[Mathf.Clamp(index, 0, m_DataBuilders.Count)] as IDataBuilder;
+		}
+
+		/// <summary>
+		/// Adds a data builder.
+		/// </summary>
+		/// <param name="builder">The data builder to add.</param>
+		/// <param name="postEvent">Indicates if an even should be posted to the Addressables event system for this change.</param>
+		/// <returns>True if the data builder was added.</returns>
+		public bool AddDataBuilder(IDataBuilder builder, bool postEvent = true)
+		{
+			if (builder == null)
+			{
+				Debug.LogWarning("Cannot add null IDataBuilder");
+				return false;
+			}
+			var so = builder as ScriptableObject;
+			if (so == null)
+			{
+				Debug.LogWarning("Data builders must inherit from ScriptableObject.");
+				return false;
+			}
+
+			m_DataBuilders.Add(so);
+			SetDirty(ModificationEvent.DataBuilderAdded, so, postEvent, true);
+			return true;
+		}
+
+		/// <summary>
+		/// Remove the data builder at the sprcified index.
+		/// </summary>
+		/// <param name="index">The index to remove.</param>
+		/// <param name="postEvent">Indicates if an even should be posted to the Addressables event system for this change.</param>
+		/// <returns>True if the builder was removed.</returns>
+		public bool RemoveDataBuilder(int index, bool postEvent = true)
+		{
+			if (m_DataBuilders.Count <= index)
+				return false;
+			var so = m_DataBuilders[index];
+			m_DataBuilders.RemoveAt(index);
+			SetDirty(ModificationEvent.DataBuilderRemoved, so, postEvent, true);
+			return true;
+		}
+
+		/// <summary>
+		/// Sets the data builder at the specified index.
+		/// </summary>
+		/// <param name="index">The index to set the builder.</param>
+		/// <param name="builder">The builder to set.  This must be a valid scriptable object that implements the IDataBuilder interface.</param>
+		/// <param name="postEvent">Indicates if an even should be posted to the Addressables event system for this change.</param>
+		/// <returns>True if the builder was set, false otherwise.</returns>
+		public bool SetDataBuilderAtIndex(int index, IDataBuilder builder, bool postEvent = true)
+		{
+			if (m_DataBuilders.Count <= index)
+				return false;
+			if (builder == null)
+			{
+				Debug.LogWarning("Cannot add null IDataBuilder");
+				return false;
+			}
+			var so = builder as ScriptableObject;
+			if (so == null)
+			{
+				Debug.LogWarning("Data builders must inherit from ScriptableObject.");
+				return false;
+			}
+
+			m_DataBuilders[index] = so;
+			SetDirty(ModificationEvent.DataBuilderAdded, so, postEvent, true);
+			return true;
+		}
+
+		/// <summary>
+		/// Get the active data builder for player data.
+		/// </summary>
+		public IDataBuilder ActivePlayerDataBuilder
+		{
+			get
+			{
+				return GetDataBuilder(m_ActivePlayerDataBuilderIndex);
+			}
+		}
+
+		/// <summary>
+		/// Get the active data builder for editor play mode data.
+		/// </summary>
+		public IDataBuilder ActivePlayModeDataBuilder
+		{
+			get
+			{
+				return GetDataBuilder(ProjectConfigData.ActivePlayModeIndex);
+			}
+		}
+
+		/// <summary>
+		/// Get the index of the active player data builder.
+		/// </summary>
+		public int ActivePlayerDataBuilderIndex
+		{
+			get
+			{
+				return m_ActivePlayerDataBuilderIndex;
+			}
+			set
+			{
+				if (m_ActivePlayerDataBuilderIndex != value)
+				{
+					m_ActivePlayerDataBuilderIndex = value;
+					SetDirty(ModificationEvent.ActiveBuildScriptChanged, ActivePlayerDataBuilder, true, true);
+				}
+			}
+		}
+
+		/// <summary>
+		/// Get the index of the active play mode data builder.
+		/// </summary>
+		public int ActivePlayModeDataBuilderIndex
+		{
+			get
+			{
+				return ProjectConfigData.ActivePlayModeIndex;
+			}
+			set
+			{
+				ProjectConfigData.ActivePlayModeIndex = value;
+				SetDirty(ModificationEvent.ActivePlayModeScriptChanged, ActivePlayModeDataBuilder, true, false);
+			}
+		}
+
+		/// <summary>
+		/// Gets the list of all defined labels.
+		/// </summary>
+		/// <returns>Returns a list of all defined labels.</returns>
+		public List<string> GetLabels()
+		{
+			return m_LabelTable.labelNames.ToList();
+		}
+
+		/// <summary>
+		/// Add a new label.
+		/// </summary>
+		/// <param name="label">The label name.</param>
+		/// <param name="postEvent">Send modification event.</param>
+		public void AddLabel(string label, bool postEvent = true)
+		{
+			if (m_LabelTable.AddLabelName(label))
+				SetDirty(ModificationEvent.LabelAdded, label, postEvent, true);
+		}
+
+		internal void RenameLabel(string oldLabelName, string newLabelName)
+		{
+			int index = m_LabelTable.GetIndexOfLabel(oldLabelName);
+			if (index < 0)
+				return;
+
+			if (!m_LabelTable.AddLabelName(newLabelName, index))
+				return;
+
+			foreach (var group in groups)
+			{
+				foreach (var entry in group.entries)
+				{
+					if (entry.labels.Contains(oldLabelName))
+					{
+						entry.labels.Remove(oldLabelName);
+						entry.SetLabel(newLabelName, true);
+					}
+				}
+			}
+
+			m_LabelTable.RemoveLabelName(oldLabelName);
+		}
+
+		/// <summary>
+		/// Remove a label by name.
+		/// </summary>
+		/// <param name="label">The label name.</param>
+		/// <param name="postEvent">Send modification event.</param>
+		public void RemoveLabel(string label, bool postEvent = true)
+		{
+			m_LabelTable.RemoveLabelName(label);
+			SetDirty(ModificationEvent.LabelRemoved, label, postEvent, true);
+			Debug.LogWarningFormat("Label \"{0}\" removed. If you re-add the label before building, it will be restored in entries that had it. " +
+				"Building Addressables content will clear this label from all entries. That action cannot be undone.", label);
+		}
+
+		[FormerlySerializedAs("m_activeProfileId")]
+		[SerializeField]
+		string m_ActiveProfileId;
+		/// <summary>
+		/// The active profile id.
+		/// </summary>
+		public string activeProfileId
+		{
+			get
+			{
+				if (string.IsNullOrEmpty(m_ActiveProfileId))
+					m_ActiveProfileId = m_ProfileSettings.CreateDefaultProfile();
+				return m_ActiveProfileId;
+			}
+			set
+			{
+				var oldVal = m_ActiveProfileId;
+				m_ActiveProfileId = value;
+
+				if (oldVal != value)
+				{
+					SetDirty(ModificationEvent.ActiveProfileSet, value, true, true);
+				}
+			}
+		}
+
+		[FormerlySerializedAs("m_hostingServicesManager")]
+		[SerializeField]
+		HostingServicesManager m_HostingServicesManager;
+		/// <summary>
+		/// Get the HostingServicesManager object.
+		/// </summary>
+		public HostingServicesManager HostingServicesManager
+		{
+			get
+			{
+				if (m_HostingServicesManager == null)
+					m_HostingServicesManager = new HostingServicesManager();
+
+				if (!m_HostingServicesManager.IsInitialized)
+					m_HostingServicesManager.Initialize(this);
+
+				return m_HostingServicesManager;
+			}
+
+			// For unit tests
+			internal set { m_HostingServicesManager = value; }
+		}
+
+		/// <summary>
+		/// Gets all asset entries from all groups.
+		/// </summary>
+		/// <param name="assets">The list of asset entries.</param>
+		/// <param name="includeSubObjects">Determines if sub objects such as sprites should be included.</param>
+		/// <param name="groupFilter">A method to filter groups.  Groups will be processed if filter is null, or it returns TRUE</param>
+		/// <param name="entryFilter">A method to filter entries.  Entries will be processed if filter is null, or it returns TRUE</param>
+		public void GetAllAssets(List<AddressableAssetEntry> assets, bool includeSubObjects, Func<AddressableAssetGroup, bool> groupFilter = null, Func<AddressableAssetEntry, bool> entryFilter = null)
+		{
+			using (var cache = new AddressablesFileEnumerationCache(this, false, null))
+			{
+				foreach (var g in groups)
+					if (g != null && (groupFilter == null || groupFilter(g)))
+						g.GatherAllAssets(assets, true, true, includeSubObjects, entryFilter);
+			}
+		}
+
+		internal void GatherAllAssetReferenceDrawableEntries(List<IReferenceEntryData> assets)
+		{
+			using (var cache = new AddressablesFileEnumerationCache(this, false, null))
+			{
+				foreach (var g in groups)
+				{
+					if (g != null)
+						g.GatherAllAssetReferenceDrawableEntries(assets);
+				}
+			}
+		}
+
+		/// <summary>
+		/// Remove an asset entry.
+		/// </summary>
+		/// <param name="guid">The  guid of the asset.</param>
+		/// <param name="postEvent">Send modifcation event.</param>
+		/// <returns>True if the entry was found and removed.</returns>
+		public bool RemoveAssetEntry(string guid, bool postEvent = true)
+			=> RemoveAssetEntry(FindAssetEntry(guid), postEvent);
+
+		/// <summary>
+		/// Remove an asset entry.
+		/// </summary>
+		/// <param name="entry">The entry to remove.</param>
+		/// <param name="postEvent">Send modifcation event.</param>
+		/// <returns>True if the entry was found and removed.</returns>
+		internal bool RemoveAssetEntry(AddressableAssetEntry entry, bool postEvent = true)
+		{
+			if (entry == null)
+				return false;
+			if (entry.parentGroup != null)
+				entry.parentGroup.RemoveAssetEntry(entry, postEvent);
+			return true;
+		}
+
+		void Awake()
+		{
+			profileSettings.OnAfterDeserialize(this);
+			buildSettings.OnAfterDeserialize(this);
+		}
+
+		void OnEnable()
+		{
+			HostingServicesManager.OnEnable();
+		}
+
+		void OnDisable()
+		{
+			HostingServicesManager.OnDisable();
+		}
+
+		private string m_DefaultGroupTemplateName = "Packed Assets";
+		void Validate()
+		{
+			// Begin update any SchemaTemplate to GroupTemplateObjects
+			if (m_SchemaTemplates != null && m_SchemaTemplates.Count > 0)
+			{
+				Debug.LogError("Updating from GroupSchema version that is too old, deleting schemas");
+				m_SchemaTemplates = null;
+			}
+			if (m_GroupTemplateObjects.Count == 0)
+				CreateDefaultGroupTemplate(this);
+			// End update of SchemaTemplate to GroupTemplates
+
+			if (m_BuildSettings == null)
+				m_BuildSettings = new AddressableAssetBuildSettings();
+			if (m_ProfileSettings == null)
+				m_ProfileSettings = new AddressableAssetProfileSettings();
+			if (m_LabelTable == null)
+				m_LabelTable = new LabelTable();
+			if (string.IsNullOrEmpty(m_ActiveProfileId))
+				m_ActiveProfileId = m_ProfileSettings.CreateDefaultProfile();
+			if (m_DataBuilders == null || m_DataBuilders.Count == 0)
+			{
+				m_DataBuilders = new List<ScriptableObject>();
+				m_DataBuilders.Add(CreateScriptAsset<BuildScriptFastMode>());
+				m_DataBuilders.Add(CreateScriptAsset<BuildScriptVirtualMode>());
+				m_DataBuilders.Add(CreateScriptAsset<BuildScriptPackedPlayMode>());
+				m_DataBuilders.Add(CreateScriptAsset<BuildScriptPackedMode>());
+				m_DataBuilders.Add(CreateScriptAsset<BuildScriptPackedMultiCatalogMode>());
+
+				m_ActivePlayerDataBuilderIndex = 4;
+			}
+
+			if (ActivePlayerDataBuilder != null && !ActivePlayerDataBuilder.CanBuildData<AddressablesPlayerBuildResult>())
+				ActivePlayerDataBuilderIndex = m_DataBuilders.IndexOf(m_DataBuilders.Find(s => s.GetType() == typeof(BuildScriptPackedMultiCatalogMode)));
+			if (ActivePlayModeDataBuilder != null && !ActivePlayModeDataBuilder.CanBuildData<AddressablesPlayModeBuildResult>())
+				ActivePlayModeDataBuilderIndex = m_DataBuilders.IndexOf(m_DataBuilders.Find(s => s.GetType() == typeof(BuildScriptFastMode)));
+
+			profileSettings.Validate(this);
+			buildSettings.Validate(this);
+		}
+
+        internal T CreateScriptAsset<T>() where T : ScriptableObject
+		{
+			var script = CreateInstance<T>();
+			if (!Directory.Exists(DataBuilderFolder))
+				Directory.CreateDirectory(DataBuilderFolder);
+			var path = DataBuilderFolder + "/" + typeof(T).Name + ".asset";
+			if (!File.Exists(path))
+				AssetDatabase.CreateAsset(script, path);
+			return AssetDatabase.LoadAssetAtPath<T>(path);
+		}
+
+		/// <summary>
+		/// The default name of the built in player data AddressableAssetGroup
+		/// </summary>
+		public const string PlayerDataGroupName = "Built In Data";
+		/// <summary>
+		/// The default name of the local data AddressableAsssetGroup
+		/// </summary>
+		public const string DefaultLocalGroupName = "Default Local Group";
+
+		/// <summary>
+		/// Create a new AddressableAssetSettings object.
+		/// </summary>
+		/// <param name="configFolder">The folder to store the settings object.</param>
+		/// <param name="configName">The name of the settings object.</param>
+		/// <param name="createDefaultGroups">If true, create groups for player data and local packed content.</param>
+		/// <param name="isPersisted">If true, assets are created.</param>
+		/// <returns></returns>
+		public static AddressableAssetSettings Create(string configFolder, string configName, bool createDefaultGroups, bool isPersisted)
+		{
+			AddressableAssetSettings aa;
+			var path = configFolder + "/" + configName + ".asset";
+			aa = isPersisted ? AssetDatabase.LoadAssetAtPath<AddressableAssetSettings>(path) : null;
+			if (aa == null)
+			{
+				aa = CreateInstance<AddressableAssetSettings>();
+				aa.m_IsTemporary = !isPersisted;
+				aa.activeProfileId = aa.profileSettings.Reset();
+				aa.name = configName;
+				// TODO: Uncomment after initial opt-in testing period
+				//aa.ContiguousBundles = true;
+				aa.BuildAddressablesWithPlayerBuild = PlayerBuildOption.PreferencesValue;
+
+				if (isPersisted)
+				{
+					Directory.CreateDirectory(configFolder);
+					AssetDatabase.CreateAsset(aa, path);
+					aa = AssetDatabase.LoadAssetAtPath<AddressableAssetSettings>(path);
+					aa.Validate();
+				}
+
+				if (createDefaultGroups)
+				{
+					CreateBuiltInData(aa);
+					CreateDefaultGroup(aa);
+				}
+
+				if (isPersisted)
+					AssetDatabase.SaveAssets();
+			}
+			return aa;
+		}
+
+		/// <summary>
+		/// Creates a new AddressableAssetGroupTemplate Object with the set of schema types with default settings for use in the editor GUI.
+		/// </summary>
+		/// <param name="displayName">The display name of the template.</param>
+		/// <param name="description">Description text use with the template.</param>
+		/// <param name="types">The schema types for the template.</param>
+		/// <returns>True if the template was added, false otherwise.</returns>
+		public bool CreateAndAddGroupTemplate(string displayName, string description, params Type[] types)
+		{
+			string assetPath = GroupTemplateFolder + "/" + displayName + ".asset";
+
+			if (!CanCreateGroupTemplate(displayName, assetPath, types))
+				return false;
+
+			if (!Directory.Exists(GroupTemplateFolder))
+				Directory.CreateDirectory(GroupTemplateFolder);
+
+			AddressableAssetGroupTemplate newAssetGroupTemplate = ScriptableObject.CreateInstance<AddressableAssetGroupTemplate>();
+			newAssetGroupTemplate.Description = description;
+            newAssetGroupTemplate.Settings = this;
+
+			AssetDatabase.CreateAsset(newAssetGroupTemplate, assetPath);
+			AssetDatabase.SaveAssets();
+
+			AddGroupTemplateObject(newAssetGroupTemplate);
+
+			foreach (Type type in types)
+				newAssetGroupTemplate.AddSchema(type);
+
+
+			return true;
+		}
+
+		private bool CanCreateGroupTemplate(string displayName, string assetPath, Type[] types)
+		{
+			if (string.IsNullOrEmpty(displayName))
+			{
+				Debug.LogWarningFormat("CreateAndAddGroupTemplate - Group template must have a valid name.");
+				return false;
+			}
+			if (types.Length == 0)
+			{
+				Debug.LogWarningFormat("CreateAndAddGroupTemplate - Group template {0} must contain at least 1 schema type.", displayName);
+				return false;
+			}
+			bool typesAreValid = true;
+			for (int i = 0; i < types.Length; i++)
+			{
+				var t = types[i];
+				if (t == null)
+				{
+					Debug.LogWarningFormat("CreateAndAddGroupTemplate - Group template {0} schema type at index {1} is null.", displayName, i);
+					typesAreValid = false;
+				}
+				else if (!typeof(AddressableAssetGroupSchema).IsAssignableFrom(t))
+				{
+					Debug.LogWarningFormat("CreateAndAddGroupTemplate - Group template {0} schema type at index {1} must inherit from AddressableAssetGroupSchema.  Specified type was {2}.", displayName, i, t.FullName);
+					typesAreValid = false;
+				}
+			}
+			if (!typesAreValid)
+			{
+				Debug.LogWarningFormat("CreateAndAddGroupTemplate - Group template {0} must contains at least 1 invalid schema type.", displayName);
+				return false;
+			}
+
+			if (File.Exists(assetPath))
+			{
+				Debug.LogWarningFormat("CreateAndAddGroupTemplate - Group template {0} already exists at location {1}.", displayName, assetPath);
+				return false;
+			}
+
+			return true;
+		}
+
+		/// <summary>
+		/// Find asset group by functor.
+		/// </summary>
+		/// <param name="func">The functor to call on each group.  The first group that evaluates to true is returned.</param>
+		/// <returns>The group found or null.</returns>
+		public AddressableAssetGroup FindGroup(Func<AddressableAssetGroup, bool> func)
+		{
+			return groups.Find(g => g != null && func(g));
+		}
+
+		/// <summary>
+		/// Find asset group by name.
+		/// </summary>
+		/// <param name="groupName">The name of the group.</param>
+		/// <returns>The group found or null.</returns>
+		public AddressableAssetGroup FindGroup(string groupName)
+		{
+			return FindGroup(g => g != null && g.Name == groupName);
+		}
+
+		/// <summary>
+		/// The default group.  This group is used when marking assets as addressable via the inspector.
+		/// </summary>
+		public AddressableAssetGroup DefaultGroup
+		{
+			get
+			{
+				AddressableAssetGroup group = null;
+				if (string.IsNullOrEmpty(m_DefaultGroup))
+					group = groups.FirstOrDefault(s => s != null && s.CanBeSetAsDefault());
+				else
+				{
+					group = groups.FirstOrDefault(x => x != null && x.Guid == m_DefaultGroup);
+					if (group == null || !group.CanBeSetAsDefault())
+					{
+						group = groups.FirstOrDefault(s => s != null && s.CanBeSetAsDefault());
+						if (group != null)
+							m_DefaultGroup = group.Guid;
+					}
+				}
+
+				if (group == null)
+				{
+					Addressables.LogWarning("A valid default group could not be found.  One will be created.");
+					group = CreateDefaultGroup(this);
+				}
+
+				return group;
+			}
+			set
+			{
+				if (value == null)
+					Addressables.LogError("Unable to set null as the Default Group.  Default Groups must not be ReadOnly.");
+
+				else if (!value.CanBeSetAsDefault())
+					Addressables.LogError("Unable to set " + value.Name + " as the Default Group.  Default Groups must not be ReadOnly.");
+				else
+					m_DefaultGroup = value.Guid;
+			}
+		}
+
+		internal static AddressableAssetGroup CreateBuiltInData(AddressableAssetSettings aa)
+		{
+			var playerData = aa.CreateGroup(PlayerDataGroupName, false, true, false, null, typeof(PlayerDataGroupSchema));
+            var resourceEntry = aa.CreateOrMoveEntry(AddressableAssetEntry.ResourcesName, playerData, false, false);
+			resourceEntry.IsInResources = true;
+            aa.CreateOrMoveEntry(AddressableAssetEntry.EditorSceneListName, playerData, false, false);
+			return playerData;
+		}
+
+		private static AddressableAssetGroup CreateDefaultGroup(AddressableAssetSettings aa)
+		{
+			var localGroup = aa.CreateGroup(DefaultLocalGroupName, true, false, false, null, typeof(ContentUpdateGroupSchema), typeof(BundledAssetGroupSchema));
+			var schema = localGroup.GetSchema<BundledAssetGroupSchema>();
+			schema.BuildPath.SetVariableByName(aa, kLocalBuildPath);
+			schema.LoadPath.SetVariableByName(aa, kLocalLoadPath);
+			schema.BundleMode = BundledAssetGroupSchema.BundlePackingMode.PackTogether;
+			aa.m_DefaultGroup = localGroup.Guid;
+			return localGroup;
+		}
+
+		private static bool CreateDefaultGroupTemplate(AddressableAssetSettings aa)
+		{
+			string assetPath = aa.GroupTemplateFolder + "/" + aa.m_DefaultGroupTemplateName + ".asset";
+
+			if (File.Exists(assetPath))
+				return LoadGroupTemplateObject(aa, assetPath);
+
+			return aa.CreateAndAddGroupTemplate(aa.m_DefaultGroupTemplateName, "Pack assets into asset bundles.", typeof(BundledAssetGroupSchema), typeof(ContentUpdateGroupSchema));
+		}
+
+		private static bool LoadGroupTemplateObject(AddressableAssetSettings aa, string assetPath)
+		{
+			return aa.AddGroupTemplateObject(AssetDatabase.LoadAssetAtPath(assetPath, typeof(ScriptableObject)) as IGroupTemplate);
+		}
+
+		internal AddressableAssetEntry CreateEntry(string guid, string address, AddressableAssetGroup parent, bool readOnly, bool postEvent = true)
+		{
+			AddressableAssetEntry entry = parent.GetAssetEntry(guid);
+			if (entry == null)
+				entry = new AddressableAssetEntry(guid, address, parent, readOnly);
+
+			if (!readOnly)
+				SetDirty(ModificationEvent.EntryCreated, entry, postEvent, false);
+
+			return entry;
+		}
+
+		/// <summary>
+		/// Marks the object as modified.
+		/// </summary>
+		/// <param name="modificationEvent">The event type that is changed.</param>
+		/// <param name="eventData">The object data that corresponds to the event.</param>
+		/// <param name="postEvent">If true, the event is propagated to callbacks.</param>
+		/// <param name="settingsModified">If true, the settings asset will be marked as dirty.</param>
+		public void SetDirty(ModificationEvent modificationEvent, object eventData, bool postEvent, bool settingsModified = false)
+		{
+			if (modificationEvent == ModificationEvent.ProfileRemoved && eventData as string == activeProfileId)
+				activeProfileId = null;
+			if (this != null)
+			{
+				if (postEvent)
+				{
+					if (OnModificationGlobal != null)
+						OnModificationGlobal(this, modificationEvent, eventData);
+					if (OnModification != null)
+						OnModification(this, modificationEvent, eventData);
+				}
+
+				if (settingsModified && IsPersisted)
+					EditorUtility.SetDirty(this);
+			}
+
+			m_CachedHash = default(Hash128);
+		}
+
+		internal bool RemoveMissingGroupReferences()
+		{
+			List<int> missingGroupsIndices = new List<int>();
+			for (int i = 0; i < groups.Count; i++)
+			{
+				var g = groups[i];
+				if (g == null)
+					missingGroupsIndices.Add(i);
+			}
+			if (missingGroupsIndices.Count > 0)
+			{
+				Debug.Log("Addressable settings contains " + missingGroupsIndices.Count + " group reference(s) that are no longer there. Removing reference(s).");
+				for (int i = missingGroupsIndices.Count - 1; i >= 0; i--)
+				{
+					groups.RemoveAt(missingGroupsIndices[i]);
+				}
+				return true;
+			}
+			return false;
+		}
+
+		/// <summary>
+		/// Find and asset entry by guid.
+		/// </summary>
+		/// <param name="guid">The asset guid.</param>
+		/// <returns>The found entry or null.</returns>
+		public AddressableAssetEntry FindAssetEntry(string guid)
+		{
+			return FindAssetEntry(guid, false);
+		}
+
+		/// <summary>
+		/// Find and asset entry by guid.
+		/// </summary>
+		/// <param name="guid">The asset guid.</param>
+		/// <param name="includeImplicit">Whether or not to include implicit asset entries in the search.</param>
+		/// <returns>The found entry or null.</returns>
+		public AddressableAssetEntry FindAssetEntry(string guid, bool includeImplicit)
+		{
+			AddressableAssetEntry foundEntry = null;
+            if (m_FindAssetEntryCache != null)
+			{
+                if (m_FindAssetEntryCache.TryGetCached(guid, out foundEntry))
+                    return foundEntry;
+            }
+            else
+                m_FindAssetEntryCache = new Cache<string, AddressableAssetEntry>(this);
+
+            if (includeImplicit)
+				{
+                for (int i = 0; i < groups.Count; ++i)
+					{
+                    if (groups[i] == null)
+                        continue;
+
+                    if (groups[i].EntryMap.TryGetValue(guid, out foundEntry))
+                    {
+                        m_FindAssetEntryCache.Add(guid, foundEntry);
+							return foundEntry;
+					}
+
+                    if (groups[i].AssetCollectionEntries.Count > 0)
+				{
+                        foreach (AddressableAssetEntry addressableAssetEntry in groups[i].AssetCollectionEntries)
+					{
+                            foundEntry = addressableAssetEntry.GetAssetCollectionSubEntry(guid);
+                            if (foundEntry != null)
+						{
+                                m_FindAssetEntryCache.Add(guid, foundEntry);
+                                return foundEntry;
+                            }
+						}
+					}
+				}
+
+                string path = AssetDatabase.GUIDToAssetPath(guid);
+                if (!AddressableAssetUtility.IsPathValidForEntry(path))
+                    return null;
+        
+				// find an explicit parent folder entry within groups
+				string directory = Path.GetDirectoryName(path);
+				while (!string.IsNullOrEmpty(directory))
+				{
+					string folderGuid = AssetDatabase.AssetPathToGUID(directory);
+                    for (int i = 0; i < groups.Count; ++i)
+					{
+                        if (groups[i] == null)
+                            continue;
+                        if (groups[i].EntryMap.TryGetValue(folderGuid, out foundEntry))
+					{
+                            foundEntry = foundEntry.GetFolderSubEntry(guid, path);
+						if (foundEntry != null)
+                            {
+                                m_FindAssetEntryCache.Add(guid, foundEntry);
+							return foundEntry;
+                            }
+						Debug.LogError($"Explicit AssetEntry for {directory} unable to find subEntry {path}");
+                            return null;
+                        }
+					}
+					directory = Path.GetDirectoryName(directory);
+				}
+                m_FindAssetEntryCache.Add(guid, null);
+			}
+			else
+			{
+                for (int i = 0; i < groups.Count; ++i)
+					{
+                    if (groups[i] == null)
+                        continue;
+                    foundEntry = groups[i].GetAssetEntry(guid);
+						if (foundEntry != null)
+                    {
+                        m_FindAssetEntryCache.Add(guid, foundEntry);
+                        return foundEntry;
+					}
+				}
+			}
+            
+            return null;
+		}
+
+		internal bool IsAssetPathInAddressableDirectory(string assetPath, out string assetName)
+		{
+			if (!string.IsNullOrEmpty(assetPath))
+			{
+				var dir = Path.GetDirectoryName(assetPath);
+				while (!string.IsNullOrEmpty(dir))
+				{
+					var dirEntry = FindAssetEntry(AssetDatabase.AssetPathToGUID(dir));
+					if (dirEntry != null)
+					{
+						assetName = dirEntry.address + assetPath.Remove(0, dir.Length);
+						return true;
+					}
+
+					dir = Path.GetDirectoryName(dir);
+				}
+			}
+			assetName = "";
+			return false;
+		}
+
+		internal void MoveAssetsFromResources(Dictionary<string, string> guidToNewPath, AddressableAssetGroup targetParent)
+		{
+			if (guidToNewPath == null || targetParent == null)
+			{
+				return;
+			}
+
+			var entries = new List<AddressableAssetEntry>();
+			var createdDirs = new List<string>();
+			AssetDatabase.StartAssetEditing();
+			foreach (var item in guidToNewPath)
+			{
+				var dirInfo = new FileInfo(item.Value).Directory;
+				if (dirInfo != null && !dirInfo.Exists)
+				{
+					dirInfo.Create();
+					createdDirs.Add(dirInfo.FullName);
+					AssetDatabase.StopAssetEditing();
+					AssetDatabase.Refresh();
+					AssetDatabase.StartAssetEditing();
+				}
+
+				var oldPath = AssetDatabase.GUIDToAssetPath(item.Key);
+				var errorStr = AssetDatabase.MoveAsset(oldPath, item.Value);
+				if (!string.IsNullOrEmpty(errorStr))
+				{
+					Addressables.LogError("Error moving asset: " + errorStr);
+				}
+				else
+				{
+					AddressableAssetEntry e = FindAssetEntry(item.Key);
+					if (e != null)
+						e.IsInResources = false;
+
+					var newEntry = CreateOrMoveEntry(item.Key, targetParent, false, false);
+					var index = oldPath.ToLower().LastIndexOf("resources/");
+					if (index >= 0)
+					{
+						var newAddress = oldPath.Substring(index + 10);
+						if (Path.HasExtension(newAddress))
+						{
+							newAddress = newAddress.Replace(Path.GetExtension(oldPath), "");
+						}
+
+						if (!string.IsNullOrEmpty(newAddress))
+						{
+							newEntry.SetAddress(newAddress, false);
+						}
+					}
+					entries.Add(newEntry);
+				}
+			}
+
+			foreach (var dir in createdDirs)
+				DirectoryUtility.DeleteDirectory(dir, onlyIfEmpty: true);
+
+			AssetDatabase.StopAssetEditing();
+			AssetDatabase.Refresh();
+			SetDirty(ModificationEvent.EntryMoved, entries, true, true);
+		}
+
+		/// <summary>
+		/// Move an existing entry to a group.
+		/// </summary>
+		/// <param name="entries">The entries to move.</param>
+		/// <param name="targetParent">The group to add the entries to.</param>
+		/// <param name="readOnly">Should the entries be read only.</param>
+		/// <param name="postEvent">Send modification event.</param>
+		public void MoveEntries(List<AddressableAssetEntry> entries, AddressableAssetGroup targetParent, bool readOnly = false, bool postEvent = true)
+		{
+			if (entries != null)
+			{
+				foreach (var entry in entries)
+				{
+					MoveEntry(entry, targetParent, readOnly, false);
+				}
+
+				SetDirty(ModificationEvent.EntryMoved, entries, postEvent, false);
+			}
+		}
+
+		/// <summary>
+		/// Move an existing entry to a group.
+		/// </summary>
+		/// <param name="entry">The entry to move.</param>
+		/// <param name="targetParent">The group to add the entry to.</param>
+		/// <param name="readOnly">Should the entry be read only.</param>
+		/// <param name="postEvent">Send modification event.</param>
+		public void MoveEntry(AddressableAssetEntry entry, AddressableAssetGroup targetParent, bool readOnly = false, bool postEvent = true)
+		{
+			if (targetParent == null || entry == null)
+				return;
+
+			entry.ReadOnly = readOnly;
+
+			if (entry.parentGroup != null && entry.parentGroup != targetParent)
+				entry.parentGroup.RemoveAssetEntry(entry, postEvent);
+
+			targetParent.AddAssetEntry(entry, postEvent);
+		}
+
+		/// <summary>
+		/// Create a new entry, or if one exists in a different group, move it into the new group.
+		/// </summary>
+		/// <param name="guid">The asset guid.</param>
+		/// <param name="targetParent">The group to add the entry to.</param>
+		/// <param name="readOnly">Is the new entry read only.</param>
+		/// <param name="postEvent">Send modification event.</param>
+		/// <returns></returns>
+		public AddressableAssetEntry CreateOrMoveEntry(string guid, AddressableAssetGroup targetParent, bool readOnly = false, bool postEvent = true)
+		{
+			if (targetParent == null || string.IsNullOrEmpty(guid))
+				return null;
+
+			AddressableAssetEntry entry = FindAssetEntry(guid);
+			if (entry != null) //move entry to where it should go...
+			{
+				MoveEntry(entry, targetParent, readOnly, postEvent);
+			}
+			else //create entry
+			{
+				entry = CreateAndAddEntryToGroup(guid, targetParent, readOnly, postEvent);
+			}
+
+			return entry;
+		}
+
+		/// <summary>
+		/// Create a new entries for each asset, or if one exists in a different group, move it into the targetParent group.
+		/// </summary>
+		/// <param name="guids">The asset guid's to move.</param>
+		/// <param name="targetParent">The group to add the entries to.</param>
+		/// <param name="createdEntries">List to add new entries to.</param>
+		/// <param name="movedEntries">List to add moved entries to.</param>
+		/// <param name="readOnly">Is the new entry read only.</param>
+		/// <param name="postEvent">Send modification event.</param>
+		/// <exception cref="ArgumentException"></exception>
+		internal void CreateOrMoveEntries(IEnumerable guids, AddressableAssetGroup targetParent, List<AddressableAssetEntry> createdEntries, List<AddressableAssetEntry> movedEntries, bool readOnly = false, bool postEvent = true)
+		{
+			if (targetParent == null)
+				throw new ArgumentException("targetParent must not be null");
+
+			if (createdEntries == null)
+				createdEntries = new List<AddressableAssetEntry>();
+			if (movedEntries == null)
+				movedEntries = new List<AddressableAssetEntry>();
+
+			foreach (string guid in guids)
+			{
+				AddressableAssetEntry entry = FindAssetEntry(guid);
+				if (entry != null)
+				{
+					MoveEntry(entry, targetParent, readOnly, postEvent);
+					movedEntries.Add(entry);
+				}
+				else
+				{
+					entry = CreateAndAddEntryToGroup(guid, targetParent, readOnly, postEvent);
+					if (entry != null)
+						createdEntries.Add(entry);
+				}
+			}
+		}
+
+		private AddressableAssetEntry CreateAndAddEntryToGroup(string guid, AddressableAssetGroup targetParent, bool readOnly = false, bool postEvent = true)
+		{
+			AddressableAssetEntry entry = null;
+			var path = AssetDatabase.GUIDToAssetPath(guid);
+
+			if (AddressableAssetUtility.IsPathValidForEntry(path))
+			{
+				entry = CreateEntry(guid, path, targetParent, readOnly, postEvent);
+			}
+			else
+			{
+				if (AssetDatabase.GetMainAssetTypeAtPath(path) != null && BuildUtility.IsEditorAssembly(AssetDatabase.GetMainAssetTypeAtPath(path).Assembly))
+					return null;
+				entry = CreateEntry(guid, guid, targetParent, true, postEvent);
+			}
+
+			targetParent.AddAssetEntry(entry, postEvent);
+			return entry;
+		}
+
+		internal AddressableAssetEntry CreateSubEntryIfUnique(string guid, string address, AddressableAssetEntry parentEntry)
+		{
+			if (string.IsNullOrEmpty(guid))
+				return null;
+
+			AddressableAssetEntry entry = FindAssetEntry(guid);
+
+			if (entry == null)
+			{
+				entry = new AddressableAssetEntry(guid, address, parentEntry.parentGroup, true);
+				entry.IsSubAsset = true;
+				entry.ParentEntry = parentEntry;
+				entry.BundleFileId = parentEntry.BundleFileId;
+				//parentEntry.parentGroup.AddAssetEntry(entry);
+				return entry;
+			}
+
+			//if the sub-entry already exists update it's info.  This mainly covers the case of dragging folders around.
+			if (entry.IsSubAsset)
+			{
+				entry.parentGroup = parentEntry.parentGroup;
+				entry.IsInResources = parentEntry.IsInResources;
+				entry.address = address;
+				entry.ReadOnly = true;
+				entry.BundleFileId = parentEntry.BundleFileId;
+				return entry;
+			}
+			return null;
+		}
+
+		/// <summary>
+		/// Create a new asset group.
+		/// </summary>
+		/// <param name="groupName">The group name.</param>
+		/// <param name="setAsDefaultGroup">Set the new group as the default group.</param>
+		/// <param name="readOnly">Is the new group read only.</param>
+		/// <param name="postEvent">Post modification event.</param>
+		/// <param name="schemasToCopy">Schema set to copy from.</param>
+		/// <param name="types">Types of schemas to add.</param>
+		/// <returns>The newly created group.</returns>
+		public AddressableAssetGroup CreateGroup(string groupName, bool setAsDefaultGroup, bool readOnly, bool postEvent, List<AddressableAssetGroupSchema> schemasToCopy, params Type[] types)
+		{
+			if (string.IsNullOrEmpty(groupName))
+				groupName = kNewGroupName;
+			string validName = FindUniqueGroupName(groupName);
+			var group = CreateInstance<AddressableAssetGroup>();
+			group.Initialize(this, validName, GUID.Generate().ToString(), readOnly);
+
+			if (IsPersisted)
+			{
+				if (!Directory.Exists(GroupFolder))
+					Directory.CreateDirectory(GroupFolder);
+				AssetDatabase.CreateAsset(group, GroupFolder + "/" + group.Name + ".asset");
+			}
+			if (schemasToCopy != null)
+			{
+				foreach (var s in schemasToCopy)
+					group.AddSchema(s, false);
+			}
+			foreach (var t in types)
+				group.AddSchema(t);
+
+			if (!m_GroupAssets.Contains(group))
+				groups.Add(group);
+
+			if (setAsDefaultGroup)
+				DefaultGroup = group;
+			SetDirty(ModificationEvent.GroupAdded, group, postEvent, true);
+			AddressableAssetUtility.OpenAssetIfUsingVCIntegration(this);
+			return group;
+		}
+
+		internal string FindUniqueGroupName(string potentialName)
+		{
+			var cleanedName = potentialName.Replace('/', '-');
+			cleanedName = cleanedName.Replace('\\', '-');
+			if (cleanedName != potentialName)
+				Addressables.Log("Group names cannot include '\\' or '/'.  Replacing with '-'. " + cleanedName);
+			var validName = cleanedName;
+			int index = 1;
+			bool foundExisting = true;
+			while (foundExisting)
+			{
+				if (index > 1000)
+				{
+					Addressables.LogError("Unable to create valid name for new Addressable Assets group.");
+					return cleanedName;
+				}
+				foundExisting = IsNotUniqueGroupName(validName);
+				if (foundExisting)
+				{
+					validName = cleanedName + index;
+					index++;
+				}
+			}
+
+			return validName;
+		}
+
+		internal bool IsNotUniqueGroupName(string groupName)
+		{
+			bool foundExisting = false;
+			foreach (var g in groups)
+			{
+				if (g != null && g.Name == groupName)
+				{
+					foundExisting = true;
+					break;
+				}
+			}
+			return foundExisting;
+		}
+
+		/// <summary>
+		/// Remove an asset group.
+		/// </summary>
+		/// <param name="g"></param>
+		public void RemoveGroup(AddressableAssetGroup g)
+		{
+            AssetDatabase.StartAssetEditing();
+            try
+            {
+			RemoveGroupInternal(g, true, true);
+		}
+            finally
+            {
+                AssetDatabase.StopAssetEditing();
+            }
+        }
+
+		internal void RemoveGroupInternal(AddressableAssetGroup g, bool deleteAsset, bool postEvent)
+		{
+			g?.ClearSchemas(deleteAsset);
+			groups.Remove(g);
+			SetDirty(ModificationEvent.GroupRemoved, g, postEvent, true);
+			if (g != null && deleteAsset)
+			{
+				string guidOfGroup;
+				long localId;
+				if (AssetDatabase.TryGetGUIDAndLocalFileIdentifier(g, out guidOfGroup, out localId))
+				{
+					var groupPath = AssetDatabase.GUIDToAssetPath(guidOfGroup);
+					if (!string.IsNullOrEmpty(groupPath))
+						AssetDatabase.DeleteAsset(groupPath);
+				}
+			}
+		}
+
+		internal void SetLabelValueForEntries(List<AddressableAssetEntry> entries, string label, bool value, bool postEvent = true)
+		{
+			var addedNewLabel = value && m_LabelTable.AddLabelName(label);
+
+			foreach (var e in entries)
+			{
+				e.SetLabel(label, value, false, false);
+				AddressableAssetUtility.OpenAssetIfUsingVCIntegration(e.parentGroup);
+			}
+
+			SetDirty(ModificationEvent.EntryModified, entries, postEvent, addedNewLabel);
+			AddressableAssetUtility.OpenAssetIfUsingVCIntegration(this);
+		}
+
+		internal void OnPostprocessAllAssets(string[] importedAssets, string[] deletedAssets, string[] movedAssets, string[] movedFromAssetPaths)
+		{
+			List<string> assetEntryCollections = new List<string>();
+			var aa = this;
+			bool relatedAssetChanged = false;
+			bool settingsChanged = false;
+			foreach (string str in importedAssets)
+			{
+				var assetType = AssetDatabase.GetMainAssetTypeAtPath(str);
+				if (typeof(AddressableAssetSettings).IsAssignableFrom(assetType))
+				{
+					var settings = AssetDatabase.LoadAssetAtPath<AddressableAssetSettings>(str);
+					if (settings != null)
+						settings.Validate();
+				}
+				if (typeof(AddressableAssetGroup).IsAssignableFrom(assetType))
+				{
+					AddressableAssetGroup group = aa.FindGroup(Path.GetFileNameWithoutExtension(str));
+					if (group == null)
+					{
+						var foundGroup = AssetDatabase.LoadAssetAtPath<AddressableAssetGroup>(str);
+						if (!aa.groups.Contains(foundGroup))
+						{
+							aa.groups.Add(foundGroup);
+							group = aa.FindGroup(Path.GetFileNameWithoutExtension(str));
+							relatedAssetChanged = true;
+							settingsChanged = true;
+						}
+					}
+					if (group != null)
+						group.DedupeEnteries();
+				}
+
+#pragma warning disable 0618
+				if (typeof(AddressableAssetEntryCollection).IsAssignableFrom(assetType))
+					assetEntryCollections.Add(str);
+#pragma warning restore 0618
+
+				var guid = AssetDatabase.AssetPathToGUID(str);
+				if (aa.FindAssetEntry(guid) != null)
+					relatedAssetChanged = true;
+
+				if (AddressableAssetUtility.IsInResources(str))
+					relatedAssetChanged = true;
+			}
+
+			if (assetEntryCollections.Count > 0)
+				relatedAssetChanged = ConvertAssetEntryCollectionsWithPermissionRequest(assetEntryCollections) || relatedAssetChanged;
+
+			if (deletedAssets.Length > 0)
+			{
+				// if any directly referenced assets were deleted while Unity was closed, the path isn't useful, so Remove(null) is our only option
+				//  this can lead to orphaned schema files.
+				if (groups.Remove(null) ||
+					DataBuilders.Remove(null) ||
+					GroupTemplateObjects.Remove(null) ||
+					InitializationObjects.Remove(null))
+				{
+					relatedAssetChanged = true;
+				}
+			}
+
+			foreach (string str in deletedAssets)
+			{
+				if (AddressableAssetUtility.IsInResources(str))
+					relatedAssetChanged = true;
+				else
+				{
+					if (CheckForGroupDataDeletion(str))
+					{
+						relatedAssetChanged = true;
+						settingsChanged = true;
+						continue;
+					}
+
+					var guidOfDeletedAsset = AssetDatabase.AssetPathToGUID(str);
+					if (aa.RemoveAssetEntry(guidOfDeletedAsset))
+					{
+						relatedAssetChanged = true;
+					}
+				}
+			}
+			for (int i = 0; i < movedAssets.Length; i++)
+			{
+				var str = movedAssets[i];
+				var assetType = AssetDatabase.GetMainAssetTypeAtPath(str);
+				if (typeof(AddressableAssetGroup).IsAssignableFrom(assetType))
+				{
+					var oldGroupName = Path.GetFileNameWithoutExtension(movedFromAssetPaths[i]);
+					var group = aa.FindGroup(oldGroupName);
+					if (group != null)
+					{
+						var newGroupName = Path.GetFileNameWithoutExtension(str);
+						group.Name = newGroupName;
+						relatedAssetChanged = true;
+					}
+				}
+				else
+				{
+					var guid = AssetDatabase.AssetPathToGUID(str);
+					AddressableAssetEntry entry = aa.FindAssetEntry(guid);
+
+					bool isAlreadyAddressable = entry != null;
+					bool startedInResources = AddressableAssetUtility.IsInResources(movedFromAssetPaths[i]);
+					bool endedInResources = AddressableAssetUtility.IsInResources(str);
+					bool inEditorSceneList = BuiltinSceneCache.Contains(new GUID(guid));
+
+					//update entry cached path
+					entry?.SetCachedPath(str);
+
+					//move to Resources
+					if (isAlreadyAddressable && endedInResources)
+					{
+						var fileName = Path.GetFileNameWithoutExtension(str);
+						Addressables.Log("You have moved addressable asset " + fileName + " into a Resources directory.  It has been unmarked as addressable, but can still be loaded via the Addressables API via its Resources path.");
+						aa.RemoveAssetEntry(guid, false);
+					}
+					else if (inEditorSceneList)
+						BuiltinSceneCache.ClearState();
+
+					//any addressables move or resources move (even resources to within resources) needs to refresh the UI.
+					relatedAssetChanged = isAlreadyAddressable || startedInResources || endedInResources || inEditorSceneList;
+				}
+			}
+
+			if (relatedAssetChanged || settingsChanged)
+				aa.SetDirty(ModificationEvent.BatchModification, null, true, settingsChanged);
+		}
+
+#pragma warning disable 0618
+		internal bool ConvertAssetEntryCollectionsWithPermissionRequest(List<string> assetEntryCollections)
+		{
+			if (assetEntryCollections == null || assetEntryCollections.Count == 0 || DenyEntryCollectionPermission)
+				return false;
+
+			bool allowConvertCollectionToEntries = EditorUtility.GetDialogOptOutDecision(DialogOptOutDecisionType.ForThisMachine, kImportAssetEntryCollectionOptOutKey);
+			if (!allowConvertCollectionToEntries)
+			{
+				allowConvertCollectionToEntries = EditorUtility.DisplayDialog("AssetEntryCollection Found",
+					"AssetEntryCollection is obsolete, do you want create AddressableAssetEntries from the AssetEntryCollection in the Default Group and remove the AssetEntryCollection from the project?",
+					"Yes", "No",
+					DialogOptOutDecisionType.ForThisMachine, kImportAssetEntryCollectionOptOutKey);
+			}
+			return allowConvertCollectionToEntries ? ConvertAssetEntryCollections(assetEntryCollections) : false;
+		}
+
+		internal bool ConvertAssetEntryCollections(List<string> assetEntryCollections)
+		{
+			if (assetEntryCollections == null || assetEntryCollections.Count == 0)
+				return false;
+
+			bool changesMade = false;
+			foreach (string collectionPath in assetEntryCollections)
+			{
+				var collection = AssetDatabase.LoadAssetAtPath<AddressableAssetEntryCollection>(collectionPath);
+				if (collection == null)
+				{
+					Debug.LogError("Could not load and convert AssetEntryCollection at " + collectionPath);
+					continue;
+				}
+				if (!AddressableAssetEntryCollection.ConvertEntryCollectionToEntries(collection, this))
+				{
+					Debug.LogError("Failed to convert AssetEntryCollection to AddressableAssetEntries at " + collectionPath);
+					continue;
+				}
+
+				if (collectionPath.StartsWith("Assets"))
+				{
+					if (!AssetDatabase.DeleteAsset(collectionPath))
+						Debug.LogError("Failed to Delete AssetEntryCollection at " + collectionPath);
+				}
+				else
+				{
+					Debug.LogWarning($"Imported AssetEntryCollection is in a Package, deletion of Asset at {collectionPath} aborted.");
+				}
+				changesMade = true;
+			}
+			return changesMade;
+		}
+#pragma warning restore 0618
+
+		internal bool CheckForGroupDataDeletion(string str)
+		{
+			if (string.IsNullOrEmpty(str))
+				return false;
+
+			bool modified = false;
+			AddressableAssetGroup groupToDelete = null;
+			bool deleteGroup = false;
+			foreach (var group in groups)
+			{
+				if (group != null)
+				{
+					if (AssetDatabase.GUIDToAssetPath(group.Guid) == str)
+					{
+						groupToDelete = group;
+						deleteGroup = true;
+						break;
+					}
+
+					if (group.Schemas.Remove(null))
+						modified = true;
+				}
+			}
+
+			if (deleteGroup)
+			{
+				RemoveGroupInternal(groupToDelete, false, true);
+				modified = true;
+			}
+
+			return modified;
+		}
+
+		/// <summary>
+		/// Runs the active player data build script to create runtime data.
+		/// See the [BuildPlayerContent](xref:addressables-api-build-player-content) documentation for more details.
+		/// </summary>
+		public static void BuildPlayerContent()
+		{
+			BuildPlayerContent(out AddressablesPlayerBuildResult rst);
+		}
+
+#if (ENABLE_CCD && UNITY_2019_4_OR_NEWER)
+        /// <summary>
+        /// Runs the active player data build script to create runtime data.
+        /// Any groups referencing CCD group type will have the produced bundles uploaded to the specified non-promotion only bucket.
+        /// See the [BuildPlayerContent](xref:addressables-api-build-player-content) documentation for more details.
+        /// </summary>
+        public async static Task<AddressableAssetBuildResult> BuildAndReleasePlayerContent()
+        {
+            AddressableAssetBuildResult result = null;
+            var settings = AddressableAssetSettingsDefaultObject.Settings;
+            if (settings == null)
+            {
+                string error;
+                if (EditorApplication.isUpdating)
+                    error = "Addressable Asset Settings does not exist.  EditorApplication.isUpdating was true.";
+                else if (EditorApplication.isCompiling)
+                    error = "Addressable Asset Settings does not exist.  EditorApplication.isCompiling was true.";
+                else
+                    error = "Addressable Asset Settings does not exist.  Failed to create.";
+                Addressables.LogError(error);
+                result = new AddressablesPlayerBuildResult();
+                result.Error = error;
+                return result;
+            }
+
+            NullifyBundleFileIds(settings);
+
+            //Processing groups, checking for promotion buckets
+            bool promotionOnly = GroupsContainPromotionOnlyBucket(settings);
+            if (promotionOnly)
+            {
+                result = new AddressablesPlayerBuildResult();
+                result.Error = "Cannot upload to Promotion Only bucket.";
+                return result;
+            }
+
+            //Reclean directory before every build
+            if (Directory.Exists(kCCDBuildDataPath))
+            {
+                Directory.Delete(kCCDBuildDataPath, true);
+            }
+
+            //Build the player content
+            result = settings.BuildPlayerContentImpl(new AddressablesDataBuilderInput(settings), true);
+
+            //Getting files
+            Addressables.Log("Creating and uploading entries");
+            var startDirectory = new DirectoryInfo(kCCDBuildDataPath);
+            var buckets = CreateBucketData(startDirectory);
+
+
+            //Creating a release for each bucket
+            await CreateReleaseForBuckets(buckets);
+
+            return result;
+
+        }
+
+        static Dictionary<DirectoryInfo, Dictionary<DirectoryInfo, List<FileInfo>>> CreateBucketData(DirectoryInfo startDirectory)
+        {
+            var buckets = new Dictionary<DirectoryInfo, Dictionary<DirectoryInfo, List<FileInfo>>>();
+            var bucketDirs = startDirectory.GetDirectories().Where(d => !d.Attributes.HasFlag(FileAttributes.Hidden));
+            foreach (var bucketDir in bucketDirs)
+            {
+                var badgeDirs = bucketDir.GetDirectories().Where(d => !d.Attributes.HasFlag(FileAttributes.Hidden));
+                foreach (var badgeDir in badgeDirs)
+                {
+                    var files = badgeDir.GetFiles().Where(f => !f.Attributes.HasFlag(FileAttributes.Hidden)).ToList();
+                    if (!buckets.ContainsKey(bucketDir))
+                    {
+                        var badges = new Dictionary<DirectoryInfo, List<FileInfo>>();
+                        badges.Add(badgeDir, files);
+                        buckets.Add(bucketDir, badges);
+                    }
+                    else
+                    {
+                        buckets.TryGetValue(bucketDir, out var badges);
+                        if (!badges.ContainsKey(badgeDir))
+                        {
+                            badges.Add(badgeDir, files);
+                        }
+                        else
+                        {
+                            badges.TryGetValue(badgeDir, out var existingFiles);
+                            existingFiles.AddRange(files);
+                        }
+                    }
+                }
+            }
+
+            return buckets;
+        }
+
+        async static Task CreateReleaseForBuckets(Dictionary<DirectoryInfo, Dictionary<DirectoryInfo, List<FileInfo>>> buckets)
+        {
+            foreach (var bucketKvp in buckets)
+            {
+                Guid bucketId = Guid.Parse(bucketKvp.Key.Name);
+
+                foreach (var badgeKvp in bucketKvp.Value)
+                {
+                    string badgeName = badgeKvp.Key.Name;
+                    List<CcdReleaseEntryCreate> entries = new List<CcdReleaseEntryCreate>();
+
+                    foreach (var path in badgeKvp.Value)
+                    {
+                        string contentHash = AddressableAssetUtility.GetMd5Hash(path.FullName);
+                        using (var stream = File.OpenRead(path.FullName))
+                        {
+                            var entryPath = path.Name;
+                            var entryModelOptions = new EntryModelOptions(entryPath, contentHash, (int)stream.Length)
+                            {
+                                UpdateIfExists = true
+                            };
+                            var createdEntry = await CcdManagement.Instance.CreateOrUpdateEntryByPathAsync(new EntryByPathOptions(bucketId, entryPath), entryModelOptions);
+
+                            var uploadContentOptions = new UploadContentOptions(bucketId, createdEntry.Entryid, stream);
+                            await CcdManagement.Instance.UploadContentAsync(uploadContentOptions);
+
+                            entries.Add(new CcdReleaseEntryCreate(createdEntry.Entryid, createdEntry.CurrentVersionid));
+                            }
+                        }
+
+                    //Creating release
+                    Addressables.Log("Creating release.");
+                    var release = await CcdManagement.Instance.CreateReleaseAsync(new CreateReleaseOptions(bucketId)
+                    {
+                        Entries = entries,
+                        Notes = $"Automated release created for {badgeName}"
+                    });
+                    Addressables.Log($"Release {release.Releaseid} created.");
+
+                    //Don't update latest badge (as it always updates)
+                    if (badgeName != "latest")
+                    {
+                        //Updating badge
+                        Addressables.Log("Updating badge.");
+                        var badge = await CcdManagement.Instance.AssignBadgeAsync(new AssignBadgeOptions(bucketId, badgeName, release.Releaseid));
+                        Addressables.Log($"Badge {badge.Name} updated.");
+                    }
+                }
+            }
+        }
+
+        /// <summary>
+        /// Check if groups contain promotion only buckets.
+        /// </summary>
+        /// <param name="settings">The Settings to process</param>
+        /// <returns>True if any group points to a promotion only bucket.</returns>
+        internal static bool GroupsContainPromotionOnlyBucket(AddressableAssetSettings settings)
+        {
+            foreach (AddressableAssetGroup group in settings.groups)
+            {
+                if (group == null)
+                    continue;
+
+                var schema = group.GetSchema<BundledAssetGroupSchema>();
+                if (schema != null)
+                {
+                    var buildPath = schema.BuildPath.GetValue(settings);
+                    var loadPath = schema.LoadPath.GetValue(settings);
+                    var groupType = new ProfileGroupType("temp");
+                    groupType.AddVariable(new ProfileGroupType.GroupTypeVariable(kBuildPath, buildPath));
+                    groupType.AddVariable(new ProfileGroupType.GroupTypeVariable(kLoadPath, loadPath));
+                    var foundGroupType = ProfileDataSourceSettings.GetSettings().FindGroupType(groupType);
+                    if (foundGroupType != null && foundGroupType.GroupTypePrefix.StartsWith("CCD"))
+                    {
+                        if (bool.Parse(foundGroupType.GetVariableBySuffix(nameof(CcdBucket.Attributes.PromoteOnly)).Value) == true)
+                        {
+                            string error = "Cannot upload to Promotion Only bucket.";
+                            Addressables.LogError(error);
+                            return true;
+                        }
+                    }
+
+                }
+            }
+
+            return false;
+        }
+#endif
+
+		/// <summary>
+		/// Runs the active player data build script to create runtime data.
+		/// See the [BuildPlayerContent](xref:addressables-api-build-player-content) documentation for more details.
+		/// </summary>
+		/// <param name="result">Results from running the active player data build script.</param>
+		public static void BuildPlayerContent(out AddressablesPlayerBuildResult result)
+		{
+            BuildPlayerContent(out result, null);
+        }
+        
+        internal static void BuildPlayerContent(out AddressablesPlayerBuildResult result, AddressablesDataBuilderInput input)
+        {
+            var settings = input != null ? input.AddressableSettings : AddressableAssetSettingsDefaultObject.Settings;
+			if (settings == null)
+			{
+				string error;
+				if (EditorApplication.isUpdating)
+					error = "Addressable Asset Settings does not exist.  EditorApplication.isUpdating was true.";
+				else if (EditorApplication.isCompiling)
+					error = "Addressable Asset Settings does not exist.  EditorApplication.isCompiling was true.";
+				else
+					error = "Addressable Asset Settings does not exist.  Failed to create.";
+				Debug.LogError(error);
+				result = new AddressablesPlayerBuildResult();
+				result.Error = error;
+				return;
+			}
+
+			NullifyBundleFileIds(settings);
+
+            result = settings.BuildPlayerContentImpl(input);
+		}
+
+		internal static void NullifyBundleFileIds(AddressableAssetSettings settings)
+		{
+			foreach (AddressableAssetGroup group in settings.groups)
+			{
+				if (group == null)
+					continue;
+				foreach (AddressableAssetEntry entry in group.entries)
+					entry.BundleFileId = null;
+			}
+		}
+
+        internal AddressablesPlayerBuildResult BuildPlayerContentImpl(AddressablesDataBuilderInput buildContext = null, bool buildAndRelease = false)
+		{
+			if (Directory.Exists(Addressables.BuildPath))
+			{
+				try
+				{
+					Directory.Delete(Addressables.BuildPath, true);
+				}
+				catch (Exception e)
+				{
+					Debug.LogException(e);
+				}
+			}
+
+            if (buildContext == null)
+                buildContext = new AddressablesDataBuilderInput(this);
+                
+            buildContext.IsBuildAndRelease = buildAndRelease;
+			var result = ActivePlayerDataBuilder.BuildData<AddressablesPlayerBuildResult>(buildContext);
+			if (!string.IsNullOrEmpty(result.Error))
+			{
+				Debug.LogError(result.Error);
+				Debug.LogError($"Addressable content build failure (duration : {TimeSpan.FromSeconds(result.Duration).ToString("g")})");
+			}
+			else
+				Debug.Log($"Addressable content successfully built (duration : {TimeSpan.FromSeconds(result.Duration).ToString("g")})");
+            
+			if (BuildScript.buildCompleted != null)
+				BuildScript.buildCompleted(result);
+			AssetDatabase.Refresh();
+			return result;
+		}
+
+		/// <summary>
+		/// Deletes all created runtime data for the active player data builder.
+		/// </summary>
+		/// <param name="builder">The builder to call ClearCachedData on.  If null, all builders will be cleaned</param>
+		public static void CleanPlayerContent(IDataBuilder builder = null)
+		{
+			var settings = AddressableAssetSettingsDefaultObject.Settings;
+			if (settings == null)
+			{
+				if (EditorApplication.isUpdating)
+					Debug.LogError("Addressable Asset Settings does not exist.  EditorApplication.isUpdating was true.");
+				else if (EditorApplication.isCompiling)
+					Debug.LogError("Addressable Asset Settings does not exist.  EditorApplication.isCompiling was true.");
+				else
+					Debug.LogError("Addressable Asset Settings does not exist.  Failed to create.");
+				return;
+			}
+			settings.CleanPlayerContentImpl(builder);
+		}
+
+		internal void CleanPlayerContentImpl(IDataBuilder builder = null)
+		{
+			if (builder != null)
+			{
+				builder.ClearCachedData();
+			}
+			else
+			{
+				for (int i = 0; i < DataBuilders.Count; i++)
+				{
+					var m = GetDataBuilder(i);
+					m.ClearCachedData();
+				}
+			}
+			AssetDatabase.Refresh();
+		}
+
+		internal AsyncOperationHandle<IResourceLocator> CreatePlayModeInitializationOperation(AddressablesImpl addressables)
+		{
+			return addressables.ResourceManager.StartOperation(new FastModeInitializationOperation(addressables, this), default);
+		}
+
+		static Dictionary<string, Action<IEnumerable<AddressableAssetEntry>>> s_CustomAssetEntryCommands = new Dictionary<string, Action<IEnumerable<AddressableAssetEntry>>>();
+		/// <summary>
+		/// Register a custom command to process asset entries.  These commands will be shown in the context menu of the groups window.
+		/// </summary>
+		/// <param name="cmdId">The id of the command.  This will be used for the display name of the context menu item.</param>
+		/// <param name="cmdFunc">The command handler function.</param>
+		/// <returns>Returns true if the command was registered.</returns>
+		public static bool RegisterCustomAssetEntryCommand(string cmdId, Action<IEnumerable<AddressableAssetEntry>> cmdFunc)
+		{
+			if (string.IsNullOrEmpty(cmdId))
+			{
+				Debug.LogError("RegisterCustomAssetEntryCommand - invalid command id.");
+				return false;
+			}
+			if (cmdFunc == null)
+			{
+				Debug.LogError($"RegisterCustomAssetEntryCommand - command functor for id '{cmdId}'.");
+				return false;
+			}
+			s_CustomAssetEntryCommands[cmdId] = cmdFunc;
+			return true;
+		}
+
+		/// <summary>
+		/// Removes a registered custom entry command.
+		/// </summary>
+		/// <param name="cmdId">The command id.</param>
+		/// <returns>Returns true if the command was removed.</returns>
+		public static bool UnregisterCustomAssetEntryCommand(string cmdId)
+		{
+			if (string.IsNullOrEmpty(cmdId))
+			{
+				Debug.LogError("UnregisterCustomAssetEntryCommand - invalid command id.");
+				return false;
+			}
+
+			if (!s_CustomAssetEntryCommands.Remove(cmdId))
+			{
+				Debug.LogError($"UnregisterCustomAssetEntryCommand - command id '{cmdId}' is not registered.");
+				return false;
+			}
+			return true;
+		}
+
+		/// <summary>
+		/// Invoke a registered command for a set of entries.
+		/// </summary>
+		/// <param name="cmdId">The id of the command.</param>
+		/// <param name="entries">The entries to run the command on.</param>
+		/// <returns>Returns true if the command was executed without exceptions.</returns>
+		public static bool InvokeAssetEntryCommand(string cmdId, IEnumerable<AddressableAssetEntry> entries)
+		{
+			try
+			{
+				if (string.IsNullOrEmpty(cmdId) || !s_CustomAssetEntryCommands.ContainsKey(cmdId))
+				{
+					Debug.LogError($"Asset Entry Command '{cmdId}' not found.  Ensure that it is registered by calling RegisterCustomAssetEntryCommand.");
+					return false;
+				}
+				if (entries == null)
+				{
+					Debug.LogError($"Asset Entry Command '{cmdId}' called with null entry collection.");
+					return false;
+				}
+				s_CustomAssetEntryCommands[cmdId](entries);
+				return true;
+			}
+			catch (Exception e)
+			{
+				Debug.LogError($"Encountered exception when running Asset Entry Command '{cmdId}': {e.Message}");
+				return false;
+			}
+		}
+
+		/// <summary>
+		/// The ids of the registered commands.
+		/// </summary>
+		public static IEnumerable<string> CustomAssetEntryCommands => s_CustomAssetEntryCommands.Keys;
+
+		static Dictionary<string, Action<IEnumerable<AddressableAssetGroup>>> s_CustomAssetGroupCommands = new Dictionary<string, Action<IEnumerable<AddressableAssetGroup>>>();
+		/// <summary>
+		/// Register a custom command to process asset groups.  These commands will be shown in the context menu of the groups window.
+		/// </summary>
+		/// <param name="cmdId">The id of the command.  This will be used for the display name of the context menu item.</param>
+		/// <param name="cmdFunc">The command handler function.</param>
+		/// <returns>Returns true if the command was registered.</returns>
+		public static bool RegisterCustomAssetGroupCommand(string cmdId, Action<IEnumerable<AddressableAssetGroup>> cmdFunc)
+		{
+			if (string.IsNullOrEmpty(cmdId))
+			{
+				Debug.LogError("RegisterCustomAssetGroupCommand - invalid command id.");
+				return false;
+			}
+			if (cmdFunc == null)
+			{
+				Debug.LogError($"RegisterCustomAssetGroupCommand - command functor for id '{cmdId}'.");
+				return false;
+			}
+			s_CustomAssetGroupCommands[cmdId] = cmdFunc;
+			return true;
+		}
+
+		/// <summary>
+		/// Removes a registered custom group command.
+		/// </summary>
+		/// <param name="cmdId">The command id.</param>
+		/// <returns>Returns true if the command was removed.</returns>
+		public static bool UnregisterCustomAssetGroupCommand(string cmdId)
+		{
+			if (string.IsNullOrEmpty(cmdId))
+			{
+				Debug.LogError("UnregisterCustomAssetGroupCommand - invalid command id.");
+				return false;
+			}
+			if (!s_CustomAssetGroupCommands.Remove(cmdId))
+			{
+				Debug.LogError($"UnregisterCustomAssetGroupCommand - command id '{cmdId}' is not registered.");
+				return false;
+			}
+			return true;
+		}
+
+		/// <summary>
+		/// Invoke a registered command for a set of groups.
+		/// </summary>
+		/// <param name="cmdId">The id of the command.</param>
+		/// <param name="groups">The groups to run the command on.</param>
+		/// <returns>Returns true if the command was invoked successfully.</returns>
+		public static bool InvokeAssetGroupCommand(string cmdId, IEnumerable<AddressableAssetGroup> groups)
+		{
+			try
+			{
+				if (string.IsNullOrEmpty(cmdId) || !s_CustomAssetGroupCommands.ContainsKey(cmdId))
+				{
+					Debug.LogError($"Asset Group Command '{cmdId}' not found.  Ensure that it is registered by calling RegisterCustomAssetGroupCommand.");
+					return false;
+				}
+				if (groups == null)
+				{
+					Debug.LogError($"Asset Group Command '{cmdId}' called with null group collection.");
+					return false;
+				}
+				s_CustomAssetGroupCommands[cmdId](groups);
+				return true;
+			}
+			catch (Exception e)
+			{
+				Debug.LogError($"Encountered exception when running Asset Group Command '{cmdId}': {e.Message}");
+				return false;
+			}
+		}
+
+		/// <summary>
+		/// The ids of the registered commands.
+		/// </summary>
+		public static IEnumerable<string> CustomAssetGroupCommands => s_CustomAssetGroupCommands.Keys;
+	}
+}