--- conflicted
+++ resolved
@@ -1,232 +1,120 @@
-<<<<<<< HEAD
-using UnityEngine;
-using UnityEditor.AddressableAssets.Settings;
-using UnityEditor.AddressableAssets.Build.BuildPipelineTasks;
-
-namespace UnityEditor.AddressableAssets
-{
-    internal static class AddressablesPreferences
-    {
-#if UNITY_2021_2_OR_NEWER
-        internal const string kBuildAddressablesWithPlayerBuildKey = "Addressables.BuildAddressablesWithPlayerBuild";
- #endif
-        private class GUIScope : UnityEngine.GUI.Scope
-        {
-            float m_LabelWidth;
-            public GUIScope(float layoutMaxWidth)
-            {
-                m_LabelWidth = EditorGUIUtility.labelWidth;
-                EditorGUIUtility.labelWidth = 250;
-                GUILayout.BeginHorizontal();
-                GUILayout.Space(10);
-                GUILayout.BeginVertical();
-                GUILayout.Space(15);
-            }
-
-            public GUIScope() : this(500)
-            {
-            }
-
-            protected override void CloseScope()
-            {
-                GUILayout.EndVertical();
-                GUILayout.EndHorizontal();
-                EditorGUIUtility.labelWidth = m_LabelWidth;
-            }
-        }
-
-        internal class Properties
-        {
-            public static readonly GUIContent buildSettings = EditorGUIUtility.TrTextContent("Build Settings");
-            public static readonly GUIContent buildLayoutReport = EditorGUIUtility.TrTextContent("Debug Build Layout", $"A debug build layout file will be generated as part of the build process. The file will put written to {BuildLayoutGenerationTask.m_LayoutTextFile}");
-#if UNITY_2021_2_OR_NEWER
-            public static readonly GUIContent playerBuildSettings = EditorGUIUtility.TrTextContent("Player Build Settings");
-            public static readonly GUIContent enableAddressableBuildPreprocessPlayer = EditorGUIUtility.TrTextContent("Build Addressables on build Player", $"If enabled, will perform a new Addressables build before building a Player. Addressable Asset Settings value can override the user global preferences.");
-#endif
-        }
-
-        static AddressablesPreferences()
-        {
-        }
-
-        [SettingsProvider]
-        static SettingsProvider CreateAddressableSettingsProvider()
-        {
-            var provider = new SettingsProvider("Preferences/Addressables", SettingsScope.User, SettingsProvider.GetSearchKeywordsFromGUIContentProperties<Properties>());
-            provider.guiHandler = sarchContext => OnGUI();
-            return provider;
-        }
-
-        static void OnGUI()
-        {
-            using (new GUIScope())
-            {
-                DrawProperties();
-            }
-        }
-
-        static void DrawProperties()
-        {
-            GUILayout.Label(Properties.buildSettings, EditorStyles.boldLabel);
-
-            ProjectConfigData.GenerateBuildLayout = EditorGUILayout.Toggle(Properties.buildLayoutReport, ProjectConfigData.GenerateBuildLayout);
-
-            GUILayout.Space(15);
-            
-#if UNITY_2021_2_OR_NEWER
-            bool buildWithPlayerValue = EditorPrefs.GetBool(kBuildAddressablesWithPlayerBuildKey, true);
-
-            GUILayout.Label(Properties.playerBuildSettings, EditorStyles.boldLabel);
-            int index = buildWithPlayerValue ? 0 : 1;
-            int val = EditorGUILayout.Popup(Properties.enableAddressableBuildPreprocessPlayer, index,
-                new[] {"Build Addressables on Player Build", "Do Not Build Addressables on Player Build"});
-            if (val != index)
-            {
-                bool newValue = val == 0 ? true : false;
-                EditorPrefs.SetBool(kBuildAddressablesWithPlayerBuildKey, newValue);
-                buildWithPlayerValue = newValue;
-            }
-
-            var settings = AddressableAssetSettingsDefaultObject.Settings;
-            if (settings != null)
-            {
-                using (new EditorGUI.DisabledScope(true))
-                {
-                    if (settings.BuildAddressablesWithPlayerBuild == AddressableAssetSettings.PlayerBuildOption.BuildWithPlayer && 
-                        buildWithPlayerValue == false)
-                    {
-                        EditorGUILayout.TextField(" ", "Enabled in AddressableAssetSettings (priority)");
-                    }
-                    else if (settings.BuildAddressablesWithPlayerBuild == AddressableAssetSettings.PlayerBuildOption.DoNotBuildWithPlayer && 
-                             buildWithPlayerValue)
-                    {
-                        EditorGUILayout.TextField(" ", "Disabled in AddressableAssetSettings (priority)");
-                    }
-                }
-            }
-#endif
-        }
-    }
-}
-=======
-using UnityEditor.AddressableAssets.Build.BuildPipelineTasks;
-using UnityEditor.AddressableAssets.Settings;
-using UnityEngine;
-
-namespace UnityEditor.AddressableAssets
-{
-    internal static class AddressablesPreferences
-    {
-#if UNITY_2021_2_OR_NEWER
-        internal const string kBuildAddressablesWithPlayerBuildKey = "Addressables.BuildAddressablesWithPlayerBuild";
- #endif
-        private class GUIScope : UnityEngine.GUI.Scope
-        {
-            float m_LabelWidth;
-            public GUIScope(float layoutMaxWidth)
-            {
-                m_LabelWidth = EditorGUIUtility.labelWidth;
-                EditorGUIUtility.labelWidth = 250;
-                GUILayout.BeginHorizontal();
-                GUILayout.Space(10);
-                GUILayout.BeginVertical();
-                GUILayout.Space(15);
-            }
-
-            public GUIScope() : this(500)
-            {
-            }
-
-            protected override void CloseScope()
-            {
-                GUILayout.EndVertical();
-                GUILayout.EndHorizontal();
-                EditorGUIUtility.labelWidth = m_LabelWidth;
-            }
-        }
-
-        internal class Properties
-        {
-            public static readonly GUIContent buildSettings = EditorGUIUtility.TrTextContent("Build Settings");
-            public static readonly GUIContent buildLayoutReport = EditorGUIUtility.TrTextContent("Debug Build Layout", $"A debug build layout file will be generated as part of the build process. The file will put written to {BuildLayoutGenerationTask.m_LayoutFilePath}");
-            public static readonly GUIContent buildLayoutReportFileFormat = EditorGUIUtility.TrTextContent("File Format", $"The file format of the debug build layout file.");
-#if UNITY_2021_2_OR_NEWER
-            public static readonly GUIContent playerBuildSettings = EditorGUIUtility.TrTextContent("Player Build Settings");
-            public static readonly GUIContent enableAddressableBuildPreprocessPlayer = EditorGUIUtility.TrTextContent("Build Addressables on build Player", $"If enabled, will perform a new Addressables build before building a Player. Addressable Asset Settings value can override the user global preferences.");
-#endif
-        }
-
-        static AddressablesPreferences()
-        {
-        }
-
-        [SettingsProvider]
-        static SettingsProvider CreateAddressableSettingsProvider()
-        {
-            var provider = new SettingsProvider("Preferences/Addressables", SettingsScope.User, SettingsProvider.GetSearchKeywordsFromGUIContentProperties<Properties>());
-            provider.guiHandler = sarchContext => OnGUI();
-            return provider;
-        }
-
-        static void OnGUI()
-        {
-            using (new GUIScope())
-            {
-                DrawProperties();
-            }
-        }
-
-        static void DrawProperties()
-        {
-            GUILayout.Label(Properties.buildSettings, EditorStyles.boldLabel);
-
-            ProjectConfigData.GenerateBuildLayout = EditorGUILayout.Toggle(Properties.buildLayoutReport, ProjectConfigData.GenerateBuildLayout);
-            if (ProjectConfigData.GenerateBuildLayout)
-            {
-                EditorGUI.indentLevel++;
-                ProjectConfigData.ReportFileFormat buildLayoutReportFileFormat = ProjectConfigData.BuildLayoutReportFileFormat;
-                int formatOldIndex = (int)buildLayoutReportFileFormat;
-                int formatNewIndex = EditorGUILayout.Popup(Properties.buildLayoutReportFileFormat, formatOldIndex, new[] {"TXT", "JSON"});
-                if (formatNewIndex != formatOldIndex)
-                    ProjectConfigData.BuildLayoutReportFileFormat = (ProjectConfigData.ReportFileFormat)formatNewIndex;
-                EditorGUI.indentLevel--;
-            }
-
-            GUILayout.Space(15);
-
-#if UNITY_2021_2_OR_NEWER
-            bool buildWithPlayerValue = EditorPrefs.GetBool(kBuildAddressablesWithPlayerBuildKey, true);
-
-            GUILayout.Label(Properties.playerBuildSettings, EditorStyles.boldLabel);
-            int index = buildWithPlayerValue ? 0 : 1;
-            int val = EditorGUILayout.Popup(Properties.enableAddressableBuildPreprocessPlayer, index,
-                new[] {"Build Addressables on Player Build", "Do Not Build Addressables on Player Build"});
-            if (val != index)
-            {
-                bool newValue = val == 0 ? true : false;
-                EditorPrefs.SetBool(kBuildAddressablesWithPlayerBuildKey, newValue);
-                buildWithPlayerValue = newValue;
-            }
-
-            var settings = AddressableAssetSettingsDefaultObject.Settings;
-            if (settings != null)
-            {
-                using (new EditorGUI.DisabledScope(true))
-                {
-                    if (settings.BuildAddressablesWithPlayerBuild == AddressableAssetSettings.PlayerBuildOption.BuildWithPlayer &&
-                        buildWithPlayerValue == false)
-                    {
-                        EditorGUILayout.TextField(" ", "Enabled in AddressableAssetSettings (priority)");
-                    }
-                    else if (settings.BuildAddressablesWithPlayerBuild == AddressableAssetSettings.PlayerBuildOption.DoNotBuildWithPlayer &&
-                             buildWithPlayerValue)
-                    {
-                        EditorGUILayout.TextField(" ", "Disabled in AddressableAssetSettings (priority)");
-                    }
-                }
-            }
-#endif
-        }
-    }
-}
->>>>>>> 094f4338
+using UnityEditor.AddressableAssets.Build.BuildPipelineTasks;
+using UnityEditor.AddressableAssets.Settings;
+using UnityEngine;
+
+namespace UnityEditor.AddressableAssets
+{
+    internal static class AddressablesPreferences
+    {
+#if UNITY_2021_2_OR_NEWER
+        internal const string kBuildAddressablesWithPlayerBuildKey = "Addressables.BuildAddressablesWithPlayerBuild";
+ #endif
+        private class GUIScope : UnityEngine.GUI.Scope
+        {
+            float m_LabelWidth;
+            public GUIScope(float layoutMaxWidth)
+            {
+                m_LabelWidth = EditorGUIUtility.labelWidth;
+                EditorGUIUtility.labelWidth = 250;
+                GUILayout.BeginHorizontal();
+                GUILayout.Space(10);
+                GUILayout.BeginVertical();
+                GUILayout.Space(15);
+            }
+
+            public GUIScope() : this(500)
+            {
+            }
+
+            protected override void CloseScope()
+            {
+                GUILayout.EndVertical();
+                GUILayout.EndHorizontal();
+                EditorGUIUtility.labelWidth = m_LabelWidth;
+            }
+        }
+
+        internal class Properties
+        {
+            public static readonly GUIContent buildSettings = EditorGUIUtility.TrTextContent("Build Settings");
+            public static readonly GUIContent buildLayoutReport = EditorGUIUtility.TrTextContent("Debug Build Layout", $"A debug build layout file will be generated as part of the build process. The file will put written to {BuildLayoutGenerationTask.m_LayoutFilePath}");
+            public static readonly GUIContent buildLayoutReportFileFormat = EditorGUIUtility.TrTextContent("File Format", $"The file format of the debug build layout file.");
+#if UNITY_2021_2_OR_NEWER
+            public static readonly GUIContent playerBuildSettings = EditorGUIUtility.TrTextContent("Player Build Settings");
+            public static readonly GUIContent enableAddressableBuildPreprocessPlayer = EditorGUIUtility.TrTextContent("Build Addressables on build Player", $"If enabled, will perform a new Addressables build before building a Player. Addressable Asset Settings value can override the user global preferences.");
+#endif
+        }
+
+        static AddressablesPreferences()
+        {
+        }
+
+        [SettingsProvider]
+        static SettingsProvider CreateAddressableSettingsProvider()
+        {
+            var provider = new SettingsProvider("Preferences/Addressables", SettingsScope.User, SettingsProvider.GetSearchKeywordsFromGUIContentProperties<Properties>());
+            provider.guiHandler = sarchContext => OnGUI();
+            return provider;
+        }
+
+        static void OnGUI()
+        {
+            using (new GUIScope())
+            {
+                DrawProperties();
+            }
+        }
+
+        static void DrawProperties()
+        {
+            GUILayout.Label(Properties.buildSettings, EditorStyles.boldLabel);
+
+            ProjectConfigData.GenerateBuildLayout = EditorGUILayout.Toggle(Properties.buildLayoutReport, ProjectConfigData.GenerateBuildLayout);
+            if (ProjectConfigData.GenerateBuildLayout)
+            {
+                EditorGUI.indentLevel++;
+                ProjectConfigData.ReportFileFormat buildLayoutReportFileFormat = ProjectConfigData.BuildLayoutReportFileFormat;
+                int formatOldIndex = (int)buildLayoutReportFileFormat;
+                int formatNewIndex = EditorGUILayout.Popup(Properties.buildLayoutReportFileFormat, formatOldIndex, new[] {"TXT", "JSON"});
+                if (formatNewIndex != formatOldIndex)
+                    ProjectConfigData.BuildLayoutReportFileFormat = (ProjectConfigData.ReportFileFormat)formatNewIndex;
+                EditorGUI.indentLevel--;
+            }
+
+            GUILayout.Space(15);
+
+#if UNITY_2021_2_OR_NEWER
+            bool buildWithPlayerValue = EditorPrefs.GetBool(kBuildAddressablesWithPlayerBuildKey, true);
+
+            GUILayout.Label(Properties.playerBuildSettings, EditorStyles.boldLabel);
+            int index = buildWithPlayerValue ? 0 : 1;
+            int val = EditorGUILayout.Popup(Properties.enableAddressableBuildPreprocessPlayer, index,
+                new[] {"Build Addressables on Player Build", "Do Not Build Addressables on Player Build"});
+            if (val != index)
+            {
+                bool newValue = val == 0 ? true : false;
+                EditorPrefs.SetBool(kBuildAddressablesWithPlayerBuildKey, newValue);
+                buildWithPlayerValue = newValue;
+            }
+
+            var settings = AddressableAssetSettingsDefaultObject.Settings;
+            if (settings != null)
+            {
+                using (new EditorGUI.DisabledScope(true))
+                {
+                    if (settings.BuildAddressablesWithPlayerBuild == AddressableAssetSettings.PlayerBuildOption.BuildWithPlayer &&
+                        buildWithPlayerValue == false)
+                    {
+                        EditorGUILayout.TextField(" ", "Enabled in AddressableAssetSettings (priority)");
+                    }
+                    else if (settings.BuildAddressablesWithPlayerBuild == AddressableAssetSettings.PlayerBuildOption.DoNotBuildWithPlayer &&
+                             buildWithPlayerValue)
+                    {
+                        EditorGUILayout.TextField(" ", "Disabled in AddressableAssetSettings (priority)");
+                    }
+                }
+            }
+#endif
+        }
+    }
+}