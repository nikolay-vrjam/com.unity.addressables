--- conflicted
+++ resolved
@@ -1,556 +1,282 @@
-<<<<<<< HEAD
-﻿using System;
-using System.Collections.Generic;
-using System.IO;
-using System.Linq;
-using System.Threading.Tasks;
-using UnityEngine;
-using UnityEngine.AddressableAssets;
-
-#if (ENABLE_CCD && UNITY_2019_4_OR_NEWER)
-using Unity.Services.CCD.Management;
-using Unity.Services.CCD.Management.Apis.Badges;
-using Unity.Services.CCD.Management.Apis.Buckets;
-using Unity.Services.CCD.Management.Badges;
-using Unity.Services.CCD.Management.Buckets;
-using Unity.Services.CCD.Management.Http;
-using Unity.Services.CCD.Management.Models;
-#endif
-
-namespace UnityEditor.AddressableAssets.Settings
-{
-    /// <summary>
-    /// Scriptable Object that holds data source setting information for the profile data source dropdown window
-    /// </summary>
-    public class ProfileDataSourceSettings : ScriptableObject, ISerializationCallbackReceiver
-    {
-        const string DEFAULT_PATH = "Assets/AddressableAssetsData";
-        const string DEFAULT_NAME = "ProfileDataSourceSettings";
-        const string CONTENT_RANGE_HEADER = "Content-Range";
-        static string DEFAULT_SETTING_PATH = $"{DEFAULT_PATH}/{DEFAULT_NAME}.asset";
-
-        /// <summary>
-        /// Group types that exist within the settings object
-        /// </summary>
-        [SerializeField]
-        public List<ProfileGroupType> profileGroupTypes = new List<ProfileGroupType>();
-
-        /// <summary>
-        /// Creates, if needed, and returns the profile data source settings for the project
-        /// </summary>
-        /// <param name="path">Desired path to put settings</param>
-        /// <param name="settingName">Desired name for settings</param>
-        /// <returns></returns>
-        public static ProfileDataSourceSettings Create(string path = null, string settingName = null)
-        {
-            ProfileDataSourceSettings aa;
-            var assetPath = DEFAULT_SETTING_PATH;
-
-            if (path != null && settingName != null)
-            {
-                assetPath = $"{path}/{settingName}.asset";
-            }
-
-            aa = AssetDatabase.LoadAssetAtPath<ProfileDataSourceSettings>(assetPath);
-            if (aa == null)
-            {
-                Directory.CreateDirectory(path != null ? path : DEFAULT_PATH);
-                aa = CreateInstance<ProfileDataSourceSettings>();
-                AssetDatabase.CreateAsset(aa, assetPath);
-                aa = AssetDatabase.LoadAssetAtPath<ProfileDataSourceSettings>(assetPath);
-                aa.profileGroupTypes = CreateDefaultGroupTypes();
-                EditorUtility.SetDirty(aa);
-            }
-            return aa;
-        }
-
-        /// <summary>
-        /// Gets the profile data source settings for the project
-        /// </summary>
-        /// <param name="path"></param>
-        /// <param name="settingName"></param>
-        /// <returns></returns>
-        public static ProfileDataSourceSettings GetSettings(string path = null, string settingName = null)
-        {
-            ProfileDataSourceSettings aa;
-            var assetPath = DEFAULT_SETTING_PATH;
-
-            if (path != null && settingName != null)
-            {
-                assetPath = $"{path}/{settingName}.asset";
-            }
-
-            aa = AssetDatabase.LoadAssetAtPath<ProfileDataSourceSettings>(assetPath);
-            if (aa == null)
-                return Create();
-            return aa;
-        }
-
-        /// <summary>
-        /// Creates a list of default group types that are automatically added on ProfileDataSourceSettings object creation
-        /// </summary>
-        /// <returns>List of ProfileGroupTypes: Built-In and Editor Hosted</returns>
-        public static List<ProfileGroupType> CreateDefaultGroupTypes() => new List<ProfileGroupType>{CreateBuiltInGroupType(), CreateEditorHostedGroupType()};
-
-        static ProfileGroupType CreateBuiltInGroupType()
-        {
-            ProfileGroupType defaultBuiltIn = new ProfileGroupType(AddressableAssetSettings.LocalGroupTypePrefix);
-            defaultBuiltIn.AddVariable(new ProfileGroupType.GroupTypeVariable(AddressableAssetSettings.kBuildPath, AddressableAssetSettings.kLocalBuildPathValue));
-            defaultBuiltIn.AddVariable(new ProfileGroupType.GroupTypeVariable(AddressableAssetSettings.kLoadPath, AddressableAssetSettings.kLocalLoadPathValue));
-            return defaultBuiltIn;
-        }
-
-        static ProfileGroupType CreateEditorHostedGroupType()
-        {
-            ProfileGroupType defaultRemote = new ProfileGroupType(AddressableAssetSettings.EditorHostedGroupTypePrefix);
-            defaultRemote.AddVariable(new ProfileGroupType.GroupTypeVariable(AddressableAssetSettings.kBuildPath, AddressableAssetSettings.kRemoteBuildPathValue));
-            defaultRemote.AddVariable(new ProfileGroupType.GroupTypeVariable(AddressableAssetSettings.kLoadPath, AddressableAssetSettings.RemoteLoadPathValue));
-            return defaultRemote;
-        }
-
-        /// <summary>
-        /// Given a valid profileGroupType, searches the settings and returns, if exists, the profile group type
-        /// </summary>
-        /// <param name="groupType"></param>
-        /// <returns>ProfileGroupType if found, null otherwise</returns>
-        public ProfileGroupType FindGroupType(ProfileGroupType groupType)
-        {
-            ProfileGroupType result = null;
-            if (!groupType.IsValidGroupType())
-            {
-                throw new ArgumentException("Group Type is not valid. Group Type must include a build path and load path variables");
-            }
-
-            foreach (ProfileGroupType settingsGroupType in profileGroupTypes)
-            {
-                var buildPath = groupType.GetVariableBySuffix(AddressableAssetSettings.kBuildPath);
-                var foundBuildPath = settingsGroupType.ContainsVariable(buildPath);
-                var loadPath = groupType.GetVariableBySuffix(AddressableAssetSettings.kLoadPath);
-                var foundLoadPath = settingsGroupType.ContainsVariable(loadPath);
-                if (foundBuildPath && foundLoadPath)
-                {
-                    result = settingsGroupType;
-                    break;
-                }
-            }
-            return result;
-        }
-
-        /// <summary>
-        /// Retrieves a list of ProfileGroupType that matches the given prefix
-        /// </summary>
-        /// <param name="prefix">prefix to search by</param>
-        /// <returns>List of ProfileGroupType</returns>
-        public List<ProfileGroupType> GetGroupTypesByPrefix(string prefix)
-        {
-            return profileGroupTypes.Where((groupType) => groupType.GroupTypePrefix.StartsWith(prefix)).ToList();
-        }
-
-#if (ENABLE_CCD && UNITY_2019_4_OR_NEWER)
-        /// <summary>
-        /// Updates the CCD buckets and badges with the data source settings
-        /// </summary>
-        /// <param name="projectId">Project Id connected to Unity Services</param>
-        /// <param name="showInfoLog">Whether or not to show debug logs or not</param>
-        /// <returns>List of ProfileGroupType</returns>
-        public static async Task<List<ProfileGroupType>> UpdateCCDDataSourcesAsync(string projectId, bool showInfoLog)
-        {
-            if (showInfoLog) Addressables.Log("Syncing CCD Buckets and Badges.");
-            var settings = GetSettings();
-            var profileGroupTypes = new List<ProfileGroupType>();
-            profileGroupTypes.AddRange(CreateDefaultGroupTypes());
-
-            await CCDManagementAPIService.SetConfigurationAuthHeader(CloudProjectSettings.accessToken);
-            var bucketDictionary = await GetAllBucketsAsync(projectId);
-            foreach (var kvp in bucketDictionary)
-            {
-                var bucket = kvp.Value;
-                var badges = await GetAllBadgesAsync(projectId, bucket.Id.ToString());
-                if (badges.Count == 0) badges.Add(new CcdBadge(name: "latest"));
-                foreach (var badge in badges)
-                {
-                    var groupType = new ProfileGroupType($"CCD{ProfileGroupType.k_PrefixSeparator}{projectId}{ProfileGroupType.k_PrefixSeparator}{bucket.Id}{ProfileGroupType.k_PrefixSeparator}{badge.Name}");
-                    groupType.AddVariable(new ProfileGroupType.GroupTypeVariable($"{nameof(CcdBucket)}{nameof(CcdBucket.Name)}", bucket.Name));
-                    groupType.AddVariable(new ProfileGroupType.GroupTypeVariable($"{nameof(CcdBucket)}{nameof(CcdBucket.Id)}", bucket.Id.ToString()));
-                    groupType.AddVariable(new ProfileGroupType.GroupTypeVariable($"{nameof(CcdBadge)}{nameof(CcdBadge.Name)}", badge.Name));
-                    groupType.AddVariable(new ProfileGroupType.GroupTypeVariable(nameof(CcdBucket.Attributes.PromoteOnly), bucket.Attributes.PromoteOnly.ToString()));
-
-                    string buildPath = $"{AddressableAssetSettings.kCCDBuildDataPath}/{bucket.Id}/{badge.Name}";
-                    groupType.AddVariable(new ProfileGroupType.GroupTypeVariable(AddressableAssetSettings.kBuildPath, buildPath));
-
-                    string loadPath = $"https://{projectId}.client-api.unity3dusercontent.com/client_api/v1/buckets/{bucket.Id}/release_by_badge/{badge.Name}/entry_by_path/content/?path=";
-                    groupType.AddVariable(new ProfileGroupType.GroupTypeVariable(AddressableAssetSettings.kLoadPath, loadPath));
-
-                    profileGroupTypes.Add(groupType);
-                }
-            }
-            settings.profileGroupTypes = profileGroupTypes;
-            if (showInfoLog) Addressables.Log("Successfully synced CCD Buckets and Badges.");
-            EditorUtility.SetDirty(settings);
-            AddressableAssetUtility.OpenAssetIfUsingVCIntegration(settings);
-            return settings.profileGroupTypes;
-        }
-
-        private static async Task<Dictionary<Guid, CcdBucket>> GetAllBucketsAsync(string projectId)
-        {
-            int numBuckets = Int32.MaxValue;
-            int page = 1;
-            List<CcdBucket> buckets = new List<CcdBucket>();
-            BucketsApiClient client = new BucketsApiClient(new HttpClient());
-            do
-            {
-                ListBucketsByProjectRequest request = new ListBucketsByProjectRequest(projectId, page);
-                Response<List<CcdBucket>> response = await client.ListBucketsByProjectAsync(request);
-                if (response.Result.Count > 0)
-                    buckets.AddRange(response.Result);
-                if (page == 1)
-                {
-                    response.Headers.TryGetValue(CONTENT_RANGE_HEADER, out string contentLength);
-                    // content-range: items x-y/z => grab z
-                    numBuckets = Int32.Parse(contentLength.Split('/')[1]);
-                }
-                page++;
-            } while (buckets.Count < numBuckets);
-            return buckets.ToDictionary(kvp => kvp.Id, kvp => kvp);
-        }
-
-        private static async Task<List<CcdBadge>> GetAllBadgesAsync(string projectId, string bucketId)
-        {
-            int numBadges = Int32.MaxValue;
-            int page = 1;
-            List<CcdBadge> badges = new List<CcdBadge>();
-            BadgesApiClient client = new BadgesApiClient(new HttpClient());
-            do
-            {
-                ListBadgesRequest request = new ListBadgesRequest(bucketId, projectId, page);
-                Response<List<CcdBadge>> response = await client.ListBadgesAsync(request);
-                if (response.Result.Count > 0)
-                    badges.AddRange(response.Result);
-                if (page == 1)
-                {
-                    response.Headers.TryGetValue(CONTENT_RANGE_HEADER, out string contentLength);
-                    // content-range: items x-y/z => grab z
-                    numBadges = Int32.Parse(contentLength.Split('/')[1]);
-                }
-                page++;
-            } while (badges.Count < numBadges);
-            return badges;
-        }
-#endif
-        void ISerializationCallbackReceiver.OnBeforeSerialize()
-        {
-        }
-
-        void ISerializationCallbackReceiver.OnAfterDeserialize()
-        {
-            // Ensure static Group types have the correct string
-            // Local
-            var types = GetGroupTypesByPrefix(AddressableAssetSettings.LocalGroupTypePrefix);
-            if (types == null || types.Count == 0)
-                profileGroupTypes.Add(CreateBuiltInGroupType());
-            else
-            {
-                types[0].AddOrUpdateVariable(new ProfileGroupType.GroupTypeVariable(AddressableAssetSettings.kBuildPath, 
-                    AddressableAssetSettings.kLocalBuildPathValue));
-                types[0].AddOrUpdateVariable(new ProfileGroupType.GroupTypeVariable(AddressableAssetSettings.kLoadPath,
-                    AddressableAssetSettings.kLocalLoadPathValue));
-            }
-            
-            // Editor Hosted
-            types = GetGroupTypesByPrefix(AddressableAssetSettings.EditorHostedGroupTypePrefix);
-            if (types.Count == 0)
-                profileGroupTypes.Add(CreateEditorHostedGroupType());
-            else
-            {
-                types[0].AddOrUpdateVariable(new ProfileGroupType.GroupTypeVariable(AddressableAssetSettings.kBuildPath,
-                    AddressableAssetSettings.kRemoteBuildPathValue));
-                types[0].AddOrUpdateVariable(new ProfileGroupType.GroupTypeVariable(AddressableAssetSettings.kLoadPath,
-                    AddressableAssetSettings.RemoteLoadPathValue));
-            }
-        }
-    }
-}
-=======
-﻿using System;
-using System.Collections.Generic;
-using System.IO;
-using System.Linq;
-using System.Threading.Tasks;
-using UnityEngine;
-using UnityEngine.AddressableAssets;
-
-#if (ENABLE_CCD && UNITY_2019_4_OR_NEWER)
-using Unity.Services.Ccd.Management;
-using Unity.Services.Ccd.Management.Http;
-using Unity.Services.Ccd.Management.Models;
-#endif
-
-namespace UnityEditor.AddressableAssets.Settings
-{
-    /// <summary>
-    /// Scriptable Object that holds data source setting information for the profile data source dropdown window
-    /// </summary>
-    public class ProfileDataSourceSettings : ScriptableObject, ISerializationCallbackReceiver
-    {
-        const string DEFAULT_PATH = "Assets/AddressableAssetsData";
-        const string DEFAULT_NAME = "ProfileDataSourceSettings";
-        const string CONTENT_RANGE_HEADER = "Content-Range";
-        static string DEFAULT_SETTING_PATH = $"{DEFAULT_PATH}/{DEFAULT_NAME}.asset";
-
-        /// <summary>
-        /// Group types that exist within the settings object
-        /// </summary>
-        [SerializeField]
-        public List<ProfileGroupType> profileGroupTypes = new List<ProfileGroupType>();
-
-        /// <summary>
-        /// Creates, if needed, and returns the profile data source settings for the project
-        /// </summary>
-        /// <param name="path">Desired path to put settings</param>
-        /// <param name="settingName">Desired name for settings</param>
-        /// <returns></returns>
-        public static ProfileDataSourceSettings Create(string path = null, string settingName = null)
-        {
-            ProfileDataSourceSettings aa;
-            var assetPath = DEFAULT_SETTING_PATH;
-
-            if (path != null && settingName != null)
-            {
-                assetPath = $"{path}/{settingName}.asset";
-            }
-
-            aa = AssetDatabase.LoadAssetAtPath<ProfileDataSourceSettings>(assetPath);
-            if (aa == null)
-            {
-                Directory.CreateDirectory(path != null ? path : DEFAULT_PATH);
-                aa = CreateInstance<ProfileDataSourceSettings>();
-                AssetDatabase.CreateAsset(aa, assetPath);
-                aa = AssetDatabase.LoadAssetAtPath<ProfileDataSourceSettings>(assetPath);
-                aa.profileGroupTypes = CreateDefaultGroupTypes();
-                EditorUtility.SetDirty(aa);
-            }
-            return aa;
-        }
-
-        /// <summary>
-        /// Gets the profile data source settings for the project
-        /// </summary>
-        /// <param name="path"></param>
-        /// <param name="settingName"></param>
-        /// <returns></returns>
-        public static ProfileDataSourceSettings GetSettings(string path = null, string settingName = null)
-        {
-            ProfileDataSourceSettings aa;
-            var assetPath = DEFAULT_SETTING_PATH;
-
-            if (path != null && settingName != null)
-            {
-                assetPath = $"{path}/{settingName}.asset";
-            }
-
-            aa = AssetDatabase.LoadAssetAtPath<ProfileDataSourceSettings>(assetPath);
-            if (aa == null)
-                return Create();
-            return aa;
-        }
-
-        /// <summary>
-        /// Creates a list of default group types that are automatically added on ProfileDataSourceSettings object creation
-        /// </summary>
-        /// <returns>List of ProfileGroupTypes: Built-In and Editor Hosted</returns>
-        public static List<ProfileGroupType> CreateDefaultGroupTypes() => new List<ProfileGroupType> { CreateBuiltInGroupType(), CreateEditorHostedGroupType() };
-
-        static ProfileGroupType CreateBuiltInGroupType()
-        {
-            ProfileGroupType defaultBuiltIn = new ProfileGroupType(AddressableAssetSettings.LocalGroupTypePrefix);
-            defaultBuiltIn.AddVariable(new ProfileGroupType.GroupTypeVariable(AddressableAssetSettings.kBuildPath, AddressableAssetSettings.kLocalBuildPathValue));
-            defaultBuiltIn.AddVariable(new ProfileGroupType.GroupTypeVariable(AddressableAssetSettings.kLoadPath, AddressableAssetSettings.kLocalLoadPathValue));
-            return defaultBuiltIn;
-        }
-
-        static ProfileGroupType CreateEditorHostedGroupType()
-        {
-            ProfileGroupType defaultRemote = new ProfileGroupType(AddressableAssetSettings.EditorHostedGroupTypePrefix);
-            defaultRemote.AddVariable(new ProfileGroupType.GroupTypeVariable(AddressableAssetSettings.kBuildPath, AddressableAssetSettings.kRemoteBuildPathValue));
-            defaultRemote.AddVariable(new ProfileGroupType.GroupTypeVariable(AddressableAssetSettings.kLoadPath, AddressableAssetSettings.RemoteLoadPathValue));
-            return defaultRemote;
-        }
-
-        /// <summary>
-        /// Given a valid profileGroupType, searches the settings and returns, if exists, the profile group type
-        /// </summary>
-        /// <param name="groupType"></param>
-        /// <returns>ProfileGroupType if found, null otherwise</returns>
-        public ProfileGroupType FindGroupType(ProfileGroupType groupType)
-        {
-            ProfileGroupType result = null;
-            if (!groupType.IsValidGroupType())
-            {
-                throw new ArgumentException("Group Type is not valid. Group Type must include a build path and load path variables");
-            }
-
-            foreach (ProfileGroupType settingsGroupType in profileGroupTypes)
-            {
-                var buildPath = groupType.GetVariableBySuffix(AddressableAssetSettings.kBuildPath);
-                var foundBuildPath = settingsGroupType.ContainsVariable(buildPath);
-                var loadPath = groupType.GetVariableBySuffix(AddressableAssetSettings.kLoadPath);
-                var foundLoadPath = settingsGroupType.ContainsVariable(loadPath);
-                if (foundBuildPath && foundLoadPath)
-                {
-                    result = settingsGroupType;
-                    break;
-                }
-            }
-            return result;
-        }
-
-        /// <summary>
-        /// Retrieves a list of ProfileGroupType that matches the given prefix
-        /// </summary>
-        /// <param name="prefix">prefix to search by</param>
-        /// <returns>List of ProfileGroupType</returns>
-        public List<ProfileGroupType> GetGroupTypesByPrefix(string prefix)
-        {
-            return profileGroupTypes.Where((groupType) => groupType.GroupTypePrefix.StartsWith(prefix)).ToList();
-        }
-
-#if (ENABLE_CCD && UNITY_2019_4_OR_NEWER)
-        /// <summary>
-        /// Updates the CCD buckets and badges with the data source settings
-        /// </summary>
-        /// <param name="projectId">Project Id connected to Unity Services</param>
-        /// <param name="showInfoLog">Whether or not to show debug logs or not</param>
-        /// <returns>List of ProfileGroupType</returns>
-        public static async Task<List<ProfileGroupType>> UpdateCCDDataSourcesAsync(string projectId, bool showInfoLog)
-        {
-            if (showInfoLog) Addressables.Log("Syncing CCD Buckets and Badges.");
-            var settings = GetSettings();
-            var profileGroupTypes = new List<ProfileGroupType>();
-            profileGroupTypes.AddRange(CreateDefaultGroupTypes());
-
-            var bucketDictionary = await GetAllBucketsAsync(projectId);
-            foreach (var kvp in bucketDictionary)
-            {
-                var bucket = kvp.Value;
-                var badges = await GetAllBadgesAsync(bucket.Id.ToString());
-                if (badges.Count == 0) badges.Add(new CcdBadge(name: "latest"));
-                foreach (var badge in badges)
-                {
-                    var groupType = new ProfileGroupType($"CCD{ProfileGroupType.k_PrefixSeparator}{projectId}{ProfileGroupType.k_PrefixSeparator}{bucket.Id}{ProfileGroupType.k_PrefixSeparator}{badge.Name}");
-                    groupType.AddVariable(new ProfileGroupType.GroupTypeVariable($"{nameof(CcdBucket)}{nameof(CcdBucket.Name)}", bucket.Name));
-                    groupType.AddVariable(new ProfileGroupType.GroupTypeVariable($"{nameof(CcdBucket)}{nameof(CcdBucket.Id)}", bucket.Id.ToString()));
-                    groupType.AddVariable(new ProfileGroupType.GroupTypeVariable($"{nameof(CcdBadge)}{nameof(CcdBadge.Name)}", badge.Name));
-                    groupType.AddVariable(new ProfileGroupType.GroupTypeVariable(nameof(CcdBucket.Attributes.PromoteOnly), bucket.Attributes.PromoteOnly.ToString()));
-
-                    string buildPath = $"{AddressableAssetSettings.kCCDBuildDataPath}/{bucket.Id}/{badge.Name}";
-                    groupType.AddVariable(new ProfileGroupType.GroupTypeVariable(AddressableAssetSettings.kBuildPath, buildPath));
-
-                    string loadPath = $"https://{projectId}.client-api.unity3dusercontent.com/client_api/v1/buckets/{bucket.Id}/release_by_badge/{badge.Name}/entry_by_path/content/?path=";
-                    groupType.AddVariable(new ProfileGroupType.GroupTypeVariable(AddressableAssetSettings.kLoadPath, loadPath));
-
-                    profileGroupTypes.Add(groupType);
-                }
-            }
-            settings.profileGroupTypes = profileGroupTypes;
-            if (showInfoLog) Addressables.Log("Successfully synced CCD Buckets and Badges.");
-            EditorUtility.SetDirty(settings);
-            AddressableAssetUtility.OpenAssetIfUsingVCIntegration(settings);
-            return settings.profileGroupTypes;
-        }
-
-        private static async Task<Dictionary<Guid, CcdBucket>> GetAllBucketsAsync(string projectId)
-        {
-            int page = 1;
-            bool loop = true;
-            List<CcdBucket> buckets = new List<CcdBucket>();
-            do
-            {
-                try
-                {
-                    var listBuckets = await CcdManagement.Instance.ListBucketsAsync(new PageOptions()
-                    {
-                        Page = page
-                    });
-                    buckets.AddRange(listBuckets);
-                    page++;
-                }
-                catch (CcdManagementException e)
-                {
-                    if (e.ErrorCode == CcdManagementErrorCodes.OutOfRange)
-                    {
-                        loop = false;
-                    }
-                    else
-                    {
-                        throw e;
-                    }
-                }
-            } while (loop);
-            return buckets.ToDictionary(kvp => kvp.Id, kvp => kvp);
-        }
-
-        private static async Task<List<CcdBadge>> GetAllBadgesAsync(string bucketId)
-        {
-            int page = 1;
-            bool loop = true;
-            List<CcdBadge> badges = new List<CcdBadge>();
-            do
-            {
-                try
-                {
-                    var listBadges = await CcdManagement.Instance.ListBadgesAsync(Guid.Parse(bucketId), new PageOptions()
-                    {
-                        Page = page
-                    });
-                    badges.AddRange(listBadges);
-                    page++;
-                }
-                catch (CcdManagementException e)
-                {
-                    if (e.ErrorCode == CcdManagementErrorCodes.OutOfRange)
-                    {
-                        loop = false;
-                    }
-                    else
-                    {
-                        throw e;
-                    }
-                }
-            } while (loop);
-            return badges;
-        }
-#endif
-        void ISerializationCallbackReceiver.OnBeforeSerialize()
-        {
-        }
-
-        void ISerializationCallbackReceiver.OnAfterDeserialize()
-        {
-            // Ensure static Group types have the correct string
-            // Local
-            var types = GetGroupTypesByPrefix(AddressableAssetSettings.LocalGroupTypePrefix);
-            if (types == null || types.Count == 0)
-                profileGroupTypes.Add(CreateBuiltInGroupType());
-            else
-            {
-                types[0].AddOrUpdateVariable(new ProfileGroupType.GroupTypeVariable(AddressableAssetSettings.kBuildPath,
-                    AddressableAssetSettings.kLocalBuildPathValue));
-                types[0].AddOrUpdateVariable(new ProfileGroupType.GroupTypeVariable(AddressableAssetSettings.kLoadPath,
-                    AddressableAssetSettings.kLocalLoadPathValue));
-            }
-
-            // Editor Hosted
-            types = GetGroupTypesByPrefix(AddressableAssetSettings.EditorHostedGroupTypePrefix);
-            if (types.Count == 0)
-                profileGroupTypes.Add(CreateEditorHostedGroupType());
-            else
-            {
-                types[0].AddOrUpdateVariable(new ProfileGroupType.GroupTypeVariable(AddressableAssetSettings.kBuildPath,
-                    AddressableAssetSettings.kRemoteBuildPathValue));
-                types[0].AddOrUpdateVariable(new ProfileGroupType.GroupTypeVariable(AddressableAssetSettings.kLoadPath,
-                    AddressableAssetSettings.RemoteLoadPathValue));
-            }
-        }
-    }
-}
->>>>>>> 094f4338
+﻿using System;
+using System.Collections.Generic;
+using System.IO;
+using System.Linq;
+using System.Threading.Tasks;
+using UnityEngine;
+using UnityEngine.AddressableAssets;
+
+#if (ENABLE_CCD && UNITY_2019_4_OR_NEWER)
+using Unity.Services.Ccd.Management;
+using Unity.Services.Ccd.Management.Http;
+using Unity.Services.Ccd.Management.Models;
+#endif
+
+namespace UnityEditor.AddressableAssets.Settings
+{
+    /// <summary>
+    /// Scriptable Object that holds data source setting information for the profile data source dropdown window
+    /// </summary>
+    public class ProfileDataSourceSettings : ScriptableObject, ISerializationCallbackReceiver
+    {
+        const string DEFAULT_PATH = "Assets/AddressableAssetsData";
+        const string DEFAULT_NAME = "ProfileDataSourceSettings";
+        const string CONTENT_RANGE_HEADER = "Content-Range";
+        static string DEFAULT_SETTING_PATH = $"{DEFAULT_PATH}/{DEFAULT_NAME}.asset";
+
+        /// <summary>
+        /// Group types that exist within the settings object
+        /// </summary>
+        [SerializeField]
+        public List<ProfileGroupType> profileGroupTypes = new List<ProfileGroupType>();
+
+        /// <summary>
+        /// Creates, if needed, and returns the profile data source settings for the project
+        /// </summary>
+        /// <param name="path">Desired path to put settings</param>
+        /// <param name="settingName">Desired name for settings</param>
+        /// <returns></returns>
+        public static ProfileDataSourceSettings Create(string path = null, string settingName = null)
+        {
+            ProfileDataSourceSettings aa;
+            var assetPath = DEFAULT_SETTING_PATH;
+
+            if (path != null && settingName != null)
+            {
+                assetPath = $"{path}/{settingName}.asset";
+            }
+
+            aa = AssetDatabase.LoadAssetAtPath<ProfileDataSourceSettings>(assetPath);
+            if (aa == null)
+            {
+                Directory.CreateDirectory(path != null ? path : DEFAULT_PATH);
+                aa = CreateInstance<ProfileDataSourceSettings>();
+                AssetDatabase.CreateAsset(aa, assetPath);
+                aa = AssetDatabase.LoadAssetAtPath<ProfileDataSourceSettings>(assetPath);
+                aa.profileGroupTypes = CreateDefaultGroupTypes();
+                EditorUtility.SetDirty(aa);
+            }
+            return aa;
+        }
+
+        /// <summary>
+        /// Gets the profile data source settings for the project
+        /// </summary>
+        /// <param name="path"></param>
+        /// <param name="settingName"></param>
+        /// <returns></returns>
+        public static ProfileDataSourceSettings GetSettings(string path = null, string settingName = null)
+        {
+            ProfileDataSourceSettings aa;
+            var assetPath = DEFAULT_SETTING_PATH;
+
+            if (path != null && settingName != null)
+            {
+                assetPath = $"{path}/{settingName}.asset";
+            }
+
+            aa = AssetDatabase.LoadAssetAtPath<ProfileDataSourceSettings>(assetPath);
+            if (aa == null)
+                return Create();
+            return aa;
+        }
+
+        /// <summary>
+        /// Creates a list of default group types that are automatically added on ProfileDataSourceSettings object creation
+        /// </summary>
+        /// <returns>List of ProfileGroupTypes: Built-In and Editor Hosted</returns>
+        public static List<ProfileGroupType> CreateDefaultGroupTypes() => new List<ProfileGroupType> { CreateBuiltInGroupType(), CreateEditorHostedGroupType() };
+
+        static ProfileGroupType CreateBuiltInGroupType()
+        {
+            ProfileGroupType defaultBuiltIn = new ProfileGroupType(AddressableAssetSettings.LocalGroupTypePrefix);
+            defaultBuiltIn.AddVariable(new ProfileGroupType.GroupTypeVariable(AddressableAssetSettings.kBuildPath, AddressableAssetSettings.kLocalBuildPathValue));
+            defaultBuiltIn.AddVariable(new ProfileGroupType.GroupTypeVariable(AddressableAssetSettings.kLoadPath, AddressableAssetSettings.kLocalLoadPathValue));
+            return defaultBuiltIn;
+        }
+
+        static ProfileGroupType CreateEditorHostedGroupType()
+        {
+            ProfileGroupType defaultRemote = new ProfileGroupType(AddressableAssetSettings.EditorHostedGroupTypePrefix);
+            defaultRemote.AddVariable(new ProfileGroupType.GroupTypeVariable(AddressableAssetSettings.kBuildPath, AddressableAssetSettings.kRemoteBuildPathValue));
+            defaultRemote.AddVariable(new ProfileGroupType.GroupTypeVariable(AddressableAssetSettings.kLoadPath, AddressableAssetSettings.RemoteLoadPathValue));
+            return defaultRemote;
+        }
+
+        /// <summary>
+        /// Given a valid profileGroupType, searches the settings and returns, if exists, the profile group type
+        /// </summary>
+        /// <param name="groupType"></param>
+        /// <returns>ProfileGroupType if found, null otherwise</returns>
+        public ProfileGroupType FindGroupType(ProfileGroupType groupType)
+        {
+            ProfileGroupType result = null;
+            if (!groupType.IsValidGroupType())
+            {
+                throw new ArgumentException("Group Type is not valid. Group Type must include a build path and load path variables");
+            }
+
+            foreach (ProfileGroupType settingsGroupType in profileGroupTypes)
+            {
+                var buildPath = groupType.GetVariableBySuffix(AddressableAssetSettings.kBuildPath);
+                var foundBuildPath = settingsGroupType.ContainsVariable(buildPath);
+                var loadPath = groupType.GetVariableBySuffix(AddressableAssetSettings.kLoadPath);
+                var foundLoadPath = settingsGroupType.ContainsVariable(loadPath);
+                if (foundBuildPath && foundLoadPath)
+                {
+                    result = settingsGroupType;
+                    break;
+                }
+            }
+            return result;
+        }
+
+        /// <summary>
+        /// Retrieves a list of ProfileGroupType that matches the given prefix
+        /// </summary>
+        /// <param name="prefix">prefix to search by</param>
+        /// <returns>List of ProfileGroupType</returns>
+        public List<ProfileGroupType> GetGroupTypesByPrefix(string prefix)
+        {
+            return profileGroupTypes.Where((groupType) => groupType.GroupTypePrefix.StartsWith(prefix)).ToList();
+        }
+
+#if (ENABLE_CCD && UNITY_2019_4_OR_NEWER)
+        /// <summary>
+        /// Updates the CCD buckets and badges with the data source settings
+        /// </summary>
+        /// <param name="projectId">Project Id connected to Unity Services</param>
+        /// <param name="showInfoLog">Whether or not to show debug logs or not</param>
+        /// <returns>List of ProfileGroupType</returns>
+        public static async Task<List<ProfileGroupType>> UpdateCCDDataSourcesAsync(string projectId, bool showInfoLog)
+        {
+            if (showInfoLog) Addressables.Log("Syncing CCD Buckets and Badges.");
+            var settings = GetSettings();
+            var profileGroupTypes = new List<ProfileGroupType>();
+            profileGroupTypes.AddRange(CreateDefaultGroupTypes());
+
+            var bucketDictionary = await GetAllBucketsAsync(projectId);
+            foreach (var kvp in bucketDictionary)
+            {
+                var bucket = kvp.Value;
+                var badges = await GetAllBadgesAsync(bucket.Id.ToString());
+                if (badges.Count == 0) badges.Add(new CcdBadge(name: "latest"));
+                foreach (var badge in badges)
+                {
+                    var groupType = new ProfileGroupType($"CCD{ProfileGroupType.k_PrefixSeparator}{projectId}{ProfileGroupType.k_PrefixSeparator}{bucket.Id}{ProfileGroupType.k_PrefixSeparator}{badge.Name}");
+                    groupType.AddVariable(new ProfileGroupType.GroupTypeVariable($"{nameof(CcdBucket)}{nameof(CcdBucket.Name)}", bucket.Name));
+                    groupType.AddVariable(new ProfileGroupType.GroupTypeVariable($"{nameof(CcdBucket)}{nameof(CcdBucket.Id)}", bucket.Id.ToString()));
+                    groupType.AddVariable(new ProfileGroupType.GroupTypeVariable($"{nameof(CcdBadge)}{nameof(CcdBadge.Name)}", badge.Name));
+                    groupType.AddVariable(new ProfileGroupType.GroupTypeVariable(nameof(CcdBucket.Attributes.PromoteOnly), bucket.Attributes.PromoteOnly.ToString()));
+
+                    string buildPath = $"{AddressableAssetSettings.kCCDBuildDataPath}/{bucket.Id}/{badge.Name}";
+                    groupType.AddVariable(new ProfileGroupType.GroupTypeVariable(AddressableAssetSettings.kBuildPath, buildPath));
+
+                    string loadPath = $"https://{projectId}.client-api.unity3dusercontent.com/client_api/v1/buckets/{bucket.Id}/release_by_badge/{badge.Name}/entry_by_path/content/?path=";
+                    groupType.AddVariable(new ProfileGroupType.GroupTypeVariable(AddressableAssetSettings.kLoadPath, loadPath));
+
+                    profileGroupTypes.Add(groupType);
+                }
+            }
+            settings.profileGroupTypes = profileGroupTypes;
+            if (showInfoLog) Addressables.Log("Successfully synced CCD Buckets and Badges.");
+            EditorUtility.SetDirty(settings);
+            AddressableAssetUtility.OpenAssetIfUsingVCIntegration(settings);
+            return settings.profileGroupTypes;
+        }
+
+        private static async Task<Dictionary<Guid, CcdBucket>> GetAllBucketsAsync(string projectId)
+        {
+            int page = 1;
+            bool loop = true;
+            List<CcdBucket> buckets = new List<CcdBucket>();
+            do
+            {
+                try
+                {
+                    var listBuckets = await CcdManagement.Instance.ListBucketsAsync(new PageOptions()
+                    {
+                        Page = page
+                    });
+                    buckets.AddRange(listBuckets);
+                    page++;
+                }
+                catch (CcdManagementException e)
+                {
+                    if (e.ErrorCode == CcdManagementErrorCodes.OutOfRange)
+                    {
+                        loop = false;
+                    }
+                    else
+                    {
+                        throw e;
+                    }
+                }
+            } while (loop);
+            return buckets.ToDictionary(kvp => kvp.Id, kvp => kvp);
+        }
+
+        private static async Task<List<CcdBadge>> GetAllBadgesAsync(string bucketId)
+        {
+            int page = 1;
+            bool loop = true;
+            List<CcdBadge> badges = new List<CcdBadge>();
+            do
+            {
+                try
+                {
+                    var listBadges = await CcdManagement.Instance.ListBadgesAsync(Guid.Parse(bucketId), new PageOptions()
+                    {
+                        Page = page
+                    });
+                    badges.AddRange(listBadges);
+                    page++;
+                }
+                catch (CcdManagementException e)
+                {
+                    if (e.ErrorCode == CcdManagementErrorCodes.OutOfRange)
+                    {
+                        loop = false;
+                    }
+                    else
+                    {
+                        throw e;
+                    }
+                }
+            } while (loop);
+            return badges;
+        }
+#endif
+        void ISerializationCallbackReceiver.OnBeforeSerialize()
+        {
+        }
+
+        void ISerializationCallbackReceiver.OnAfterDeserialize()
+        {
+            // Ensure static Group types have the correct string
+            // Local
+            var types = GetGroupTypesByPrefix(AddressableAssetSettings.LocalGroupTypePrefix);
+            if (types == null || types.Count == 0)
+                profileGroupTypes.Add(CreateBuiltInGroupType());
+            else
+            {
+                types[0].AddOrUpdateVariable(new ProfileGroupType.GroupTypeVariable(AddressableAssetSettings.kBuildPath,
+                    AddressableAssetSettings.kLocalBuildPathValue));
+                types[0].AddOrUpdateVariable(new ProfileGroupType.GroupTypeVariable(AddressableAssetSettings.kLoadPath,
+                    AddressableAssetSettings.kLocalLoadPathValue));
+            }
+
+            // Editor Hosted
+            types = GetGroupTypesByPrefix(AddressableAssetSettings.EditorHostedGroupTypePrefix);
+            if (types.Count == 0)
+                profileGroupTypes.Add(CreateEditorHostedGroupType());
+            else
+            {
+                types[0].AddOrUpdateVariable(new ProfileGroupType.GroupTypeVariable(AddressableAssetSettings.kBuildPath,
+                    AddressableAssetSettings.kRemoteBuildPathValue));
+                types[0].AddOrUpdateVariable(new ProfileGroupType.GroupTypeVariable(AddressableAssetSettings.kLoadPath,
+                    AddressableAssetSettings.RemoteLoadPathValue));
+            }
+        }
+    }
+}