<<<<<<< HEAD
using System;
using System.Collections.Generic;
using System.Linq;
using System.Net;
using System.Net.NetworkInformation;
using System.Net.Sockets;
using UnityEditor.AddressableAssets.Build.DataBuilders;
using UnityEditor.AddressableAssets.Settings;
using UnityEngine;
using UnityEngine.Serialization;

// ReSharper disable DelegateSubtraction

namespace UnityEditor.AddressableAssets.HostingServices
{
    /// <summary>
    /// Manages the hosting services.
    /// </summary>
    [Serializable]
    public class HostingServicesManager : ISerializationCallbackReceiver
    {
        internal const string KPrivateIpAddressKey = "PrivateIpAddress";

        [Serializable]
        internal class HostingServiceInfo
        {
            [SerializeField]
            internal string classRef;
            [SerializeField]
            internal KeyDataStore dataStore;
        }

        [FormerlySerializedAs("m_hostingServiceInfos")]
        [SerializeField]
        List<HostingServiceInfo> m_HostingServiceInfos;
        [FormerlySerializedAs("m_settings")]
        [SerializeField]
        AddressableAssetSettings m_Settings;
        [FormerlySerializedAs("m_nextInstanceId")]
        [SerializeField]
        int m_NextInstanceId;
        [FormerlySerializedAs("m_registeredServiceTypeRefs")]
        [SerializeField]
        List<string> m_RegisteredServiceTypeRefs;

        readonly Type[] m_BuiltinServiceTypes =
        {
            typeof(HttpHostingService)
        };

        Dictionary<IHostingService, HostingServiceInfo> m_HostingServiceInfoMap;
        ILogger m_Logger;
        List<Type> m_RegisteredServiceTypes;

        internal bool exitingEditMode = false;

        [Serializable]
        internal class ProfileVariablesInfo
        {
            [SerializeField]
            internal string key;
            [SerializeField]
            internal string value;
        }
        [SerializeField]
        List<ProfileVariablesInfo> m_GlobalProfileVariablesInfos;

        /// <summary>
        /// Key/Value pairs valid for profile variable substitution
        /// </summary>
        public Dictionary<string, string> GlobalProfileVariables { get; private set; }

        /// <summary>
        /// Direct logging output of all managed services
        /// </summary>
        public ILogger Logger
        {
            get { return m_Logger; }
            set
            {
                m_Logger = value ?? Debug.unityLogger;
                foreach (var svc in HostingServices)
                    svc.Logger = m_Logger;
            }
        }

        /// <summary>
        /// Static method for use in starting up the HostingServicesManager in batch mode.
        /// </summary>
        /// <param name="settings"> </param>
        public static void BatchMode(AddressableAssetSettings settings)
        {
            if (settings == null)
            {
                Debug.LogError("Could not load Addressable Assets settings - aborting.");
                return;
            }

            var manager = settings.HostingServicesManager;
            if (manager == null)
            {
                Debug.LogError("Could not load HostingServicesManager - aborting.");
                return;
            }

            manager.StartAllServices();
        }

        /// <summary>
        /// Static method for use in starting up the HostingServicesManager in batch mode. This method
        /// without parameters will find and use the default <see cref="AddressableAssetSettings"/> object.
        /// </summary>
        public static void BatchMode()
        {
            BatchMode(AddressableAssetSettingsDefaultObject.Settings);
        }

        /// <summary>
        /// Indicates whether or not this HostingServiceManager is initialized
        /// </summary>
        public bool IsInitialized
        {
            get { return m_Settings != null; }
        }

        /// <summary>
        /// Return an enumerable list of all configured <see cref="IHostingService"/> objects
        /// </summary>
        public ICollection<IHostingService> HostingServices
        {
            get { return m_HostingServiceInfoMap.Keys; }
        }

        /// <summary>
        /// Get an array of all <see cref="IHostingService"/> types that have been used by the manager, or are known
        /// built-in types available for use.
        /// </summary>
        /// <returns></returns>
        public Type[] RegisteredServiceTypes
        {
            get
            {
                if (m_RegisteredServiceTypes.Count == 0)
                    m_RegisteredServiceTypes.AddRange(m_BuiltinServiceTypes);

                return m_RegisteredServiceTypes.ToArray();
            }
        }

        /// <summary>
        /// The id value that will be assigned to the next <see cref="IHostingService"/> add to the manager.
        /// </summary>
        public int NextInstanceId
        {
            get { return m_NextInstanceId; }
        }

        /// <summary>
        /// Create a new <see cref="HostingServicesManager"/>
        /// </summary>
        public HostingServicesManager()
        {
            m_GlobalProfileVariablesInfos = new List<ProfileVariablesInfo>();
            GlobalProfileVariables = new Dictionary<string, string>();
            m_HostingServiceInfos = new List<HostingServiceInfo>();
            m_HostingServiceInfoMap = new Dictionary<IHostingService, HostingServiceInfo>();
            m_RegisteredServiceTypes = new List<Type>();
            m_RegisteredServiceTypeRefs = new List<string>();
            m_Logger = Debug.unityLogger;
        }

        /// <summary>
        /// Initialize manager with the given <see cref="AddressableAssetSettings"/> object.
        /// </summary>
        /// <param name="settings"></param>
        public void Initialize(AddressableAssetSettings settings)
        {
            if (IsInitialized) return;
            m_Settings = settings;
            RefreshGlobalProfileVariables();
        }

        /// <summary>
        /// Calls <see cref="IHostingService.StopHostingService"/> on all managed <see cref="IHostingService"/> instances
        /// where <see cref="IHostingService.IsHostingServiceRunning"/> is true
        /// </summary>
        public void StopAllServices()
        {
            foreach (var svc in HostingServices)
            {
                try
                {
                    if (svc.IsHostingServiceRunning)
                        svc.StopHostingService();
                }
                catch (Exception e)
                {
                    m_Logger.LogFormat(LogType.Error, e.Message);
                }
            }
        }

        /// <summary>
        /// Calls <see cref="IHostingService.StartHostingService"/> on all managed <see cref="IHostingService"/> instances
        /// where <see cref="IHostingService.IsHostingServiceRunning"/> is false
        /// </summary>
        public void StartAllServices()
        {
            foreach (var svc in HostingServices)
            {
                try
                {
                    if (!svc.IsHostingServiceRunning)
                        svc.StartHostingService();
                }
                catch (Exception e)
                {
                    m_Logger.LogFormat(LogType.Error, e.Message);
                }
            }
        }

        /// <summary>
        /// Add a new hosting service instance of the given type. The <paramref name="serviceType"/> must implement the
        /// <see cref="IHostingService"/> interface, or an <see cref="ArgumentException"/> is thrown.
        /// </summary>
        /// <param name="serviceType">A <see cref="Type"/> object for the service. Must implement <see cref="IHostingService"/></param>
        /// <param name="name">A descriptive name for the new service instance.</param>
        /// <returns></returns>
        public IHostingService AddHostingService(Type serviceType, string name)
        {
            var svc = Activator.CreateInstance(serviceType) as IHostingService;
            if (svc == null)
                throw new ArgumentException("Provided type does not implement IHostingService", "serviceType");

            if (!m_RegisteredServiceTypes.Contains(serviceType))
                m_RegisteredServiceTypes.Add(serviceType);

            var info = new HostingServiceInfo
            {
                classRef = TypeToClassRef(serviceType),
                dataStore = new KeyDataStore()
            };

            svc.Logger = m_Logger;
            svc.DescriptiveName = name;
            svc.InstanceId = m_NextInstanceId;
            svc.HostingServiceContentRoots.AddRange(GetAllContentRoots());
            m_Settings.profileSettings.RegisterProfileStringEvaluationFunc(svc.EvaluateProfileString);

            m_HostingServiceInfoMap.Add(svc, info);
            m_Settings.SetDirty(AddressableAssetSettings.ModificationEvent.HostingServicesManagerModified, this, true, true);            
            AddressableAssetUtility.OpenAssetIfUsingVCIntegration(m_Settings);

            m_NextInstanceId++;
            return svc;
        }

        /// <summary>
        /// Stops the given <see cref="IHostingService"/>, unregisters callbacks, and removes it from management. This
        /// function does nothing if the service is not being managed by this <see cref="HostingServicesManager"/>
        /// </summary>
        /// <param name="svc"></param>
        public void RemoveHostingService(IHostingService svc)
        {
            if (!m_HostingServiceInfoMap.ContainsKey(svc))
                return;

            svc.StopHostingService();
            m_Settings.profileSettings.UnregisterProfileStringEvaluationFunc(svc.EvaluateProfileString);
            m_HostingServiceInfoMap.Remove(svc);
            m_Settings.SetDirty(AddressableAssetSettings.ModificationEvent.HostingServicesManagerModified, this, true, true);
            AddressableAssetUtility.OpenAssetIfUsingVCIntegration(m_Settings);
        }

        /// <summary>
        /// Should be called by parent <see cref="ScriptableObject"/> instance OnEnable method
        /// </summary>
        public void OnEnable()
        {
            Debug.Assert(IsInitialized);

            m_Settings.OnModification -= OnSettingsModification;
            m_Settings.OnModification += OnSettingsModification;
            m_Settings.profileSettings.RegisterProfileStringEvaluationFunc(EvaluateGlobalProfileVariableKey);

            bool hasAnEnabledService = false;
            foreach (var svc in HostingServices)
            {
                svc.Logger = m_Logger;
                m_Settings.profileSettings.RegisterProfileStringEvaluationFunc(svc.EvaluateProfileString);
                var baseSvc = svc as BaseHostingService;
                baseSvc?.OnEnable();

                if (!hasAnEnabledService)
                    hasAnEnabledService = svc.IsHostingServiceRunning || baseSvc != null && baseSvc.WasEnabled;
            }

            if (!exitingEditMode || exitingEditMode && hasAnEnabledService && IsUsingPackedPlayMode())
                RefreshGlobalProfileVariables();
        }

        bool IsUsingPackedPlayMode()
        {
            return m_Settings.ActivePlayModeDataBuilder != null && m_Settings.ActivePlayModeDataBuilder.GetType() == typeof(BuildScriptPackedPlayMode);
        }

        /// <summary>
        /// Should be called by parent <see cref="ScriptableObject"/> instance OnDisable method
        /// </summary>
        public void OnDisable()
        {
            Debug.Assert(IsInitialized);

            // ReSharper disable once DelegateSubtraction
            m_Settings.OnModification -= OnSettingsModification;
            m_Settings.profileSettings.UnregisterProfileStringEvaluationFunc(EvaluateGlobalProfileVariableKey);
            foreach (var svc in HostingServices)
            {
                svc.Logger = null;
                m_Settings.profileSettings.UnregisterProfileStringEvaluationFunc(svc.EvaluateProfileString);
                (svc as BaseHostingService)?.OnDisable();
            }
        }

        /// <summary> Ensure object is ready for serialization, and calls <see cref="IHostingService.OnBeforeSerialize"/> methods
        /// on all managed <see cref="IHostingService"/> instances
        /// </summary>
        public void OnBeforeSerialize()
        {
            // https://docs.unity3d.com/ScriptReference/EditorWindow.OnInspectorUpdate.html
            // Because the manager is a serialized field in the Addressables settings, this method is called
            // at 10 frames per second when the settings are opened in the inspector...
            // Be careful what you put in there...

            m_HostingServiceInfos.Clear();
            foreach (var svc in HostingServices)
            {
                var info = m_HostingServiceInfoMap[svc];
                m_HostingServiceInfos.Add(info);
                svc.OnBeforeSerialize(info.dataStore);
            }

            m_RegisteredServiceTypeRefs.Clear();
            foreach (var type in m_RegisteredServiceTypes)
                m_RegisteredServiceTypeRefs.Add(TypeToClassRef(type));

            m_GlobalProfileVariablesInfos.Clear();
            foreach (var profileVar in GlobalProfileVariables)
            {
                var info = new ProfileVariablesInfo();
                info.key = profileVar.Key;
                info.value = profileVar.Value;
                m_GlobalProfileVariablesInfos.Add(info);
            }
        }

        /// <summary> Ensure object is ready for serialization, and calls <see cref="IHostingService.OnBeforeSerialize"/> methods
        /// on all managed <see cref="IHostingService"/> instances
        /// </summary>
        public void OnAfterDeserialize()
        {
            m_HostingServiceInfoMap = new Dictionary<IHostingService, HostingServiceInfo>();
            foreach (var svcInfo in m_HostingServiceInfos)
            {
                IHostingService svc = CreateHostingServiceInstance(svcInfo.classRef);

                if (svc == null) continue;
                svc.OnAfterDeserialize(svcInfo.dataStore);
                m_HostingServiceInfoMap.Add(svc, svcInfo);
            }

            m_RegisteredServiceTypes = new List<Type>();
            foreach (var typeRef in m_RegisteredServiceTypeRefs)
            {
                var type = Type.GetType(typeRef, false);
                if (type == null) continue;
                m_RegisteredServiceTypes.Add(type);
            }

            GlobalProfileVariables = new Dictionary<string, string>();
            foreach (var profileVar in m_GlobalProfileVariablesInfos)
            {
                GlobalProfileVariables.Add(profileVar.key, profileVar.value);
            }
        }

        /// <summary>
        /// Refresh values in the global profile variables table.
        /// </summary>
        public void RefreshGlobalProfileVariables()
        {
            var vars = GlobalProfileVariables;
            vars.Clear();

            var ipAddressList = FilterValidIPAddresses(NetworkInterface.GetAllNetworkInterfaces()
                .Where(n => n.NetworkInterfaceType != NetworkInterfaceType.Loopback && n.OperationalStatus == OperationalStatus.Up)
                .SelectMany(n => n.GetIPProperties().UnicastAddresses)
                .Where(a => a.Address.AddressFamily == AddressFamily.InterNetwork)
                .Select(a => a.Address).ToList());

            if (ipAddressList.Count > 0)
            {
                vars.Add(KPrivateIpAddressKey, ipAddressList[0].ToString());

                if (ipAddressList.Count > 1)
                {
                    for (var i = 1; i < ipAddressList.Count; i++)
                        vars.Add(KPrivateIpAddressKey + "_" + i, ipAddressList[i].ToString());
                }
            }
            m_Settings.SetDirty(AddressableAssetSettings.ModificationEvent.HostingServicesManagerModified, this, true, true);
            AddressableAssetUtility.OpenAssetIfUsingVCIntegration(m_Settings);
        }

        // Internal for unit tests
        internal string EvaluateGlobalProfileVariableKey(string key)
        {
            string retVal;
            GlobalProfileVariables.TryGetValue(key, out retVal);
            return retVal;
        }

        void OnSettingsModification(AddressableAssetSettings s, AddressableAssetSettings.ModificationEvent evt, object obj)
        {
            switch (evt)
            {
                case AddressableAssetSettings.ModificationEvent.GroupAdded:
                case AddressableAssetSettings.ModificationEvent.GroupRemoved:
                case AddressableAssetSettings.ModificationEvent.GroupSchemaAdded:
                case AddressableAssetSettings.ModificationEvent.GroupSchemaRemoved:
                case AddressableAssetSettings.ModificationEvent.GroupSchemaModified:
                case AddressableAssetSettings.ModificationEvent.ActiveProfileSet:
                case AddressableAssetSettings.ModificationEvent.BuildSettingsChanged:
                case AddressableAssetSettings.ModificationEvent.ProfileModified:
                    var profileRemoteBuildPath = m_Settings.profileSettings.GetValueByName(m_Settings.activeProfileId, AddressableAssetSettings.kRemoteBuildPath);
                    if (profileRemoteBuildPath != null && (profileRemoteBuildPath.Contains('[') || !CurrentContentRootsContain(profileRemoteBuildPath)))
                        ConfigureAllHostingServices();
                    break;
                case AddressableAssetSettings.ModificationEvent.BatchModification:
                    ConfigureAllHostingServices();
                    break;
            }
        }

        bool CurrentContentRootsContain(string root)
        {
            foreach (var svc in HostingServices)
            {
                if (!svc.HostingServiceContentRoots.Contains(root))
                    return false;
            }
            return true;
        }

        void ConfigureAllHostingServices()
        {
            var contentRoots = GetAllContentRoots();

            foreach (var svc in HostingServices)
            {
                svc.HostingServiceContentRoots.Clear();
                svc.HostingServiceContentRoots.AddRange(contentRoots);
            }
        }

        string[] GetAllContentRoots()
        {
            Debug.Assert(IsInitialized);

            var contentRoots = new List<string>();
            foreach (var group in m_Settings.groups)
            {
                if (group != null)
                {
                    foreach (var schema in group.Schemas)
                    {
                        var configProvider = schema as IHostingServiceConfigurationProvider;
                        if (configProvider != null)
                        {
                            var groupRoot = configProvider.HostingServicesContentRoot;
                            if (groupRoot != null && !contentRoots.Contains(groupRoot))
                                contentRoots.Add(groupRoot);
                        }
                    }
                }
            }

            return contentRoots.ToArray();
        }

        IHostingService CreateHostingServiceInstance(string classRef)
        {
            try
            {
                var objType = Type.GetType(classRef, true);
                var svc = (IHostingService)Activator.CreateInstance(objType);
                return svc;
            }
            catch (Exception e)
            {
                m_Logger.LogFormat(LogType.Error, "Could not create IHostingService from class ref '{0}'", classRef);
                m_Logger.LogFormat(LogType.Error, e.Message);
            }

            return null;
        }

        static string TypeToClassRef(Type t)
        {
            return string.Format("{0}, {1}", t.FullName, t.Assembly.GetName().Name);
        }

        // For unit tests
        internal AddressableAssetSettings Settings
        {
            get { return m_Settings; }
        }

        private List<IPAddress> FilterValidIPAddresses(List<IPAddress> ipAddresses)
        {
            List<IPAddress> validIpList = new List<IPAddress>();

            foreach (IPAddress address in ipAddresses)
            {
                var sender = new System.Net.NetworkInformation.Ping();
                var reply = sender.Send(address.ToString(), 5000);
                if (reply.Status == IPStatus.Success)
                {
                    validIpList.Add(address);
                }
            }
            return validIpList;
        }
    }
}
=======
using System;
using System.Collections.Generic;
using System.Linq;
using System.Net;
using System.Net.NetworkInformation;
using System.Net.Sockets;
using UnityEditor.AddressableAssets.Build.DataBuilders;
using UnityEditor.AddressableAssets.Settings;
using UnityEngine;
using UnityEngine.Serialization;

// ReSharper disable DelegateSubtraction

namespace UnityEditor.AddressableAssets.HostingServices
{
    /// <summary>
    /// Manages the hosting services.
    /// </summary>
    [Serializable]
    public class HostingServicesManager : ISerializationCallbackReceiver
    {
        internal const string KPrivateIpAddressKey = "PrivateIpAddress";
        internal string GetPrivateIpAddressKey(int id = 0)
        {
            if (id == 0)
                return KPrivateIpAddressKey;
            return $"{KPrivateIpAddressKey}_{id}";
        }

        [Serializable]
        internal class HostingServiceInfo
        {
            [SerializeField]
            internal string classRef;
            [SerializeField]
            internal KeyDataStore dataStore;
        }

        [FormerlySerializedAs("m_hostingServiceInfos")]
        [SerializeField]
        List<HostingServiceInfo> m_HostingServiceInfos;
        [FormerlySerializedAs("m_settings")]
        [SerializeField]
        AddressableAssetSettings m_Settings;
        [FormerlySerializedAs("m_nextInstanceId")]
        [SerializeField]
        int m_NextInstanceId;
        [FormerlySerializedAs("m_registeredServiceTypeRefs")]
        [SerializeField]
        List<string> m_RegisteredServiceTypeRefs;

        readonly Type[] m_BuiltinServiceTypes =
        {
            typeof(HttpHostingService)
        };

        Dictionary<IHostingService, HostingServiceInfo> m_HostingServiceInfoMap;
        ILogger m_Logger;
        List<Type> m_RegisteredServiceTypes;

        internal bool exitingEditMode = false;

        /// <summary>
        /// Key/Value pairs valid for profile variable substitution
        /// </summary>
        public Dictionary<string, string> GlobalProfileVariables { get; private set; }

        internal static readonly string k_GlobalProfileVariablesCountKey = $"com.unity.addressables.{nameof(GlobalProfileVariables)}Count";
        internal static string GetSessionStateKey(int id) { return $"com.unity.addressables.{nameof(GlobalProfileVariables)}{id}"; }

        /// <summary>
        /// Direct logging output of all managed services
        /// </summary>
        public ILogger Logger
        {
            get { return m_Logger; }
            set
            {
                m_Logger = value ?? Debug.unityLogger;
                foreach (var svc in HostingServices)
                    svc.Logger = m_Logger;
            }
        }

        /// <summary>
        /// Static method for use in starting up the HostingServicesManager in batch mode.
        /// </summary>
        /// <param name="settings"> </param>
        public static void BatchMode(AddressableAssetSettings settings)
        {
            if (settings == null)
            {
                Debug.LogError("Could not load Addressable Assets settings - aborting.");
                return;
            }

            var manager = settings.HostingServicesManager;
            if (manager == null)
            {
                Debug.LogError("Could not load HostingServicesManager - aborting.");
                return;
            }

            manager.StartAllServices();
        }

        /// <summary>
        /// Static method for use in starting up the HostingServicesManager in batch mode. This method
        /// without parameters will find and use the default <see cref="AddressableAssetSettings"/> object.
        /// </summary>
        public static void BatchMode()
        {
            BatchMode(AddressableAssetSettingsDefaultObject.Settings);
        }

        /// <summary>
        /// Indicates whether or not this HostingServiceManager is initialized
        /// </summary>
        public bool IsInitialized
        {
            get { return m_Settings != null; }
        }

        /// <summary>
        /// Return an enumerable list of all configured <see cref="IHostingService"/> objects
        /// </summary>
        public ICollection<IHostingService> HostingServices
        {
            get { return m_HostingServiceInfoMap.Keys; }
        }

        /// <summary>
        /// Get an array of all <see cref="IHostingService"/> types that have been used by the manager, or are known
        /// built-in types available for use.
        /// </summary>
        /// <returns></returns>
        public Type[] RegisteredServiceTypes
        {
            get
            {
                if (m_RegisteredServiceTypes.Count == 0)
                    m_RegisteredServiceTypes.AddRange(m_BuiltinServiceTypes);

                return m_RegisteredServiceTypes.ToArray();
            }
        }

        /// <summary>
        /// The id value that will be assigned to the next <see cref="IHostingService"/> add to the manager.
        /// </summary>
        public int NextInstanceId
        {
            get { return m_NextInstanceId; }
        }

        /// <summary>
        /// Create a new <see cref="HostingServicesManager"/>
        /// </summary>
        public HostingServicesManager()
        {
            GlobalProfileVariables = new Dictionary<string, string>();
            m_HostingServiceInfos = new List<HostingServiceInfo>();
            m_HostingServiceInfoMap = new Dictionary<IHostingService, HostingServiceInfo>();
            m_RegisteredServiceTypes = new List<Type>();
            m_RegisteredServiceTypeRefs = new List<string>();
            m_Logger = Debug.unityLogger;
        }

        /// <summary>
        /// Initialize manager with the given <see cref="AddressableAssetSettings"/> object.
        /// </summary>
        /// <param name="settings"></param>
        public void Initialize(AddressableAssetSettings settings)
        {
            if (IsInitialized) return;
            m_Settings = settings;
            RefreshGlobalProfileVariables();
        }

        /// <summary>
        /// Calls <see cref="IHostingService.StopHostingService"/> on all managed <see cref="IHostingService"/> instances
        /// where <see cref="IHostingService.IsHostingServiceRunning"/> is true
        /// </summary>
        public void StopAllServices()
        {
            foreach (var svc in HostingServices)
            {
                try
                {
                    if (svc.IsHostingServiceRunning)
                        svc.StopHostingService();
                }
                catch (Exception e)
                {
                    m_Logger.LogFormat(LogType.Error, e.Message);
                }
            }
        }

        /// <summary>
        /// Calls <see cref="IHostingService.StartHostingService"/> on all managed <see cref="IHostingService"/> instances
        /// where <see cref="IHostingService.IsHostingServiceRunning"/> is false
        /// </summary>
        public void StartAllServices()
        {
            foreach (var svc in HostingServices)
            {
                try
                {
                    if (!svc.IsHostingServiceRunning)
                        svc.StartHostingService();
                }
                catch (Exception e)
                {
                    m_Logger.LogFormat(LogType.Error, e.Message);
                }
            }
        }

        /// <summary>
        /// Add a new hosting service instance of the given type. The <paramref name="serviceType"/> must implement the
        /// <see cref="IHostingService"/> interface, or an <see cref="ArgumentException"/> is thrown.
        /// </summary>
        /// <param name="serviceType">A <see cref="Type"/> object for the service. Must implement <see cref="IHostingService"/></param>
        /// <param name="name">A descriptive name for the new service instance.</param>
        /// <returns></returns>
        public IHostingService AddHostingService(Type serviceType, string name)
        {
            var svc = Activator.CreateInstance(serviceType) as IHostingService;
            if (svc == null)
                throw new ArgumentException("Provided type does not implement IHostingService", "serviceType");

            if (!m_RegisteredServiceTypes.Contains(serviceType))
                m_RegisteredServiceTypes.Add(serviceType);

            var info = new HostingServiceInfo
            {
                classRef = TypeToClassRef(serviceType),
                dataStore = new KeyDataStore()
            };

            svc.Logger = m_Logger;
            svc.DescriptiveName = name;
            svc.InstanceId = m_NextInstanceId;
            svc.HostingServiceContentRoots.AddRange(GetAllContentRoots());
            m_Settings.profileSettings.RegisterProfileStringEvaluationFunc(svc.EvaluateProfileString);

            m_HostingServiceInfoMap.Add(svc, info);
            m_Settings.SetDirty(AddressableAssetSettings.ModificationEvent.HostingServicesManagerModified, this, true, true);
            AddressableAssetUtility.OpenAssetIfUsingVCIntegration(m_Settings);

            m_NextInstanceId++;
            return svc;
        }

        /// <summary>
        /// Stops the given <see cref="IHostingService"/>, unregisters callbacks, and removes it from management. This
        /// function does nothing if the service is not being managed by this <see cref="HostingServicesManager"/>
        /// </summary>
        /// <param name="svc"></param>
        public void RemoveHostingService(IHostingService svc)
        {
            if (!m_HostingServiceInfoMap.ContainsKey(svc))
                return;

            svc.StopHostingService();
            m_Settings.profileSettings.UnregisterProfileStringEvaluationFunc(svc.EvaluateProfileString);
            m_HostingServiceInfoMap.Remove(svc);
            m_Settings.SetDirty(AddressableAssetSettings.ModificationEvent.HostingServicesManagerModified, this, true, true);
            AddressableAssetUtility.OpenAssetIfUsingVCIntegration(m_Settings);
        }

        /// <summary>
        /// Should be called by parent <see cref="ScriptableObject"/> instance OnEnable method
        /// </summary>
        public void OnEnable()
        {
            Debug.Assert(IsInitialized);

            m_Settings.OnModification -= OnSettingsModification;
            m_Settings.OnModification += OnSettingsModification;
            m_Settings.profileSettings.RegisterProfileStringEvaluationFunc(EvaluateGlobalProfileVariableKey);

            bool hasAnEnabledService = false;
            foreach (var svc in HostingServices)
            {
                svc.Logger = m_Logger;
                m_Settings.profileSettings.RegisterProfileStringEvaluationFunc(svc.EvaluateProfileString);
                var baseSvc = svc as BaseHostingService;
                baseSvc?.OnEnable();

                if (!hasAnEnabledService)
                    hasAnEnabledService = svc.IsHostingServiceRunning || baseSvc != null && baseSvc.WasEnabled;
            }

            if (!exitingEditMode || exitingEditMode && hasAnEnabledService && IsUsingPackedPlayMode())
                RefreshGlobalProfileVariables();
            else
                LoadSessionStateKeys();
        }

        bool IsUsingPackedPlayMode()
        {
            return m_Settings.ActivePlayModeDataBuilder != null && m_Settings.ActivePlayModeDataBuilder.GetType() == typeof(BuildScriptPackedPlayMode);
        }

        /// <summary>
        /// Should be called by parent <see cref="ScriptableObject"/> instance OnDisable method
        /// </summary>
        public void OnDisable()
        {
            Debug.Assert(IsInitialized);

            // ReSharper disable once DelegateSubtraction
            m_Settings.OnModification -= OnSettingsModification;
            m_Settings.profileSettings.UnregisterProfileStringEvaluationFunc(EvaluateGlobalProfileVariableKey);
            foreach (var svc in HostingServices)
            {
                svc.Logger = null;
                m_Settings.profileSettings.UnregisterProfileStringEvaluationFunc(svc.EvaluateProfileString);
                (svc as BaseHostingService)?.OnDisable();
            }
            SaveSessionStateKeys();
        }

        internal void LoadSessionStateKeys()
        {
            int numKeys = SessionState.GetInt(k_GlobalProfileVariablesCountKey, 0);
            for (int i = 0; i < numKeys; i++)
            {
                string profileVar = SessionState.GetString(GetSessionStateKey(i), string.Empty);
                if (!string.IsNullOrEmpty(profileVar))
                    GlobalProfileVariables.Add(GetPrivateIpAddressKey(i), profileVar);
            }
        }

        internal void SaveSessionStateKeys()
        {
            int prevNumKeys = SessionState.GetInt(k_GlobalProfileVariablesCountKey, 0);
            SessionState.SetInt(k_GlobalProfileVariablesCountKey, GlobalProfileVariables.Count);

            int profileVarIdx = 0;
            foreach (KeyValuePair<string, string> pair in GlobalProfileVariables)
            {
                SessionState.SetString(GetSessionStateKey(profileVarIdx), pair.Value);
                profileVarIdx++;
            }
            EraseSessionStateKeys(profileVarIdx, prevNumKeys);
        }

        internal static void EraseSessionStateKeys()
        {
            int numKeys = SessionState.GetInt(k_GlobalProfileVariablesCountKey, 0);
            EraseSessionStateKeys(0, numKeys);
            SessionState.EraseInt(k_GlobalProfileVariablesCountKey);
        }

        static void EraseSessionStateKeys(int min, int max)
        {
            for (int i = min; i < max; i++)
            {
                SessionState.EraseString(GetSessionStateKey(i));
            }
        }

        /// <summary> Ensure object is ready for serialization, and calls <see cref="IHostingService.OnBeforeSerialize"/> methods
        /// on all managed <see cref="IHostingService"/> instances
        /// </summary>
        public void OnBeforeSerialize()
        {
            // https://docs.unity3d.com/ScriptReference/EditorWindow.OnInspectorUpdate.html
            // Because the manager is a serialized field in the Addressables settings, this method is called
            // at 10 frames per second when the settings are opened in the inspector...
            // Be careful what you put in there...

            m_HostingServiceInfos.Clear();
            foreach (var svc in HostingServices)
            {
                var info = m_HostingServiceInfoMap[svc];
                m_HostingServiceInfos.Add(info);
                svc.OnBeforeSerialize(info.dataStore);
            }

            m_RegisteredServiceTypeRefs.Clear();
            foreach (var type in m_RegisteredServiceTypes)
                m_RegisteredServiceTypeRefs.Add(TypeToClassRef(type));
        }

        /// <summary> Ensure object is ready for serialization, and calls <see cref="IHostingService.OnBeforeSerialize"/> methods
        /// on all managed <see cref="IHostingService"/> instances
        /// </summary>
        public void OnAfterDeserialize()
        {
            m_HostingServiceInfoMap = new Dictionary<IHostingService, HostingServiceInfo>();
            foreach (var svcInfo in m_HostingServiceInfos)
            {
                IHostingService svc = CreateHostingServiceInstance(svcInfo.classRef);

                if (svc == null) continue;
                svc.OnAfterDeserialize(svcInfo.dataStore);
                m_HostingServiceInfoMap.Add(svc, svcInfo);
            }

            m_RegisteredServiceTypes = new List<Type>();
            foreach (var typeRef in m_RegisteredServiceTypeRefs)
            {
                var type = Type.GetType(typeRef, false);
                if (type == null) continue;
                m_RegisteredServiceTypes.Add(type);
            }
        }

        /// <summary>
        /// Refresh values in the global profile variables table.
        /// </summary>
        public void RefreshGlobalProfileVariables()
        {
            var vars = GlobalProfileVariables;
            vars.Clear();

            var ipAddressList = FilterValidIPAddresses(NetworkInterface.GetAllNetworkInterfaces()
                .Where(n => n.NetworkInterfaceType != NetworkInterfaceType.Loopback && n.OperationalStatus == OperationalStatus.Up)
                .SelectMany(n => n.GetIPProperties().UnicastAddresses)
                .Where(a => a.Address.AddressFamily == AddressFamily.InterNetwork)
                .Select(a => a.Address).ToList());

            if (ipAddressList.Count > 0)
            {
                vars.Add(KPrivateIpAddressKey, ipAddressList[0].ToString());

                if (ipAddressList.Count > 1)
                {
                    for (var i = 1; i < ipAddressList.Count; i++)
                        vars.Add(KPrivateIpAddressKey + "_" + i, ipAddressList[i].ToString());
                }
            }
        }

        // Internal for unit tests
        internal string EvaluateGlobalProfileVariableKey(string key)
        {
            string retVal;
            GlobalProfileVariables.TryGetValue(key, out retVal);
            return retVal;
        }

        void OnSettingsModification(AddressableAssetSettings s, AddressableAssetSettings.ModificationEvent evt, object obj)
        {
            switch (evt)
            {
                case AddressableAssetSettings.ModificationEvent.GroupAdded:
                case AddressableAssetSettings.ModificationEvent.GroupRemoved:
                case AddressableAssetSettings.ModificationEvent.GroupSchemaAdded:
                case AddressableAssetSettings.ModificationEvent.GroupSchemaRemoved:
                case AddressableAssetSettings.ModificationEvent.GroupSchemaModified:
                case AddressableAssetSettings.ModificationEvent.ActiveProfileSet:
                case AddressableAssetSettings.ModificationEvent.BuildSettingsChanged:
                case AddressableAssetSettings.ModificationEvent.ProfileModified:
                    var profileRemoteBuildPath = m_Settings.profileSettings.GetValueByName(m_Settings.activeProfileId, AddressableAssetSettings.kRemoteBuildPath);
                    if (profileRemoteBuildPath != null && (profileRemoteBuildPath.Contains('[') || !CurrentContentRootsContain(profileRemoteBuildPath)))
                        ConfigureAllHostingServices();
                    break;
                case AddressableAssetSettings.ModificationEvent.BatchModification:
                    ConfigureAllHostingServices();
                    break;
            }
        }

        bool CurrentContentRootsContain(string root)
        {
            foreach (var svc in HostingServices)
            {
                if (!svc.HostingServiceContentRoots.Contains(root))
                    return false;
            }
            return true;
        }

        void ConfigureAllHostingServices()
        {
            var contentRoots = GetAllContentRoots();

            foreach (var svc in HostingServices)
            {
                svc.HostingServiceContentRoots.Clear();
                svc.HostingServiceContentRoots.AddRange(contentRoots);
            }
        }

        string[] GetAllContentRoots()
        {
            Debug.Assert(IsInitialized);

            var contentRoots = new List<string>();
            foreach (var group in m_Settings.groups)
            {
                if (group != null)
                {
                    foreach (var schema in group.Schemas)
                    {
                        var configProvider = schema as IHostingServiceConfigurationProvider;
                        if (configProvider != null)
                        {
                            var groupRoot = configProvider.HostingServicesContentRoot;
                            if (groupRoot != null && !contentRoots.Contains(groupRoot))
                                contentRoots.Add(groupRoot);
                        }
                    }
                }
            }

            return contentRoots.ToArray();
        }

        IHostingService CreateHostingServiceInstance(string classRef)
        {
            try
            {
                var objType = Type.GetType(classRef, true);
                var svc = (IHostingService)Activator.CreateInstance(objType);
                return svc;
            }
            catch (Exception e)
            {
                m_Logger.LogFormat(LogType.Error, "Could not create IHostingService from class ref '{0}'", classRef);
                m_Logger.LogFormat(LogType.Error, e.Message);
            }

            return null;
        }

        static string TypeToClassRef(Type t)
        {
            return string.Format("{0}, {1}", t.FullName, t.Assembly.GetName().Name);
        }

        // For unit tests
        internal AddressableAssetSettings Settings
        {
            get { return m_Settings; }
        }

        private List<IPAddress> FilterValidIPAddresses(List<IPAddress> ipAddresses)
        {
            List<IPAddress> validIpList = new List<IPAddress>();

            foreach (IPAddress address in ipAddresses)
            {
                var sender = new System.Net.NetworkInformation.Ping();
                var reply = sender.Send(address.ToString(), 5000);
                if (reply.Status == IPStatus.Success)
                {
                    validIpList.Add(address);
                }
            }
            return validIpList;
        }
    }
}
>>>>>>> f473b29b
<|MERGE_RESOLUTION|>--- conflicted
+++ resolved
@@ -1,1098 +1,559 @@
-<<<<<<< HEAD
-using System;
-using System.Collections.Generic;
-using System.Linq;
-using System.Net;
-using System.Net.NetworkInformation;
-using System.Net.Sockets;
-using UnityEditor.AddressableAssets.Build.DataBuilders;
-using UnityEditor.AddressableAssets.Settings;
-using UnityEngine;
-using UnityEngine.Serialization;
-
-// ReSharper disable DelegateSubtraction
-
-namespace UnityEditor.AddressableAssets.HostingServices
-{
-    /// <summary>
-    /// Manages the hosting services.
-    /// </summary>
-    [Serializable]
-    public class HostingServicesManager : ISerializationCallbackReceiver
-    {
-        internal const string KPrivateIpAddressKey = "PrivateIpAddress";
-
-        [Serializable]
-        internal class HostingServiceInfo
-        {
-            [SerializeField]
-            internal string classRef;
-            [SerializeField]
-            internal KeyDataStore dataStore;
-        }
-
-        [FormerlySerializedAs("m_hostingServiceInfos")]
-        [SerializeField]
-        List<HostingServiceInfo> m_HostingServiceInfos;
-        [FormerlySerializedAs("m_settings")]
-        [SerializeField]
-        AddressableAssetSettings m_Settings;
-        [FormerlySerializedAs("m_nextInstanceId")]
-        [SerializeField]
-        int m_NextInstanceId;
-        [FormerlySerializedAs("m_registeredServiceTypeRefs")]
-        [SerializeField]
-        List<string> m_RegisteredServiceTypeRefs;
-
-        readonly Type[] m_BuiltinServiceTypes =
-        {
-            typeof(HttpHostingService)
-        };
-
-        Dictionary<IHostingService, HostingServiceInfo> m_HostingServiceInfoMap;
-        ILogger m_Logger;
-        List<Type> m_RegisteredServiceTypes;
-
-        internal bool exitingEditMode = false;
-
-        [Serializable]
-        internal class ProfileVariablesInfo
-        {
-            [SerializeField]
-            internal string key;
-            [SerializeField]
-            internal string value;
-        }
-        [SerializeField]
-        List<ProfileVariablesInfo> m_GlobalProfileVariablesInfos;
-
-        /// <summary>
-        /// Key/Value pairs valid for profile variable substitution
-        /// </summary>
-        public Dictionary<string, string> GlobalProfileVariables { get; private set; }
-
-        /// <summary>
-        /// Direct logging output of all managed services
-        /// </summary>
-        public ILogger Logger
-        {
-            get { return m_Logger; }
-            set
-            {
-                m_Logger = value ?? Debug.unityLogger;
-                foreach (var svc in HostingServices)
-                    svc.Logger = m_Logger;
-            }
-        }
-
-        /// <summary>
-        /// Static method for use in starting up the HostingServicesManager in batch mode.
-        /// </summary>
-        /// <param name="settings"> </param>
-        public static void BatchMode(AddressableAssetSettings settings)
-        {
-            if (settings == null)
-            {
-                Debug.LogError("Could not load Addressable Assets settings - aborting.");
-                return;
-            }
-
-            var manager = settings.HostingServicesManager;
-            if (manager == null)
-            {
-                Debug.LogError("Could not load HostingServicesManager - aborting.");
-                return;
-            }
-
-            manager.StartAllServices();
-        }
-
-        /// <summary>
-        /// Static method for use in starting up the HostingServicesManager in batch mode. This method
-        /// without parameters will find and use the default <see cref="AddressableAssetSettings"/> object.
-        /// </summary>
-        public static void BatchMode()
-        {
-            BatchMode(AddressableAssetSettingsDefaultObject.Settings);
-        }
-
-        /// <summary>
-        /// Indicates whether or not this HostingServiceManager is initialized
-        /// </summary>
-        public bool IsInitialized
-        {
-            get { return m_Settings != null; }
-        }
-
-        /// <summary>
-        /// Return an enumerable list of all configured <see cref="IHostingService"/> objects
-        /// </summary>
-        public ICollection<IHostingService> HostingServices
-        {
-            get { return m_HostingServiceInfoMap.Keys; }
-        }
-
-        /// <summary>
-        /// Get an array of all <see cref="IHostingService"/> types that have been used by the manager, or are known
-        /// built-in types available for use.
-        /// </summary>
-        /// <returns></returns>
-        public Type[] RegisteredServiceTypes
-        {
-            get
-            {
-                if (m_RegisteredServiceTypes.Count == 0)
-                    m_RegisteredServiceTypes.AddRange(m_BuiltinServiceTypes);
-
-                return m_RegisteredServiceTypes.ToArray();
-            }
-        }
-
-        /// <summary>
-        /// The id value that will be assigned to the next <see cref="IHostingService"/> add to the manager.
-        /// </summary>
-        public int NextInstanceId
-        {
-            get { return m_NextInstanceId; }
-        }
-
-        /// <summary>
-        /// Create a new <see cref="HostingServicesManager"/>
-        /// </summary>
-        public HostingServicesManager()
-        {
-            m_GlobalProfileVariablesInfos = new List<ProfileVariablesInfo>();
-            GlobalProfileVariables = new Dictionary<string, string>();
-            m_HostingServiceInfos = new List<HostingServiceInfo>();
-            m_HostingServiceInfoMap = new Dictionary<IHostingService, HostingServiceInfo>();
-            m_RegisteredServiceTypes = new List<Type>();
-            m_RegisteredServiceTypeRefs = new List<string>();
-            m_Logger = Debug.unityLogger;
-        }
-
-        /// <summary>
-        /// Initialize manager with the given <see cref="AddressableAssetSettings"/> object.
-        /// </summary>
-        /// <param name="settings"></param>
-        public void Initialize(AddressableAssetSettings settings)
-        {
-            if (IsInitialized) return;
-            m_Settings = settings;
-            RefreshGlobalProfileVariables();
-        }
-
-        /// <summary>
-        /// Calls <see cref="IHostingService.StopHostingService"/> on all managed <see cref="IHostingService"/> instances
-        /// where <see cref="IHostingService.IsHostingServiceRunning"/> is true
-        /// </summary>
-        public void StopAllServices()
-        {
-            foreach (var svc in HostingServices)
-            {
-                try
-                {
-                    if (svc.IsHostingServiceRunning)
-                        svc.StopHostingService();
-                }
-                catch (Exception e)
-                {
-                    m_Logger.LogFormat(LogType.Error, e.Message);
-                }
-            }
-        }
-
-        /// <summary>
-        /// Calls <see cref="IHostingService.StartHostingService"/> on all managed <see cref="IHostingService"/> instances
-        /// where <see cref="IHostingService.IsHostingServiceRunning"/> is false
-        /// </summary>
-        public void StartAllServices()
-        {
-            foreach (var svc in HostingServices)
-            {
-                try
-                {
-                    if (!svc.IsHostingServiceRunning)
-                        svc.StartHostingService();
-                }
-                catch (Exception e)
-                {
-                    m_Logger.LogFormat(LogType.Error, e.Message);
-                }
-            }
-        }
-
-        /// <summary>
-        /// Add a new hosting service instance of the given type. The <paramref name="serviceType"/> must implement the
-        /// <see cref="IHostingService"/> interface, or an <see cref="ArgumentException"/> is thrown.
-        /// </summary>
-        /// <param name="serviceType">A <see cref="Type"/> object for the service. Must implement <see cref="IHostingService"/></param>
-        /// <param name="name">A descriptive name for the new service instance.</param>
-        /// <returns></returns>
-        public IHostingService AddHostingService(Type serviceType, string name)
-        {
-            var svc = Activator.CreateInstance(serviceType) as IHostingService;
-            if (svc == null)
-                throw new ArgumentException("Provided type does not implement IHostingService", "serviceType");
-
-            if (!m_RegisteredServiceTypes.Contains(serviceType))
-                m_RegisteredServiceTypes.Add(serviceType);
-
-            var info = new HostingServiceInfo
-            {
-                classRef = TypeToClassRef(serviceType),
-                dataStore = new KeyDataStore()
-            };
-
-            svc.Logger = m_Logger;
-            svc.DescriptiveName = name;
-            svc.InstanceId = m_NextInstanceId;
-            svc.HostingServiceContentRoots.AddRange(GetAllContentRoots());
-            m_Settings.profileSettings.RegisterProfileStringEvaluationFunc(svc.EvaluateProfileString);
-
-            m_HostingServiceInfoMap.Add(svc, info);
-            m_Settings.SetDirty(AddressableAssetSettings.ModificationEvent.HostingServicesManagerModified, this, true, true);            
-            AddressableAssetUtility.OpenAssetIfUsingVCIntegration(m_Settings);
-
-            m_NextInstanceId++;
-            return svc;
-        }
-
-        /// <summary>
-        /// Stops the given <see cref="IHostingService"/>, unregisters callbacks, and removes it from management. This
-        /// function does nothing if the service is not being managed by this <see cref="HostingServicesManager"/>
-        /// </summary>
-        /// <param name="svc"></param>
-        public void RemoveHostingService(IHostingService svc)
-        {
-            if (!m_HostingServiceInfoMap.ContainsKey(svc))
-                return;
-
-            svc.StopHostingService();
-            m_Settings.profileSettings.UnregisterProfileStringEvaluationFunc(svc.EvaluateProfileString);
-            m_HostingServiceInfoMap.Remove(svc);
-            m_Settings.SetDirty(AddressableAssetSettings.ModificationEvent.HostingServicesManagerModified, this, true, true);
-            AddressableAssetUtility.OpenAssetIfUsingVCIntegration(m_Settings);
-        }
-
-        /// <summary>
-        /// Should be called by parent <see cref="ScriptableObject"/> instance OnEnable method
-        /// </summary>
-        public void OnEnable()
-        {
-            Debug.Assert(IsInitialized);
-
-            m_Settings.OnModification -= OnSettingsModification;
-            m_Settings.OnModification += OnSettingsModification;
-            m_Settings.profileSettings.RegisterProfileStringEvaluationFunc(EvaluateGlobalProfileVariableKey);
-
-            bool hasAnEnabledService = false;
-            foreach (var svc in HostingServices)
-            {
-                svc.Logger = m_Logger;
-                m_Settings.profileSettings.RegisterProfileStringEvaluationFunc(svc.EvaluateProfileString);
-                var baseSvc = svc as BaseHostingService;
-                baseSvc?.OnEnable();
-
-                if (!hasAnEnabledService)
-                    hasAnEnabledService = svc.IsHostingServiceRunning || baseSvc != null && baseSvc.WasEnabled;
-            }
-
-            if (!exitingEditMode || exitingEditMode && hasAnEnabledService && IsUsingPackedPlayMode())
-                RefreshGlobalProfileVariables();
-        }
-
-        bool IsUsingPackedPlayMode()
-        {
-            return m_Settings.ActivePlayModeDataBuilder != null && m_Settings.ActivePlayModeDataBuilder.GetType() == typeof(BuildScriptPackedPlayMode);
-        }
-
-        /// <summary>
-        /// Should be called by parent <see cref="ScriptableObject"/> instance OnDisable method
-        /// </summary>
-        public void OnDisable()
-        {
-            Debug.Assert(IsInitialized);
-
-            // ReSharper disable once DelegateSubtraction
-            m_Settings.OnModification -= OnSettingsModification;
-            m_Settings.profileSettings.UnregisterProfileStringEvaluationFunc(EvaluateGlobalProfileVariableKey);
-            foreach (var svc in HostingServices)
-            {
-                svc.Logger = null;
-                m_Settings.profileSettings.UnregisterProfileStringEvaluationFunc(svc.EvaluateProfileString);
-                (svc as BaseHostingService)?.OnDisable();
-            }
-        }
-
-        /// <summary> Ensure object is ready for serialization, and calls <see cref="IHostingService.OnBeforeSerialize"/> methods
-        /// on all managed <see cref="IHostingService"/> instances
-        /// </summary>
-        public void OnBeforeSerialize()
-        {
-            // https://docs.unity3d.com/ScriptReference/EditorWindow.OnInspectorUpdate.html
-            // Because the manager is a serialized field in the Addressables settings, this method is called
-            // at 10 frames per second when the settings are opened in the inspector...
-            // Be careful what you put in there...
-
-            m_HostingServiceInfos.Clear();
-            foreach (var svc in HostingServices)
-            {
-                var info = m_HostingServiceInfoMap[svc];
-                m_HostingServiceInfos.Add(info);
-                svc.OnBeforeSerialize(info.dataStore);
-            }
-
-            m_RegisteredServiceTypeRefs.Clear();
-            foreach (var type in m_RegisteredServiceTypes)
-                m_RegisteredServiceTypeRefs.Add(TypeToClassRef(type));
-
-            m_GlobalProfileVariablesInfos.Clear();
-            foreach (var profileVar in GlobalProfileVariables)
-            {
-                var info = new ProfileVariablesInfo();
-                info.key = profileVar.Key;
-                info.value = profileVar.Value;
-                m_GlobalProfileVariablesInfos.Add(info);
-            }
-        }
-
-        /// <summary> Ensure object is ready for serialization, and calls <see cref="IHostingService.OnBeforeSerialize"/> methods
-        /// on all managed <see cref="IHostingService"/> instances
-        /// </summary>
-        public void OnAfterDeserialize()
-        {
-            m_HostingServiceInfoMap = new Dictionary<IHostingService, HostingServiceInfo>();
-            foreach (var svcInfo in m_HostingServiceInfos)
-            {
-                IHostingService svc = CreateHostingServiceInstance(svcInfo.classRef);
-
-                if (svc == null) continue;
-                svc.OnAfterDeserialize(svcInfo.dataStore);
-                m_HostingServiceInfoMap.Add(svc, svcInfo);
-            }
-
-            m_RegisteredServiceTypes = new List<Type>();
-            foreach (var typeRef in m_RegisteredServiceTypeRefs)
-            {
-                var type = Type.GetType(typeRef, false);
-                if (type == null) continue;
-                m_RegisteredServiceTypes.Add(type);
-            }
-
-            GlobalProfileVariables = new Dictionary<string, string>();
-            foreach (var profileVar in m_GlobalProfileVariablesInfos)
-            {
-                GlobalProfileVariables.Add(profileVar.key, profileVar.value);
-            }
-        }
-
-        /// <summary>
-        /// Refresh values in the global profile variables table.
-        /// </summary>
-        public void RefreshGlobalProfileVariables()
-        {
-            var vars = GlobalProfileVariables;
-            vars.Clear();
-
-            var ipAddressList = FilterValidIPAddresses(NetworkInterface.GetAllNetworkInterfaces()
-                .Where(n => n.NetworkInterfaceType != NetworkInterfaceType.Loopback && n.OperationalStatus == OperationalStatus.Up)
-                .SelectMany(n => n.GetIPProperties().UnicastAddresses)
-                .Where(a => a.Address.AddressFamily == AddressFamily.InterNetwork)
-                .Select(a => a.Address).ToList());
-
-            if (ipAddressList.Count > 0)
-            {
-                vars.Add(KPrivateIpAddressKey, ipAddressList[0].ToString());
-
-                if (ipAddressList.Count > 1)
-                {
-                    for (var i = 1; i < ipAddressList.Count; i++)
-                        vars.Add(KPrivateIpAddressKey + "_" + i, ipAddressList[i].ToString());
-                }
-            }
-            m_Settings.SetDirty(AddressableAssetSettings.ModificationEvent.HostingServicesManagerModified, this, true, true);
-            AddressableAssetUtility.OpenAssetIfUsingVCIntegration(m_Settings);
-        }
-
-        // Internal for unit tests
-        internal string EvaluateGlobalProfileVariableKey(string key)
-        {
-            string retVal;
-            GlobalProfileVariables.TryGetValue(key, out retVal);
-            return retVal;
-        }
-
-        void OnSettingsModification(AddressableAssetSettings s, AddressableAssetSettings.ModificationEvent evt, object obj)
-        {
-            switch (evt)
-            {
-                case AddressableAssetSettings.ModificationEvent.GroupAdded:
-                case AddressableAssetSettings.ModificationEvent.GroupRemoved:
-                case AddressableAssetSettings.ModificationEvent.GroupSchemaAdded:
-                case AddressableAssetSettings.ModificationEvent.GroupSchemaRemoved:
-                case AddressableAssetSettings.ModificationEvent.GroupSchemaModified:
-                case AddressableAssetSettings.ModificationEvent.ActiveProfileSet:
-                case AddressableAssetSettings.ModificationEvent.BuildSettingsChanged:
-                case AddressableAssetSettings.ModificationEvent.ProfileModified:
-                    var profileRemoteBuildPath = m_Settings.profileSettings.GetValueByName(m_Settings.activeProfileId, AddressableAssetSettings.kRemoteBuildPath);
-                    if (profileRemoteBuildPath != null && (profileRemoteBuildPath.Contains('[') || !CurrentContentRootsContain(profileRemoteBuildPath)))
-                        ConfigureAllHostingServices();
-                    break;
-                case AddressableAssetSettings.ModificationEvent.BatchModification:
-                    ConfigureAllHostingServices();
-                    break;
-            }
-        }
-
-        bool CurrentContentRootsContain(string root)
-        {
-            foreach (var svc in HostingServices)
-            {
-                if (!svc.HostingServiceContentRoots.Contains(root))
-                    return false;
-            }
-            return true;
-        }
-
-        void ConfigureAllHostingServices()
-        {
-            var contentRoots = GetAllContentRoots();
-
-            foreach (var svc in HostingServices)
-            {
-                svc.HostingServiceContentRoots.Clear();
-                svc.HostingServiceContentRoots.AddRange(contentRoots);
-            }
-        }
-
-        string[] GetAllContentRoots()
-        {
-            Debug.Assert(IsInitialized);
-
-            var contentRoots = new List<string>();
-            foreach (var group in m_Settings.groups)
-            {
-                if (group != null)
-                {
-                    foreach (var schema in group.Schemas)
-                    {
-                        var configProvider = schema as IHostingServiceConfigurationProvider;
-                        if (configProvider != null)
-                        {
-                            var groupRoot = configProvider.HostingServicesContentRoot;
-                            if (groupRoot != null && !contentRoots.Contains(groupRoot))
-                                contentRoots.Add(groupRoot);
-                        }
-                    }
-                }
-            }
-
-            return contentRoots.ToArray();
-        }
-
-        IHostingService CreateHostingServiceInstance(string classRef)
-        {
-            try
-            {
-                var objType = Type.GetType(classRef, true);
-                var svc = (IHostingService)Activator.CreateInstance(objType);
-                return svc;
-            }
-            catch (Exception e)
-            {
-                m_Logger.LogFormat(LogType.Error, "Could not create IHostingService from class ref '{0}'", classRef);
-                m_Logger.LogFormat(LogType.Error, e.Message);
-            }
-
-            return null;
-        }
-
-        static string TypeToClassRef(Type t)
-        {
-            return string.Format("{0}, {1}", t.FullName, t.Assembly.GetName().Name);
-        }
-
-        // For unit tests
-        internal AddressableAssetSettings Settings
-        {
-            get { return m_Settings; }
-        }
-
-        private List<IPAddress> FilterValidIPAddresses(List<IPAddress> ipAddresses)
-        {
-            List<IPAddress> validIpList = new List<IPAddress>();
-
-            foreach (IPAddress address in ipAddresses)
-            {
-                var sender = new System.Net.NetworkInformation.Ping();
-                var reply = sender.Send(address.ToString(), 5000);
-                if (reply.Status == IPStatus.Success)
-                {
-                    validIpList.Add(address);
-                }
-            }
-            return validIpList;
-        }
-    }
-}
-=======
-using System;
-using System.Collections.Generic;
-using System.Linq;
-using System.Net;
-using System.Net.NetworkInformation;
-using System.Net.Sockets;
-using UnityEditor.AddressableAssets.Build.DataBuilders;
-using UnityEditor.AddressableAssets.Settings;
-using UnityEngine;
-using UnityEngine.Serialization;
-
-// ReSharper disable DelegateSubtraction
-
-namespace UnityEditor.AddressableAssets.HostingServices
-{
-    /// <summary>
-    /// Manages the hosting services.
-    /// </summary>
-    [Serializable]
-    public class HostingServicesManager : ISerializationCallbackReceiver
-    {
-        internal const string KPrivateIpAddressKey = "PrivateIpAddress";
-        internal string GetPrivateIpAddressKey(int id = 0)
-        {
-            if (id == 0)
-                return KPrivateIpAddressKey;
-            return $"{KPrivateIpAddressKey}_{id}";
-        }
-
-        [Serializable]
-        internal class HostingServiceInfo
-        {
-            [SerializeField]
-            internal string classRef;
-            [SerializeField]
-            internal KeyDataStore dataStore;
-        }
-
-        [FormerlySerializedAs("m_hostingServiceInfos")]
-        [SerializeField]
-        List<HostingServiceInfo> m_HostingServiceInfos;
-        [FormerlySerializedAs("m_settings")]
-        [SerializeField]
-        AddressableAssetSettings m_Settings;
-        [FormerlySerializedAs("m_nextInstanceId")]
-        [SerializeField]
-        int m_NextInstanceId;
-        [FormerlySerializedAs("m_registeredServiceTypeRefs")]
-        [SerializeField]
-        List<string> m_RegisteredServiceTypeRefs;
-
-        readonly Type[] m_BuiltinServiceTypes =
-        {
-            typeof(HttpHostingService)
-        };
-
-        Dictionary<IHostingService, HostingServiceInfo> m_HostingServiceInfoMap;
-        ILogger m_Logger;
-        List<Type> m_RegisteredServiceTypes;
-
-        internal bool exitingEditMode = false;
-
-        /// <summary>
-        /// Key/Value pairs valid for profile variable substitution
-        /// </summary>
-        public Dictionary<string, string> GlobalProfileVariables { get; private set; }
-
-        internal static readonly string k_GlobalProfileVariablesCountKey = $"com.unity.addressables.{nameof(GlobalProfileVariables)}Count";
-        internal static string GetSessionStateKey(int id) { return $"com.unity.addressables.{nameof(GlobalProfileVariables)}{id}"; }
-
-        /// <summary>
-        /// Direct logging output of all managed services
-        /// </summary>
-        public ILogger Logger
-        {
-            get { return m_Logger; }
-            set
-            {
-                m_Logger = value ?? Debug.unityLogger;
-                foreach (var svc in HostingServices)
-                    svc.Logger = m_Logger;
-            }
-        }
-
-        /// <summary>
-        /// Static method for use in starting up the HostingServicesManager in batch mode.
-        /// </summary>
-        /// <param name="settings"> </param>
-        public static void BatchMode(AddressableAssetSettings settings)
-        {
-            if (settings == null)
-            {
-                Debug.LogError("Could not load Addressable Assets settings - aborting.");
-                return;
-            }
-
-            var manager = settings.HostingServicesManager;
-            if (manager == null)
-            {
-                Debug.LogError("Could not load HostingServicesManager - aborting.");
-                return;
-            }
-
-            manager.StartAllServices();
-        }
-
-        /// <summary>
-        /// Static method for use in starting up the HostingServicesManager in batch mode. This method
-        /// without parameters will find and use the default <see cref="AddressableAssetSettings"/> object.
-        /// </summary>
-        public static void BatchMode()
-        {
-            BatchMode(AddressableAssetSettingsDefaultObject.Settings);
-        }
-
-        /// <summary>
-        /// Indicates whether or not this HostingServiceManager is initialized
-        /// </summary>
-        public bool IsInitialized
-        {
-            get { return m_Settings != null; }
-        }
-
-        /// <summary>
-        /// Return an enumerable list of all configured <see cref="IHostingService"/> objects
-        /// </summary>
-        public ICollection<IHostingService> HostingServices
-        {
-            get { return m_HostingServiceInfoMap.Keys; }
-        }
-
-        /// <summary>
-        /// Get an array of all <see cref="IHostingService"/> types that have been used by the manager, or are known
-        /// built-in types available for use.
-        /// </summary>
-        /// <returns></returns>
-        public Type[] RegisteredServiceTypes
-        {
-            get
-            {
-                if (m_RegisteredServiceTypes.Count == 0)
-                    m_RegisteredServiceTypes.AddRange(m_BuiltinServiceTypes);
-
-                return m_RegisteredServiceTypes.ToArray();
-            }
-        }
-
-        /// <summary>
-        /// The id value that will be assigned to the next <see cref="IHostingService"/> add to the manager.
-        /// </summary>
-        public int NextInstanceId
-        {
-            get { return m_NextInstanceId; }
-        }
-
-        /// <summary>
-        /// Create a new <see cref="HostingServicesManager"/>
-        /// </summary>
-        public HostingServicesManager()
-        {
-            GlobalProfileVariables = new Dictionary<string, string>();
-            m_HostingServiceInfos = new List<HostingServiceInfo>();
-            m_HostingServiceInfoMap = new Dictionary<IHostingService, HostingServiceInfo>();
-            m_RegisteredServiceTypes = new List<Type>();
-            m_RegisteredServiceTypeRefs = new List<string>();
-            m_Logger = Debug.unityLogger;
-        }
-
-        /// <summary>
-        /// Initialize manager with the given <see cref="AddressableAssetSettings"/> object.
-        /// </summary>
-        /// <param name="settings"></param>
-        public void Initialize(AddressableAssetSettings settings)
-        {
-            if (IsInitialized) return;
-            m_Settings = settings;
-            RefreshGlobalProfileVariables();
-        }
-
-        /// <summary>
-        /// Calls <see cref="IHostingService.StopHostingService"/> on all managed <see cref="IHostingService"/> instances
-        /// where <see cref="IHostingService.IsHostingServiceRunning"/> is true
-        /// </summary>
-        public void StopAllServices()
-        {
-            foreach (var svc in HostingServices)
-            {
-                try
-                {
-                    if (svc.IsHostingServiceRunning)
-                        svc.StopHostingService();
-                }
-                catch (Exception e)
-                {
-                    m_Logger.LogFormat(LogType.Error, e.Message);
-                }
-            }
-        }
-
-        /// <summary>
-        /// Calls <see cref="IHostingService.StartHostingService"/> on all managed <see cref="IHostingService"/> instances
-        /// where <see cref="IHostingService.IsHostingServiceRunning"/> is false
-        /// </summary>
-        public void StartAllServices()
-        {
-            foreach (var svc in HostingServices)
-            {
-                try
-                {
-                    if (!svc.IsHostingServiceRunning)
-                        svc.StartHostingService();
-                }
-                catch (Exception e)
-                {
-                    m_Logger.LogFormat(LogType.Error, e.Message);
-                }
-            }
-        }
-
-        /// <summary>
-        /// Add a new hosting service instance of the given type. The <paramref name="serviceType"/> must implement the
-        /// <see cref="IHostingService"/> interface, or an <see cref="ArgumentException"/> is thrown.
-        /// </summary>
-        /// <param name="serviceType">A <see cref="Type"/> object for the service. Must implement <see cref="IHostingService"/></param>
-        /// <param name="name">A descriptive name for the new service instance.</param>
-        /// <returns></returns>
-        public IHostingService AddHostingService(Type serviceType, string name)
-        {
-            var svc = Activator.CreateInstance(serviceType) as IHostingService;
-            if (svc == null)
-                throw new ArgumentException("Provided type does not implement IHostingService", "serviceType");
-
-            if (!m_RegisteredServiceTypes.Contains(serviceType))
-                m_RegisteredServiceTypes.Add(serviceType);
-
-            var info = new HostingServiceInfo
-            {
-                classRef = TypeToClassRef(serviceType),
-                dataStore = new KeyDataStore()
-            };
-
-            svc.Logger = m_Logger;
-            svc.DescriptiveName = name;
-            svc.InstanceId = m_NextInstanceId;
-            svc.HostingServiceContentRoots.AddRange(GetAllContentRoots());
-            m_Settings.profileSettings.RegisterProfileStringEvaluationFunc(svc.EvaluateProfileString);
-
-            m_HostingServiceInfoMap.Add(svc, info);
-            m_Settings.SetDirty(AddressableAssetSettings.ModificationEvent.HostingServicesManagerModified, this, true, true);
-            AddressableAssetUtility.OpenAssetIfUsingVCIntegration(m_Settings);
-
-            m_NextInstanceId++;
-            return svc;
-        }
-
-        /// <summary>
-        /// Stops the given <see cref="IHostingService"/>, unregisters callbacks, and removes it from management. This
-        /// function does nothing if the service is not being managed by this <see cref="HostingServicesManager"/>
-        /// </summary>
-        /// <param name="svc"></param>
-        public void RemoveHostingService(IHostingService svc)
-        {
-            if (!m_HostingServiceInfoMap.ContainsKey(svc))
-                return;
-
-            svc.StopHostingService();
-            m_Settings.profileSettings.UnregisterProfileStringEvaluationFunc(svc.EvaluateProfileString);
-            m_HostingServiceInfoMap.Remove(svc);
-            m_Settings.SetDirty(AddressableAssetSettings.ModificationEvent.HostingServicesManagerModified, this, true, true);
-            AddressableAssetUtility.OpenAssetIfUsingVCIntegration(m_Settings);
-        }
-
-        /// <summary>
-        /// Should be called by parent <see cref="ScriptableObject"/> instance OnEnable method
-        /// </summary>
-        public void OnEnable()
-        {
-            Debug.Assert(IsInitialized);
-
-            m_Settings.OnModification -= OnSettingsModification;
-            m_Settings.OnModification += OnSettingsModification;
-            m_Settings.profileSettings.RegisterProfileStringEvaluationFunc(EvaluateGlobalProfileVariableKey);
-
-            bool hasAnEnabledService = false;
-            foreach (var svc in HostingServices)
-            {
-                svc.Logger = m_Logger;
-                m_Settings.profileSettings.RegisterProfileStringEvaluationFunc(svc.EvaluateProfileString);
-                var baseSvc = svc as BaseHostingService;
-                baseSvc?.OnEnable();
-
-                if (!hasAnEnabledService)
-                    hasAnEnabledService = svc.IsHostingServiceRunning || baseSvc != null && baseSvc.WasEnabled;
-            }
-
-            if (!exitingEditMode || exitingEditMode && hasAnEnabledService && IsUsingPackedPlayMode())
-                RefreshGlobalProfileVariables();
-            else
-                LoadSessionStateKeys();
-        }
-
-        bool IsUsingPackedPlayMode()
-        {
-            return m_Settings.ActivePlayModeDataBuilder != null && m_Settings.ActivePlayModeDataBuilder.GetType() == typeof(BuildScriptPackedPlayMode);
-        }
-
-        /// <summary>
-        /// Should be called by parent <see cref="ScriptableObject"/> instance OnDisable method
-        /// </summary>
-        public void OnDisable()
-        {
-            Debug.Assert(IsInitialized);
-
-            // ReSharper disable once DelegateSubtraction
-            m_Settings.OnModification -= OnSettingsModification;
-            m_Settings.profileSettings.UnregisterProfileStringEvaluationFunc(EvaluateGlobalProfileVariableKey);
-            foreach (var svc in HostingServices)
-            {
-                svc.Logger = null;
-                m_Settings.profileSettings.UnregisterProfileStringEvaluationFunc(svc.EvaluateProfileString);
-                (svc as BaseHostingService)?.OnDisable();
-            }
-            SaveSessionStateKeys();
-        }
-
-        internal void LoadSessionStateKeys()
-        {
-            int numKeys = SessionState.GetInt(k_GlobalProfileVariablesCountKey, 0);
-            for (int i = 0; i < numKeys; i++)
-            {
-                string profileVar = SessionState.GetString(GetSessionStateKey(i), string.Empty);
-                if (!string.IsNullOrEmpty(profileVar))
-                    GlobalProfileVariables.Add(GetPrivateIpAddressKey(i), profileVar);
-            }
-        }
-
-        internal void SaveSessionStateKeys()
-        {
-            int prevNumKeys = SessionState.GetInt(k_GlobalProfileVariablesCountKey, 0);
-            SessionState.SetInt(k_GlobalProfileVariablesCountKey, GlobalProfileVariables.Count);
-
-            int profileVarIdx = 0;
-            foreach (KeyValuePair<string, string> pair in GlobalProfileVariables)
-            {
-                SessionState.SetString(GetSessionStateKey(profileVarIdx), pair.Value);
-                profileVarIdx++;
-            }
-            EraseSessionStateKeys(profileVarIdx, prevNumKeys);
-        }
-
-        internal static void EraseSessionStateKeys()
-        {
-            int numKeys = SessionState.GetInt(k_GlobalProfileVariablesCountKey, 0);
-            EraseSessionStateKeys(0, numKeys);
-            SessionState.EraseInt(k_GlobalProfileVariablesCountKey);
-        }
-
-        static void EraseSessionStateKeys(int min, int max)
-        {
-            for (int i = min; i < max; i++)
-            {
-                SessionState.EraseString(GetSessionStateKey(i));
-            }
-        }
-
-        /// <summary> Ensure object is ready for serialization, and calls <see cref="IHostingService.OnBeforeSerialize"/> methods
-        /// on all managed <see cref="IHostingService"/> instances
-        /// </summary>
-        public void OnBeforeSerialize()
-        {
-            // https://docs.unity3d.com/ScriptReference/EditorWindow.OnInspectorUpdate.html
-            // Because the manager is a serialized field in the Addressables settings, this method is called
-            // at 10 frames per second when the settings are opened in the inspector...
-            // Be careful what you put in there...
-
-            m_HostingServiceInfos.Clear();
-            foreach (var svc in HostingServices)
-            {
-                var info = m_HostingServiceInfoMap[svc];
-                m_HostingServiceInfos.Add(info);
-                svc.OnBeforeSerialize(info.dataStore);
-            }
-
-            m_RegisteredServiceTypeRefs.Clear();
-            foreach (var type in m_RegisteredServiceTypes)
-                m_RegisteredServiceTypeRefs.Add(TypeToClassRef(type));
-        }
-
-        /// <summary> Ensure object is ready for serialization, and calls <see cref="IHostingService.OnBeforeSerialize"/> methods
-        /// on all managed <see cref="IHostingService"/> instances
-        /// </summary>
-        public void OnAfterDeserialize()
-        {
-            m_HostingServiceInfoMap = new Dictionary<IHostingService, HostingServiceInfo>();
-            foreach (var svcInfo in m_HostingServiceInfos)
-            {
-                IHostingService svc = CreateHostingServiceInstance(svcInfo.classRef);
-
-                if (svc == null) continue;
-                svc.OnAfterDeserialize(svcInfo.dataStore);
-                m_HostingServiceInfoMap.Add(svc, svcInfo);
-            }
-
-            m_RegisteredServiceTypes = new List<Type>();
-            foreach (var typeRef in m_RegisteredServiceTypeRefs)
-            {
-                var type = Type.GetType(typeRef, false);
-                if (type == null) continue;
-                m_RegisteredServiceTypes.Add(type);
-            }
-        }
-
-        /// <summary>
-        /// Refresh values in the global profile variables table.
-        /// </summary>
-        public void RefreshGlobalProfileVariables()
-        {
-            var vars = GlobalProfileVariables;
-            vars.Clear();
-
-            var ipAddressList = FilterValidIPAddresses(NetworkInterface.GetAllNetworkInterfaces()
-                .Where(n => n.NetworkInterfaceType != NetworkInterfaceType.Loopback && n.OperationalStatus == OperationalStatus.Up)
-                .SelectMany(n => n.GetIPProperties().UnicastAddresses)
-                .Where(a => a.Address.AddressFamily == AddressFamily.InterNetwork)
-                .Select(a => a.Address).ToList());
-
-            if (ipAddressList.Count > 0)
-            {
-                vars.Add(KPrivateIpAddressKey, ipAddressList[0].ToString());
-
-                if (ipAddressList.Count > 1)
-                {
-                    for (var i = 1; i < ipAddressList.Count; i++)
-                        vars.Add(KPrivateIpAddressKey + "_" + i, ipAddressList[i].ToString());
-                }
-            }
-        }
-
-        // Internal for unit tests
-        internal string EvaluateGlobalProfileVariableKey(string key)
-        {
-            string retVal;
-            GlobalProfileVariables.TryGetValue(key, out retVal);
-            return retVal;
-        }
-
-        void OnSettingsModification(AddressableAssetSettings s, AddressableAssetSettings.ModificationEvent evt, object obj)
-        {
-            switch (evt)
-            {
-                case AddressableAssetSettings.ModificationEvent.GroupAdded:
-                case AddressableAssetSettings.ModificationEvent.GroupRemoved:
-                case AddressableAssetSettings.ModificationEvent.GroupSchemaAdded:
-                case AddressableAssetSettings.ModificationEvent.GroupSchemaRemoved:
-                case AddressableAssetSettings.ModificationEvent.GroupSchemaModified:
-                case AddressableAssetSettings.ModificationEvent.ActiveProfileSet:
-                case AddressableAssetSettings.ModificationEvent.BuildSettingsChanged:
-                case AddressableAssetSettings.ModificationEvent.ProfileModified:
-                    var profileRemoteBuildPath = m_Settings.profileSettings.GetValueByName(m_Settings.activeProfileId, AddressableAssetSettings.kRemoteBuildPath);
-                    if (profileRemoteBuildPath != null && (profileRemoteBuildPath.Contains('[') || !CurrentContentRootsContain(profileRemoteBuildPath)))
-                        ConfigureAllHostingServices();
-                    break;
-                case AddressableAssetSettings.ModificationEvent.BatchModification:
-                    ConfigureAllHostingServices();
-                    break;
-            }
-        }
-
-        bool CurrentContentRootsContain(string root)
-        {
-            foreach (var svc in HostingServices)
-            {
-                if (!svc.HostingServiceContentRoots.Contains(root))
-                    return false;
-            }
-            return true;
-        }
-
-        void ConfigureAllHostingServices()
-        {
-            var contentRoots = GetAllContentRoots();
-
-            foreach (var svc in HostingServices)
-            {
-                svc.HostingServiceContentRoots.Clear();
-                svc.HostingServiceContentRoots.AddRange(contentRoots);
-            }
-        }
-
-        string[] GetAllContentRoots()
-        {
-            Debug.Assert(IsInitialized);
-
-            var contentRoots = new List<string>();
-            foreach (var group in m_Settings.groups)
-            {
-                if (group != null)
-                {
-                    foreach (var schema in group.Schemas)
-                    {
-                        var configProvider = schema as IHostingServiceConfigurationProvider;
-                        if (configProvider != null)
-                        {
-                            var groupRoot = configProvider.HostingServicesContentRoot;
-                            if (groupRoot != null && !contentRoots.Contains(groupRoot))
-                                contentRoots.Add(groupRoot);
-                        }
-                    }
-                }
-            }
-
-            return contentRoots.ToArray();
-        }
-
-        IHostingService CreateHostingServiceInstance(string classRef)
-        {
-            try
-            {
-                var objType = Type.GetType(classRef, true);
-                var svc = (IHostingService)Activator.CreateInstance(objType);
-                return svc;
-            }
-            catch (Exception e)
-            {
-                m_Logger.LogFormat(LogType.Error, "Could not create IHostingService from class ref '{0}'", classRef);
-                m_Logger.LogFormat(LogType.Error, e.Message);
-            }
-
-            return null;
-        }
-
-        static string TypeToClassRef(Type t)
-        {
-            return string.Format("{0}, {1}", t.FullName, t.Assembly.GetName().Name);
-        }
-
-        // For unit tests
-        internal AddressableAssetSettings Settings
-        {
-            get { return m_Settings; }
-        }
-
-        private List<IPAddress> FilterValidIPAddresses(List<IPAddress> ipAddresses)
-        {
-            List<IPAddress> validIpList = new List<IPAddress>();
-
-            foreach (IPAddress address in ipAddresses)
-            {
-                var sender = new System.Net.NetworkInformation.Ping();
-                var reply = sender.Send(address.ToString(), 5000);
-                if (reply.Status == IPStatus.Success)
-                {
-                    validIpList.Add(address);
-                }
-            }
-            return validIpList;
-        }
-    }
-}
->>>>>>> f473b29b
+using System;
+using System.Collections.Generic;
+using System.Linq;
+using System.Net;
+using System.Net.NetworkInformation;
+using System.Net.Sockets;
+using UnityEditor.AddressableAssets.Build.DataBuilders;
+using UnityEditor.AddressableAssets.Settings;
+using UnityEngine;
+using UnityEngine.Serialization;
+
+// ReSharper disable DelegateSubtraction
+
+namespace UnityEditor.AddressableAssets.HostingServices
+{
+    /// <summary>
+    /// Manages the hosting services.
+    /// </summary>
+    [Serializable]
+    public class HostingServicesManager : ISerializationCallbackReceiver
+    {
+        internal const string KPrivateIpAddressKey = "PrivateIpAddress";
+        internal string GetPrivateIpAddressKey(int id = 0)
+        {
+            if (id == 0)
+                return KPrivateIpAddressKey;
+            return $"{KPrivateIpAddressKey}_{id}";
+        }
+
+        [Serializable]
+        internal class HostingServiceInfo
+        {
+            [SerializeField]
+            internal string classRef;
+            [SerializeField]
+            internal KeyDataStore dataStore;
+        }
+
+        [FormerlySerializedAs("m_hostingServiceInfos")]
+        [SerializeField]
+        List<HostingServiceInfo> m_HostingServiceInfos;
+        [FormerlySerializedAs("m_settings")]
+        [SerializeField]
+        AddressableAssetSettings m_Settings;
+        [FormerlySerializedAs("m_nextInstanceId")]
+        [SerializeField]
+        int m_NextInstanceId;
+        [FormerlySerializedAs("m_registeredServiceTypeRefs")]
+        [SerializeField]
+        List<string> m_RegisteredServiceTypeRefs;
+
+        readonly Type[] m_BuiltinServiceTypes =
+        {
+            typeof(HttpHostingService)
+        };
+
+        Dictionary<IHostingService, HostingServiceInfo> m_HostingServiceInfoMap;
+        ILogger m_Logger;
+        List<Type> m_RegisteredServiceTypes;
+
+        internal bool exitingEditMode = false;
+
+        /// <summary>
+        /// Key/Value pairs valid for profile variable substitution
+        /// </summary>
+        public Dictionary<string, string> GlobalProfileVariables { get; private set; }
+
+        internal static readonly string k_GlobalProfileVariablesCountKey = $"com.unity.addressables.{nameof(GlobalProfileVariables)}Count";
+        internal static string GetSessionStateKey(int id) { return $"com.unity.addressables.{nameof(GlobalProfileVariables)}{id}"; }
+
+        /// <summary>
+        /// Direct logging output of all managed services
+        /// </summary>
+        public ILogger Logger
+        {
+            get { return m_Logger; }
+            set
+            {
+                m_Logger = value ?? Debug.unityLogger;
+                foreach (var svc in HostingServices)
+                    svc.Logger = m_Logger;
+            }
+        }
+
+        /// <summary>
+        /// Static method for use in starting up the HostingServicesManager in batch mode.
+        /// </summary>
+        /// <param name="settings"> </param>
+        public static void BatchMode(AddressableAssetSettings settings)
+        {
+            if (settings == null)
+            {
+                Debug.LogError("Could not load Addressable Assets settings - aborting.");
+                return;
+            }
+
+            var manager = settings.HostingServicesManager;
+            if (manager == null)
+            {
+                Debug.LogError("Could not load HostingServicesManager - aborting.");
+                return;
+            }
+
+            manager.StartAllServices();
+        }
+
+        /// <summary>
+        /// Static method for use in starting up the HostingServicesManager in batch mode. This method
+        /// without parameters will find and use the default <see cref="AddressableAssetSettings"/> object.
+        /// </summary>
+        public static void BatchMode()
+        {
+            BatchMode(AddressableAssetSettingsDefaultObject.Settings);
+        }
+
+        /// <summary>
+        /// Indicates whether or not this HostingServiceManager is initialized
+        /// </summary>
+        public bool IsInitialized
+        {
+            get { return m_Settings != null; }
+        }
+
+        /// <summary>
+        /// Return an enumerable list of all configured <see cref="IHostingService"/> objects
+        /// </summary>
+        public ICollection<IHostingService> HostingServices
+        {
+            get { return m_HostingServiceInfoMap.Keys; }
+        }
+
+        /// <summary>
+        /// Get an array of all <see cref="IHostingService"/> types that have been used by the manager, or are known
+        /// built-in types available for use.
+        /// </summary>
+        /// <returns></returns>
+        public Type[] RegisteredServiceTypes
+        {
+            get
+            {
+                if (m_RegisteredServiceTypes.Count == 0)
+                    m_RegisteredServiceTypes.AddRange(m_BuiltinServiceTypes);
+
+                return m_RegisteredServiceTypes.ToArray();
+            }
+        }
+
+        /// <summary>
+        /// The id value that will be assigned to the next <see cref="IHostingService"/> add to the manager.
+        /// </summary>
+        public int NextInstanceId
+        {
+            get { return m_NextInstanceId; }
+        }
+
+        /// <summary>
+        /// Create a new <see cref="HostingServicesManager"/>
+        /// </summary>
+        public HostingServicesManager()
+        {
+            GlobalProfileVariables = new Dictionary<string, string>();
+            m_HostingServiceInfos = new List<HostingServiceInfo>();
+            m_HostingServiceInfoMap = new Dictionary<IHostingService, HostingServiceInfo>();
+            m_RegisteredServiceTypes = new List<Type>();
+            m_RegisteredServiceTypeRefs = new List<string>();
+            m_Logger = Debug.unityLogger;
+        }
+
+        /// <summary>
+        /// Initialize manager with the given <see cref="AddressableAssetSettings"/> object.
+        /// </summary>
+        /// <param name="settings"></param>
+        public void Initialize(AddressableAssetSettings settings)
+        {
+            if (IsInitialized) return;
+            m_Settings = settings;
+            RefreshGlobalProfileVariables();
+        }
+
+        /// <summary>
+        /// Calls <see cref="IHostingService.StopHostingService"/> on all managed <see cref="IHostingService"/> instances
+        /// where <see cref="IHostingService.IsHostingServiceRunning"/> is true
+        /// </summary>
+        public void StopAllServices()
+        {
+            foreach (var svc in HostingServices)
+            {
+                try
+                {
+                    if (svc.IsHostingServiceRunning)
+                        svc.StopHostingService();
+                }
+                catch (Exception e)
+                {
+                    m_Logger.LogFormat(LogType.Error, e.Message);
+                }
+            }
+        }
+
+        /// <summary>
+        /// Calls <see cref="IHostingService.StartHostingService"/> on all managed <see cref="IHostingService"/> instances
+        /// where <see cref="IHostingService.IsHostingServiceRunning"/> is false
+        /// </summary>
+        public void StartAllServices()
+        {
+            foreach (var svc in HostingServices)
+            {
+                try
+                {
+                    if (!svc.IsHostingServiceRunning)
+                        svc.StartHostingService();
+                }
+                catch (Exception e)
+                {
+                    m_Logger.LogFormat(LogType.Error, e.Message);
+                }
+            }
+        }
+
+        /// <summary>
+        /// Add a new hosting service instance of the given type. The <paramref name="serviceType"/> must implement the
+        /// <see cref="IHostingService"/> interface, or an <see cref="ArgumentException"/> is thrown.
+        /// </summary>
+        /// <param name="serviceType">A <see cref="Type"/> object for the service. Must implement <see cref="IHostingService"/></param>
+        /// <param name="name">A descriptive name for the new service instance.</param>
+        /// <returns></returns>
+        public IHostingService AddHostingService(Type serviceType, string name)
+        {
+            var svc = Activator.CreateInstance(serviceType) as IHostingService;
+            if (svc == null)
+                throw new ArgumentException("Provided type does not implement IHostingService", "serviceType");
+
+            if (!m_RegisteredServiceTypes.Contains(serviceType))
+                m_RegisteredServiceTypes.Add(serviceType);
+
+            var info = new HostingServiceInfo
+            {
+                classRef = TypeToClassRef(serviceType),
+                dataStore = new KeyDataStore()
+            };
+
+            svc.Logger = m_Logger;
+            svc.DescriptiveName = name;
+            svc.InstanceId = m_NextInstanceId;
+            svc.HostingServiceContentRoots.AddRange(GetAllContentRoots());
+            m_Settings.profileSettings.RegisterProfileStringEvaluationFunc(svc.EvaluateProfileString);
+
+            m_HostingServiceInfoMap.Add(svc, info);
+            m_Settings.SetDirty(AddressableAssetSettings.ModificationEvent.HostingServicesManagerModified, this, true, true);
+            AddressableAssetUtility.OpenAssetIfUsingVCIntegration(m_Settings);
+
+            m_NextInstanceId++;
+            return svc;
+        }
+
+        /// <summary>
+        /// Stops the given <see cref="IHostingService"/>, unregisters callbacks, and removes it from management. This
+        /// function does nothing if the service is not being managed by this <see cref="HostingServicesManager"/>
+        /// </summary>
+        /// <param name="svc"></param>
+        public void RemoveHostingService(IHostingService svc)
+        {
+            if (!m_HostingServiceInfoMap.ContainsKey(svc))
+                return;
+
+            svc.StopHostingService();
+            m_Settings.profileSettings.UnregisterProfileStringEvaluationFunc(svc.EvaluateProfileString);
+            m_HostingServiceInfoMap.Remove(svc);
+            m_Settings.SetDirty(AddressableAssetSettings.ModificationEvent.HostingServicesManagerModified, this, true, true);
+            AddressableAssetUtility.OpenAssetIfUsingVCIntegration(m_Settings);
+        }
+
+        /// <summary>
+        /// Should be called by parent <see cref="ScriptableObject"/> instance OnEnable method
+        /// </summary>
+        public void OnEnable()
+        {
+            Debug.Assert(IsInitialized);
+
+            m_Settings.OnModification -= OnSettingsModification;
+            m_Settings.OnModification += OnSettingsModification;
+            m_Settings.profileSettings.RegisterProfileStringEvaluationFunc(EvaluateGlobalProfileVariableKey);
+
+            bool hasAnEnabledService = false;
+            foreach (var svc in HostingServices)
+            {
+                svc.Logger = m_Logger;
+                m_Settings.profileSettings.RegisterProfileStringEvaluationFunc(svc.EvaluateProfileString);
+                var baseSvc = svc as BaseHostingService;
+                baseSvc?.OnEnable();
+
+                if (!hasAnEnabledService)
+                    hasAnEnabledService = svc.IsHostingServiceRunning || baseSvc != null && baseSvc.WasEnabled;
+            }
+
+            if (!exitingEditMode || exitingEditMode && hasAnEnabledService && IsUsingPackedPlayMode())
+                RefreshGlobalProfileVariables();
+            else
+                LoadSessionStateKeys();
+        }
+
+        bool IsUsingPackedPlayMode()
+        {
+            return m_Settings.ActivePlayModeDataBuilder != null && m_Settings.ActivePlayModeDataBuilder.GetType() == typeof(BuildScriptPackedPlayMode);
+        }
+
+        /// <summary>
+        /// Should be called by parent <see cref="ScriptableObject"/> instance OnDisable method
+        /// </summary>
+        public void OnDisable()
+        {
+            Debug.Assert(IsInitialized);
+
+            // ReSharper disable once DelegateSubtraction
+            m_Settings.OnModification -= OnSettingsModification;
+            m_Settings.profileSettings.UnregisterProfileStringEvaluationFunc(EvaluateGlobalProfileVariableKey);
+            foreach (var svc in HostingServices)
+            {
+                svc.Logger = null;
+                m_Settings.profileSettings.UnregisterProfileStringEvaluationFunc(svc.EvaluateProfileString);
+                (svc as BaseHostingService)?.OnDisable();
+            }
+            SaveSessionStateKeys();
+        }
+
+        internal void LoadSessionStateKeys()
+        {
+            int numKeys = SessionState.GetInt(k_GlobalProfileVariablesCountKey, 0);
+            for (int i = 0; i < numKeys; i++)
+            {
+                string profileVar = SessionState.GetString(GetSessionStateKey(i), string.Empty);
+                if (!string.IsNullOrEmpty(profileVar))
+                    GlobalProfileVariables.Add(GetPrivateIpAddressKey(i), profileVar);
+            }
+        }
+
+        internal void SaveSessionStateKeys()
+        {
+            int prevNumKeys = SessionState.GetInt(k_GlobalProfileVariablesCountKey, 0);
+            SessionState.SetInt(k_GlobalProfileVariablesCountKey, GlobalProfileVariables.Count);
+
+            int profileVarIdx = 0;
+            foreach (KeyValuePair<string, string> pair in GlobalProfileVariables)
+            {
+                SessionState.SetString(GetSessionStateKey(profileVarIdx), pair.Value);
+                profileVarIdx++;
+            }
+            EraseSessionStateKeys(profileVarIdx, prevNumKeys);
+        }
+
+        internal static void EraseSessionStateKeys()
+        {
+            int numKeys = SessionState.GetInt(k_GlobalProfileVariablesCountKey, 0);
+            EraseSessionStateKeys(0, numKeys);
+            SessionState.EraseInt(k_GlobalProfileVariablesCountKey);
+        }
+
+        static void EraseSessionStateKeys(int min, int max)
+        {
+            for (int i = min; i < max; i++)
+            {
+                SessionState.EraseString(GetSessionStateKey(i));
+            }
+        }
+
+        /// <summary> Ensure object is ready for serialization, and calls <see cref="IHostingService.OnBeforeSerialize"/> methods
+        /// on all managed <see cref="IHostingService"/> instances
+        /// </summary>
+        public void OnBeforeSerialize()
+        {
+            // https://docs.unity3d.com/ScriptReference/EditorWindow.OnInspectorUpdate.html
+            // Because the manager is a serialized field in the Addressables settings, this method is called
+            // at 10 frames per second when the settings are opened in the inspector...
+            // Be careful what you put in there...
+
+            m_HostingServiceInfos.Clear();
+            foreach (var svc in HostingServices)
+            {
+                var info = m_HostingServiceInfoMap[svc];
+                m_HostingServiceInfos.Add(info);
+                svc.OnBeforeSerialize(info.dataStore);
+            }
+
+            m_RegisteredServiceTypeRefs.Clear();
+            foreach (var type in m_RegisteredServiceTypes)
+                m_RegisteredServiceTypeRefs.Add(TypeToClassRef(type));
+        }
+
+        /// <summary> Ensure object is ready for serialization, and calls <see cref="IHostingService.OnBeforeSerialize"/> methods
+        /// on all managed <see cref="IHostingService"/> instances
+        /// </summary>
+        public void OnAfterDeserialize()
+        {
+            m_HostingServiceInfoMap = new Dictionary<IHostingService, HostingServiceInfo>();
+            foreach (var svcInfo in m_HostingServiceInfos)
+            {
+                IHostingService svc = CreateHostingServiceInstance(svcInfo.classRef);
+
+                if (svc == null) continue;
+                svc.OnAfterDeserialize(svcInfo.dataStore);
+                m_HostingServiceInfoMap.Add(svc, svcInfo);
+            }
+
+            m_RegisteredServiceTypes = new List<Type>();
+            foreach (var typeRef in m_RegisteredServiceTypeRefs)
+            {
+                var type = Type.GetType(typeRef, false);
+                if (type == null) continue;
+                m_RegisteredServiceTypes.Add(type);
+            }
+        }
+
+        /// <summary>
+        /// Refresh values in the global profile variables table.
+        /// </summary>
+        public void RefreshGlobalProfileVariables()
+        {
+            var vars = GlobalProfileVariables;
+            vars.Clear();
+
+            var ipAddressList = FilterValidIPAddresses(NetworkInterface.GetAllNetworkInterfaces()
+                .Where(n => n.NetworkInterfaceType != NetworkInterfaceType.Loopback && n.OperationalStatus == OperationalStatus.Up)
+                .SelectMany(n => n.GetIPProperties().UnicastAddresses)
+                .Where(a => a.Address.AddressFamily == AddressFamily.InterNetwork)
+                .Select(a => a.Address).ToList());
+
+            if (ipAddressList.Count > 0)
+            {
+                vars.Add(KPrivateIpAddressKey, ipAddressList[0].ToString());
+
+                if (ipAddressList.Count > 1)
+                {
+                    for (var i = 1; i < ipAddressList.Count; i++)
+                        vars.Add(KPrivateIpAddressKey + "_" + i, ipAddressList[i].ToString());
+                }
+            }
+        }
+
+        // Internal for unit tests
+        internal string EvaluateGlobalProfileVariableKey(string key)
+        {
+            string retVal;
+            GlobalProfileVariables.TryGetValue(key, out retVal);
+            return retVal;
+        }
+
+        void OnSettingsModification(AddressableAssetSettings s, AddressableAssetSettings.ModificationEvent evt, object obj)
+        {
+            switch (evt)
+            {
+                case AddressableAssetSettings.ModificationEvent.GroupAdded:
+                case AddressableAssetSettings.ModificationEvent.GroupRemoved:
+                case AddressableAssetSettings.ModificationEvent.GroupSchemaAdded:
+                case AddressableAssetSettings.ModificationEvent.GroupSchemaRemoved:
+                case AddressableAssetSettings.ModificationEvent.GroupSchemaModified:
+                case AddressableAssetSettings.ModificationEvent.ActiveProfileSet:
+                case AddressableAssetSettings.ModificationEvent.BuildSettingsChanged:
+                case AddressableAssetSettings.ModificationEvent.ProfileModified:
+                    var profileRemoteBuildPath = m_Settings.profileSettings.GetValueByName(m_Settings.activeProfileId, AddressableAssetSettings.kRemoteBuildPath);
+                    if (profileRemoteBuildPath != null && (profileRemoteBuildPath.Contains('[') || !CurrentContentRootsContain(profileRemoteBuildPath)))
+                        ConfigureAllHostingServices();
+                    break;
+                case AddressableAssetSettings.ModificationEvent.BatchModification:
+                    ConfigureAllHostingServices();
+                    break;
+            }
+        }
+
+        bool CurrentContentRootsContain(string root)
+        {
+            foreach (var svc in HostingServices)
+            {
+                if (!svc.HostingServiceContentRoots.Contains(root))
+                    return false;
+            }
+            return true;
+        }
+
+        void ConfigureAllHostingServices()
+        {
+            var contentRoots = GetAllContentRoots();
+
+            foreach (var svc in HostingServices)
+            {
+                svc.HostingServiceContentRoots.Clear();
+                svc.HostingServiceContentRoots.AddRange(contentRoots);
+            }
+        }
+
+        string[] GetAllContentRoots()
+        {
+            Debug.Assert(IsInitialized);
+
+            var contentRoots = new List<string>();
+            foreach (var group in m_Settings.groups)
+            {
+                if (group != null)
+                {
+                    foreach (var schema in group.Schemas)
+                    {
+                        var configProvider = schema as IHostingServiceConfigurationProvider;
+                        if (configProvider != null)
+                        {
+                            var groupRoot = configProvider.HostingServicesContentRoot;
+                            if (groupRoot != null && !contentRoots.Contains(groupRoot))
+                                contentRoots.Add(groupRoot);
+                        }
+                    }
+                }
+            }
+
+            return contentRoots.ToArray();
+        }
+
+        IHostingService CreateHostingServiceInstance(string classRef)
+        {
+            try
+            {
+                var objType = Type.GetType(classRef, true);
+                var svc = (IHostingService)Activator.CreateInstance(objType);
+                return svc;
+            }
+            catch (Exception e)
+            {
+                m_Logger.LogFormat(LogType.Error, "Could not create IHostingService from class ref '{0}'", classRef);
+                m_Logger.LogFormat(LogType.Error, e.Message);
+            }
+
+            return null;
+        }
+
+        static string TypeToClassRef(Type t)
+        {
+            return string.Format("{0}, {1}", t.FullName, t.Assembly.GetName().Name);
+        }
+
+        // For unit tests
+        internal AddressableAssetSettings Settings
+        {
+            get { return m_Settings; }
+        }
+
+        private List<IPAddress> FilterValidIPAddresses(List<IPAddress> ipAddresses)
+        {
+            List<IPAddress> validIpList = new List<IPAddress>();
+
+            foreach (IPAddress address in ipAddresses)
+            {
+                var sender = new System.Net.NetworkInformation.Ping();
+                var reply = sender.Send(address.ToString(), 5000);
+                if (reply.Status == IPStatus.Success)
+                {
+                    validIpList.Add(address);
+                }
+            }
+            return validIpList;
+        }
+    }
+}