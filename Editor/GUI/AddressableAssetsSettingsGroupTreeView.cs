--- conflicted
+++ resolved
@@ -1,4 +1,3 @@
-<<<<<<< HEAD
 using System;
 using System.Collections.Generic;
 using System.IO;
@@ -623,7 +622,7 @@
                             }
                         }
                         SetSelection(newSelection);
-                        PopupWindow.Show(cellRect, new LabelMaskPopupContent(m_Editor.settings, entries, labelCounts));
+                        PopupWindow.Show(cellRect, new LabelMaskPopupContent(cellRect, m_Editor.settings, entries, labelCounts));
                     }
                     break;
             }
@@ -1586,1594 +1585,4 @@
             return ascending ? items.OrderBy(selector) : items.OrderByDescending(selector);
         }
     }
-}
-=======
-using System;
-using System.Collections.Generic;
-using System.IO;
-using System.Linq;
-using System.Text.RegularExpressions;
-using UnityEditor.AddressableAssets.Settings;
-using UnityEditor.IMGUI.Controls;
-using UnityEngine;
-using UnityEngine.Assertions;
-using UnityEngine.AddressableAssets;
-using Debug = UnityEngine.Debug;
-using static UnityEditor.AddressableAssets.Settings.AddressablesFileEnumeration;
-
-namespace UnityEditor.AddressableAssets.GUI
-{
-    using Object = UnityEngine.Object;
-
-    internal class AddressableAssetEntryTreeView : TreeView
-    {
-        AddressableAssetsSettingsGroupEditor m_Editor;
-        internal string customSearchString = string.Empty;
-        string m_FirstSelectedGroup;
-        private readonly Dictionary<AssetEntryTreeViewItem, bool> m_SearchedEntries = new Dictionary<AssetEntryTreeViewItem, bool>();
-        private bool m_ForceSelectionClear = false;
-
-        enum ColumnId
-        {
-            Id,
-            Type,
-            Path,
-            Labels
-        }
-        ColumnId[] m_SortOptions =
-        {
-            ColumnId.Id,
-            ColumnId.Type,
-            ColumnId.Path,
-            ColumnId.Labels
-        };
-
-        internal AddressableAssetEntryTreeView(AddressableAssetSettings settings)
-            : this(new TreeViewState(), CreateDefaultMultiColumnHeaderState(), new AddressableAssetsSettingsGroupEditor(ScriptableObject.CreateInstance<AddressableAssetsWindow>()))
-        {
-            m_Editor.settings = settings;
-        }
-
-        public AddressableAssetEntryTreeView(TreeViewState state, MultiColumnHeaderState mchs, AddressableAssetsSettingsGroupEditor ed) : base(state, new MultiColumnHeader(mchs))
-        {
-            showBorder = true;
-            m_Editor = ed;
-            columnIndexForTreeFoldouts = 0;
-            multiColumnHeader.sortingChanged += OnSortingChanged;
-
-            BuiltinSceneCache.sceneListChanged += OnScenesChanged;
-            AddressablesAssetPostProcessor.OnPostProcess += OnPostProcessAllAssets;
-        }
-
-        internal TreeViewItem Root => rootItem;
-
-        void OnScenesChanged()
-        {
-            if (m_Editor.settings == null)
-                return;
-            Reload();
-        }
-
-        void OnSortingChanged(MultiColumnHeader mch)
-        {
-            SortChildren(rootItem);
-            Reload();
-        }
-
-        void OnPostProcessAllAssets(string[] importedAssets, string[] deletedAssets, string[] movedAssets, string[] movedFromAssetPaths)
-        {
-            foreach (Object obj in Selection.objects)
-            {
-                if (obj == null)
-                    continue;
-                if (!AssetDatabase.TryGetGUIDAndLocalFileIdentifier(obj.GetInstanceID(), out string guid, out long localId))
-                {
-                    if (obj is GameObject go)
-                    {
-#if UNITY_2021_2_OR_NEWER
-                        if (UnityEditor.SceneManagement.PrefabStageUtility.GetPrefabStage(go) != null)
-                            return;
-#else
-                        if (UnityEditor.Experimental.SceneManagement.PrefabStageUtility.GetPrefabStage(go) != null)
-                            return;
-#endif
-                        var containingScene = go.scene;
-                        if (containingScene.IsValid() && containingScene.isLoaded)
-                            return;
-                    }
-                    m_ForceSelectionClear = true;
-                    return;
-                }
-            }
-        }
-
-        protected override void SelectionChanged(IList<int> selectedIds)
-        {
-            if (selectedIds.Count == 1)
-            {
-                var item = FindItemInVisibleRows(selectedIds[0]);
-                if (item != null && item.group != null)
-                {
-                    m_FirstSelectedGroup = item.group.name;
-                }
-            }
-
-            base.SelectionChanged(selectedIds);
-
-            UnityEngine.Object[] selectedObjects = new UnityEngine.Object[selectedIds.Count];
-            for (int i = 0; i < selectedIds.Count; i++)
-            {
-                var item = FindItemInVisibleRows(selectedIds[i]);
-                if (item != null)
-                {
-                    if (item.group != null)
-                        selectedObjects[i] = item.group;
-                    else if (item.entry != null)
-                        selectedObjects[i] = item.entry.TargetAsset;
-                }
-            }
-
-            // Make last selected group the first object in the array
-            if (!string.IsNullOrEmpty(m_FirstSelectedGroup) && selectedObjects.Length > 1)
-            {
-                for (int i = 0; i < selectedObjects.Length-1; ++i)
-                {
-                    if (selectedObjects[i] != null && selectedObjects[i].name == m_FirstSelectedGroup)
-                    {
-                        var temp = selectedObjects[i];
-                        selectedObjects[i] = selectedObjects[selectedIds.Count - 1];
-                        selectedObjects[selectedIds.Count - 1] = temp;
-                    }
-                }
-            }
-
-            Selection.objects = selectedObjects; // change selection
-        }
-
-        protected override TreeViewItem BuildRoot()
-        {
-            var root = new TreeViewItem(-1, -1);
-            using (new AddressablesFileEnumerationScope(BuildAddressableTree(m_Editor.settings)))
-            {
-                foreach (var group in m_Editor.settings.groups)
-                    AddGroupChildrenBuild(group, root);
-            }
-            return root;
-        }
-
-        protected override IList<TreeViewItem> BuildRows(TreeViewItem root)
-        {
-            if (!string.IsNullOrEmpty(searchString))
-            {
-                var rows = base.BuildRows(root);
-                SortHierarchical(rows);
-                return rows;
-            }
-            if (!string.IsNullOrEmpty(customSearchString))
-            {
-                SortChildren(root);
-                return Search(base.BuildRows(root));
-            }
-
-            SortChildren(root);
-            return base.BuildRows(root);
-        }
-
-        internal IList<TreeViewItem> Search(string search)
-        {
-            if (ProjectConfigData.HierarchicalSearch)
-            {
-                customSearchString = search;
-                Reload();
-            }
-            else
-            {
-                searchString = search;
-            }
-
-            return GetRows();
-        }
-
-        protected IList<TreeViewItem> Search(IList<TreeViewItem> rows)
-        {
-            if (rows == null)
-                return new List<TreeViewItem>();
-
-            m_SearchedEntries.Clear();
-            List<TreeViewItem> items = new List<TreeViewItem>(rows.Count);
-            foreach (TreeViewItem item in rows)
-            {
-                if (ProjectConfigData.HierarchicalSearch)
-                {
-                    if(SearchHierarchical(item, customSearchString))
-                        items.Add(item);
-                }
-                else if (DoesItemMatchSearch(item, searchString))
-                    items.Add(item);
-            }
-            return items;
-        }
-
-        /*
-         * Hierarchical search requirements :
-         * An item is kept if :
-         * - it matches
-         * - an ancestor matches
-         * - at least one descendant matches
-         */
-        bool SearchHierarchical(TreeViewItem item, string search, bool? ancestorMatching = null)
-        {
-            var aeItem = item as AssetEntryTreeViewItem;
-            if (aeItem == null || search == null)
-                return false;
-
-            if (m_SearchedEntries.ContainsKey(aeItem))
-                return m_SearchedEntries[aeItem];
-
-            if (ancestorMatching == null)
-                ancestorMatching = DoesAncestorMatch(aeItem, search);
-
-            bool isMatching = false;
-            if (!ancestorMatching.Value)
-                isMatching = DoesItemMatchSearch(aeItem, search);
-
-            bool descendantMatching = false;
-            if (!ancestorMatching.Value && !isMatching && aeItem.hasChildren)
-            {
-                foreach (var child in aeItem.children)
-                {
-                    descendantMatching = SearchHierarchical(child, search, false);
-                    if (descendantMatching)
-                        break;
-                }
-            }
-
-            bool keep = isMatching || ancestorMatching.Value || descendantMatching;
-            m_SearchedEntries.Add(aeItem, keep);
-            return keep;
-        }
-
-        private bool DoesAncestorMatch(TreeViewItem aeItem, string search)
-        {
-            if (aeItem == null)
-                return false;
-
-            var ancestor = aeItem.parent as AssetEntryTreeViewItem;
-            bool isMatching = DoesItemMatchSearch(ancestor, search);
-            while (ancestor != null && !isMatching)
-            {
-                ancestor = ancestor.parent as AssetEntryTreeViewItem;
-                isMatching = DoesItemMatchSearch(ancestor, search);
-            }
-
-            return isMatching;
-        }
-
-        internal void ClearSearch()
-        {
-            customSearchString = string.Empty;
-            searchString = string.Empty;
-            m_SearchedEntries.Clear();
-        }
-
-        internal void SwapSearchType()
-        {
-            string temp = customSearchString;
-            customSearchString = searchString;
-            searchString = temp;
-            m_SearchedEntries.Clear();
-        }
-
-        void SortChildren(TreeViewItem root)
-        {
-            if (!root.hasChildren)
-                return;
-            foreach (var child in root.children)
-            {
-                if (child != null && IsExpanded(child.id))
-                    SortHierarchical(child.children);
-            }
-        }
-
-        void SortHierarchical(IList<TreeViewItem> children)
-        {
-            if (children == null)
-                return;
-
-            var sortedColumns = multiColumnHeader.state.sortedColumns;
-            if (sortedColumns.Length == 0)
-                return;
-
-            List<AssetEntryTreeViewItem> kids = new List<AssetEntryTreeViewItem>();
-            List<TreeViewItem> copy = new List<TreeViewItem>(children);
-            children.Clear();
-            foreach (var c in copy)
-            {
-                var child = c as AssetEntryTreeViewItem;
-                if (child != null && child.entry != null)
-                    kids.Add(child);
-                else
-                    children.Add(c);
-            }
-
-            ColumnId col = m_SortOptions[sortedColumns[0]];
-            bool ascending = multiColumnHeader.IsSortedAscending(sortedColumns[0]);
-
-            IEnumerable<AssetEntryTreeViewItem> orderedKids = kids;
-            switch (col)
-            {
-                case ColumnId.Type:
-                    break;
-                case ColumnId.Path:
-                    orderedKids = kids.Order(l => l.entry.AssetPath, ascending);
-                    break;
-                case ColumnId.Labels:
-                    orderedKids = OrderByLabels(kids, ascending);
-                    break;
-                default:
-                    orderedKids = kids.Order(l => l.displayName, ascending);
-                    break;
-            }
-
-            foreach (var o in orderedKids)
-                children.Add(o);
-
-
-            foreach (var child in children)
-            {
-                if (child != null && IsExpanded(child.id))
-                    SortHierarchical(child.children);
-            }
-        }
-
-        IEnumerable<AssetEntryTreeViewItem> OrderByLabels(List<AssetEntryTreeViewItem> kids, bool ascending)
-        {
-            var emptyHalf = new List<AssetEntryTreeViewItem>();
-            var namedHalf = new List<AssetEntryTreeViewItem>();
-            foreach (var k in kids)
-            {
-                if (k.entry == null || k.entry.labels == null || k.entry.labels.Count < 1)
-                    emptyHalf.Add(k);
-                else
-                    namedHalf.Add(k);
-            }
-            var orderedKids = namedHalf.Order(l => m_Editor.settings.labelTable.GetString(l.entry.labels, 200), ascending);
-
-            List<AssetEntryTreeViewItem> result = new List<AssetEntryTreeViewItem>();
-            if (ascending)
-            {
-                result.AddRange(emptyHalf);
-                result.AddRange(orderedKids);
-            }
-            else
-            {
-                result.AddRange(orderedKids);
-                result.AddRange(emptyHalf);
-            }
-
-            return result;
-        }
-
-        protected override bool DoesItemMatchSearch(TreeViewItem item, string search)
-        {
-            if (string.IsNullOrEmpty(search))
-                return true;
-
-            var aeItem = item as AssetEntryTreeViewItem;
-            if (aeItem == null)
-                return false;
-
-            //check if item matches.
-            if (aeItem.displayName.IndexOf(search, StringComparison.OrdinalIgnoreCase) >= 0)
-                return true;
-            if (aeItem.entry == null)
-                return false;
-            if (aeItem.entry.AssetPath.IndexOf(search, StringComparison.OrdinalIgnoreCase) >= 0)
-                return true;
-            
-            foreach (string label in aeItem.entry.labels)
-            {
-                if (label.IndexOf(search, StringComparison.OrdinalIgnoreCase) >= 0)
-                    return true;
-            }
-            return false;
-        }
-
-        void AddGroupChildrenBuild(AddressableAssetGroup group, TreeViewItem root)
-        {
-            int depth = 0;
-
-            AssetEntryTreeViewItem groupItem = null;
-            if (ProjectConfigData.ShowGroupsAsHierarchy && group != null)
-            {
-                //// dash in name imitates hiearchy.
-                TreeViewItem newRoot = root;
-                var parts = group.Name.Split('-');
-                string partialRestore = "";
-                for (int index = 0; index < parts.Length - 1; index++)
-                {
-                    TreeViewItem folderItem = null;
-                    partialRestore += parts[index];
-                    int hash = partialRestore.GetHashCode();
-                    if (!TryGetChild(newRoot, hash, ref folderItem))
-                    {
-                        folderItem = new AssetEntryTreeViewItem(parts[index], depth, hash);
-                        newRoot.AddChild(folderItem);
-                    }
-                    depth++;
-                    newRoot = folderItem;
-                }
-
-                groupItem = new AssetEntryTreeViewItem(group, depth);
-                newRoot.AddChild(groupItem);
-            }
-            else
-            {
-                groupItem = new AssetEntryTreeViewItem(group, 0);
-                root.AddChild(groupItem);
-            }
-
-            if (group != null && group.entries.Count > 0)
-            {
-                foreach (var entry in group.entries)
-                {
-                    AddAndRecurseEntriesBuild(entry, groupItem, depth + 1, IsExpanded(groupItem.id));
-                }
-            }
-        }
-
-        bool TryGetChild(TreeViewItem root, int childHash, ref TreeViewItem childItem)
-        {
-            if (root.children == null)
-                return false;
-            foreach (var child in root.children)
-            {
-                if (child.id == childHash)
-                {
-                    childItem = child;
-                    return true;
-                }
-            }
-
-            return false;
-        }
-
-        void AddAndRecurseEntriesBuild(AddressableAssetEntry entry, AssetEntryTreeViewItem parent, int depth, bool expanded)
-        {
-            var item = new AssetEntryTreeViewItem(entry, depth);
-            parent.AddChild(item);
-            if (!expanded)
-            {
-                item.checkedForChildren = false;
-                return;
-            }
-            RecurseEntryChildren(entry, item, depth);
-        }
-
-        internal void RecurseEntryChildren(AddressableAssetEntry entry, AssetEntryTreeViewItem item, int depth)
-        {
-            item.checkedForChildren = true;
-            var subAssets = new List<AddressableAssetEntry>();
-            entry.GatherAllAssets(subAssets, false, entry.IsInResources, ProjectConfigData.ShowSubObjectsInGroupView);
-            if (subAssets.Count > 0)
-            {
-                foreach (var e in subAssets)
-                {
-                    if (e.guid.Length > 0 && e.address.Contains("[") && e.address.Contains("]"))
-                        Debug.LogErrorFormat("Subasset address '{0}' cannot contain '[ ]'.", e.address);
-                    AddAndRecurseEntriesBuild(e, item, depth + 1, IsExpanded(item.id));
-                }
-            }
-        }
-
-        protected override void ExpandedStateChanged()
-        {
-            foreach (var id in state.expandedIDs)
-            {
-                var item = FindItem(id, rootItem);
-                if (item != null && item.hasChildren)
-                {
-                    foreach (AssetEntryTreeViewItem c in item.children)
-                        if (!c.checkedForChildren)
-                            RecurseEntryChildren(c.entry, c, c.depth + 1);
-                }
-            }
-        }
-
-        public override void OnGUI(Rect rect)
-        {
-            base.OnGUI(rect);
-
-            //TODO - this occasionally causes a "hot control" issue.
-            if (m_ForceSelectionClear ||
-                (Event.current.type == EventType.MouseDown &&
-                 Event.current.button == 0 &&
-                 rect.Contains(Event.current.mousePosition)))
-            {
-                SetSelection(new int[0], TreeViewSelectionOptions.FireSelectionChanged);
-                if (m_ForceSelectionClear)
-                    m_ForceSelectionClear = false;
-            }
-        }
-
-        protected override void BeforeRowsGUI()
-        {
-            base.BeforeRowsGUI();
-
-            if (Event.current.type == EventType.Repaint)
-            {
-                var rows = GetRows();
-                if (rows.Count > 0)
-                {
-                    int first;
-                    int last;
-                    GetFirstAndLastVisibleRows(out first, out last);
-                    for (int rowId = first; rowId <= last; rowId++)
-                    {
-                        var aeI = rows[rowId] as AssetEntryTreeViewItem;
-                        if (aeI != null && aeI.entry != null)
-                        {
-                            DefaultStyles.backgroundEven.Draw(GetRowRect(rowId), false, false, false, false);
-                        }
-                    }
-                }
-            }
-        }
-
-        GUIStyle m_LabelStyle;
-        protected override void RowGUI(RowGUIArgs args)
-        {
-            if (m_LabelStyle == null)
-            {
-                m_LabelStyle = new GUIStyle("PR Label");
-                if (m_LabelStyle == null)
-                    m_LabelStyle = UnityEngine.GUI.skin.GetStyle("Label");
-            }
-
-            var item = args.item as AssetEntryTreeViewItem;
-            if (item == null || item.group == null && item.entry == null)
-            {
-                using (new EditorGUI.DisabledScope(true))
-                {
-                    base.RowGUI(args);
-                }
-            }
-            else if (item.group != null)
-            {
-                if (item.isRenaming && !args.isRenaming)
-                    item.isRenaming = false;
-                using (new EditorGUI.DisabledScope(item.group.ReadOnly))
-                {
-                    base.RowGUI(args);
-                }
-            }
-            else if (item.entry != null && !args.isRenaming)
-            {
-                using (new EditorGUI.DisabledScope(item.entry.ReadOnly))
-                {
-                    for (int i = 0; i < args.GetNumVisibleColumns(); ++i)
-                    {
-                        CellGUI(args.GetCellRect(i), item, args.GetColumn(i), ref args);
-                    }
-                }
-            }
-        }
-
-        void CellGUI(Rect cellRect, AssetEntryTreeViewItem item, int column, ref RowGUIArgs args)
-        {
-            CenterRectUsingSingleLineHeight(ref cellRect);
-
-            switch ((ColumnId)column)
-            {
-                case ColumnId.Id:
-                {
-                    // The rect is assumed indented and sized after the content when pinging
-                    float indent = GetContentIndent(item) + extraSpaceBeforeIconAndLabel;
-                    cellRect.xMin += indent;
-
-                    if (Event.current.type == EventType.Repaint)
-                        m_LabelStyle.Draw(cellRect, item.entry.address, false, false, args.selected, args.focused);
-                }
-                break;
-                case ColumnId.Path:
-                    if (Event.current.type == EventType.Repaint)
-                    {
-                        var path = item.entry.AssetPath;
-                        if (string.IsNullOrEmpty(path))
-                            path = item.entry.ReadOnly ? "" : "Missing File";
-                        m_LabelStyle.Draw(cellRect, path, false, false, args.selected, args.focused);
-                    }
-                    break;
-                case ColumnId.Type:
-                    if (item.assetIcon != null)
-                        UnityEngine.GUI.DrawTexture(cellRect, item.assetIcon, ScaleMode.ScaleToFit, true);
-                    break;
-                case ColumnId.Labels:
-                    if (EditorGUI.DropdownButton(cellRect, new GUIContent(m_Editor.settings.labelTable.GetString(item.entry.labels, cellRect.width)), FocusType.Passive))
-                    {
-                        var selection = GetItemsForContext(args.item.id);
-                        Dictionary<string, int> labelCounts = new Dictionary<string, int>();
-                        List<AddressableAssetEntry> entries = new List<AddressableAssetEntry>();
-                        var newSelection = new List<int>();
-                        foreach (var s in selection)
-                        {
-                            var aeItem = FindItem(s, rootItem) as AssetEntryTreeViewItem;
-                            if (aeItem == null || aeItem.entry == null)
-                                continue;
-
-                            entries.Add(aeItem.entry);
-                            newSelection.Add(s);
-                            foreach (var label in aeItem.entry.labels)
-                            {
-                                int count;
-                                labelCounts.TryGetValue(label, out count);
-                                count++;
-                                labelCounts[label] = count;
-                            }
-                        }
-                        SetSelection(newSelection);
-                        PopupWindow.Show(cellRect, new LabelMaskPopupContent(cellRect, m_Editor.settings, entries, labelCounts));
-                    }
-                    break;
-            }
-        }
-
-        IList<int> GetItemsForContext(int row)
-        {
-            var selection = GetSelection();
-            if (selection.Contains(row))
-                return selection;
-
-            selection = new List<int>();
-            selection.Add(row);
-            return selection;
-        }
-
-        public static MultiColumnHeaderState CreateDefaultMultiColumnHeaderState()
-        {
-            return new MultiColumnHeaderState(GetColumns());
-        }
-
-        static MultiColumnHeaderState.Column[] GetColumns()
-        {
-            var retVal = new[]
-            {
-                new MultiColumnHeaderState.Column(),
-                new MultiColumnHeaderState.Column(),
-                new MultiColumnHeaderState.Column(),
-                new MultiColumnHeaderState.Column()
-                //new MultiColumnHeaderState.Column(),
-            };
-
-            int counter = 0;
-
-            retVal[counter].headerContent = new GUIContent("Group Name \\ Addressable Name", "Address used to load asset at runtime");
-            retVal[counter].minWidth = 100;
-            retVal[counter].width = 260;
-            retVal[counter].maxWidth = 10000;
-            retVal[counter].headerTextAlignment = TextAlignment.Left;
-            retVal[counter].canSort = true;
-            retVal[counter].autoResize = true;
-            counter++;
-
-            retVal[counter].headerContent = new GUIContent(EditorGUIUtility.FindTexture("FilterByType"), "Asset type");
-            retVal[counter].minWidth = 20;
-            retVal[counter].width = 20;
-            retVal[counter].maxWidth = 20;
-            retVal[counter].headerTextAlignment = TextAlignment.Left;
-            retVal[counter].canSort = false;
-            retVal[counter].autoResize = true;
-            counter++;
-
-            retVal[counter].headerContent = new GUIContent("Path", "Current Path of asset");
-            retVal[counter].minWidth = 100;
-            retVal[counter].width = 150;
-            retVal[counter].maxWidth = 10000;
-            retVal[counter].headerTextAlignment = TextAlignment.Left;
-            retVal[counter].canSort = true;
-            retVal[counter].autoResize = true;
-            counter++;
-
-            retVal[counter].headerContent = new GUIContent("Labels", "Assets can have multiple labels");
-            retVal[counter].minWidth = 20;
-            retVal[counter].width = 160;
-            retVal[counter].maxWidth = 1000;
-            retVal[counter].headerTextAlignment = TextAlignment.Left;
-            retVal[counter].canSort = true;
-            retVal[counter].autoResize = true;
-
-            return retVal;
-        }
-
-        protected string CheckForRename(TreeViewItem item, bool isActualRename)
-        {
-            string result = string.Empty;
-            var assetItem = item as AssetEntryTreeViewItem;
-            if (assetItem != null)
-            {
-                if (assetItem.group != null && !assetItem.group.ReadOnly)
-                    result = "Rename";
-                else if (assetItem.entry != null && !assetItem.entry.ReadOnly)
-                    result = "Change Address";
-                if (isActualRename)
-                    assetItem.isRenaming = !string.IsNullOrEmpty(result);
-            }
-            return result;
-        }
-
-        protected override bool CanRename(TreeViewItem item)
-        {
-            return !string.IsNullOrEmpty(CheckForRename(item, true));
-        }
-
-        AssetEntryTreeViewItem FindItemInVisibleRows(int id)
-        {
-            var rows = GetRows();
-            foreach (var r in rows)
-            {
-                if (r.id == id)
-                {
-                    return r as AssetEntryTreeViewItem;
-                }
-            }
-            return null;
-        }
-
-        protected override void RenameEnded(RenameEndedArgs args)
-        {
-            if (!args.acceptedRename)
-                return;
-            
-            var item = FindItemInVisibleRows(args.itemID);
-            if (item != null)
-            {
-                item.isRenaming = false;
-            }
-
-            if (args.originalName == args.newName)
-                return;
-
-            if (item != null)
-            {
-                if (args.newName != null && args.newName.Contains("[") && args.newName.Contains("]"))
-                {
-                    args.acceptedRename = false;
-                    Debug.LogErrorFormat("Rename of address '{0}' cannot contain '[ ]'.", args.originalName);
-                }
-                else if (item.entry != null)
-                {
-                    item.entry.address = args.newName;
-                    AddressableAssetUtility.OpenAssetIfUsingVCIntegration(item.entry.parentGroup, true);
-                }
-                else if (item.group != null)
-                {
-                    if (m_Editor.settings.IsNotUniqueGroupName(args.newName))
-                    {
-                        args.acceptedRename = false;
-                        Addressables.LogWarning("There is already a group named '" + args.newName + "'.  Cannot rename this group to match");
-                    }
-                    else
-                    {
-                        item.group.Name = args.newName;
-                        AddressableAssetUtility.OpenAssetIfUsingVCIntegration(item.group, true);
-                        AddressableAssetUtility.OpenAssetIfUsingVCIntegration(item.group.Settings, true);
-                    }
-                }
-                Reload();
-            }
-        }
-
-        protected override bool CanMultiSelect(TreeViewItem item)
-        {
-            return true;
-        }
-
-        protected override void DoubleClickedItem(int id)
-        {
-            var item = FindItemInVisibleRows(id);
-            if (item != null)
-            {
-                Object o = null;
-                if (item.entry != null)
-                    o = AssetDatabase.LoadAssetAtPath<Object>(item.entry.AssetPath);
-                else if (item.group != null)
-                    o = item.group;
-
-                if (o != null)
-                {
-                    EditorGUIUtility.PingObject(o);
-                    Selection.activeObject = o;
-                }
-            }
-        }
-
-        bool m_ContextOnItem;
-        protected override void ContextClicked()
-        {
-            if (m_ContextOnItem)
-            {
-                m_ContextOnItem = false;
-                return;
-            }
-
-            GenericMenu menu = new GenericMenu();
-            PopulateGeneralContextMenu(ref menu);
-            menu.ShowAsContext();
-        }
-
-        void PopulateGeneralContextMenu(ref GenericMenu menu)
-        {
-            foreach (var templateObject in m_Editor.settings.GroupTemplateObjects)
-            {
-                Assert.IsNotNull(templateObject);
-                menu.AddItem(new GUIContent("Create New Group/" + templateObject.name), false, CreateNewGroup, templateObject);
-            }
-        }
-
-        void HandleCustomContextMenuItemGroups(object context)
-        {
-            var d = context as Tuple<string, List<AssetEntryTreeViewItem>>;
-            AddressableAssetSettings.InvokeAssetGroupCommand(d.Item1, d.Item2.Select(s => s.group));
-        }
-
-        void HandleCustomContextMenuItemEntries(object context)
-        {
-            var d = context as Tuple<string, List<AssetEntryTreeViewItem>>;
-            AddressableAssetSettings.InvokeAssetEntryCommand(d.Item1, d.Item2.Select(s => s.entry));
-        }
-
-        protected override void ContextClickedItem(int id)
-        {
-            List<AssetEntryTreeViewItem> selectedNodes = new List<AssetEntryTreeViewItem>();
-            foreach (var nodeId in GetSelection())
-            {
-                var item = FindItemInVisibleRows(nodeId); //TODO - this probably makes off-screen but selected items not get added to list.
-                if (item != null)
-                    selectedNodes.Add(item);
-            }
-            if (selectedNodes.Count == 0)
-                return;
-
-            m_ContextOnItem = true;
-
-            bool isGroup = false;
-            bool isEntry = false;
-            bool hasReadOnly = false;
-            int resourceCount = 0;
-            bool isResourcesHeader = false;
-            bool isMissingPath = false;
-            foreach (var item in selectedNodes)
-            {
-                if (item.group != null)
-                {
-                    hasReadOnly |= item.group.ReadOnly;
-                    isGroup = true;
-                }
-                else if (item.entry != null)
-                {
-                    if (item.entry.AssetPath == AddressableAssetEntry.ResourcesPath)
-                    {
-                        if (selectedNodes.Count > 1)
-                            return;
-                        isResourcesHeader = true;
-                    }
-                    else if (item.entry.AssetPath == AddressableAssetEntry.EditorSceneListPath)
-                    {
-                        return;
-                    }
-                    hasReadOnly |= item.entry.ReadOnly;
-                    isEntry = true;
-                    resourceCount += item.entry.IsInResources ? 1 : 0;
-                    isMissingPath |= string.IsNullOrEmpty(item.entry.AssetPath);
-                }
-                else if (!string.IsNullOrEmpty(item.folderPath))
-                {
-                    hasReadOnly = true;
-                }
-            }
-            if (isEntry && isGroup)
-                return;
-
-            GenericMenu menu = new GenericMenu();
-            if (isResourcesHeader)
-            {
-                foreach (var g in m_Editor.settings.groups)
-                {
-                    if (!g.ReadOnly)
-                        menu.AddItem(new GUIContent("Move ALL Resources to group/" + g.Name), false, MoveAllResourcesToGroup, g);
-                }
-            }
-            else if (!hasReadOnly)
-            {
-                if (isGroup)
-                {
-                    var group = selectedNodes.First().group;
-                    if (!group.IsDefaultGroup())
-                        menu.AddItem(new GUIContent("Remove Group(s)"), false, RemoveGroup, selectedNodes);
-                    menu.AddItem(new GUIContent("Simplify Addressable Names"), false, SimplifyAddresses, selectedNodes);
-                    if (selectedNodes.Count == 1)
-                    {
-                        if (!group.IsDefaultGroup() && group.CanBeSetAsDefault())
-                            menu.AddItem(new GUIContent("Set as Default"), false, SetGroupAsDefault, selectedNodes);
-                        menu.AddItem(new GUIContent("Inspect Group Settings"), false, GoToGroupAsset, selectedNodes);
-                    }
-                    foreach (var i in AddressableAssetSettings.CustomAssetGroupCommands)
-                        menu.AddItem(new GUIContent(i), false, HandleCustomContextMenuItemGroups, new Tuple<string, List<AssetEntryTreeViewItem>>(i, selectedNodes));
-                }
-                else if (isEntry)
-                {
-                    foreach (var g in m_Editor.settings.groups)
-                    {
-                        if (g != null && !g.ReadOnly)
-                            menu.AddItem(new GUIContent("Move Addressables to Group/" + g.Name), false, MoveEntriesToGroup, g);
-                    }
-
-                    var groups = new HashSet<AddressableAssetGroup>();
-                    foreach (var n in selectedNodes)
-                        groups.Add(n.entry.parentGroup);
-                    foreach (var g in groups)
-                        menu.AddItem(new GUIContent("Move Addressables to New Group/With settings from: " + g.Name), false, MoveEntriesToNewGroup, new KeyValuePair<string, AddressableAssetGroup>(AddressableAssetSettings.kNewGroupName, g));
-
-
-                    menu.AddItem(new GUIContent("Remove Addressables"), false, RemoveEntry, selectedNodes);
-                    menu.AddItem(new GUIContent("Simplify Addressable Names"), false, SimplifyAddresses, selectedNodes);
-
-                    if (selectedNodes.Count == 1)
-                        menu.AddItem(new GUIContent("Copy Address to Clipboard"), false, CopyAddressesToClipboard, selectedNodes);
-
-                    else if (selectedNodes.Count > 1)
-                        menu.AddItem(new GUIContent("Copy " + selectedNodes.Count + " Addresses to Clipboard"), false, CopyAddressesToClipboard, selectedNodes);
-
-                    foreach (var i in AddressableAssetSettings.CustomAssetEntryCommands)
-                        menu.AddItem(new GUIContent(i), false, HandleCustomContextMenuItemEntries, new Tuple<string, List<AssetEntryTreeViewItem>>(i, selectedNodes));
-                }
-                else
-                    menu.AddItem(new GUIContent("Clear missing references."), false, RemoveMissingReferences);
-            }
-            else
-            {
-                if (isEntry && !isMissingPath)
-                {
-                    if (resourceCount == selectedNodes.Count)
-                    {
-                        foreach (var g in m_Editor.settings.groups)
-                        {
-                            if (!g.ReadOnly)
-                                menu.AddItem(new GUIContent("Move Resources to group/" + g.Name), false, MoveResourcesToGroup, g);
-                        }
-                    }
-                    else if (resourceCount == 0)
-                    {
-                        foreach (var g in m_Editor.settings.groups)
-                        {
-                            if (!g.ReadOnly)
-                                menu.AddItem(new GUIContent("Move Addressables to group/" + g.Name), false, MoveEntriesToGroup, g);
-                        }
-                    }
-
-                    if (selectedNodes.Count == 1)
-                        menu.AddItem(new GUIContent("Copy Address to Clipboard"), false, CopyAddressesToClipboard, selectedNodes);
-
-                    else if (selectedNodes.Count > 1)
-                        menu.AddItem(new GUIContent("Copy " + selectedNodes.Count + " Addresses to Clipboard"), false, CopyAddressesToClipboard, selectedNodes);
-                }
-            }
-
-            if (selectedNodes.Count == 1)
-            {
-                var label = CheckForRename(selectedNodes.First(), false);
-                if (!string.IsNullOrEmpty(label))
-                    menu.AddItem(new GUIContent(label), false, RenameItem, selectedNodes);
-            }
-
-            PopulateGeneralContextMenu(ref menu);
-
-            menu.ShowAsContext();
-        }
-
-        void GoToGroupAsset(object context)
-        {
-            List<AssetEntryTreeViewItem> selectedNodes = context as List<AssetEntryTreeViewItem>;
-            if (selectedNodes == null || selectedNodes.Count == 0)
-                return;
-            var group = selectedNodes.First().group;
-            if (group == null)
-                return;
-            EditorGUIUtility.PingObject(group);
-            Selection.activeObject = group;
-        }
-        
-        internal static void CopyAddressesToClipboard(object context)
-        {
-            List<AssetEntryTreeViewItem> selectedNodes = context as List<AssetEntryTreeViewItem>;
-            string buffer = "";
-            
-            foreach (AssetEntryTreeViewItem item in selectedNodes)
-                buffer += item.entry.address + ",";
-            
-            buffer = buffer.TrimEnd(',');
-            GUIUtility.systemCopyBuffer = buffer;
-        }
-        
-        void MoveAllResourcesToGroup(object context)
-        {
-            var targetGroup = context as AddressableAssetGroup;
-            var firstId = GetSelection().First();
-            var item = FindItemInVisibleRows(firstId);
-            if (item != null && item.children != null)
-            {
-                SafeMoveResourcesToGroup(targetGroup, item.children.ConvertAll(instance => (AssetEntryTreeViewItem)instance));
-            }
-            else
-                Debug.LogWarning("No Resources found to move");
-        }
-
-        void MoveResourcesToGroup(object context)
-        {
-            var targetGroup = context as AddressableAssetGroup;
-            var itemList = new List<AssetEntryTreeViewItem>();
-            foreach (var nodeId in GetSelection())
-            {
-                var item = FindItemInVisibleRows(nodeId);
-                if (item != null)
-                    itemList.Add(item);
-            }
-
-            SafeMoveResourcesToGroup(targetGroup, itemList);
-        }
-
-        bool SafeMoveResourcesToGroup(AddressableAssetGroup targetGroup, List<AssetEntryTreeViewItem> itemList)
-        {
-            var guids = new List<string>();
-            var paths = new List<string>();
-            foreach (AssetEntryTreeViewItem child in itemList)
-            {
-                if (child != null)
-                {
-                    guids.Add(child.entry.guid);
-                    paths.Add(child.entry.AssetPath);
-                }
-            }
-            return AddressableAssetUtility.SafeMoveResourcesToGroup(m_Editor.settings, targetGroup, paths, guids);
-        }
-
-        void MoveEntriesToNewGroup(object context)
-        {
-            var k = (KeyValuePair<string, AddressableAssetGroup>)context;
-            var g = m_Editor.settings.CreateGroup(k.Key, false, false, true, k.Value.Schemas);
-            MoveEntriesToGroup(g);
-        }
-
-        void MoveEntriesToGroup(object context)
-        {
-            var targetGroup = context as AddressableAssetGroup;
-            var entries = new List<AddressableAssetEntry>();
-            foreach (var nodeId in GetSelection())
-            {
-                var item = FindItemInVisibleRows(nodeId);
-                if (item != null)
-                    entries.Add(item.entry);
-            }
-            if (entries.Count > 0)
-                m_Editor.settings.MoveEntries(entries, targetGroup);
-        }
-
-        internal void CreateNewGroup(object context)
-        {
-            var groupTemplate = context as AddressableAssetGroupTemplate;
-            if (groupTemplate != null)
-            {
-                AddressableAssetGroup newGroup = m_Editor.settings.CreateGroup(groupTemplate.Name, false, false, true, null, groupTemplate.GetTypes());
-                groupTemplate.ApplyToAddressableAssetGroup(newGroup);
-            }
-            else
-            {
-                m_Editor.settings.CreateGroup("", false, false, false, null);
-                Reload();
-            }
-        }
-
-        internal void SetGroupAsDefault(object context)
-        {
-            List<AssetEntryTreeViewItem> selectedNodes = context as List<AssetEntryTreeViewItem>;
-            if (selectedNodes == null || selectedNodes.Count == 0)
-                return;
-            var group = selectedNodes.First().group;
-            if (group == null)
-                return;
-            m_Editor.settings.DefaultGroup = group;
-            Reload();
-        }
-
-        protected void RemoveMissingReferences()
-        {
-            RemoveMissingReferencesImpl();
-        }
-
-        internal void RemoveMissingReferencesImpl()
-        {
-            if (m_Editor.settings.RemoveMissingGroupReferences())
-                m_Editor.settings.SetDirty(AddressableAssetSettings.ModificationEvent.GroupRemoved, null, true, true);
-        }
-
-        protected void RemoveGroup(object context)
-        {
-            RemoveGroupImpl(context);
-        }
-        internal void RemoveGroupImpl(object context, bool forceRemoval = false)
-        {
-            if (forceRemoval || EditorUtility.DisplayDialog("Delete selected groups?", "Are you sure you want to delete the selected groups?\n\nYou cannot undo this action.", "Yes", "No"))
-            {
-                List<AssetEntryTreeViewItem> selectedNodes = context as List<AssetEntryTreeViewItem>;
-                if (selectedNodes == null || selectedNodes.Count < 1)
-                    return;
-                var groups = new List<AddressableAssetGroup>();
-                foreach (var item in selectedNodes)
-                {
-                    m_Editor.settings.RemoveGroupInternal(item == null ? null : item.group, true, false);
-                    groups.Add(item.group);
-                }
-                m_Editor.settings.SetDirty(AddressableAssetSettings.ModificationEvent.GroupRemoved, groups, true, true);
-                AddressableAssetUtility.OpenAssetIfUsingVCIntegration(m_Editor.settings);
-            }
-        }
-
-        protected void SimplifyAddresses(object context)
-        {
-            SimplifyAddressesImpl(context);
-        }
-
-        internal void SimplifyAddressesImpl(object context)
-        {
-            List<AssetEntryTreeViewItem> selectedNodes = context as List<AssetEntryTreeViewItem>;
-            if (selectedNodes == null || selectedNodes.Count < 1)
-                return;
-            var entries = new List<AddressableAssetEntry>();
-            HashSet<AddressableAssetGroup> modifiedGroups = new HashSet<AddressableAssetGroup>();
-            foreach (var item in selectedNodes)
-            {
-                if (item.IsGroup)
-                {
-                    foreach (var e in item.group.entries)
-                    {
-                        e.SetAddress(Path.GetFileNameWithoutExtension(e.address), false);
-                        entries.Add(e);
-                    }
-                    modifiedGroups.Add(item.group);
-                }
-                else
-                {
-                    item.entry.SetAddress(Path.GetFileNameWithoutExtension(item.entry.address), false);
-                    entries.Add(item.entry);
-                    modifiedGroups.Add(item.entry.parentGroup);
-                }
-            }
-            foreach (var g in modifiedGroups)
-            {
-                g.SetDirty(AddressableAssetSettings.ModificationEvent.EntryModified, entries, false, true);
-                AddressableAssetUtility.OpenAssetIfUsingVCIntegration(g);
-            }
-            m_Editor.settings.SetDirty(AddressableAssetSettings.ModificationEvent.EntryModified, entries, true, false);
-        }
-
-        protected void RemoveEntry(object context)
-        {
-            RemoveEntryImpl(context);
-        }
-
-        internal void RemoveEntryImpl(object context, bool forceRemoval = false)
-        {
-            if (forceRemoval || EditorUtility.DisplayDialog("Delete selected entries?", "Are you sure you want to delete the selected entries?\n\nYou cannot undo this action.", "Yes", "No"))
-            {
-                List<AssetEntryTreeViewItem> selectedNodes = context as List<AssetEntryTreeViewItem>;
-                if (selectedNodes == null || selectedNodes.Count < 1)
-                    return;
-                var entries = new List<AddressableAssetEntry>();
-                HashSet<AddressableAssetGroup> modifiedGroups = new HashSet<AddressableAssetGroup>();
-                foreach (var item in selectedNodes)
-                {
-                    if (item.entry != null)
-                    {
-                        entries.Add(item.entry);
-                        modifiedGroups.Add(item.entry.parentGroup);
-                        m_Editor.settings.RemoveAssetEntry(item.entry.guid, false);
-                    }
-                }
-                foreach (var g in modifiedGroups)
-                {
-                    g.SetDirty(AddressableAssetSettings.ModificationEvent.EntryModified, entries, false, true);
-                    AddressableAssetUtility.OpenAssetIfUsingVCIntegration(g);
-                }
-                m_Editor.settings.SetDirty(AddressableAssetSettings.ModificationEvent.EntryRemoved, entries, true, false);
-            }
-        }
-
-        protected void RenameItem(object context)
-        {
-            RenameItemImpl(context);
-        }
-
-        internal void RenameItemImpl(object context)
-        {
-            List<AssetEntryTreeViewItem> selectedNodes = context as List<AssetEntryTreeViewItem>;
-            if (selectedNodes != null && selectedNodes.Count >= 1)
-            {
-                var item = selectedNodes.First();
-                if (CanRename(item))
-                    BeginRename(item);
-            }
-        }
-
-        protected override bool CanBeParent(TreeViewItem item)
-        {
-            var aeItem = item as AssetEntryTreeViewItem;
-            if (aeItem != null && aeItem.group != null)
-                return true;
-
-            return false;
-        }
-
-        protected override void KeyEvent()
-        {
-            if (Event.current.type == EventType.KeyUp && Event.current.keyCode == KeyCode.Delete && GetSelection().Count > 0)
-            {
-                List<AssetEntryTreeViewItem> selectedNodes = new List<AssetEntryTreeViewItem>();
-                bool allGroups = true;
-                bool allEntries = true;
-                foreach (var nodeId in GetSelection())
-                {
-                    var item = FindItemInVisibleRows(nodeId);
-                    if (item != null)
-                    {
-                        selectedNodes.Add(item);
-                        if (item.entry == null)
-                            allEntries = false;
-                        else
-                            allGroups = false;
-                    }
-                }
-                if (allEntries)
-                    RemoveEntry(selectedNodes);
-                if (allGroups)
-                    RemoveGroup(selectedNodes);
-            }
-        }
-
-        protected override bool CanStartDrag(CanStartDragArgs args)
-        {
-            int resourcesCount = 0;
-            foreach (var id in args.draggedItemIDs)
-            {
-                var item = FindItemInVisibleRows(id);
-                if (item != null)
-                {
-                    if (item.entry != null)
-                    {
-                        //can't drag the root "EditorSceneList" entry
-                        if (item.entry.guid == AddressableAssetEntry.EditorSceneListName)
-                            return false;
-
-                        //can't drag the root "Resources" entry
-                        if (item.entry.guid == AddressableAssetEntry.ResourcesName)
-                            return false;
-
-                        //if we're dragging resources, we should _only_ drag resources.
-                        if (item.entry.IsInResources)
-                            resourcesCount++;
-
-                        //if it's missing a path, it can't be moved.  most likely this is a sub-asset.
-                        if (string.IsNullOrEmpty(item.entry.AssetPath))
-                            return false;
-                    }
-                }
-            }
-            if ((resourcesCount > 0) && (resourcesCount < args.draggedItemIDs.Count))
-                return false;
-
-            return true;
-        }
-
-        protected override void SetupDragAndDrop(SetupDragAndDropArgs args)
-        {
-            DragAndDrop.PrepareStartDrag();
-
-            var selectedNodes = new List<AssetEntryTreeViewItem>();
-            foreach (var id in args.draggedItemIDs)
-            {
-                var item = FindItemInVisibleRows(id);
-                if (item.entry != null || (item.parent == rootItem && item.@group != null))
-                    selectedNodes.Add(item);
-            }
-            DragAndDrop.paths = null;
-            DragAndDrop.objectReferences = new Object[] {};
-            DragAndDrop.SetGenericData("AssetEntryTreeViewItem", selectedNodes);
-            DragAndDrop.visualMode = selectedNodes.Count > 0 ? DragAndDropVisualMode.Copy : DragAndDropVisualMode.Rejected;
-            DragAndDrop.StartDrag("AssetBundleTree");
-        }
-
-        protected override DragAndDropVisualMode HandleDragAndDrop(DragAndDropArgs args)
-        {
-            DragAndDropVisualMode visualMode = DragAndDropVisualMode.None;
-
-            var target = args.parentItem as AssetEntryTreeViewItem;
-
-            if (target != null && target.entry != null && target.entry.ReadOnly)
-                return DragAndDropVisualMode.Rejected;
-
-            if (DragAndDrop.paths != null && DragAndDrop.paths.Length > 0)
-            {
-                visualMode = HandleDragAndDropPaths(target, args);
-            }
-            else
-            {
-                visualMode = HandleDragAndDropItems(target, args);
-            }
-
-            return visualMode;
-        }
-
-        DragAndDropVisualMode HandleDragAndDropItems(AssetEntryTreeViewItem target, DragAndDropArgs args)
-        {
-            DragAndDropVisualMode visualMode = DragAndDropVisualMode.None;
-
-            var draggedNodes = DragAndDrop.GetGenericData("AssetEntryTreeViewItem") as List<AssetEntryTreeViewItem>;
-            if (draggedNodes != null && draggedNodes.Count > 0)
-            {
-                visualMode = DragAndDropVisualMode.Copy;
-                bool isDraggingGroup = draggedNodes.First().parent == rootItem;
-                bool dropParentIsRoot = args.parentItem == rootItem || args.parentItem == null;
-                bool parentGroupIsReadOnly = target?.@group != null && target.@group.ReadOnly;
-
-                if (isDraggingGroup && !dropParentIsRoot || !isDraggingGroup && dropParentIsRoot || parentGroupIsReadOnly)
-                    visualMode = DragAndDropVisualMode.Rejected;
-
-                if (args.performDrop)
-                {
-                    if (args.parentItem == null || args.parentItem == rootItem && visualMode != DragAndDropVisualMode.Rejected)
-                    {
-                        // Need to insert groups in reverse order because all groups will be inserted at the same index
-                        for (int i = draggedNodes.Count - 1; i >= 0; i--)
-                        {
-                            AssetEntryTreeViewItem node = draggedNodes[i];
-                            AddressableAssetGroup group = node.@group;
-                            int index = m_Editor.settings.groups.FindIndex(g => g == group);
-                            if (index < args.insertAtIndex)
-                                args.insertAtIndex--;
-
-                            m_Editor.settings.groups.RemoveAt(index);
-
-                            if (args.insertAtIndex < 0 || args.insertAtIndex > m_Editor.settings.groups.Count)
-                                m_Editor.settings.groups.Insert(m_Editor.settings.groups.Count, group);
-                            else
-                                m_Editor.settings.groups.Insert(args.insertAtIndex, group);
-                        }
-
-                        m_Editor.settings.SetDirty(AddressableAssetSettings.ModificationEvent.GroupMoved, m_Editor.settings.groups, true, true);
-                        Reload();
-                    }
-                    else
-                    {
-                        AddressableAssetGroup parent = null;
-                        if (target.group != null)
-                            parent = target.group;
-                        else if (target.entry != null)
-                            parent = target.entry.parentGroup;
-
-                        if (parent != null)
-                        {
-                            if (draggedNodes.First().entry.IsInResources)
-                            {
-                                SafeMoveResourcesToGroup(parent, draggedNodes);
-                            }
-                            else
-                            {
-                                var entries = new List<AddressableAssetEntry>();
-                                HashSet<AddressableAssetGroup> modifiedGroups = new HashSet<AddressableAssetGroup>();
-                                modifiedGroups.Add(parent);
-                                foreach (var node in draggedNodes)
-                                {
-                                    modifiedGroups.Add(node.entry.parentGroup);
-                                    m_Editor.settings.MoveEntry(node.entry, parent, false, false);
-                                    entries.Add(node.entry);
-                                }
-                                foreach (AddressableAssetGroup modifiedGroup in modifiedGroups)
-                                    AddressableAssetUtility.OpenAssetIfUsingVCIntegration(modifiedGroup);
-                                m_Editor.settings.SetDirty(AddressableAssetSettings.ModificationEvent.EntryMoved, entries, true, false);
-                            }
-                        }
-                    }
-                }
-            }
-
-            return visualMode;
-        }
-
-        DragAndDropVisualMode HandleDragAndDropPaths(AssetEntryTreeViewItem target, DragAndDropArgs args)
-        {
-            DragAndDropVisualMode visualMode = DragAndDropVisualMode.None;
-
-            bool containsGroup = false;
-            foreach (var path in DragAndDrop.paths)
-            {
-                if (PathPointsToAssetGroup(path))
-                {
-                    containsGroup = true;
-                    break;
-                }
-            }
-
-            bool parentGroupIsReadOnly = target?.@group != null && target.@group.ReadOnly;
-            if (target == null && !containsGroup || parentGroupIsReadOnly)
-                return DragAndDropVisualMode.Rejected;
-
-            foreach (String path in DragAndDrop.paths)
-            {
-                if (!AddressableAssetUtility.IsPathValidForEntry(path) && (!PathPointsToAssetGroup(path) && target != rootItem))
-                    return DragAndDropVisualMode.Rejected;
-            }
-            visualMode = DragAndDropVisualMode.Copy;
-
-            if (args.performDrop && visualMode != DragAndDropVisualMode.Rejected)
-            {
-                if (!containsGroup)
-                {
-                    AddressableAssetGroup parent = null;
-                    bool targetIsGroup = false;
-                    if (target.group != null)
-                    {
-                        parent = target.group;
-                        targetIsGroup = true;
-                    }
-                    else if (target.entry != null)
-                        parent = target.entry.parentGroup;
-
-                    if (parent != null)
-                    {
-                        var resourcePaths = new List<string>();
-                        var nonResourceGuids = new List<string>();
-                        foreach (var p in DragAndDrop.paths)
-                        {
-                            if (AddressableAssetUtility.IsInResources(p))
-                                resourcePaths.Add(p);
-                            else
-                                nonResourceGuids.Add(AssetDatabase.AssetPathToGUID(p));
-                        }
-
-                        bool canMarkNonResources = true;
-                        if (resourcePaths.Count > 0)
-                            canMarkNonResources = AddressableAssetUtility.SafeMoveResourcesToGroup(m_Editor.settings, parent, resourcePaths, null);
-
-                        if (canMarkNonResources)
-                        {
-                            if (nonResourceGuids.Count > 0)
-                            {
-                                var entriesMoved = new List<AddressableAssetEntry>();
-                                var entriesCreated = new List<AddressableAssetEntry>();
-                                m_Editor.settings.CreateOrMoveEntries(nonResourceGuids, parent, entriesCreated, entriesMoved, false, false);
-
-                                if (entriesMoved.Count > 0)
-                                    m_Editor.settings.SetDirty(AddressableAssetSettings.ModificationEvent.EntryMoved, entriesMoved, true);
-                                if (entriesCreated.Count > 0)
-                                    m_Editor.settings.SetDirty(AddressableAssetSettings.ModificationEvent.EntryAdded, entriesCreated, true);
-
-                                AddressableAssetUtility.OpenAssetIfUsingVCIntegration(parent);
-                            }
-
-                            if (targetIsGroup)
-                            {
-                                SetExpanded(target.id, true);
-                            }
-                        }
-                    }
-                }
-                else
-                {
-                    bool modified = false;
-                    foreach (var p in DragAndDrop.paths)
-                    {
-                        if (PathPointsToAssetGroup(p))
-                        {
-                            AddressableAssetGroup loadedGroup = AssetDatabase.LoadAssetAtPath<AddressableAssetGroup>(p);
-                            if (loadedGroup != null)
-                            {
-                                if (m_Editor.settings.FindGroup(g => g.Guid == loadedGroup.Guid) == null)
-                                {
-                                    m_Editor.settings.groups.Add(loadedGroup);
-                                    modified = true;
-                                }
-                            }
-                        }
-                    }
-
-                    if (modified)
-                        m_Editor.settings.SetDirty(AddressableAssetSettings.ModificationEvent.GroupAdded,
-                            m_Editor.settings, true, true);
-                }
-            }
-            return visualMode;
-        }
-
-        private bool PathPointsToAssetGroup(string path)
-        {
-            return AssetDatabase.GetMainAssetTypeAtPath(path) == typeof(AddressableAssetGroup);
-        }
-    }
-
-    class AssetEntryTreeViewItem : TreeViewItem
-    {
-        public AddressableAssetEntry entry;
-        public AddressableAssetGroup group;
-        public string folderPath;
-        public Texture2D assetIcon;
-        public bool isRenaming;
-        public bool checkedForChildren = true;
-
-        public AssetEntryTreeViewItem(AddressableAssetEntry e, int d) : base(e == null ? 0 : (e.address + e.guid).GetHashCode(), d, e == null ? "[Missing Reference]" : e.address)
-        {
-            entry = e;
-            group = null;
-            folderPath = string.Empty;
-            assetIcon = entry == null ? null : AssetDatabase.GetCachedIcon(e.AssetPath) as Texture2D;
-            isRenaming = false;
-        }
-
-        public AssetEntryTreeViewItem(AddressableAssetGroup g, int d) : base(g == null ? 0 : g.Guid.GetHashCode(), d, g == null ? "[Missing Reference]" : g.Name)
-        {
-            entry = null;
-            group = g;
-            folderPath = string.Empty;
-            assetIcon = null;
-            isRenaming = false;
-        }
-
-        public AssetEntryTreeViewItem(string folder, int d, int id) : base(id, d, string.IsNullOrEmpty(folder) ? "missing" : folder)
-        {
-            entry = null;
-            group = null;
-            folderPath = folder;
-            assetIcon = null;
-            isRenaming = false;
-        }
-
-        public bool IsGroup => group != null && entry == null;
-
-        public override string displayName
-        {
-            get
-            {
-                if (!isRenaming && group != null && group.Default)
-                    return base.displayName + " (Default)";
-                return base.displayName;
-            }
-
-            set
-            {
-                base.displayName = value;
-            }
-        }
-    }
-
-    static class MyExtensionMethods
-    {
-        // Find digits in a string
-        static Regex s_Regex = new Regex(@"\d+", RegexOptions.Compiled);
-
-        public static IEnumerable<T> Order<T>(this IEnumerable<T> items, Func<T, string> selector, bool ascending)
-        {
-            if (EditorPrefs.HasKey("AllowAlphaNumericHierarchy") && EditorPrefs.GetBool("AllowAlphaNumericHierarchy"))
-            {
-                // Find the length of the longest number in the string
-                int maxDigits = items
-                    .SelectMany(i => s_Regex.Matches(selector(i)).Cast<Match>().Select(digitChunk => (int?)digitChunk.Value.Length))
-                    .Max() ?? 0;
-
-                // in the evaluator, pad numbers with zeros so they all have the same length
-                var tempSelector = selector;
-                selector = i => s_Regex.Replace(tempSelector(i), match => match.Value.PadLeft(maxDigits, '0'));
-            }
-
-            return ascending ? items.OrderBy(selector) : items.OrderByDescending(selector);
-        }
-    }
-}
->>>>>>> f473b29b
+}