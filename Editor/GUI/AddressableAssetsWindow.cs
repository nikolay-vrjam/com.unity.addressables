<<<<<<< HEAD
using System.Collections.Generic;
using UnityEditor.AddressableAssets.Settings;
using UnityEditor.PackageManager;
using UnityEditor.PackageManager.Requests;
using UnityEngine;
using UnityEngine.Serialization;

namespace UnityEditor.AddressableAssets.GUI
{
	class AddressableAssetsWindow : EditorWindow, IHasCustomMenu
	{
		private SearchRequest m_Request;
		private string m_HelpUrl;

		[FormerlySerializedAs("m_groupEditor")]
		[SerializeField]
		internal AddressableAssetsSettingsGroupEditor m_GroupEditor;

		public AddressableAssetsSettingsGroupEditor GroupEditor
		{
			get => m_GroupEditor;
		}

		[MenuItem("Window/Asset Management/Addressables/Settings", priority = 2051)]
		internal static void ShowSettingsInspector()
		{
			var setting = AddressableAssetSettingsDefaultObject.Settings;
			if (setting == null)
			{
				Debug.LogWarning("Attempting to inspect default Addressables Settings, but no settings file exists.  Open 'Window/Asset Management/Addressables/Groups' for more info.");
			}
			else
			{
				EditorApplication.ExecuteMenuItem("Window/General/Inspector");
				EditorGUIUtility.PingObject(setting);
				Selection.activeObject = AddressableAssetSettingsDefaultObject.Settings;
			}
		}

		[MenuItem("Window/Asset Management/Addressables/Groups", priority = 2050)]
		internal static void Init()
		{
			var window = GetWindow<AddressableAssetsWindow>();
			window.titleContent = new GUIContent("Addressables Groups");
            window.minSize = new Vector2(430, 250);
			window.Show();
		}

		public static Vector2 GetWindowPosition()
		{
			var window = GetWindow<AddressableAssetsWindow>();
			return new Vector2(window.position.x, window.position.y);
		}

		internal void SelectAssetsInGroupEditor(IList<AddressableAssetEntry> entries)
		{
			if (m_GroupEditor == null)
				m_GroupEditor = new AddressableAssetsSettingsGroupEditor(this);
			m_GroupEditor.SelectEntries(entries);
		}

		public void OnEnable()
		{
			m_GroupEditor?.OnEnable();
			if (m_Request == null || m_Request.Status == StatusCode.Failure)
			{
				m_Request = PackageManager.Client.Search("com.unity.addressables");
			}

			AddressableAssetSettingsDefaultObject.onDefaultObjectsettingsChanged += ReloadWindow;
		}

		public void OnDisable()
		{
			m_GroupEditor?.OnDisable();

			AddressableAssetSettingsDefaultObject.onDefaultObjectsettingsChanged -= ReloadWindow;
		}

		internal void OfferToConvert(AddressableAssetSettings settings)
		{
			var bundleList = AssetDatabase.GetAllAssetBundleNames();
			if (settings != null && bundleList.Length > 0)
			{
				var displayChoice = EditorUtility.DisplayDialog("Legacy Bundles Detected",
					"We have detected the use of legacy bundles in this project.  Would you like to auto-convert those into Addressables? \nThis will take each asset bundle you have defined (we have detected " +
					bundleList.Length +
					" bundles), create an Addressables group with a matching name, then move all assets from those bundles into corresponding groups.  This will remove the asset bundle assignment from all assets, and remove all asset bundle definitions from this project.  This cannot be undone.",
					"Convert", "Ignore");
				if (displayChoice)
				{
					AddressableAssetUtility.ConvertAssetBundlesToAddressables();
				}
			}
		}

		public void OnGUI()
		{
			if (AddressableAssetSettingsDefaultObject.Settings == null)
			{
				GUILayout.Space(50);
				if (GUILayout.Button("Create Addressables Settings"))
				{
					m_GroupEditor = null;
					AddressableAssetSettingsDefaultObject.Settings = AddressableAssetSettings.Create(AddressableAssetSettingsDefaultObject.kDefaultConfigFolder, AddressableAssetSettingsDefaultObject.kDefaultConfigAssetName, true, true);
					OfferToConvert(AddressableAssetSettingsDefaultObject.Settings);
				}
				//if (GUILayout.Button("Import Addressables Settings"))
				//{
				//    m_GroupEditor = null;
				//    var path = EditorUtility.OpenFilePanel("Addressables Settings Object", AddressableAssetSettingsDefaultObject.kDefaultConfigFolder, "asset");
				//    if (!string.IsNullOrEmpty(path))
				//    {
				//        var i = path.ToLower().IndexOf("/assets/");
				//        if (i > 0)
				//        {
				//            path = path.Substring(i + 1);
				//            Addressables.LogFormat("Loading Addressables Settings from {0}", path);
				//            var obj = AssetDatabase.LoadAssetAtPath<AddressableAssetSettings>(path);
				//            if (obj != null)
				//                AddressableAssetSettingsDefaultObject.Settings = obj;
				//            else
				//                Debug.LogWarning("Unable to load asset settings from: "
				//                                 + path
				//                                 + "\nPlease ensure the location included in the project directory."
				//                );
				//        }
				//    }
				//}
				GUILayout.Space(20);
				GUILayout.BeginHorizontal();
				GUILayout.Space(50);
				UnityEngine.GUI.skin.label.wordWrap = true;
				GUILayout.Label("Click the \"Create\" button above or simply drag an asset into this window to start using Addressables.  Once you begin, the Addressables system will save some assets to your project to keep up with its data");
				GUILayout.Space(50);
				GUILayout.EndHorizontal();
				switch (Event.current.type)
				{
					case EventType.DragPerform:
						DragAndDrop.visualMode = DragAndDropVisualMode.Copy;
						foreach (var path in DragAndDrop.paths)
						{
							if (AddressableAssetUtility.IsPathValidForEntry(path))
							{
								var guid = AssetDatabase.AssetPathToGUID(path);
								if (!string.IsNullOrEmpty(guid))
								{
									if (AddressableAssetSettingsDefaultObject.Settings == null)
										AddressableAssetSettingsDefaultObject.Settings = AddressableAssetSettings.Create(AddressableAssetSettingsDefaultObject.kDefaultConfigFolder, AddressableAssetSettingsDefaultObject.kDefaultConfigAssetName, true, true);
									Undo.RecordObject(AddressableAssetSettingsDefaultObject.Settings, "AddressableAssetSettings");
									AddressableAssetSettingsDefaultObject.Settings.CreateOrMoveEntry(guid, AddressableAssetSettingsDefaultObject.Settings.DefaultGroup);
								}
							}
						}
						break;
					case EventType.DragUpdated:
					case EventType.DragExited:
						DragAndDrop.visualMode = DragAndDropVisualMode.Copy;
						break;
				}
			}
			else
			{
				Rect contentRect = new Rect(0, 0, position.width, position.height);

				if (m_GroupEditor == null)
					m_GroupEditor = new AddressableAssetsSettingsGroupEditor(this);

				if (m_GroupEditor.OnGUI(contentRect))
					Repaint();
			}
		}

		public void AddItemsToMenu(GenericMenu menu)
		{
			if (m_Request != null && m_Request.Status == StatusCode.Success && m_Request.Result != null && m_Request.Result.Length == 1)
			{
				string[] parts = m_Request.Result[0].version.Split('.');
				if (parts.Length >= 2)
				{
					// Major & minor
					string vUrl = $"{parts[0]}.{parts[1]}";
					m_HelpUrl = $"https://docs.unity3d.com/Packages/com.unity.addressables@{vUrl}";
					menu.AddItem(new GUIContent("Help"), false, OnHelp);
				}
			}
		}

		void OnHelp()
		{
			if (!string.IsNullOrEmpty(m_HelpUrl))
			{
				Application.OpenURL(m_HelpUrl);
			}
		}

		private void ReloadWindow(AddressableAssetSettings settings)
		{
			if (settings == null)
			{
				m_GroupEditor = null;
			}
			else if (m_GroupEditor != null)
			{
				m_GroupEditor.Reload();
			}
		}
	}
}
=======
using System.Collections.Generic;
using UnityEditor.AddressableAssets.Settings;
using UnityEditor.PackageManager;
using UnityEditor.PackageManager.Requests;
using UnityEngine;
using UnityEngine.Serialization;

namespace UnityEditor.AddressableAssets.GUI
{
    class AddressableAssetsWindow : EditorWindow, IHasCustomMenu
    {
        private SearchRequest m_Request;
        private string m_HelpUrl;

        [FormerlySerializedAs("m_groupEditor")]
        [SerializeField]
        internal AddressableAssetsSettingsGroupEditor m_GroupEditor;

        [MenuItem("Window/Asset Management/Addressables/Settings", priority = 2051)]
        internal static void ShowSettingsInspector()
        {
            var setting = AddressableAssetSettingsDefaultObject.Settings;
            if (setting == null)
            {
                Debug.LogWarning("Attempting to inspect default Addressables Settings, but no settings file exists.  Open 'Window/Asset Management/Addressables/Groups' for more info.");
            }
            else
            {
                EditorApplication.ExecuteMenuItem("Window/General/Inspector");
                EditorGUIUtility.PingObject(setting);
                Selection.activeObject = AddressableAssetSettingsDefaultObject.Settings;
            }
        }

        [MenuItem("Window/Asset Management/Addressables/Groups", priority = 2050)]
        internal static void Init()
        {
            AddressableAnalytics.ReportUsageEvent(AddressableAnalytics.UsageEventType.OpenGroupsWindow);
            var window = GetWindow<AddressableAssetsWindow>();
            window.titleContent = new GUIContent("Addressables Groups");
            window.minSize = new Vector2(430, 250);
            window.Show();
        }

        public static Vector2 GetWindowPosition()
        {
            var window = GetWindow<AddressableAssetsWindow>();
            return new Vector2(window.position.x, window.position.y);
        }

        internal void SelectAssetsInGroupEditor(IList<AddressableAssetEntry> entries)
        {
            if (m_GroupEditor == null)
                m_GroupEditor = new AddressableAssetsSettingsGroupEditor(this);
            m_GroupEditor.SelectEntries(entries);
        }

        public void OnEnable()
        {
            AddressableAnalytics.ReportUsageEvent(AddressableAnalytics.UsageEventType.OpenGroupsWindow, true);
            m_GroupEditor?.OnEnable();
            if (m_Request == null || m_Request.Status == StatusCode.Failure)
            {
                m_Request = PackageManager.Client.Search("com.unity.addressables");
            }
        }

        public void OnDisable()
        {
            m_GroupEditor?.OnDisable();
        }

        internal void OfferToConvert(AddressableAssetSettings settings)
        {
            var bundleList = AssetDatabase.GetAllAssetBundleNames();
            if (settings != null && bundleList.Length > 0)
            {
                var displayChoice = EditorUtility.DisplayDialog("Legacy Bundles Detected",
                    "We have detected the use of legacy bundles in this project.  Would you like to auto-convert those into Addressables? \nThis will take each asset bundle you have defined (we have detected " +
                    bundleList.Length +
                    " bundles), create an Addressables group with a matching name, then move all assets from those bundles into corresponding groups.  This will remove the asset bundle assignment from all assets, and remove all asset bundle definitions from this project.  This cannot be undone.",
                    "Convert", "Ignore");
                if (displayChoice)
                {
                    AddressableAssetUtility.ConvertAssetBundlesToAddressables();
                }
            }
        }

        public void OnGUI()
        {
            if (AddressableAssetSettingsDefaultObject.Settings == null)
            {
                GUILayout.Space(50);
                if (GUILayout.Button("Create Addressables Settings"))
                {
                    m_GroupEditor = null;
                    AddressableAssetSettingsDefaultObject.Settings = AddressableAssetSettings.Create(AddressableAssetSettingsDefaultObject.kDefaultConfigFolder, AddressableAssetSettingsDefaultObject.kDefaultConfigAssetName, true, true);
                    OfferToConvert(AddressableAssetSettingsDefaultObject.Settings);
                }
                
                GUILayout.Space(20);
                GUILayout.BeginHorizontal();
                GUILayout.Space(50);
                UnityEngine.GUI.skin.label.wordWrap = true;
                GUILayout.Label("Click the \"Create\" button above or simply drag an asset into this window to start using Addressables.  Once you begin, the Addressables system will save some assets to your project to keep up with its data");
                GUILayout.Space(50);
                GUILayout.EndHorizontal();
                switch (Event.current.type)
                {
                    case EventType.DragPerform:
                        DragAndDrop.visualMode = DragAndDropVisualMode.Copy;
                        foreach (var path in DragAndDrop.paths)
                        {
                            if (AddressableAssetUtility.IsPathValidForEntry(path))
                            {
                                var guid = AssetDatabase.AssetPathToGUID(path);
                                if (!string.IsNullOrEmpty(guid))
                                {
                                    if (AddressableAssetSettingsDefaultObject.Settings == null)
                                        AddressableAssetSettingsDefaultObject.Settings = AddressableAssetSettings.Create(AddressableAssetSettingsDefaultObject.kDefaultConfigFolder, AddressableAssetSettingsDefaultObject.kDefaultConfigAssetName, true, true);
                                    Undo.RecordObject(AddressableAssetSettingsDefaultObject.Settings, "AddressableAssetSettings");
                                    AddressableAssetSettingsDefaultObject.Settings.CreateOrMoveEntry(guid, AddressableAssetSettingsDefaultObject.Settings.DefaultGroup);
                                }
                            }
                        }
                        break;
                    case EventType.DragUpdated:
                    case EventType.DragExited:
                        DragAndDrop.visualMode = DragAndDropVisualMode.Copy;
                        break;
                }
            }
            else
            {
                Rect contentRect = new Rect(0, 0, position.width, position.height);

                if (m_GroupEditor == null)
                    m_GroupEditor = new AddressableAssetsSettingsGroupEditor(this);

                if (m_GroupEditor.OnGUI(contentRect))
                    Repaint();
            }
        }

        public void AddItemsToMenu(GenericMenu menu)
        {
            if (m_Request != null && m_Request.Status == StatusCode.Success && m_Request.Result != null && m_Request.Result.Length == 1)
            {
                string[] parts = m_Request.Result[0].version.Split('.');
                if (parts.Length >= 2)
                {
                    // Major & minor
                    string vUrl = $"{parts[0]}.{parts[1]}";
                    m_HelpUrl = $"https://docs.unity3d.com/Packages/com.unity.addressables@{vUrl}";
                    menu.AddItem(new GUIContent("Help"), false, OnHelp);
                }
            }
        }

        void OnHelp()
        {
            if (!string.IsNullOrEmpty(m_HelpUrl))
            {
                Application.OpenURL(m_HelpUrl);
            }
        }
    }
}
>>>>>>> 094f4338
<|MERGE_RESOLUTION|>--- conflicted
+++ resolved
@@ -1,4 +1,3 @@
-<<<<<<< HEAD
 using System.Collections.Generic;
 using UnityEditor.AddressableAssets.Settings;
 using UnityEditor.PackageManager;
@@ -41,9 +40,10 @@
 		[MenuItem("Window/Asset Management/Addressables/Groups", priority = 2050)]
 		internal static void Init()
 		{
+            AddressableAnalytics.ReportUsageEvent(AddressableAnalytics.UsageEventType.OpenGroupsWindow);
 			var window = GetWindow<AddressableAssetsWindow>();
 			window.titleContent = new GUIContent("Addressables Groups");
-            window.minSize = new Vector2(430, 250);
+            window.minSize = new Vector2(430, 250);
 			window.Show();
 		}
 
@@ -62,6 +62,7 @@
 
 		public void OnEnable()
 		{
+            AddressableAnalytics.ReportUsageEvent(AddressableAnalytics.UsageEventType.OpenGroupsWindow, true);
 			m_GroupEditor?.OnEnable();
 			if (m_Request == null || m_Request.Status == StatusCode.Failure)
 			{
@@ -106,28 +107,7 @@
 					AddressableAssetSettingsDefaultObject.Settings = AddressableAssetSettings.Create(AddressableAssetSettingsDefaultObject.kDefaultConfigFolder, AddressableAssetSettingsDefaultObject.kDefaultConfigAssetName, true, true);
 					OfferToConvert(AddressableAssetSettingsDefaultObject.Settings);
 				}
-				//if (GUILayout.Button("Import Addressables Settings"))
-				//{
-				//    m_GroupEditor = null;
-				//    var path = EditorUtility.OpenFilePanel("Addressables Settings Object", AddressableAssetSettingsDefaultObject.kDefaultConfigFolder, "asset");
-				//    if (!string.IsNullOrEmpty(path))
-				//    {
-				//        var i = path.ToLower().IndexOf("/assets/");
-				//        if (i > 0)
-				//        {
-				//            path = path.Substring(i + 1);
-				//            Addressables.LogFormat("Loading Addressables Settings from {0}", path);
-				//            var obj = AssetDatabase.LoadAssetAtPath<AddressableAssetSettings>(path);
-				//            if (obj != null)
-				//                AddressableAssetSettingsDefaultObject.Settings = obj;
-				//            else
-				//                Debug.LogWarning("Unable to load asset settings from: "
-				//                                 + path
-				//                                 + "\nPlease ensure the location included in the project directory."
-				//                );
-				//        }
-				//    }
-				//}
+                
 				GUILayout.Space(20);
 				GUILayout.BeginHorizontal();
 				GUILayout.Space(50);
@@ -207,175 +187,4 @@
 			}
 		}
 	}
-}
-=======
-using System.Collections.Generic;
-using UnityEditor.AddressableAssets.Settings;
-using UnityEditor.PackageManager;
-using UnityEditor.PackageManager.Requests;
-using UnityEngine;
-using UnityEngine.Serialization;
-
-namespace UnityEditor.AddressableAssets.GUI
-{
-    class AddressableAssetsWindow : EditorWindow, IHasCustomMenu
-    {
-        private SearchRequest m_Request;
-        private string m_HelpUrl;
-
-        [FormerlySerializedAs("m_groupEditor")]
-        [SerializeField]
-        internal AddressableAssetsSettingsGroupEditor m_GroupEditor;
-
-        [MenuItem("Window/Asset Management/Addressables/Settings", priority = 2051)]
-        internal static void ShowSettingsInspector()
-        {
-            var setting = AddressableAssetSettingsDefaultObject.Settings;
-            if (setting == null)
-            {
-                Debug.LogWarning("Attempting to inspect default Addressables Settings, but no settings file exists.  Open 'Window/Asset Management/Addressables/Groups' for more info.");
-            }
-            else
-            {
-                EditorApplication.ExecuteMenuItem("Window/General/Inspector");
-                EditorGUIUtility.PingObject(setting);
-                Selection.activeObject = AddressableAssetSettingsDefaultObject.Settings;
-            }
-        }
-
-        [MenuItem("Window/Asset Management/Addressables/Groups", priority = 2050)]
-        internal static void Init()
-        {
-            AddressableAnalytics.ReportUsageEvent(AddressableAnalytics.UsageEventType.OpenGroupsWindow);
-            var window = GetWindow<AddressableAssetsWindow>();
-            window.titleContent = new GUIContent("Addressables Groups");
-            window.minSize = new Vector2(430, 250);
-            window.Show();
-        }
-
-        public static Vector2 GetWindowPosition()
-        {
-            var window = GetWindow<AddressableAssetsWindow>();
-            return new Vector2(window.position.x, window.position.y);
-        }
-
-        internal void SelectAssetsInGroupEditor(IList<AddressableAssetEntry> entries)
-        {
-            if (m_GroupEditor == null)
-                m_GroupEditor = new AddressableAssetsSettingsGroupEditor(this);
-            m_GroupEditor.SelectEntries(entries);
-        }
-
-        public void OnEnable()
-        {
-            AddressableAnalytics.ReportUsageEvent(AddressableAnalytics.UsageEventType.OpenGroupsWindow, true);
-            m_GroupEditor?.OnEnable();
-            if (m_Request == null || m_Request.Status == StatusCode.Failure)
-            {
-                m_Request = PackageManager.Client.Search("com.unity.addressables");
-            }
-        }
-
-        public void OnDisable()
-        {
-            m_GroupEditor?.OnDisable();
-        }
-
-        internal void OfferToConvert(AddressableAssetSettings settings)
-        {
-            var bundleList = AssetDatabase.GetAllAssetBundleNames();
-            if (settings != null && bundleList.Length > 0)
-            {
-                var displayChoice = EditorUtility.DisplayDialog("Legacy Bundles Detected",
-                    "We have detected the use of legacy bundles in this project.  Would you like to auto-convert those into Addressables? \nThis will take each asset bundle you have defined (we have detected " +
-                    bundleList.Length +
-                    " bundles), create an Addressables group with a matching name, then move all assets from those bundles into corresponding groups.  This will remove the asset bundle assignment from all assets, and remove all asset bundle definitions from this project.  This cannot be undone.",
-                    "Convert", "Ignore");
-                if (displayChoice)
-                {
-                    AddressableAssetUtility.ConvertAssetBundlesToAddressables();
-                }
-            }
-        }
-
-        public void OnGUI()
-        {
-            if (AddressableAssetSettingsDefaultObject.Settings == null)
-            {
-                GUILayout.Space(50);
-                if (GUILayout.Button("Create Addressables Settings"))
-                {
-                    m_GroupEditor = null;
-                    AddressableAssetSettingsDefaultObject.Settings = AddressableAssetSettings.Create(AddressableAssetSettingsDefaultObject.kDefaultConfigFolder, AddressableAssetSettingsDefaultObject.kDefaultConfigAssetName, true, true);
-                    OfferToConvert(AddressableAssetSettingsDefaultObject.Settings);
-                }
-                
-                GUILayout.Space(20);
-                GUILayout.BeginHorizontal();
-                GUILayout.Space(50);
-                UnityEngine.GUI.skin.label.wordWrap = true;
-                GUILayout.Label("Click the \"Create\" button above or simply drag an asset into this window to start using Addressables.  Once you begin, the Addressables system will save some assets to your project to keep up with its data");
-                GUILayout.Space(50);
-                GUILayout.EndHorizontal();
-                switch (Event.current.type)
-                {
-                    case EventType.DragPerform:
-                        DragAndDrop.visualMode = DragAndDropVisualMode.Copy;
-                        foreach (var path in DragAndDrop.paths)
-                        {
-                            if (AddressableAssetUtility.IsPathValidForEntry(path))
-                            {
-                                var guid = AssetDatabase.AssetPathToGUID(path);
-                                if (!string.IsNullOrEmpty(guid))
-                                {
-                                    if (AddressableAssetSettingsDefaultObject.Settings == null)
-                                        AddressableAssetSettingsDefaultObject.Settings = AddressableAssetSettings.Create(AddressableAssetSettingsDefaultObject.kDefaultConfigFolder, AddressableAssetSettingsDefaultObject.kDefaultConfigAssetName, true, true);
-                                    Undo.RecordObject(AddressableAssetSettingsDefaultObject.Settings, "AddressableAssetSettings");
-                                    AddressableAssetSettingsDefaultObject.Settings.CreateOrMoveEntry(guid, AddressableAssetSettingsDefaultObject.Settings.DefaultGroup);
-                                }
-                            }
-                        }
-                        break;
-                    case EventType.DragUpdated:
-                    case EventType.DragExited:
-                        DragAndDrop.visualMode = DragAndDropVisualMode.Copy;
-                        break;
-                }
-            }
-            else
-            {
-                Rect contentRect = new Rect(0, 0, position.width, position.height);
-
-                if (m_GroupEditor == null)
-                    m_GroupEditor = new AddressableAssetsSettingsGroupEditor(this);
-
-                if (m_GroupEditor.OnGUI(contentRect))
-                    Repaint();
-            }
-        }
-
-        public void AddItemsToMenu(GenericMenu menu)
-        {
-            if (m_Request != null && m_Request.Status == StatusCode.Success && m_Request.Result != null && m_Request.Result.Length == 1)
-            {
-                string[] parts = m_Request.Result[0].version.Split('.');
-                if (parts.Length >= 2)
-                {
-                    // Major & minor
-                    string vUrl = $"{parts[0]}.{parts[1]}";
-                    m_HelpUrl = $"https://docs.unity3d.com/Packages/com.unity.addressables@{vUrl}";
-                    menu.AddItem(new GUIContent("Help"), false, OnHelp);
-                }
-            }
-        }
-
-        void OnHelp()
-        {
-            if (!string.IsNullOrEmpty(m_HelpUrl))
-            {
-                Application.OpenURL(m_HelpUrl);
-            }
-        }
-    }
-}
->>>>>>> 094f4338
+}