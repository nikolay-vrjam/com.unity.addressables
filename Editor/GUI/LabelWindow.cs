--- conflicted
+++ resolved
@@ -1,4 +1,3 @@
-<<<<<<< HEAD
 using UnityEditor.AddressableAssets.Settings;
 using UnityEditorInternal;
 using UnityEngine;
@@ -120,7 +119,7 @@
             PopupWindow.Show(buttonRect, new LabelNamePopup(position.width, m_LabelNamesRl.elementHeight, m_Settings));
         }
 
-        class LabelNamePopup : PopupWindowContent
+        internal class LabelNamePopup : PopupWindowContent
         {
             internal float windowWidth;
             internal float rowHeight;
@@ -175,183 +174,4 @@
             }
         }
     }
-}
-=======
-using UnityEditor.AddressableAssets.Settings;
-using UnityEditorInternal;
-using UnityEngine;
-
-namespace UnityEditor.AddressableAssets.GUI
-{
-    /// <summary>
-    /// Configuration GUI for addressable labels in <see cref="T:UnityEditor.AddressableAssets.Settings" />
-    /// </summary>
-    public class LabelWindow : EditorWindow
-    {
-        ReorderableList m_LabelNamesRl;
-        private AddressableAssetSettings m_Settings;
-        private Vector2 m_ScrollPosition;
-        private int m_BorderSpacing = 7;
-
-        //Edit menu
-        int m_ActiveIndex = -1;
-        bool m_IsEditing = false;
-        string m_CurrentEdit;
-        string m_OldName;
-
-        /// <summary>
-        /// Creates a new LabelWindow instance and retrieves label names from the given settings object.
-        /// </summary>
-        /// <param name="settings">The settings object.</param>
-        public void Intialize(AddressableAssetSettings settings)
-        {
-            titleContent = new GUIContent("Addressables Labels");
-            m_Settings = settings;
-
-            var labels = m_Settings.labelTable.labelNames;
-            m_LabelNamesRl = new ReorderableList(labels, typeof(string), true, false, true, true);
-            m_LabelNamesRl.drawElementCallback = DrawLabelNamesCallback;
-            m_LabelNamesRl.onAddDropdownCallback = OnAddLabel;
-            m_LabelNamesRl.onRemoveCallback = OnRemoveLabel;
-            m_LabelNamesRl.onSelectCallback = list =>
-            {
-                m_ActiveIndex = list.index;
-                EndEditMenu();
-            };
-            m_LabelNamesRl.headerHeight = 0; // hide header completely
-
-            m_ActiveIndex = -1;
-            m_IsEditing = false;
-        }
-        
-        void OnGUI()
-        {
-            GUILayout.BeginVertical(EditorStyles.label);
-            GUILayout.Space(m_BorderSpacing);
-            m_ScrollPosition = GUILayout.BeginScrollView(m_ScrollPosition);
-            m_LabelNamesRl.DoLayoutList();
-            GUILayout.EndScrollView();
-            GUILayout.EndVertical();
-
-            HandleEvent(Event.current);
-        }
-
-        void HandleEvent(Event current)
-        {
-            if (m_ActiveIndex < 0 || m_Settings.labelTable.labelNames.Count == 0)
-                return;
-
-            if (current.type == EventType.ContextClick)
-            {
-                GenericMenu contextMenu = new GenericMenu();
-                contextMenu.AddItem(new GUIContent("Edit"), false, () =>
-                {
-                    m_IsEditing = true;
-                    m_CurrentEdit = m_Settings.labelTable.labelNames[m_ActiveIndex];
-                    Repaint();
-                });
-                contextMenu.ShowAsContext();
-                Repaint();
-            }
-            else if (m_IsEditing && (current.keyCode == KeyCode.Return || current.keyCode == KeyCode.KeypadEnter))
-            {
-                m_Settings.RenameLabel(m_OldName, m_CurrentEdit);
-                EndEditMenu();
-            }
-            else if(current.type == EventType.MouseDown && m_IsEditing)
-                EndEditMenu();
-        }
-
-        void EndEditMenu()
-        {
-            m_IsEditing = false;
-            m_CurrentEdit = string.Empty;
-            m_OldName = string.Empty;
-            Repaint();
-        }
-
-        void DrawLabelNamesCallback(Rect rect, int index, bool isActive, bool isFocused)
-        {
-            var oldName = m_Settings.labelTable.labelNames[index];
-
-            if (m_IsEditing && index == m_ActiveIndex)
-            {
-                m_OldName = oldName;
-                UnityEngine.GUI.SetNextControlName(m_OldName);
-                m_CurrentEdit = EditorGUI.TextField(rect, m_CurrentEdit);
-                UnityEngine.GUI.FocusControl(m_OldName);
-            }
-            else
-                EditorGUI.LabelField(rect, oldName);
-        }
-
-        void OnRemoveLabel(ReorderableList list)
-        {
-            m_Settings.RemoveLabel(m_Settings.labelTable.labelNames[list.index]);
-            AddressableAssetUtility.OpenAssetIfUsingVCIntegration(m_Settings);
-        } 
-
-        void OnAddLabel(Rect buttonRect, ReorderableList list)
-        {
-            buttonRect.x = 6;
-            buttonRect.y -= 13;
-            PopupWindow.Show(buttonRect, new LabelNamePopup(position.width, m_LabelNamesRl.elementHeight, m_Settings));
-        }
-
-        internal class LabelNamePopup : PopupWindowContent
-        {
-            internal float windowWidth;
-            internal float rowHeight;
-            internal string name;
-            internal bool needsFocus = true;
-            internal AddressableAssetSettings settings;
-
-            public LabelNamePopup(float width, float rowHeight, AddressableAssetSettings settings)
-            {
-                this.windowWidth = width;
-                this.rowHeight = rowHeight;
-                this.settings = settings;
-                name = this.settings.labelTable.GetUniqueLabelName("New Label");
-            }
-
-            public override Vector2 GetWindowSize()
-            {
-                return new Vector2(windowWidth - 13f, rowHeight * 2.25f);
-            }
-
-            public override void OnGUI(Rect windowRect)
-            {
-                GUILayout.Space(5);
-                Event evt = Event.current;
-                bool hitEnter = evt.type == EventType.KeyDown && (evt.keyCode == KeyCode.Return || evt.keyCode == KeyCode.KeypadEnter);
-                UnityEngine.GUI.SetNextControlName("LabelName");
-                EditorGUIUtility.labelWidth = 80;
-                name = EditorGUILayout.TextField("Label Name", name);
-                if (needsFocus)
-                {
-                    needsFocus = false;
-                    EditorGUI.FocusTextInControl("LabelName");
-                }
-
-                UnityEngine.GUI.enabled = name.Length != 0;
-                if (GUILayout.Button("Save") || hitEnter)
-                {
-                    if (string.IsNullOrEmpty(name))
-                        Debug.LogError("Cannot add empty label to Addressables label list");
-                    else if (name != settings.labelTable.GetUniqueLabelName(name))
-                        Debug.LogError("Label name '" + name + "' is already in the labels list.");
-                    else if (name.Contains("[") && name.Contains("]"))
-                        Debug.LogErrorFormat("Label name '{0}' cannot contain '[ ]'.", name);
-                    else
-                    {
-                        settings.AddLabel(name);
-                        AddressableAssetUtility.OpenAssetIfUsingVCIntegration(settings);
-                    }
-
-                    editorWindow.Close();
-                }
-            }
-        }
-    }
-}
->>>>>>> f473b29b
+}