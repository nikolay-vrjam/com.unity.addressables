<<<<<<< HEAD
using System;
using System.Collections.Generic;
using System.Linq;
using UnityEditor.AddressableAssets.Build;
using UnityEditor.AddressableAssets.Settings;
using UnityEditorInternal;
using UnityEngine;
using UnityEngine.ResourceManagement.Util;
using UnityEngine.Serialization;

namespace UnityEditor.AddressableAssets.GUI
{
	[CustomEditor(typeof(AddressableAssetSettings))]
	class AddressableAssetSettingsInspector : Editor
	{
		AddressableAssetSettings m_AasTarget;

		[FormerlySerializedAs("m_profilesFoldout")]
		[SerializeField]
		bool m_ProfilesFoldout = true;
		[SerializeField]
		bool m_DiagnosticsFoldout = true;
		[SerializeField]
		bool m_CatalogFoldout = true;
		[SerializeField]
		bool m_ContentUpdateFoldout = true;
		[SerializeField]
		bool m_DownloadsFoldout = true;
		[SerializeField]
		bool m_BuildFoldout = true;
		[FormerlySerializedAs("m_dataBuildersFoldout")]
		[SerializeField]
		bool m_DataBuildersFoldout = true;
		[SerializeField]
		bool m_GroupTemplateObjectsFoldout = true;
		[FormerlySerializedAs("m_initObjectsFoldout")]
		[SerializeField]
		bool m_InitObjectsFoldout = true;

#if UNITY_2019_4_OR_NEWER
		[SerializeField]
		bool m_CCDEnabledFoldout = true;
#endif

		//Used for displaying path pairs
		bool m_UseCustomPaths = false;
		bool m_ShowPaths = true;

		[FormerlySerializedAs("m_profileEntriesRL")]
		[SerializeField]
		ReorderableList m_ProfileEntriesRl;
		[FormerlySerializedAs("m_dataBuildersRL")]
		[SerializeField]
		ReorderableList m_DataBuildersRl;
		[SerializeField]
		ReorderableList m_GroupTemplateObjectsRl;
		[FormerlySerializedAs("m_initObjectsRL")]
		[SerializeField]
		ReorderableList m_InitObjectsRl;

		[FormerlySerializedAs("m_currentProfileIndex")]
		[SerializeField]
		int m_CurrentProfileIndex = -1;

		List<Action> m_QueuedChanges = new List<Action>();

		void OnEnable()
		{
			m_AasTarget = target as AddressableAssetSettings;
			if (m_AasTarget == null)
				return;

			var names = m_AasTarget.profileSettings.profileEntryNames;
			m_ProfileEntriesRl = new ReorderableList(names, typeof(AddressableAssetProfileSettings.ProfileIdData), true, true, true, true);
			m_ProfileEntriesRl.drawElementCallback = DrawProfileEntriesCallback;
			m_ProfileEntriesRl.drawHeaderCallback = DrawProfileEntriesHeader;
			m_ProfileEntriesRl.onAddCallback = OnAddProfileEntry;
			m_ProfileEntriesRl.onRemoveCallback = OnRemoveProfileEntry;

			m_DataBuildersRl = new ReorderableList(m_AasTarget.DataBuilders, typeof(ScriptableObject), true, true, true, true);
			m_DataBuildersRl.drawElementCallback = DrawDataBuilderCallback;
			m_DataBuildersRl.headerHeight = 0;
			m_DataBuildersRl.onAddDropdownCallback = OnAddDataBuilder;
			m_DataBuildersRl.onRemoveCallback = OnRemoveDataBuilder;

			m_GroupTemplateObjectsRl = new ReorderableList(m_AasTarget.GroupTemplateObjects, typeof(ScriptableObject), true, true, true, true);
			m_GroupTemplateObjectsRl.drawElementCallback = DrawGroupTemplateObjectCallback;
			m_GroupTemplateObjectsRl.headerHeight = 0;
			m_GroupTemplateObjectsRl.onAddDropdownCallback = OnAddGroupTemplateObject;
			m_GroupTemplateObjectsRl.onRemoveCallback = OnRemoveGroupTemplateObject;

			m_InitObjectsRl = new ReorderableList(m_AasTarget.InitializationObjects, typeof(ScriptableObject), true, true, true, true);
			m_InitObjectsRl.drawElementCallback = DrawInitializationObjectCallback;
			m_InitObjectsRl.headerHeight = 0;
			m_InitObjectsRl.onAddDropdownCallback = OnAddInitializationObject;
			m_InitObjectsRl.onRemoveCallback = OnRemoveInitializationObject;
		}

		GUIContent m_SendProfilerEvents =
			new GUIContent("Send Profiler Events",
				"Turning this on enables the use of the Addressables Profiler window.");
		GUIContent m_LogRuntimeExceptions =
			new GUIContent("Log Runtime Exceptions",
				"Addressables does not throw exceptions at run time when there are loading issues, instead it adds to the error state of the IAsyncOperation.  With this flag enabled, exceptions will also be logged.");
		GUIContent m_OverridePlayerVersion =
			new GUIContent("Player Version Override", "If set, this will be used as the player version instead of one based off of a time stamp.");
		GUIContent m_UniqueBundles =
			new GUIContent("Unique Bundle IDs", "If set, every content build (original or update) will result in asset bundles with more complex internal names.  This may result in more bundles being rebuilt, but safer mid-run updates.  See docs for more info.");
		GUIContent m_ContiguousBundles =
			new GUIContent("Contiguous Bundles", "If set, packs assets in bundles contiguously based on the ordering of the source asset which results in improved asset loading times. Disable this if you've built bundles with a version of Addressables older than 1.12.1 and you want to minimize bundle changes.");
#if NONRECURSIVE_DEPENDENCY_DATA
		GUIContent m_NonRecursiveBundleBuilding =
			new GUIContent("Non-Recursive Dependency Calculation", "If set, Calculates and build asset bundles using Non-Recursive Dependency calculation methods. This approach helps reduce asset bundle rebuilds and runtime memory consumption.");
#else
        GUIContent m_NonRecursiveBundleBuilding =
            new GUIContent("Non-Recursive Dependency Calculation", "If set, Calculates and build asset bundles using Non-Recursive Dependency calculation methods. This approach helps reduce asset bundle rebuilds and runtime memory consumption.\n*Requires Unity 2019.4.19f1 or above");
#endif
		GUIContent m_BuildRemoteCatalog =
			new GUIContent("Build Remote Catalog", "If set, this will create a copy of the content catalog for storage on a remote server.  This catalog can be overwritten later for content updates.");
		GUIContent m_BundleLocalCatalog =
			new GUIContent("Compress Local Catalog", "If set, the local content catalog will be compressed in an asset bundle. This will affect build and load time of catalog. We recommend disabling this during iteration.");
		GUIContent m_OptimizeCatalogSize =
			new GUIContent("Optimize Catalog Size", "If set, duplicate internal ids will be extracted to a lookup table and reconstructed at runtime.  This can reduce the size of the catalog but may impact performance due to extra processing at load time.");
		GUIContent m_CheckForCatalogUpdateOnInit =
			new GUIContent("Disable Catalog Update on Startup", "If set, this will forgo checking for content catalog updates on initialization.");
		GUIContent m_RemoteCatBuildPath =
			new GUIContent("Build Path", "The path for a remote content catalog.");
		GUIContent m_RemoteCatLoadPath =
			new GUIContent("Load Path", "The path to load a remote content catalog.");
		GUIContent m_CatalogTimeout =
			new GUIContent("Catalog Download Timeout", "The time until a catalog hash or json UnityWebRequest download will timeout in seconds. 0 for no timeout.");
		GUIContent m_CertificateHandlerType =
			new GUIContent("Custom certificate handler", "The class to use for custom certificate handling.  This type must inherit from UnityEngine.Networking.CertificateHandler.");
		GUIContent m_ProfileInUse =
			new GUIContent("Profile In Use", "This is the active profile that will be used to evaluate all profile variables during a build and when entering play mode.");
		GUIContent m_MaxConcurrentWebRequests =
			new GUIContent("Max Concurrent Web Requests", "Limits the number of concurrent web requests.  If more requests are made, they will be queued until some requests complete.");
		GUIContent m_IgnoreUnsupportedFilesInBuild =
			new GUIContent("Ignore Invalid/Unsupported Files in Build", "If enabled, files that cannot be built will be ignored.");
		GUIContent m_ContentStateFileBuildPath =
			new GUIContent("Content State Build Path", "The path used for saving the addressables_content_state.bin file. If empty, this will be the addressable settings config folder in your project.");
		GUIContent m_ShaderBundleNaming =
			new GUIContent("Shader Bundle Naming Prefix", "This setting determines how the Unity built in shader bundle will be named during the build.  The recommended setting is Project Name Hash.");
		GUIContent m_ShaderBundleCustomNaming =
			new GUIContent("Shader Bundle Custom Prefix", "Custom prefix for Unity built in shader bundle.");
		GUIContent m_MonoBundleNaming =
			new GUIContent("MonoScript Bundle Naming Prefix", "This setting determines how and if the MonoScript bundle will be named during the build.  The recommended setting is Project Name Hash.");
		GUIContent m_MonoBundleCustomNaming =
			new GUIContent("MonoScript Bundle Custom Prefix", "Custom prefix for MonoScript bundle.");
		GUIContent m_StripUnityVersionFromBundleBuild =
			new GUIContent("Strip Unity Version from AssetBundles", "If enabled, the Unity Editor version is stripped from the AssetBundle header.");
		GUIContent m_DisableVisibleSubAssetRepresentations =
			new GUIContent("Disable Visible Sub Asset Representations", "If enabled, the build will assume that all sub Assets have no visible asset representations.");
#if UNITY_2019_4_OR_NEWER
		GUIContent m_CCDEnabled = new GUIContent("Enable Experimental CCD Features", "If enabled, will unlock experimental CCD features");
#endif
#if UNITY_2021_2_OR_NEWER
        GUIContent m_BuildAddressablesWithPlayerBuild =
            new GUIContent("Build Addressables on Player Build", "Determines if a new Addressables build will be built with a Player Build.");
#endif

		public override void OnInspectorGUI()
		{
			m_QueuedChanges.Clear();
			serializedObject.UpdateIfRequiredOrScript(); // use updated values
			EditorGUI.BeginChangeCheck();

			GUILayout.Space(8);
			if (GUILayout.Button("Manage Groups", "Minibutton", GUILayout.ExpandWidth(true)))
			{
				AddressableAssetsWindow.Init();
			}

			GUILayout.Space(12);
			m_ProfilesFoldout = EditorGUILayout.Foldout(m_ProfilesFoldout, "Profile");
			if (m_ProfilesFoldout)
			{
				if (m_AasTarget.profileSettings.profiles.Count > 0)
				{
					if (m_CurrentProfileIndex < 0 || m_CurrentProfileIndex >= m_AasTarget.profileSettings.profiles.Count)
						m_CurrentProfileIndex = 0;
					var profileNames = m_AasTarget.profileSettings.GetAllProfileNames();

					int currentProfileIndex = m_CurrentProfileIndex;
					// Current profile in use was changed by different window
					if (AddressableAssetSettingsDefaultObject.Settings.profileSettings.profiles[m_CurrentProfileIndex].id != AddressableAssetSettingsDefaultObject.Settings.activeProfileId)
					{
						currentProfileIndex = profileNames.IndexOf(AddressableAssetSettingsDefaultObject.Settings.profileSettings.GetProfileName(AddressableAssetSettingsDefaultObject.Settings.activeProfileId));
						if (currentProfileIndex != m_CurrentProfileIndex)
							m_QueuedChanges.Add(() => m_CurrentProfileIndex = currentProfileIndex);
					}
					currentProfileIndex = EditorGUILayout.Popup(m_ProfileInUse, currentProfileIndex, profileNames.ToArray());
					if (currentProfileIndex != m_CurrentProfileIndex)
						m_QueuedChanges.Add(() => m_CurrentProfileIndex = currentProfileIndex);

					AddressableAssetSettingsDefaultObject.Settings.activeProfileId = AddressableAssetSettingsDefaultObject.Settings.profileSettings.GetProfileId(profileNames[currentProfileIndex]);

					EditorGUILayout.BeginHorizontal();
					GUILayout.FlexibleSpace();
					if (GUILayout.Button("Manage Profiles", "Minibutton"))
					{
						EditorWindow.GetWindow<ProfileWindow>().Show(true);
					}
					EditorGUILayout.EndHorizontal();
				}
				else
				{
					EditorGUILayout.LabelField("No valid profiles found");
				}
			}

			GUILayout.Space(6);
			m_DiagnosticsFoldout = EditorGUILayout.Foldout(m_DiagnosticsFoldout, "Diagnostics");
			if (m_DiagnosticsFoldout)
			{
				ProjectConfigData.PostProfilerEvents = EditorGUILayout.Toggle(m_SendProfilerEvents, ProjectConfigData.PostProfilerEvents);
				bool logResourceManagerExceptions = EditorGUILayout.Toggle(m_LogRuntimeExceptions, m_AasTarget.buildSettings.LogResourceManagerExceptions);

				if (logResourceManagerExceptions != m_AasTarget.buildSettings.LogResourceManagerExceptions)
					m_QueuedChanges.Add(() => m_AasTarget.buildSettings.LogResourceManagerExceptions = logResourceManagerExceptions);
			}

			GUILayout.Space(6);
			m_CatalogFoldout = EditorGUILayout.Foldout(m_CatalogFoldout, "Catalog");
			if (m_CatalogFoldout)
			{
				string overridePlayerVersion = EditorGUILayout.TextField(m_OverridePlayerVersion, m_AasTarget.OverridePlayerVersion);
				if (overridePlayerVersion != m_AasTarget.OverridePlayerVersion)
					m_QueuedChanges.Add(() => m_AasTarget.OverridePlayerVersion = overridePlayerVersion);

				bool bundleLocalCatalog = EditorGUILayout.Toggle(m_BundleLocalCatalog, m_AasTarget.BundleLocalCatalog);
				if (bundleLocalCatalog != m_AasTarget.BundleLocalCatalog)
					m_QueuedChanges.Add(() => m_AasTarget.BundleLocalCatalog = bundleLocalCatalog);

				bool optimizeCatalogSize = EditorGUILayout.Toggle(m_OptimizeCatalogSize, m_AasTarget.OptimizeCatalogSize);
				if (optimizeCatalogSize != m_AasTarget.OptimizeCatalogSize)
					m_QueuedChanges.Add(() => m_AasTarget.OptimizeCatalogSize = optimizeCatalogSize);
			}

			GUILayout.Space(6);
			m_ContentUpdateFoldout = EditorGUILayout.Foldout(m_ContentUpdateFoldout, "Content Update");
			if (m_ContentUpdateFoldout)
			{
				bool disableCatalogOnStartup = EditorGUILayout.Toggle(m_CheckForCatalogUpdateOnInit, m_AasTarget.DisableCatalogUpdateOnStartup);
				if (disableCatalogOnStartup != m_AasTarget.DisableCatalogUpdateOnStartup)
					m_QueuedChanges.Add(() => m_AasTarget.DisableCatalogUpdateOnStartup = disableCatalogOnStartup);

				string contentStateBuildPath = EditorGUILayout.TextField(m_ContentStateFileBuildPath, m_AasTarget.ContentStateBuildPath);
				if (contentStateBuildPath != m_AasTarget.ContentStateBuildPath)
					m_QueuedChanges.Add(() => m_AasTarget.ContentStateBuildPath = contentStateBuildPath);

				bool buildRemoteCatalog = EditorGUILayout.Toggle(m_BuildRemoteCatalog, m_AasTarget.BuildRemoteCatalog);
				if (buildRemoteCatalog != m_AasTarget.BuildRemoteCatalog)
					m_QueuedChanges.Add(() => m_AasTarget.BuildRemoteCatalog = buildRemoteCatalog);
				if ((m_AasTarget.RemoteCatalogBuildPath != null && m_AasTarget.RemoteCatalogLoadPath != null) // these will never actually be null, as the accessor initializes them.
					&& (buildRemoteCatalog))
				{
					DrawRemoteCatalogPaths();
				}
			}

			GUILayout.Space(6);
			m_DownloadsFoldout = EditorGUILayout.Foldout(m_DownloadsFoldout, "Downloads");
			if (m_DownloadsFoldout)
			{
				EditorGUILayout.PropertyField(serializedObject.FindProperty("m_CertificateHandlerType"), m_CertificateHandlerType);

				var maxWebReqs = EditorGUILayout.IntSlider(m_MaxConcurrentWebRequests, m_AasTarget.MaxConcurrentWebRequests, 1, 1024);
				if (maxWebReqs != m_AasTarget.MaxConcurrentWebRequests)
					m_QueuedChanges.Add(() => m_AasTarget.MaxConcurrentWebRequests = maxWebReqs);

				var catalogTimeouts = EditorGUILayout.IntField(m_CatalogTimeout, m_AasTarget.CatalogRequestsTimeout);
				if (catalogTimeouts != m_AasTarget.CatalogRequestsTimeout)
					m_QueuedChanges.Add(() => m_AasTarget.CatalogRequestsTimeout = catalogTimeouts);
			}

			GUILayout.Space(6);
			m_BuildFoldout = EditorGUILayout.Foldout(m_BuildFoldout, "Build");
			if (m_BuildFoldout)
			{
#if UNITY_2021_2_OR_NEWER
                int index = (int) m_AasTarget.BuildAddressablesWithPlayerBuild;
                int newIndex = EditorGUILayout.Popup(m_BuildAddressablesWithPlayerBuild, index, new[]
                {
                    "Use global Settings (stored in preferences)",
                    "Build Addressables content on Player Build",
                    "Do not Build Addressables content on Player build"
                });
                if (index != newIndex)
                    m_QueuedChanges.Add(() => m_AasTarget.BuildAddressablesWithPlayerBuild = (AddressableAssetSettings.PlayerBuildOption)newIndex);
                if (newIndex == 0)
                {
                    using (new EditorGUI.DisabledScope(true))
                    {
                        bool enabled = EditorPrefs.GetBool(AddressablesPreferences.kBuildAddressablesWithPlayerBuildKey, true);
                        EditorGUILayout.TextField(" ", enabled ? "Enabled" : "Disabled");
                    }
                }
#endif

				bool ignoreUnsupportedFilesInBuild = EditorGUILayout.Toggle(m_IgnoreUnsupportedFilesInBuild, m_AasTarget.IgnoreUnsupportedFilesInBuild);
				if (ignoreUnsupportedFilesInBuild != m_AasTarget.IgnoreUnsupportedFilesInBuild)
					m_QueuedChanges.Add(() => m_AasTarget.IgnoreUnsupportedFilesInBuild = ignoreUnsupportedFilesInBuild);

				bool uniqueBundleIds = EditorGUILayout.Toggle(m_UniqueBundles, m_AasTarget.UniqueBundleIds);
				if (uniqueBundleIds != m_AasTarget.UniqueBundleIds)
					m_QueuedChanges.Add(() => m_AasTarget.UniqueBundleIds = uniqueBundleIds);

				bool contiguousBundles = EditorGUILayout.Toggle(m_ContiguousBundles, m_AasTarget.ContiguousBundles);
				if (contiguousBundles != m_AasTarget.ContiguousBundles)
					m_QueuedChanges.Add(() => m_AasTarget.ContiguousBundles = contiguousBundles);

#if !NONRECURSIVE_DEPENDENCY_DATA
                EditorGUI.BeginDisabledGroup(true);
#endif
				bool nonRecursiveBuilding = EditorGUILayout.Toggle(m_NonRecursiveBundleBuilding, m_AasTarget.NonRecursiveBuilding);
				if (nonRecursiveBuilding != m_AasTarget.NonRecursiveBuilding)
					m_QueuedChanges.Add(() => m_AasTarget.NonRecursiveBuilding = nonRecursiveBuilding);
#if !NONRECURSIVE_DEPENDENCY_DATA
                EditorGUI.EndDisabledGroup();
#endif

				ShaderBundleNaming shaderBundleNaming = (ShaderBundleNaming)EditorGUILayout.Popup(m_ShaderBundleNaming,
					(int)m_AasTarget.ShaderBundleNaming, new[] { "Project Name Hash", "Default Group GUID", "Custom" });
				if (shaderBundleNaming != m_AasTarget.ShaderBundleNaming)
					m_QueuedChanges.Add(() => m_AasTarget.ShaderBundleNaming = shaderBundleNaming);
				if (shaderBundleNaming == ShaderBundleNaming.Custom)
				{
					string customShaderBundleName = EditorGUILayout.TextField(m_ShaderBundleCustomNaming, m_AasTarget.ShaderBundleCustomNaming);
					if (customShaderBundleName != m_AasTarget.ShaderBundleCustomNaming)
						m_QueuedChanges.Add(() => m_AasTarget.ShaderBundleCustomNaming = customShaderBundleName);
				}

				MonoScriptBundleNaming monoBundleNaming = (MonoScriptBundleNaming)EditorGUILayout.Popup(m_MonoBundleNaming,
					(int)m_AasTarget.MonoScriptBundleNaming, new[] { "Disable MonoScript Bundle Build", "Project Name Hash", "Default Group GUID", "Custom" });
				if (monoBundleNaming != m_AasTarget.MonoScriptBundleNaming)
					m_QueuedChanges.Add(() => m_AasTarget.MonoScriptBundleNaming = monoBundleNaming);
				if (monoBundleNaming == MonoScriptBundleNaming.Custom)
				{
					string customMonoScriptBundleName = EditorGUILayout.TextField(m_MonoBundleCustomNaming, m_AasTarget.MonoScriptBundleCustomNaming);
					if (customMonoScriptBundleName != m_AasTarget.MonoScriptBundleCustomNaming)
						m_QueuedChanges.Add(() => m_AasTarget.MonoScriptBundleCustomNaming = customMonoScriptBundleName);
				}

				bool stripUnityVersion = EditorGUILayout.Toggle(m_StripUnityVersionFromBundleBuild, m_AasTarget.StripUnityVersionFromBundleBuild);
				if (stripUnityVersion != m_AasTarget.StripUnityVersionFromBundleBuild)
					m_QueuedChanges.Add(() => m_AasTarget.StripUnityVersionFromBundleBuild = stripUnityVersion);

				bool disableVisibleSubAssetRepresentations = EditorGUILayout.Toggle(m_DisableVisibleSubAssetRepresentations, m_AasTarget.DisableVisibleSubAssetRepresentations);
				if (disableVisibleSubAssetRepresentations != m_AasTarget.DisableVisibleSubAssetRepresentations)
					m_QueuedChanges.Add(() => m_AasTarget.DisableVisibleSubAssetRepresentations = disableVisibleSubAssetRepresentations);
			}

			GUILayout.Space(6);
			m_DataBuildersFoldout = EditorGUILayout.Foldout(m_DataBuildersFoldout, "Build and Play Mode Scripts");
			if (m_DataBuildersFoldout)
				m_DataBuildersRl.DoLayoutList();

			GUILayout.Space(6);
			m_GroupTemplateObjectsFoldout = EditorGUILayout.Foldout(m_GroupTemplateObjectsFoldout, "Asset Group Templates");
			if (m_GroupTemplateObjectsFoldout)
				m_GroupTemplateObjectsRl.DoLayoutList();

			GUILayout.Space(6);
			m_InitObjectsFoldout = EditorGUILayout.Foldout(m_InitObjectsFoldout, "Initialization Objects");
			if (m_InitObjectsFoldout)
				m_InitObjectsRl.DoLayoutList();

#if UNITY_2019_4_OR_NEWER
			GUILayout.Space(6);
			m_CCDEnabledFoldout = EditorGUILayout.Foldout(m_CCDEnabledFoldout, "Cloud Content Delivery");
			if (m_CCDEnabledFoldout)
			{
				var toggle = EditorGUILayout.Toggle(m_CCDEnabled, m_AasTarget.CCDEnabled);
				if (toggle != m_AasTarget.CCDEnabled)
				{
					if (toggle)
					{
						toggle = AddressableAssetUtility.InstallCCDPackage();
					}
					else
					{
						toggle = AddressableAssetUtility.RemoveCCDPackage();
					}
					m_QueuedChanges.Add(() => m_AasTarget.CCDEnabled = toggle);
				}
			}
#endif

			if (EditorGUI.EndChangeCheck() || m_QueuedChanges.Count > 0)
			{
				Undo.RecordObject(m_AasTarget, "AddressableAssetSettings before changes");
				foreach (var change in m_QueuedChanges)
				{
					change.Invoke();
				}
				m_AasTarget.SetDirty(AddressableAssetSettings.ModificationEvent.BatchModification, null, true, true);
				serializedObject.ApplyModifiedProperties();
			}
		}

		void DrawProfileEntriesHeader(Rect rect)
		{
			EditorGUI.LabelField(rect, "Profile Entries");
		}

		void DrawProfileEntriesCallback(Rect rect, int index, bool isActive, bool isFocused)
		{
			float halfW = rect.width * 0.4f;
			var currentEntry = m_AasTarget.profileSettings.profileEntryNames[index];
			var newName = EditorGUI.DelayedTextField(new Rect(rect.x, rect.y, halfW, rect.height), currentEntry.ProfileName);
			if (newName != currentEntry.ProfileName)
				currentEntry.SetName(newName, m_AasTarget.profileSettings);

			var currProfile = m_AasTarget.profileSettings.profiles[m_CurrentProfileIndex];
			var oldValue = m_AasTarget.profileSettings.GetValueById(currProfile.id, currentEntry.Id);
			var newValue = EditorGUI.TextField(new Rect(rect.x + halfW, rect.y, rect.width - halfW, rect.height), oldValue);
			if (oldValue != newValue)
			{
				m_AasTarget.profileSettings.SetValue(currProfile.id, currentEntry.ProfileName, newValue);
			}
		}

		void OnAddProfileEntry(ReorderableList list)
		{
			var uniqueProfileEntryName = m_AasTarget.profileSettings.GetUniqueProfileEntryName("New Entry");
			if (!string.IsNullOrEmpty(uniqueProfileEntryName))
				m_AasTarget.profileSettings.CreateValue(uniqueProfileEntryName, "");
		}

		void OnRemoveProfileEntry(ReorderableList list)
		{
			if (list.index >= 0 && list.index < m_AasTarget.profileSettings.profileEntryNames.Count)
			{
				var entry = m_AasTarget.profileSettings.profileEntryNames[list.index];
				if (entry != null)
					m_AasTarget.profileSettings.RemoveValue(entry.Id);
			}
		}

		void DrawDataBuilderCallback(Rect rect, int index, bool isActive, bool isFocused)
		{
			var so = m_AasTarget.DataBuilders[index];
			var builder = so as IDataBuilder;
			var label = builder == null ? "" : builder.Name;
			var nb = EditorGUI.ObjectField(rect, label, so, typeof(ScriptableObject), false) as ScriptableObject;
			if (nb != so)
				m_AasTarget.SetDataBuilderAtIndex(index, nb as IDataBuilder);
		}

		void OnRemoveDataBuilder(ReorderableList list)
		{
			m_AasTarget.RemoveDataBuilder(list.index);
		}

		void OnAddDataBuilder(Rect buttonRect, ReorderableList list)
		{
			var assetPath = EditorUtility.OpenFilePanelWithFilters("Data Builder", "Assets", new[] { "Data Builder", "asset" });
			if (string.IsNullOrEmpty(assetPath))
				return;
			var builder = AssetDatabase.LoadAssetAtPath<ScriptableObject>(assetPath.Substring(assetPath.IndexOf("Assets/")));
			if (!typeof(IDataBuilder).IsAssignableFrom(builder.GetType()))
			{
				Debug.LogWarningFormat("Asset at {0} does not implement the IDataBuilder interface.", assetPath);
				return;
			}
			m_AasTarget.AddDataBuilder(builder as IDataBuilder);
		}

		void DrawGroupTemplateObjectCallback(Rect rect, int index, bool isActive, bool isFocused)
		{
			var so = m_AasTarget.GroupTemplateObjects[index];
			var groupTObj = so as IGroupTemplate;
			ScriptableObject newObj = null;
			if (groupTObj == null)
			{
				newObj = EditorGUI.ObjectField(rect, "Missing", null, typeof(ScriptableObject), false) as ScriptableObject;
			}
			else
			{
				newObj = EditorGUI.ObjectField(rect, groupTObj.Name, so, typeof(ScriptableObject), false) as ScriptableObject;
			}
			if (newObj != so)
				m_AasTarget.SetGroupTemplateObjectAtIndex(index, newObj as IGroupTemplate);
		}

		void OnRemoveGroupTemplateObject(ReorderableList list)
		{
			m_AasTarget.RemoveGroupTemplateObject(list.index);
		}

		void OnAddGroupTemplateObject(Rect buttonRect, ReorderableList list)
		{
			var assetPath = EditorUtility.OpenFilePanelWithFilters("Assets Group Templates", "Assets", new[] { "Group Template Object", "asset" });
			if (string.IsNullOrEmpty(assetPath))
				return;
			if (assetPath.StartsWith(Application.dataPath) == false)
			{
				Debug.LogWarningFormat("Path at {0} is not an Asset of this project.", assetPath);
				return;
			}

			string relativePath = assetPath.Remove(0, Application.dataPath.Length - 6);
			var templateObj = AssetDatabase.LoadAssetAtPath<ScriptableObject>(relativePath);
			if (templateObj == null)
			{
				Debug.LogWarningFormat("Failed to load Asset at {0}.", assetPath);
				return;
			}
			if (!typeof(IGroupTemplate).IsAssignableFrom(templateObj.GetType()))
			{
				Debug.LogWarningFormat("Asset at {0} does not implement the IGroupTemplate interface.", assetPath);
				return;
			}
			m_AasTarget.AddGroupTemplateObject(templateObj as IGroupTemplate);
		}

		void DrawInitializationObjectCallback(Rect rect, int index, bool isActive, bool isFocused)
		{
			var so = m_AasTarget.InitializationObjects[index];
			var initObj = so as IObjectInitializationDataProvider;
			var label = initObj == null ? "" : initObj.Name;
			var nb = EditorGUI.ObjectField(rect, label, so, typeof(ScriptableObject), false) as ScriptableObject;
			if (nb != so)
				m_AasTarget.SetInitializationObjectAtIndex(index, nb as IObjectInitializationDataProvider);
		}

		void OnRemoveInitializationObject(ReorderableList list)
		{
			m_AasTarget.RemoveInitializationObject(list.index);
		}

		void OnAddInitializationObject(Rect buttonRect, ReorderableList list)
		{
			var assetPath = EditorUtility.OpenFilePanelWithFilters("Initialization Object", "Assets", new[] { "Initialization Object", "asset" });
			if (string.IsNullOrEmpty(assetPath))
				return;
			var initObj = AssetDatabase.LoadAssetAtPath<ScriptableObject>(assetPath.Substring(assetPath.IndexOf("Assets/")));
			if (!typeof(IObjectInitializationDataProvider).IsAssignableFrom(initObj.GetType()))
			{
				Debug.LogWarningFormat("Asset at {0} does not implement the IObjectInitializationDataProvider interface.", assetPath);
				return;
			}
			m_AasTarget.AddInitializationObject(initObj as IObjectInitializationDataProvider);
		}

		void DrawRemoteCatalogPaths()
		{
			ProfileValueReference BuildPath = m_AasTarget.RemoteCatalogBuildPath;
			ProfileValueReference LoadPath = m_AasTarget.RemoteCatalogLoadPath;

			AddressableAssetSettings settings = AddressableAssetSettingsDefaultObject.Settings;
			if (settings == null) return;
			List<ProfileGroupType> groupTypes = ProfileGroupType.CreateGroupTypes(settings.profileSettings.GetProfile(settings.activeProfileId));
			List<string> options = groupTypes.Select(group => group.GroupTypePrefix).ToList();
			//set selected to custom
			options.Add(AddressableAssetProfileSettings.customEntryString);
			int? selected = options.Count - 1;
			HashSet<string> vars = settings.profileSettings.GetAllVariableIds();
			if (vars.Contains(BuildPath.Id) && vars.Contains(LoadPath.Id) && !m_UseCustomPaths)
			{
				for (int i = 0; i < groupTypes.Count; i++)
				{
					ProfileGroupType.GroupTypeVariable buildPathVar = groupTypes[i].GetVariableBySuffix("BuildPath");
					ProfileGroupType.GroupTypeVariable loadPathVar = groupTypes[i].GetVariableBySuffix("LoadPath");
					if (BuildPath.GetName(settings) == groupTypes[i].GetName(buildPathVar) && LoadPath.GetName(settings) == groupTypes[i].GetName(loadPathVar))
					{
						selected = i;
						break;
					}
				}
			}

			if (selected.HasValue && selected != options.Count - 1)
			{
				m_UseCustomPaths = false;
			}
			else
			{
				m_UseCustomPaths = true;
			}

			EditorGUI.BeginChangeCheck();
			var newIndex = EditorGUILayout.Popup("Build & Load Paths", selected.HasValue ? selected.Value : options.Count - 1, options.ToArray());
			if (EditorGUI.EndChangeCheck() && newIndex != selected)
			{
				if (options[newIndex] != AddressableAssetProfileSettings.customEntryString)
				{
					Undo.RecordObject(serializedObject.targetObject, serializedObject.targetObject.name + "Path Pair");
					BuildPath.SetVariableByName(settings, groupTypes[newIndex].GroupTypePrefix + ProfileGroupType.k_PrefixSeparator + "BuildPath");
					LoadPath.SetVariableByName(settings, groupTypes[newIndex].GroupTypePrefix + ProfileGroupType.k_PrefixSeparator + "LoadPath");
					m_UseCustomPaths = false;
				}
				else
				{
					Undo.RecordObject(serializedObject.targetObject, serializedObject.targetObject.name + "Path Pair");
					m_UseCustomPaths = true;
				}
				EditorUtility.SetDirty(this);
			}

			if (m_UseCustomPaths)
			{
				EditorGUILayout.PropertyField(serializedObject.FindProperty("m_RemoteCatalogBuildPath"), m_RemoteCatBuildPath);
				EditorGUILayout.PropertyField(serializedObject.FindProperty("m_RemoteCatalogLoadPath"), m_RemoteCatLoadPath);
			}

			EditorGUI.indentLevel++;
			m_ShowPaths = EditorGUILayout.Foldout(m_ShowPaths, "Path Preview", true);
			if (m_ShowPaths)
			{
				EditorStyles.helpBox.fontSize = 12;
				var baseBuildPathValue = settings.profileSettings.GetValueById(settings.activeProfileId, BuildPath.Id);
				var baseLoadPathValue = settings.profileSettings.GetValueById(settings.activeProfileId, LoadPath.Id);
				EditorGUILayout.HelpBox(String.Format("Build Path: {0}", settings.profileSettings.EvaluateString(settings.activeProfileId, baseBuildPathValue)), MessageType.None);
				EditorGUILayout.HelpBox(String.Format("Load Path: {0}", settings.profileSettings.EvaluateString(settings.activeProfileId, baseLoadPathValue)), MessageType.None);
			}
			EditorGUI.indentLevel--;
		}

	}
}
=======
using System;
using System.Collections.Generic;
using System.Linq;
using UnityEditor.AddressableAssets.Build;
using UnityEditor.AddressableAssets.Settings;
using UnityEditorInternal;
using UnityEngine;
using UnityEngine.ResourceManagement.Util;
using UnityEngine.Serialization;

namespace UnityEditor.AddressableAssets.GUI
{
    [CustomEditor(typeof(AddressableAssetSettings))]
    class AddressableAssetSettingsInspector : Editor
    {
        AddressableAssetSettings m_AasTarget;

        static FoldoutSessionStateValue ProfilesFoldout = new FoldoutSessionStateValue("Addressables.ProfilesFoldout");
        GUIContent m_ProfilesHeader;
        static FoldoutSessionStateValue DiagnosticsFoldout = new FoldoutSessionStateValue("Addressables.DiagnosticsFoldout");
        GUIContent m_DiagnosticsHeader;
        static FoldoutSessionStateValue CatalogFoldout = new FoldoutSessionStateValue("Addressables.CatalogFoldout");
        GUIContent m_CatalogsHeader;
        static FoldoutSessionStateValue ContentUpdateFoldout = new FoldoutSessionStateValue("Addressables.ContentUpdateFoldout");
        GUIContent m_ContentUpdateHeader;
        static FoldoutSessionStateValue DownloadsFoldout = new FoldoutSessionStateValue("Addressables.DownloadsFoldout");
        GUIContent m_DownloadsHeader;
        static FoldoutSessionStateValue BuildFoldout = new FoldoutSessionStateValue("Addressables.BuildFoldout");
        GUIContent m_BuildHeader;
        static FoldoutSessionStateValue DataBuildersFoldout = new FoldoutSessionStateValue("Addressables.DataBuildersFoldout");
        GUIContent m_DataBuildersHeader;
        static FoldoutSessionStateValue GroupTemplateObjectsFoldout = new FoldoutSessionStateValue("Addressables.GroupTemplateObjectsFoldout");
        GUIContent m_GroupTemplateObjectsHeader;
        static FoldoutSessionStateValue InitObjectsFoldout = new FoldoutSessionStateValue("Addressables.InitObjectsFoldout");
        GUIContent m_InitObjectsHeader;
#if UNITY_2019_4_OR_NEWER
        static FoldoutSessionStateValue CCDEnabledFoldout = new FoldoutSessionStateValue("Addressables.CCDEnabledFoldout");
        GUIContent m_CCDEnabledHeader;
#endif

        //Used for displaying path pairs
        bool m_UseCustomPaths = false;
        bool m_ShowPaths = true;

        [FormerlySerializedAs("m_profileEntriesRL")]
        [SerializeField]
        ReorderableList m_ProfileEntriesRl;
        [FormerlySerializedAs("m_dataBuildersRL")]
        [SerializeField]
        ReorderableList m_DataBuildersRl;
        [SerializeField]
        ReorderableList m_GroupTemplateObjectsRl;
        [FormerlySerializedAs("m_initObjectsRL")]
        [SerializeField]
        ReorderableList m_InitObjectsRl;

        [FormerlySerializedAs("m_currentProfileIndex")]
        [SerializeField]
        int m_CurrentProfileIndex = -1;

        List<Action> m_QueuedChanges = new List<Action>();

        void OnEnable()
        {
            m_AasTarget = target as AddressableAssetSettings;
            if (m_AasTarget == null)
                return;

            var names = m_AasTarget.profileSettings.profileEntryNames;
            m_ProfileEntriesRl = new ReorderableList(names, typeof(AddressableAssetProfileSettings.ProfileIdData), true, true, true, true);
            m_ProfileEntriesRl.drawElementCallback = DrawProfileEntriesCallback;
            m_ProfileEntriesRl.drawHeaderCallback = DrawProfileEntriesHeader;
            m_ProfileEntriesRl.onAddCallback = OnAddProfileEntry;
            m_ProfileEntriesRl.onRemoveCallback = OnRemoveProfileEntry;

            m_DataBuildersRl = new ReorderableList(m_AasTarget.DataBuilders, typeof(ScriptableObject), true, true, true, true);
            m_DataBuildersRl.drawElementCallback = DrawDataBuilderCallback;
            m_DataBuildersRl.headerHeight = 0;
            m_DataBuildersRl.onAddDropdownCallback = OnAddDataBuilder;
            m_DataBuildersRl.onRemoveCallback = OnRemoveDataBuilder;

            m_GroupTemplateObjectsRl = new ReorderableList(m_AasTarget.GroupTemplateObjects, typeof(ScriptableObject), true, true, true, true);
            m_GroupTemplateObjectsRl.drawElementCallback = DrawGroupTemplateObjectCallback;
            m_GroupTemplateObjectsRl.headerHeight = 0;
            m_GroupTemplateObjectsRl.onAddDropdownCallback = OnAddGroupTemplateObject;
            m_GroupTemplateObjectsRl.onRemoveCallback = OnRemoveGroupTemplateObject;

            m_InitObjectsRl = new ReorderableList(m_AasTarget.InitializationObjects, typeof(ScriptableObject), true, true, true, true);
            m_InitObjectsRl.drawElementCallback = DrawInitializationObjectCallback;
            m_InitObjectsRl.headerHeight = 0;
            m_InitObjectsRl.onAddDropdownCallback = OnAddInitializationObject;
            m_InitObjectsRl.onRemoveCallback = OnRemoveInitializationObject;

            m_ProfilesHeader = new GUIContent("Profiles", "Settings affect profiles.");
            m_DiagnosticsHeader = new GUIContent("Diagnostics", "Settings affect profiles.");
            m_CatalogsHeader = new GUIContent("Catalog", "Settings affect profiles.");
            m_ContentUpdateHeader = new GUIContent("Content Update", "Settings affect profiles.");
            m_DownloadsHeader = new GUIContent("Downloads", "Settings affect profiles.");
            m_BuildHeader = new GUIContent("Build", "Settings affect profiles.");
            
            m_DataBuildersHeader = new GUIContent("Build and Play Mode Scripts", "Settings affect profiles.");
            m_GroupTemplateObjectsHeader = new GUIContent("Asset Group Templates", "Settings affect profiles.");
            m_InitObjectsHeader = new GUIContent("Initialization Objects", "Settings affect profiles.");
#if UNITY_2019_4_OR_NEWER
            m_CCDEnabledHeader = new GUIContent("Cloud Content Delivery", "Settings affect profiles.");
#endif
        }

        GUIContent m_SendProfilerEvents =
            new GUIContent("Send Profiler Events",
                "Turning this on enables the use of the Addressables Profiler window.");
        GUIContent m_LogRuntimeExceptions =
            new GUIContent("Log Runtime Exceptions",
                "Addressables does not throw exceptions at run time when there are loading issues, instead it adds to the error state of the IAsyncOperation.  With this flag enabled, exceptions will also be logged.");
        GUIContent m_OverridePlayerVersion =
            new GUIContent("Player Version Override", "If set, this will be used as the player version instead of one based off of a time stamp.");
        GUIContent m_UniqueBundles =
            new GUIContent("Unique Bundle IDs", "If set, every content build (original or update) will result in asset bundles with more complex internal names.  This may result in more bundles being rebuilt, but safer mid-run updates.  See docs for more info.");
        GUIContent m_ContiguousBundles =
            new GUIContent("Contiguous Bundles", "If set, packs assets in bundles contiguously based on the ordering of the source asset which results in improved asset loading times. Disable this if you've built bundles with a version of Addressables older than 1.12.1 and you want to minimize bundle changes.");
#if NONRECURSIVE_DEPENDENCY_DATA
        GUIContent m_NonRecursiveBundleBuilding =
            new GUIContent("Non-Recursive Dependency Calculation", "If set, Calculates and build asset bundles using Non-Recursive Dependency calculation methods. This approach helps reduce asset bundle rebuilds and runtime memory consumption.");
#else
        GUIContent m_NonRecursiveBundleBuilding =
            new GUIContent("Non-Recursive Dependency Calculation", "If set, Calculates and build asset bundles using Non-Recursive Dependency calculation methods. This approach helps reduce asset bundle rebuilds and runtime memory consumption.\n*Requires Unity 2019.4.19f1 or above");
#endif
        GUIContent m_BuildRemoteCatalog =
            new GUIContent("Build Remote Catalog", "If set, this will create a copy of the content catalog for storage on a remote server.  This catalog can be overwritten later for content updates.");
        GUIContent m_BundleLocalCatalog =
            new GUIContent("Compress Local Catalog", "If set, the local content catalog will be compressed in an asset bundle. This will affect build and load time of catalog. We recommend disabling this during iteration.");
        GUIContent m_OptimizeCatalogSize =
            new GUIContent("Optimize Catalog Size", "If set, duplicate internal ids will be extracted to a lookup table and reconstructed at runtime.  This can reduce the size of the catalog but may impact performance due to extra processing at load time.");
        GUIContent m_CheckForCatalogUpdateOnInit =
            new GUIContent("Disable Catalog Update on Startup", "If set, this will forgo checking for content catalog updates on initialization.");
        GUIContent m_RemoteCatBuildPath =
            new GUIContent("Build Path", "The path for a remote content catalog.");
        GUIContent m_RemoteCatLoadPath =
            new GUIContent("Load Path", "The path to load a remote content catalog.");
        GUIContent m_CatalogTimeout =
            new GUIContent("Catalog Download Timeout", "The time until a catalog hash or json UnityWebRequest download will timeout in seconds. 0 for no timeout.");
        GUIContent m_CertificateHandlerType =
            new GUIContent("Custom certificate handler", "The class to use for custom certificate handling.  This type must inherit from UnityEngine.Networking.CertificateHandler.");
        GUIContent m_ProfileInUse =
            new GUIContent("Profile In Use", "This is the active profile that will be used to evaluate all profile variables during a build and when entering play mode.");
        GUIContent m_MaxConcurrentWebRequests =
            new GUIContent("Max Concurrent Web Requests", "Limits the number of concurrent web requests.  If more requests are made, they will be queued until some requests complete.");
        GUIContent m_IgnoreUnsupportedFilesInBuild =
            new GUIContent("Ignore Invalid/Unsupported Files in Build", "If enabled, files that cannot be built will be ignored.");
        GUIContent m_ContentStateFileBuildPath =
            new GUIContent("Content State Build Path", "The path used for saving the addressables_content_state.bin file. If empty, this will be the addressable settings config folder in your project.");
        GUIContent m_ShaderBundleNaming =
            new GUIContent("Shader Bundle Naming Prefix", "This setting determines how the Unity built in shader bundle will be named during the build.  The recommended setting is Project Name Hash.");
        GUIContent m_ShaderBundleCustomNaming =
            new GUIContent("Shader Bundle Custom Prefix", "Custom prefix for Unity built in shader bundle.");
        GUIContent m_MonoBundleNaming =
            new GUIContent("MonoScript Bundle Naming Prefix", "This setting determines how and if the MonoScript bundle will be named during the build.  The recommended setting is Project Name Hash.");
        GUIContent m_MonoBundleCustomNaming =
            new GUIContent("MonoScript Bundle Custom Prefix", "Custom prefix for MonoScript bundle.");
        GUIContent m_StripUnityVersionFromBundleBuild =
            new GUIContent("Strip Unity Version from AssetBundles", "If enabled, the Unity Editor version is stripped from the AssetBundle header.");
        GUIContent m_DisableVisibleSubAssetRepresentations =
            new GUIContent("Disable Visible Sub Asset Representations", "If enabled, the build will assume that all sub Assets have no visible asset representations.");
#if UNITY_2019_4_OR_NEWER
        GUIContent m_CCDEnabled = new GUIContent("Enable Experimental CCD Features", "If enabled, will unlock experimental CCD features");
#endif
#if UNITY_2021_2_OR_NEWER
        GUIContent m_BuildAddressablesWithPlayerBuild =
            new GUIContent("Build Addressables on Player Build", "Determines if a new Addressables build will be built with a Player Build.");
#endif

        public override bool RequiresConstantRepaint()
        {
            return true;
        }
        
        public override void OnInspectorGUI()
        {
            m_QueuedChanges.Clear();
            serializedObject.UpdateIfRequiredOrScript(); // use updated values
            EditorGUI.BeginChangeCheck();
            float postBlockContentSpace = 10;

            GUILayout.Space(8);
            if (GUILayout.Button("Manage Groups", "Minibutton", GUILayout.ExpandWidth(true)))
            {
                AddressableAssetsWindow.Init();
            }

            GUILayout.Space(12);
            ProfilesFoldout.IsActive = AddressablesGUIUtility.BeginFoldoutHeaderGroupWithHelp(ProfilesFoldout.IsActive, m_ProfilesHeader, () =>
            {
                string url = AddressableAssetUtility.GenerateDocsURL("AddressableAssetSettings.html#profile");
                Application.OpenURL(url);
            });
            if (ProfilesFoldout.IsActive)
            {
                if (m_AasTarget.profileSettings.profiles.Count > 0)
                {
                    if (m_CurrentProfileIndex < 0 || m_CurrentProfileIndex >= m_AasTarget.profileSettings.profiles.Count)
                        m_CurrentProfileIndex = 0;
                    var profileNames = m_AasTarget.profileSettings.GetAllProfileNames();

                    int currentProfileIndex = m_CurrentProfileIndex;
                    // Current profile in use was changed by different window
                    if (AddressableAssetSettingsDefaultObject.Settings.profileSettings.profiles[m_CurrentProfileIndex].id != AddressableAssetSettingsDefaultObject.Settings.activeProfileId)
                    {
                        currentProfileIndex = profileNames.IndexOf(AddressableAssetSettingsDefaultObject.Settings.profileSettings.GetProfileName(AddressableAssetSettingsDefaultObject.Settings.activeProfileId));
                        if (currentProfileIndex != m_CurrentProfileIndex)
                            m_QueuedChanges.Add(() => m_CurrentProfileIndex = currentProfileIndex);
                    }
                    currentProfileIndex = EditorGUILayout.Popup(m_ProfileInUse, currentProfileIndex, profileNames.ToArray());
                    if (currentProfileIndex != m_CurrentProfileIndex)
                        m_QueuedChanges.Add(() => m_CurrentProfileIndex = currentProfileIndex);

                    AddressableAssetSettingsDefaultObject.Settings.activeProfileId = AddressableAssetSettingsDefaultObject.Settings.profileSettings.GetProfileId(profileNames[currentProfileIndex]);

                    EditorGUILayout.BeginHorizontal();
                    GUILayout.FlexibleSpace();
                    if (GUILayout.Button("Manage Profiles", "Minibutton"))
                    {
                        EditorWindow.GetWindow<ProfileWindow>().Show(true);
                    }
                    EditorGUILayout.EndHorizontal();
                }
                else
                {
                    EditorGUILayout.LabelField("No valid profiles found");
                }
                GUILayout.Space(postBlockContentSpace);
            }
            EditorGUI.EndFoldoutHeaderGroup();

            DiagnosticsFoldout.IsActive = AddressablesGUIUtility.BeginFoldoutHeaderGroupWithHelp(DiagnosticsFoldout.IsActive, m_DiagnosticsHeader, () =>
            {
                string url = AddressableAssetUtility.GenerateDocsURL("AddressableAssetSettings.html#diagnostics");
                Application.OpenURL(url);
            });
            if (DiagnosticsFoldout.IsActive)
            {
                ProjectConfigData.PostProfilerEvents = EditorGUILayout.Toggle(m_SendProfilerEvents, ProjectConfigData.PostProfilerEvents);
                bool logResourceManagerExceptions = EditorGUILayout.Toggle(m_LogRuntimeExceptions, m_AasTarget.buildSettings.LogResourceManagerExceptions);

                if (logResourceManagerExceptions != m_AasTarget.buildSettings.LogResourceManagerExceptions)
                    m_QueuedChanges.Add(() => m_AasTarget.buildSettings.LogResourceManagerExceptions = logResourceManagerExceptions);
                GUILayout.Space(postBlockContentSpace);
            }
            EditorGUI.EndFoldoutHeaderGroup();

            CatalogFoldout.IsActive = AddressablesGUIUtility.BeginFoldoutHeaderGroupWithHelp(CatalogFoldout.IsActive, m_CatalogsHeader, () =>
            {
                string url = AddressableAssetUtility.GenerateDocsURL("AddressableAssetSettings.html#catalog");
                Application.OpenURL(url);
            });
            if (CatalogFoldout.IsActive)
            {
                string overridePlayerVersion = EditorGUILayout.TextField(m_OverridePlayerVersion, m_AasTarget.OverridePlayerVersion);
                if (overridePlayerVersion != m_AasTarget.OverridePlayerVersion)
                    m_QueuedChanges.Add(() => m_AasTarget.OverridePlayerVersion = overridePlayerVersion);

                bool bundleLocalCatalog = EditorGUILayout.Toggle(m_BundleLocalCatalog, m_AasTarget.BundleLocalCatalog);
                if (bundleLocalCatalog != m_AasTarget.BundleLocalCatalog)
                    m_QueuedChanges.Add(() => m_AasTarget.BundleLocalCatalog = bundleLocalCatalog);

                bool optimizeCatalogSize = EditorGUILayout.Toggle(m_OptimizeCatalogSize, m_AasTarget.OptimizeCatalogSize);
                if (optimizeCatalogSize != m_AasTarget.OptimizeCatalogSize)
                    m_QueuedChanges.Add(() => m_AasTarget.OptimizeCatalogSize = optimizeCatalogSize);
                GUILayout.Space(postBlockContentSpace);
            }
            EditorGUI.EndFoldoutHeaderGroup();

            ContentUpdateFoldout.IsActive = AddressablesGUIUtility.BeginFoldoutHeaderGroupWithHelp(ContentUpdateFoldout.IsActive, m_ContentUpdateHeader, () =>
            {
                string url = AddressableAssetUtility.GenerateDocsURL("AddressableAssetSettings.html#content-update");
                Application.OpenURL(url);
            });
            if (ContentUpdateFoldout.IsActive)
            {
                bool disableCatalogOnStartup = EditorGUILayout.Toggle(m_CheckForCatalogUpdateOnInit, m_AasTarget.DisableCatalogUpdateOnStartup);
                if (disableCatalogOnStartup != m_AasTarget.DisableCatalogUpdateOnStartup)
                    m_QueuedChanges.Add(() => m_AasTarget.DisableCatalogUpdateOnStartup = disableCatalogOnStartup);

                string contentStateBuildPath = EditorGUILayout.TextField(m_ContentStateFileBuildPath, m_AasTarget.ContentStateBuildPath);
                if (contentStateBuildPath != m_AasTarget.ContentStateBuildPath)
                    m_QueuedChanges.Add(() => m_AasTarget.ContentStateBuildPath = contentStateBuildPath);

                bool buildRemoteCatalog = EditorGUILayout.Toggle(m_BuildRemoteCatalog, m_AasTarget.BuildRemoteCatalog);
                if (buildRemoteCatalog != m_AasTarget.BuildRemoteCatalog)
                    m_QueuedChanges.Add(() => m_AasTarget.BuildRemoteCatalog = buildRemoteCatalog);
                if ((m_AasTarget.RemoteCatalogBuildPath != null && m_AasTarget.RemoteCatalogLoadPath != null) // these will never actually be null, as the accessor initializes them.
                    && (buildRemoteCatalog))
                {
                    DrawRemoteCatalogPaths();
                }
                GUILayout.Space(postBlockContentSpace);
            }
            EditorGUI.EndFoldoutHeaderGroup();

            DownloadsFoldout.IsActive = AddressablesGUIUtility.BeginFoldoutHeaderGroupWithHelp(DownloadsFoldout.IsActive, m_DownloadsHeader, () =>
            {
                string url = AddressableAssetUtility.GenerateDocsURL("AddressableAssetSettings.html#downloads");
                Application.OpenURL(url);
            });
            if (DownloadsFoldout.IsActive)
            {
                EditorGUILayout.PropertyField(serializedObject.FindProperty("m_CertificateHandlerType"), m_CertificateHandlerType);

                var maxWebReqs = EditorGUILayout.IntSlider(m_MaxConcurrentWebRequests, m_AasTarget.MaxConcurrentWebRequests, 1, 1024);
                if (maxWebReqs != m_AasTarget.MaxConcurrentWebRequests)
                    m_QueuedChanges.Add(() => m_AasTarget.MaxConcurrentWebRequests = maxWebReqs);

                var catalogTimeouts = EditorGUILayout.IntField(m_CatalogTimeout, m_AasTarget.CatalogRequestsTimeout);
                if (catalogTimeouts != m_AasTarget.CatalogRequestsTimeout)
                    m_QueuedChanges.Add(() => m_AasTarget.CatalogRequestsTimeout = catalogTimeouts);
                GUILayout.Space(postBlockContentSpace);
            }
            EditorGUI.EndFoldoutHeaderGroup();

            BuildFoldout.IsActive = AddressablesGUIUtility.BeginFoldoutHeaderGroupWithHelp(BuildFoldout.IsActive, m_BuildHeader, () =>
            {
                string url = AddressableAssetUtility.GenerateDocsURL("AddressableAssetSettings.html#build");
                Application.OpenURL(url);
            });
            if (BuildFoldout.IsActive)
            {
#if UNITY_2021_2_OR_NEWER
                int index = (int) m_AasTarget.BuildAddressablesWithPlayerBuild;
                int newIndex = EditorGUILayout.Popup(m_BuildAddressablesWithPlayerBuild, index, new[]
                {
                    "Use global Settings (stored in preferences)",
                    "Build Addressables content on Player Build",
                    "Do not Build Addressables content on Player build"
                });
                if (index != newIndex)
                    m_QueuedChanges.Add(() => m_AasTarget.BuildAddressablesWithPlayerBuild = (AddressableAssetSettings.PlayerBuildOption)newIndex);
                if (newIndex == 0)
                {
                    using (new EditorGUI.DisabledScope(true))
                    {
                        bool enabled = EditorPrefs.GetBool(AddressablesPreferences.kBuildAddressablesWithPlayerBuildKey, true);
                        EditorGUILayout.TextField(" ", enabled ? "Enabled" : "Disabled");
                    }
                }
#endif
                
                bool ignoreUnsupportedFilesInBuild = EditorGUILayout.Toggle(m_IgnoreUnsupportedFilesInBuild, m_AasTarget.IgnoreUnsupportedFilesInBuild);
                if (ignoreUnsupportedFilesInBuild != m_AasTarget.IgnoreUnsupportedFilesInBuild)
                    m_QueuedChanges.Add(() => m_AasTarget.IgnoreUnsupportedFilesInBuild = ignoreUnsupportedFilesInBuild);

                bool uniqueBundleIds = EditorGUILayout.Toggle(m_UniqueBundles, m_AasTarget.UniqueBundleIds);
                if (uniqueBundleIds != m_AasTarget.UniqueBundleIds)
                    m_QueuedChanges.Add(() => m_AasTarget.UniqueBundleIds = uniqueBundleIds);

                bool contiguousBundles = EditorGUILayout.Toggle(m_ContiguousBundles, m_AasTarget.ContiguousBundles);
                if (contiguousBundles != m_AasTarget.ContiguousBundles)
                    m_QueuedChanges.Add(() => m_AasTarget.ContiguousBundles = contiguousBundles);

#if !NONRECURSIVE_DEPENDENCY_DATA
                EditorGUI.BeginDisabledGroup(true);
#endif
                bool nonRecursiveBuilding = EditorGUILayout.Toggle(m_NonRecursiveBundleBuilding, m_AasTarget.NonRecursiveBuilding);
                if (nonRecursiveBuilding != m_AasTarget.NonRecursiveBuilding)
                    m_QueuedChanges.Add(() => m_AasTarget.NonRecursiveBuilding = nonRecursiveBuilding);
#if !NONRECURSIVE_DEPENDENCY_DATA
                EditorGUI.EndDisabledGroup();
#endif

                ShaderBundleNaming shaderBundleNaming = (ShaderBundleNaming)EditorGUILayout.Popup(m_ShaderBundleNaming,
                    (int)m_AasTarget.ShaderBundleNaming, new[] { "Project Name Hash", "Default Group GUID", "Custom" });
                if (shaderBundleNaming != m_AasTarget.ShaderBundleNaming)
                    m_QueuedChanges.Add(() => m_AasTarget.ShaderBundleNaming = shaderBundleNaming);
                if (shaderBundleNaming == ShaderBundleNaming.Custom)
                {
                    string customShaderBundleName = EditorGUILayout.TextField(m_ShaderBundleCustomNaming, m_AasTarget.ShaderBundleCustomNaming);
                    if (customShaderBundleName != m_AasTarget.ShaderBundleCustomNaming)
                        m_QueuedChanges.Add(() => m_AasTarget.ShaderBundleCustomNaming = customShaderBundleName);
                }

                MonoScriptBundleNaming monoBundleNaming = (MonoScriptBundleNaming)EditorGUILayout.Popup(m_MonoBundleNaming,
                    (int)m_AasTarget.MonoScriptBundleNaming, new[] { "Disable MonoScript Bundle Build", "Project Name Hash", "Default Group GUID", "Custom" });
                if (monoBundleNaming != m_AasTarget.MonoScriptBundleNaming)
                    m_QueuedChanges.Add(() => m_AasTarget.MonoScriptBundleNaming = monoBundleNaming);
                if (monoBundleNaming == MonoScriptBundleNaming.Custom)
                {
                    string customMonoScriptBundleName = EditorGUILayout.TextField(m_MonoBundleCustomNaming, m_AasTarget.MonoScriptBundleCustomNaming);
                    if (customMonoScriptBundleName != m_AasTarget.MonoScriptBundleCustomNaming)
                        m_QueuedChanges.Add(() => m_AasTarget.MonoScriptBundleCustomNaming = customMonoScriptBundleName);
                }

                bool stripUnityVersion = EditorGUILayout.Toggle(m_StripUnityVersionFromBundleBuild, m_AasTarget.StripUnityVersionFromBundleBuild);
                if (stripUnityVersion != m_AasTarget.StripUnityVersionFromBundleBuild)
                    m_QueuedChanges.Add(() => m_AasTarget.StripUnityVersionFromBundleBuild = stripUnityVersion);

                bool disableVisibleSubAssetRepresentations = EditorGUILayout.Toggle(m_DisableVisibleSubAssetRepresentations, m_AasTarget.DisableVisibleSubAssetRepresentations);
                if (disableVisibleSubAssetRepresentations != m_AasTarget.DisableVisibleSubAssetRepresentations)
                    m_QueuedChanges.Add(() => m_AasTarget.DisableVisibleSubAssetRepresentations = disableVisibleSubAssetRepresentations);
                GUILayout.Space(postBlockContentSpace);
            }
            EditorGUI.EndFoldoutHeaderGroup();

            DataBuildersFoldout.IsActive = AddressablesGUIUtility.BeginFoldoutHeaderGroupWithHelp(DataBuildersFoldout.IsActive, m_DataBuildersHeader, () =>
            {
                string url = AddressableAssetUtility.GenerateDocsURL("AddressableAssetSettings.html#build-and-play-mode-scripts");
                Application.OpenURL(url);
            });
            if (DataBuildersFoldout.IsActive)
            {
                m_DataBuildersRl.DoLayoutList();
                GUILayout.Space(postBlockContentSpace);
            }
            EditorGUI.EndFoldoutHeaderGroup();

            GroupTemplateObjectsFoldout.IsActive = AddressablesGUIUtility.BeginFoldoutHeaderGroupWithHelp(GroupTemplateObjectsFoldout.IsActive, m_GroupTemplateObjectsHeader, () =>
            {
                string url = AddressableAssetUtility.GenerateDocsURL("AddressableAssetSettings.html#asset-group-templates");
                Application.OpenURL(url);
            });
            if (GroupTemplateObjectsFoldout.IsActive)
            {
                m_GroupTemplateObjectsRl.DoLayoutList();
                GUILayout.Space(postBlockContentSpace);
            }
            EditorGUI.EndFoldoutHeaderGroup();

            InitObjectsFoldout.IsActive = AddressablesGUIUtility.BeginFoldoutHeaderGroupWithHelp(InitObjectsFoldout.IsActive, m_InitObjectsHeader, () =>
            {
                string url = AddressableAssetUtility.GenerateDocsURL("AddressableAssetSettings.html#initialization-object-list");
                Application.OpenURL(url);
            });
            if (InitObjectsFoldout.IsActive)
            {
                m_InitObjectsRl.DoLayoutList();
                GUILayout.Space(postBlockContentSpace);
            }
            EditorGUI.EndFoldoutHeaderGroup();

#if UNITY_2019_4_OR_NEWER
            CCDEnabledFoldout.IsActive = AddressablesGUIUtility.BeginFoldoutHeaderGroupWithHelp(CCDEnabledFoldout.IsActive, m_CCDEnabledHeader,() =>
            {
                string url = AddressableAssetUtility.GenerateDocsURL("AddressablesCCD.html");
                Application.OpenURL(url);
            });
            if (CCDEnabledFoldout.IsActive)
            {
                var toggle = EditorGUILayout.Toggle(m_CCDEnabled, m_AasTarget.CCDEnabled);
                if (toggle != m_AasTarget.CCDEnabled)
                {
                    if (toggle)
                    {
                        toggle = AddressableAssetUtility.InstallCCDPackage();
                    }
                    else
                    {
                        toggle = AddressableAssetUtility.RemoveCCDPackage();
                    }
                    m_QueuedChanges.Add(() => m_AasTarget.CCDEnabled = toggle);
                }
                GUILayout.Space(postBlockContentSpace);
            }
            EditorGUI.EndFoldoutHeaderGroup();
#endif

            if (EditorGUI.EndChangeCheck() || m_QueuedChanges.Count > 0)
            {
                Undo.RecordObject(m_AasTarget, "AddressableAssetSettings before changes");
                foreach (var change in m_QueuedChanges)
                {
                    change.Invoke();
                }
                m_AasTarget.SetDirty(AddressableAssetSettings.ModificationEvent.BatchModification, null, true, true);
                serializedObject.ApplyModifiedProperties();
            }
        }

        void DrawProfileEntriesHeader(Rect rect)
        {
            EditorGUI.LabelField(rect, "Profile Entries");
        }

        void DrawProfileEntriesCallback(Rect rect, int index, bool isActive, bool isFocused)
        {
            float halfW = rect.width * 0.4f;
            var currentEntry = m_AasTarget.profileSettings.profileEntryNames[index];
            var newName = EditorGUI.DelayedTextField(new Rect(rect.x, rect.y, halfW, rect.height), currentEntry.ProfileName);
            if (newName != currentEntry.ProfileName)
                currentEntry.SetName(newName, m_AasTarget.profileSettings);

            var currProfile = m_AasTarget.profileSettings.profiles[m_CurrentProfileIndex];
            var oldValue = m_AasTarget.profileSettings.GetValueById(currProfile.id, currentEntry.Id);
            var newValue = EditorGUI.TextField(new Rect(rect.x + halfW, rect.y, rect.width - halfW, rect.height), oldValue);
            if (oldValue != newValue)
            {
                m_AasTarget.profileSettings.SetValue(currProfile.id, currentEntry.ProfileName, newValue);
            }
        }

        void OnAddProfileEntry(ReorderableList list)
        {
            var uniqueProfileEntryName = m_AasTarget.profileSettings.GetUniqueProfileEntryName("New Entry");
            if (!string.IsNullOrEmpty(uniqueProfileEntryName))
                m_AasTarget.profileSettings.CreateValue(uniqueProfileEntryName, "");
        }

        void OnRemoveProfileEntry(ReorderableList list)
        {
            if (list.index >= 0 && list.index < m_AasTarget.profileSettings.profileEntryNames.Count)
            {
                var entry = m_AasTarget.profileSettings.profileEntryNames[list.index];
                if (entry != null)
                    m_AasTarget.profileSettings.RemoveValue(entry.Id);
            }
        }

        void DrawDataBuilderCallback(Rect rect, int index, bool isActive, bool isFocused)
        {
            var so = m_AasTarget.DataBuilders[index];
            var builder = so as IDataBuilder;
            var label = builder == null ? "" : builder.Name;
            var nb = EditorGUI.ObjectField(rect, label, so, typeof(ScriptableObject), false) as ScriptableObject;
            if (nb != so)
                m_AasTarget.SetDataBuilderAtIndex(index, nb as IDataBuilder);
        }

        void OnRemoveDataBuilder(ReorderableList list)
        {
            m_AasTarget.RemoveDataBuilder(list.index);
        }

        void OnAddDataBuilder(Rect buttonRect, ReorderableList list)
        {
            var assetPath = EditorUtility.OpenFilePanelWithFilters("Data Builder", "Assets", new[] { "Data Builder", "asset" });
            if (string.IsNullOrEmpty(assetPath))
                return;
            var builder = AssetDatabase.LoadAssetAtPath<ScriptableObject>(assetPath.Substring(assetPath.IndexOf("Assets/")));
            if (!typeof(IDataBuilder).IsAssignableFrom(builder.GetType()))
            {
                Debug.LogWarningFormat("Asset at {0} does not implement the IDataBuilder interface.", assetPath);
                return;
            }
            m_AasTarget.AddDataBuilder(builder as IDataBuilder);
        }

        void DrawGroupTemplateObjectCallback(Rect rect, int index, bool isActive, bool isFocused)
        {
            var so = m_AasTarget.GroupTemplateObjects[index];
            var groupTObj = so as IGroupTemplate;
            ScriptableObject newObj = null;
            if (groupTObj == null)
            {
                newObj = EditorGUI.ObjectField(rect, "Missing", null, typeof(ScriptableObject), false) as ScriptableObject;
            }
            else
            {
                newObj = EditorGUI.ObjectField(rect, groupTObj.Name, so, typeof(ScriptableObject), false) as ScriptableObject;
            }
            if (newObj != so)
                m_AasTarget.SetGroupTemplateObjectAtIndex(index, newObj as IGroupTemplate);
        }

        void OnRemoveGroupTemplateObject(ReorderableList list)
        {
            m_AasTarget.RemoveGroupTemplateObject(list.index);
        }

        void OnAddGroupTemplateObject(Rect buttonRect, ReorderableList list)
        {
            var assetPath = EditorUtility.OpenFilePanelWithFilters("Assets Group Templates", "Assets", new[] { "Group Template Object", "asset" });
            if (string.IsNullOrEmpty(assetPath))
                return;
            if (assetPath.StartsWith(Application.dataPath) == false)
            {
                Debug.LogWarningFormat("Path at {0} is not an Asset of this project.", assetPath);
                return;
            }
            
            string relativePath = assetPath.Remove(0, Application.dataPath.Length-6);
            var templateObj = AssetDatabase.LoadAssetAtPath<ScriptableObject>(relativePath);
            if (templateObj == null)
            {
                Debug.LogWarningFormat("Failed to load Asset at {0}.", assetPath);
                return;
            }
            if (!typeof(IGroupTemplate).IsAssignableFrom(templateObj.GetType()))
            {
                Debug.LogWarningFormat("Asset at {0} does not implement the IGroupTemplate interface.", assetPath);
                return;
            }
            m_AasTarget.AddGroupTemplateObject(templateObj as IGroupTemplate);
        }

        void DrawInitializationObjectCallback(Rect rect, int index, bool isActive, bool isFocused)
        {
            var so = m_AasTarget.InitializationObjects[index];
            var initObj = so as IObjectInitializationDataProvider;
            var label = initObj == null ? "" : initObj.Name;
            var nb = EditorGUI.ObjectField(rect, label, so, typeof(ScriptableObject), false) as ScriptableObject;
            if (nb != so)
                m_AasTarget.SetInitializationObjectAtIndex(index, nb as IObjectInitializationDataProvider);
        }

        void OnRemoveInitializationObject(ReorderableList list)
        {
            m_AasTarget.RemoveInitializationObject(list.index);
        }

        void OnAddInitializationObject(Rect buttonRect, ReorderableList list)
        {
            var assetPath = EditorUtility.OpenFilePanelWithFilters("Initialization Object", "Assets", new[] { "Initialization Object", "asset" });
            if (string.IsNullOrEmpty(assetPath))
                return;
            var initObj = AssetDatabase.LoadAssetAtPath<ScriptableObject>(assetPath.Substring(assetPath.IndexOf("Assets/")));
            if (!typeof(IObjectInitializationDataProvider).IsAssignableFrom(initObj.GetType()))
            {
                Debug.LogWarningFormat("Asset at {0} does not implement the IObjectInitializationDataProvider interface.", assetPath);
                return;
            }
            m_AasTarget.AddInitializationObject(initObj as IObjectInitializationDataProvider);
        }

        void DrawRemoteCatalogPaths()
        {
            ProfileValueReference BuildPath = m_AasTarget.RemoteCatalogBuildPath;
            ProfileValueReference LoadPath = m_AasTarget.RemoteCatalogLoadPath;

            AddressableAssetSettings settings = AddressableAssetSettingsDefaultObject.Settings;
            if (settings == null) return;
            List<ProfileGroupType> groupTypes = ProfileGroupType.CreateGroupTypes(settings.profileSettings.GetProfile(settings.activeProfileId));
            List<string> options = groupTypes.Select(group => group.GroupTypePrefix).ToList();
            //set selected to custom
            options.Add(AddressableAssetProfileSettings.customEntryString);
            int? selected = options.Count - 1;
            HashSet<string> vars = settings.profileSettings.GetAllVariableIds();
            if (vars.Contains(BuildPath.Id) && vars.Contains(LoadPath.Id) && !m_UseCustomPaths)
            {
                for (int i = 0; i < groupTypes.Count; i++)
                {
                    ProfileGroupType.GroupTypeVariable buildPathVar = groupTypes[i].GetVariableBySuffix("BuildPath");
                    ProfileGroupType.GroupTypeVariable loadPathVar = groupTypes[i].GetVariableBySuffix("LoadPath");
                    if (BuildPath.GetName(settings) == groupTypes[i].GetName(buildPathVar) && LoadPath.GetName(settings) == groupTypes[i].GetName(loadPathVar))
                    {
                        selected = i;
                        break;
                    }
                }
            }

            if (selected.HasValue && selected != options.Count - 1)
            {
                m_UseCustomPaths = false;
            }
            else
            {
                m_UseCustomPaths = true;
            }

            EditorGUI.BeginChangeCheck();
            var newIndex = EditorGUILayout.Popup("Build & Load Paths", selected.HasValue ? selected.Value : options.Count - 1, options.ToArray());
            if (EditorGUI.EndChangeCheck() && newIndex != selected)
            {
                if (options[newIndex] != AddressableAssetProfileSettings.customEntryString)
                {
                    Undo.RecordObject(serializedObject.targetObject, serializedObject.targetObject.name + "Path Pair");
                    BuildPath.SetVariableByName(settings, groupTypes[newIndex].GroupTypePrefix + ProfileGroupType.k_PrefixSeparator + "BuildPath");
                    LoadPath.SetVariableByName(settings, groupTypes[newIndex].GroupTypePrefix + ProfileGroupType.k_PrefixSeparator + "LoadPath");
                    m_UseCustomPaths = false;
                }
                else
                {
                    Undo.RecordObject(serializedObject.targetObject, serializedObject.targetObject.name + "Path Pair");
                    m_UseCustomPaths = true;
                }
                EditorUtility.SetDirty(this);
            }

            if (m_UseCustomPaths)
            {
                EditorGUILayout.PropertyField(serializedObject.FindProperty("m_RemoteCatalogBuildPath"), m_RemoteCatBuildPath);
                EditorGUILayout.PropertyField(serializedObject.FindProperty("m_RemoteCatalogLoadPath"), m_RemoteCatLoadPath);
            }

            EditorGUI.indentLevel++;
            m_ShowPaths = EditorGUILayout.Foldout(m_ShowPaths, "Path Preview", true);
            if (m_ShowPaths)
            {
                EditorStyles.helpBox.fontSize = 12;
                var baseBuildPathValue = settings.profileSettings.GetValueById(settings.activeProfileId, BuildPath.Id);
                var baseLoadPathValue = settings.profileSettings.GetValueById(settings.activeProfileId, LoadPath.Id);
                EditorGUILayout.HelpBox(String.Format("Build Path: {0}", settings.profileSettings.EvaluateString(settings.activeProfileId, baseBuildPathValue)), MessageType.None);
                EditorGUILayout.HelpBox(String.Format("Load Path: {0}", settings.profileSettings.EvaluateString(settings.activeProfileId, baseLoadPathValue)), MessageType.None);
            }
            EditorGUI.indentLevel--;
        }

    }
}
>>>>>>> 2c825ee0
<|MERGE_RESOLUTION|>--- conflicted
+++ resolved
@@ -1,4 +1,3 @@
-<<<<<<< HEAD
 using System;
 using System.Collections.Generic;
 using System.Linq;
@@ -16,31 +15,27 @@
 	{
 		AddressableAssetSettings m_AasTarget;
 
-		[FormerlySerializedAs("m_profilesFoldout")]
-		[SerializeField]
-		bool m_ProfilesFoldout = true;
-		[SerializeField]
-		bool m_DiagnosticsFoldout = true;
-		[SerializeField]
-		bool m_CatalogFoldout = true;
-		[SerializeField]
-		bool m_ContentUpdateFoldout = true;
-		[SerializeField]
-		bool m_DownloadsFoldout = true;
-		[SerializeField]
-		bool m_BuildFoldout = true;
-		[FormerlySerializedAs("m_dataBuildersFoldout")]
-		[SerializeField]
-		bool m_DataBuildersFoldout = true;
-		[SerializeField]
-		bool m_GroupTemplateObjectsFoldout = true;
-		[FormerlySerializedAs("m_initObjectsFoldout")]
-		[SerializeField]
-		bool m_InitObjectsFoldout = true;
-
+		static FoldoutSessionStateValue ProfilesFoldout = new FoldoutSessionStateValue("Addressables.ProfilesFoldout");
+		GUIContent m_ProfilesHeader;
+		static FoldoutSessionStateValue DiagnosticsFoldout = new FoldoutSessionStateValue("Addressables.DiagnosticsFoldout");
+		GUIContent m_DiagnosticsHeader;
+		static FoldoutSessionStateValue CatalogFoldout = new FoldoutSessionStateValue("Addressables.CatalogFoldout");
+		GUIContent m_CatalogsHeader;
+		static FoldoutSessionStateValue ContentUpdateFoldout = new FoldoutSessionStateValue("Addressables.ContentUpdateFoldout");
+		GUIContent m_ContentUpdateHeader;
+		static FoldoutSessionStateValue DownloadsFoldout = new FoldoutSessionStateValue("Addressables.DownloadsFoldout");
+		GUIContent m_DownloadsHeader;
+		static FoldoutSessionStateValue BuildFoldout = new FoldoutSessionStateValue("Addressables.BuildFoldout");
+		GUIContent m_BuildHeader;
+		static FoldoutSessionStateValue DataBuildersFoldout = new FoldoutSessionStateValue("Addressables.DataBuildersFoldout");
+		GUIContent m_DataBuildersHeader;
+		static FoldoutSessionStateValue GroupTemplateObjectsFoldout = new FoldoutSessionStateValue("Addressables.GroupTemplateObjectsFoldout");
+		GUIContent m_GroupTemplateObjectsHeader;
+		static FoldoutSessionStateValue InitObjectsFoldout = new FoldoutSessionStateValue("Addressables.InitObjectsFoldout");
+		GUIContent m_InitObjectsHeader;
 #if UNITY_2019_4_OR_NEWER
-		[SerializeField]
-		bool m_CCDEnabledFoldout = true;
+		static FoldoutSessionStateValue CCDEnabledFoldout = new FoldoutSessionStateValue("Addressables.CCDEnabledFoldout");
+		GUIContent m_CCDEnabledHeader;
 #endif
 
 		//Used for displaying path pairs
@@ -95,6 +90,20 @@
 			m_InitObjectsRl.headerHeight = 0;
 			m_InitObjectsRl.onAddDropdownCallback = OnAddInitializationObject;
 			m_InitObjectsRl.onRemoveCallback = OnRemoveInitializationObject;
+
+			m_ProfilesHeader = new GUIContent("Profiles", "Settings affect profiles.");
+			m_DiagnosticsHeader = new GUIContent("Diagnostics", "Settings affect profiles.");
+			m_CatalogsHeader = new GUIContent("Catalog", "Settings affect profiles.");
+			m_ContentUpdateHeader = new GUIContent("Content Update", "Settings affect profiles.");
+			m_DownloadsHeader = new GUIContent("Downloads", "Settings affect profiles.");
+			m_BuildHeader = new GUIContent("Build", "Settings affect profiles.");
+
+			m_DataBuildersHeader = new GUIContent("Build and Play Mode Scripts", "Settings affect profiles.");
+			m_GroupTemplateObjectsHeader = new GUIContent("Asset Group Templates", "Settings affect profiles.");
+			m_InitObjectsHeader = new GUIContent("Initialization Objects", "Settings affect profiles.");
+#if UNITY_2019_4_OR_NEWER
+			m_CCDEnabledHeader = new GUIContent("Cloud Content Delivery", "Settings affect profiles.");
+#endif
 		}
 
 		GUIContent m_SendProfilerEvents =
@@ -160,11 +169,17 @@
             new GUIContent("Build Addressables on Player Build", "Determines if a new Addressables build will be built with a Player Build.");
 #endif
 
+		public override bool RequiresConstantRepaint()
+		{
+			return true;
+		}
+
 		public override void OnInspectorGUI()
 		{
 			m_QueuedChanges.Clear();
 			serializedObject.UpdateIfRequiredOrScript(); // use updated values
 			EditorGUI.BeginChangeCheck();
+			float postBlockContentSpace = 10;
 
 			GUILayout.Space(8);
 			if (GUILayout.Button("Manage Groups", "Minibutton", GUILayout.ExpandWidth(true)))
@@ -173,8 +188,12 @@
 			}
 
 			GUILayout.Space(12);
-			m_ProfilesFoldout = EditorGUILayout.Foldout(m_ProfilesFoldout, "Profile");
-			if (m_ProfilesFoldout)
+			ProfilesFoldout.IsActive = AddressablesGUIUtility.BeginFoldoutHeaderGroupWithHelp(ProfilesFoldout.IsActive, m_ProfilesHeader, () =>
+			{
+				string url = AddressableAssetUtility.GenerateDocsURL("AddressableAssetSettings.html#profile");
+				Application.OpenURL(url);
+			});
+			if (ProfilesFoldout.IsActive)
 			{
 				if (m_AasTarget.profileSettings.profiles.Count > 0)
 				{
@@ -208,22 +227,32 @@
 				{
 					EditorGUILayout.LabelField("No valid profiles found");
 				}
-			}
-
-			GUILayout.Space(6);
-			m_DiagnosticsFoldout = EditorGUILayout.Foldout(m_DiagnosticsFoldout, "Diagnostics");
-			if (m_DiagnosticsFoldout)
+				GUILayout.Space(postBlockContentSpace);
+			}
+			EditorGUI.EndFoldoutHeaderGroup();
+
+			DiagnosticsFoldout.IsActive = AddressablesGUIUtility.BeginFoldoutHeaderGroupWithHelp(DiagnosticsFoldout.IsActive, m_DiagnosticsHeader, () =>
+			{
+				string url = AddressableAssetUtility.GenerateDocsURL("AddressableAssetSettings.html#diagnostics");
+				Application.OpenURL(url);
+			});
+			if (DiagnosticsFoldout.IsActive)
 			{
 				ProjectConfigData.PostProfilerEvents = EditorGUILayout.Toggle(m_SendProfilerEvents, ProjectConfigData.PostProfilerEvents);
 				bool logResourceManagerExceptions = EditorGUILayout.Toggle(m_LogRuntimeExceptions, m_AasTarget.buildSettings.LogResourceManagerExceptions);
 
 				if (logResourceManagerExceptions != m_AasTarget.buildSettings.LogResourceManagerExceptions)
 					m_QueuedChanges.Add(() => m_AasTarget.buildSettings.LogResourceManagerExceptions = logResourceManagerExceptions);
-			}
-
-			GUILayout.Space(6);
-			m_CatalogFoldout = EditorGUILayout.Foldout(m_CatalogFoldout, "Catalog");
-			if (m_CatalogFoldout)
+				GUILayout.Space(postBlockContentSpace);
+			}
+			EditorGUI.EndFoldoutHeaderGroup();
+
+			CatalogFoldout.IsActive = AddressablesGUIUtility.BeginFoldoutHeaderGroupWithHelp(CatalogFoldout.IsActive, m_CatalogsHeader, () =>
+			{
+				string url = AddressableAssetUtility.GenerateDocsURL("AddressableAssetSettings.html#catalog");
+				Application.OpenURL(url);
+			});
+			if (CatalogFoldout.IsActive)
 			{
 				string overridePlayerVersion = EditorGUILayout.TextField(m_OverridePlayerVersion, m_AasTarget.OverridePlayerVersion);
 				if (overridePlayerVersion != m_AasTarget.OverridePlayerVersion)
@@ -236,11 +265,16 @@
 				bool optimizeCatalogSize = EditorGUILayout.Toggle(m_OptimizeCatalogSize, m_AasTarget.OptimizeCatalogSize);
 				if (optimizeCatalogSize != m_AasTarget.OptimizeCatalogSize)
 					m_QueuedChanges.Add(() => m_AasTarget.OptimizeCatalogSize = optimizeCatalogSize);
-			}
-
-			GUILayout.Space(6);
-			m_ContentUpdateFoldout = EditorGUILayout.Foldout(m_ContentUpdateFoldout, "Content Update");
-			if (m_ContentUpdateFoldout)
+				GUILayout.Space(postBlockContentSpace);
+			}
+			EditorGUI.EndFoldoutHeaderGroup();
+
+			ContentUpdateFoldout.IsActive = AddressablesGUIUtility.BeginFoldoutHeaderGroupWithHelp(ContentUpdateFoldout.IsActive, m_ContentUpdateHeader, () =>
+			{
+				string url = AddressableAssetUtility.GenerateDocsURL("AddressableAssetSettings.html#content-update");
+				Application.OpenURL(url);
+			});
+			if (ContentUpdateFoldout.IsActive)
 			{
 				bool disableCatalogOnStartup = EditorGUILayout.Toggle(m_CheckForCatalogUpdateOnInit, m_AasTarget.DisableCatalogUpdateOnStartup);
 				if (disableCatalogOnStartup != m_AasTarget.DisableCatalogUpdateOnStartup)
@@ -258,11 +292,16 @@
 				{
 					DrawRemoteCatalogPaths();
 				}
-			}
-
-			GUILayout.Space(6);
-			m_DownloadsFoldout = EditorGUILayout.Foldout(m_DownloadsFoldout, "Downloads");
-			if (m_DownloadsFoldout)
+				GUILayout.Space(postBlockContentSpace);
+			}
+			EditorGUI.EndFoldoutHeaderGroup();
+
+			DownloadsFoldout.IsActive = AddressablesGUIUtility.BeginFoldoutHeaderGroupWithHelp(DownloadsFoldout.IsActive, m_DownloadsHeader, () =>
+			{
+				string url = AddressableAssetUtility.GenerateDocsURL("AddressableAssetSettings.html#downloads");
+				Application.OpenURL(url);
+			});
+			if (DownloadsFoldout.IsActive)
 			{
 				EditorGUILayout.PropertyField(serializedObject.FindProperty("m_CertificateHandlerType"), m_CertificateHandlerType);
 
@@ -273,11 +312,16 @@
 				var catalogTimeouts = EditorGUILayout.IntField(m_CatalogTimeout, m_AasTarget.CatalogRequestsTimeout);
 				if (catalogTimeouts != m_AasTarget.CatalogRequestsTimeout)
 					m_QueuedChanges.Add(() => m_AasTarget.CatalogRequestsTimeout = catalogTimeouts);
-			}
-
-			GUILayout.Space(6);
-			m_BuildFoldout = EditorGUILayout.Foldout(m_BuildFoldout, "Build");
-			if (m_BuildFoldout)
+				GUILayout.Space(postBlockContentSpace);
+			}
+			EditorGUI.EndFoldoutHeaderGroup();
+
+			BuildFoldout.IsActive = AddressablesGUIUtility.BeginFoldoutHeaderGroupWithHelp(BuildFoldout.IsActive, m_BuildHeader, () =>
+			{
+				string url = AddressableAssetUtility.GenerateDocsURL("AddressableAssetSettings.html#build");
+				Application.OpenURL(url);
+			});
+			if (BuildFoldout.IsActive)
 			{
 #if UNITY_2021_2_OR_NEWER
                 int index = (int) m_AasTarget.BuildAddressablesWithPlayerBuild;
@@ -350,27 +394,53 @@
 				bool disableVisibleSubAssetRepresentations = EditorGUILayout.Toggle(m_DisableVisibleSubAssetRepresentations, m_AasTarget.DisableVisibleSubAssetRepresentations);
 				if (disableVisibleSubAssetRepresentations != m_AasTarget.DisableVisibleSubAssetRepresentations)
 					m_QueuedChanges.Add(() => m_AasTarget.DisableVisibleSubAssetRepresentations = disableVisibleSubAssetRepresentations);
-			}
-
-			GUILayout.Space(6);
-			m_DataBuildersFoldout = EditorGUILayout.Foldout(m_DataBuildersFoldout, "Build and Play Mode Scripts");
-			if (m_DataBuildersFoldout)
+				GUILayout.Space(postBlockContentSpace);
+			}
+			EditorGUI.EndFoldoutHeaderGroup();
+
+			DataBuildersFoldout.IsActive = AddressablesGUIUtility.BeginFoldoutHeaderGroupWithHelp(DataBuildersFoldout.IsActive, m_DataBuildersHeader, () =>
+			{
+				string url = AddressableAssetUtility.GenerateDocsURL("AddressableAssetSettings.html#build-and-play-mode-scripts");
+				Application.OpenURL(url);
+			});
+			if (DataBuildersFoldout.IsActive)
+			{
 				m_DataBuildersRl.DoLayoutList();
-
-			GUILayout.Space(6);
-			m_GroupTemplateObjectsFoldout = EditorGUILayout.Foldout(m_GroupTemplateObjectsFoldout, "Asset Group Templates");
-			if (m_GroupTemplateObjectsFoldout)
+				GUILayout.Space(postBlockContentSpace);
+			}
+			EditorGUI.EndFoldoutHeaderGroup();
+
+			GroupTemplateObjectsFoldout.IsActive = AddressablesGUIUtility.BeginFoldoutHeaderGroupWithHelp(GroupTemplateObjectsFoldout.IsActive, m_GroupTemplateObjectsHeader, () =>
+			{
+				string url = AddressableAssetUtility.GenerateDocsURL("AddressableAssetSettings.html#asset-group-templates");
+				Application.OpenURL(url);
+			});
+			if (GroupTemplateObjectsFoldout.IsActive)
+			{
 				m_GroupTemplateObjectsRl.DoLayoutList();
-
-			GUILayout.Space(6);
-			m_InitObjectsFoldout = EditorGUILayout.Foldout(m_InitObjectsFoldout, "Initialization Objects");
-			if (m_InitObjectsFoldout)
+				GUILayout.Space(postBlockContentSpace);
+			}
+			EditorGUI.EndFoldoutHeaderGroup();
+
+			InitObjectsFoldout.IsActive = AddressablesGUIUtility.BeginFoldoutHeaderGroupWithHelp(InitObjectsFoldout.IsActive, m_InitObjectsHeader, () =>
+			{
+				string url = AddressableAssetUtility.GenerateDocsURL("AddressableAssetSettings.html#initialization-object-list");
+				Application.OpenURL(url);
+			});
+			if (InitObjectsFoldout.IsActive)
+			{
 				m_InitObjectsRl.DoLayoutList();
+				GUILayout.Space(postBlockContentSpace);
+			}
+			EditorGUI.EndFoldoutHeaderGroup();
 
 #if UNITY_2019_4_OR_NEWER
-			GUILayout.Space(6);
-			m_CCDEnabledFoldout = EditorGUILayout.Foldout(m_CCDEnabledFoldout, "Cloud Content Delivery");
-			if (m_CCDEnabledFoldout)
+			CCDEnabledFoldout.IsActive = AddressablesGUIUtility.BeginFoldoutHeaderGroupWithHelp(CCDEnabledFoldout.IsActive, m_CCDEnabledHeader, () =>
+			{
+				string url = AddressableAssetUtility.GenerateDocsURL("AddressablesCCD.html");
+				Application.OpenURL(url);
+			});
+			if (CCDEnabledFoldout.IsActive)
 			{
 				var toggle = EditorGUILayout.Toggle(m_CCDEnabled, m_AasTarget.CCDEnabled);
 				if (toggle != m_AasTarget.CCDEnabled)
@@ -385,7 +455,9 @@
 					}
 					m_QueuedChanges.Add(() => m_AasTarget.CCDEnabled = toggle);
 				}
-			}
+				GUILayout.Space(postBlockContentSpace);
+			}
+			EditorGUI.EndFoldoutHeaderGroup();
 #endif
 
 			if (EditorGUI.EndChangeCheck() || m_QueuedChanges.Count > 0)
@@ -620,701 +692,4 @@
 		}
 
 	}
-}
-=======
-using System;
-using System.Collections.Generic;
-using System.Linq;
-using UnityEditor.AddressableAssets.Build;
-using UnityEditor.AddressableAssets.Settings;
-using UnityEditorInternal;
-using UnityEngine;
-using UnityEngine.ResourceManagement.Util;
-using UnityEngine.Serialization;
-
-namespace UnityEditor.AddressableAssets.GUI
-{
-    [CustomEditor(typeof(AddressableAssetSettings))]
-    class AddressableAssetSettingsInspector : Editor
-    {
-        AddressableAssetSettings m_AasTarget;
-
-        static FoldoutSessionStateValue ProfilesFoldout = new FoldoutSessionStateValue("Addressables.ProfilesFoldout");
-        GUIContent m_ProfilesHeader;
-        static FoldoutSessionStateValue DiagnosticsFoldout = new FoldoutSessionStateValue("Addressables.DiagnosticsFoldout");
-        GUIContent m_DiagnosticsHeader;
-        static FoldoutSessionStateValue CatalogFoldout = new FoldoutSessionStateValue("Addressables.CatalogFoldout");
-        GUIContent m_CatalogsHeader;
-        static FoldoutSessionStateValue ContentUpdateFoldout = new FoldoutSessionStateValue("Addressables.ContentUpdateFoldout");
-        GUIContent m_ContentUpdateHeader;
-        static FoldoutSessionStateValue DownloadsFoldout = new FoldoutSessionStateValue("Addressables.DownloadsFoldout");
-        GUIContent m_DownloadsHeader;
-        static FoldoutSessionStateValue BuildFoldout = new FoldoutSessionStateValue("Addressables.BuildFoldout");
-        GUIContent m_BuildHeader;
-        static FoldoutSessionStateValue DataBuildersFoldout = new FoldoutSessionStateValue("Addressables.DataBuildersFoldout");
-        GUIContent m_DataBuildersHeader;
-        static FoldoutSessionStateValue GroupTemplateObjectsFoldout = new FoldoutSessionStateValue("Addressables.GroupTemplateObjectsFoldout");
-        GUIContent m_GroupTemplateObjectsHeader;
-        static FoldoutSessionStateValue InitObjectsFoldout = new FoldoutSessionStateValue("Addressables.InitObjectsFoldout");
-        GUIContent m_InitObjectsHeader;
-#if UNITY_2019_4_OR_NEWER
-        static FoldoutSessionStateValue CCDEnabledFoldout = new FoldoutSessionStateValue("Addressables.CCDEnabledFoldout");
-        GUIContent m_CCDEnabledHeader;
-#endif
-
-        //Used for displaying path pairs
-        bool m_UseCustomPaths = false;
-        bool m_ShowPaths = true;
-
-        [FormerlySerializedAs("m_profileEntriesRL")]
-        [SerializeField]
-        ReorderableList m_ProfileEntriesRl;
-        [FormerlySerializedAs("m_dataBuildersRL")]
-        [SerializeField]
-        ReorderableList m_DataBuildersRl;
-        [SerializeField]
-        ReorderableList m_GroupTemplateObjectsRl;
-        [FormerlySerializedAs("m_initObjectsRL")]
-        [SerializeField]
-        ReorderableList m_InitObjectsRl;
-
-        [FormerlySerializedAs("m_currentProfileIndex")]
-        [SerializeField]
-        int m_CurrentProfileIndex = -1;
-
-        List<Action> m_QueuedChanges = new List<Action>();
-
-        void OnEnable()
-        {
-            m_AasTarget = target as AddressableAssetSettings;
-            if (m_AasTarget == null)
-                return;
-
-            var names = m_AasTarget.profileSettings.profileEntryNames;
-            m_ProfileEntriesRl = new ReorderableList(names, typeof(AddressableAssetProfileSettings.ProfileIdData), true, true, true, true);
-            m_ProfileEntriesRl.drawElementCallback = DrawProfileEntriesCallback;
-            m_ProfileEntriesRl.drawHeaderCallback = DrawProfileEntriesHeader;
-            m_ProfileEntriesRl.onAddCallback = OnAddProfileEntry;
-            m_ProfileEntriesRl.onRemoveCallback = OnRemoveProfileEntry;
-
-            m_DataBuildersRl = new ReorderableList(m_AasTarget.DataBuilders, typeof(ScriptableObject), true, true, true, true);
-            m_DataBuildersRl.drawElementCallback = DrawDataBuilderCallback;
-            m_DataBuildersRl.headerHeight = 0;
-            m_DataBuildersRl.onAddDropdownCallback = OnAddDataBuilder;
-            m_DataBuildersRl.onRemoveCallback = OnRemoveDataBuilder;
-
-            m_GroupTemplateObjectsRl = new ReorderableList(m_AasTarget.GroupTemplateObjects, typeof(ScriptableObject), true, true, true, true);
-            m_GroupTemplateObjectsRl.drawElementCallback = DrawGroupTemplateObjectCallback;
-            m_GroupTemplateObjectsRl.headerHeight = 0;
-            m_GroupTemplateObjectsRl.onAddDropdownCallback = OnAddGroupTemplateObject;
-            m_GroupTemplateObjectsRl.onRemoveCallback = OnRemoveGroupTemplateObject;
-
-            m_InitObjectsRl = new ReorderableList(m_AasTarget.InitializationObjects, typeof(ScriptableObject), true, true, true, true);
-            m_InitObjectsRl.drawElementCallback = DrawInitializationObjectCallback;
-            m_InitObjectsRl.headerHeight = 0;
-            m_InitObjectsRl.onAddDropdownCallback = OnAddInitializationObject;
-            m_InitObjectsRl.onRemoveCallback = OnRemoveInitializationObject;
-
-            m_ProfilesHeader = new GUIContent("Profiles", "Settings affect profiles.");
-            m_DiagnosticsHeader = new GUIContent("Diagnostics", "Settings affect profiles.");
-            m_CatalogsHeader = new GUIContent("Catalog", "Settings affect profiles.");
-            m_ContentUpdateHeader = new GUIContent("Content Update", "Settings affect profiles.");
-            m_DownloadsHeader = new GUIContent("Downloads", "Settings affect profiles.");
-            m_BuildHeader = new GUIContent("Build", "Settings affect profiles.");
-            
-            m_DataBuildersHeader = new GUIContent("Build and Play Mode Scripts", "Settings affect profiles.");
-            m_GroupTemplateObjectsHeader = new GUIContent("Asset Group Templates", "Settings affect profiles.");
-            m_InitObjectsHeader = new GUIContent("Initialization Objects", "Settings affect profiles.");
-#if UNITY_2019_4_OR_NEWER
-            m_CCDEnabledHeader = new GUIContent("Cloud Content Delivery", "Settings affect profiles.");
-#endif
-        }
-
-        GUIContent m_SendProfilerEvents =
-            new GUIContent("Send Profiler Events",
-                "Turning this on enables the use of the Addressables Profiler window.");
-        GUIContent m_LogRuntimeExceptions =
-            new GUIContent("Log Runtime Exceptions",
-                "Addressables does not throw exceptions at run time when there are loading issues, instead it adds to the error state of the IAsyncOperation.  With this flag enabled, exceptions will also be logged.");
-        GUIContent m_OverridePlayerVersion =
-            new GUIContent("Player Version Override", "If set, this will be used as the player version instead of one based off of a time stamp.");
-        GUIContent m_UniqueBundles =
-            new GUIContent("Unique Bundle IDs", "If set, every content build (original or update) will result in asset bundles with more complex internal names.  This may result in more bundles being rebuilt, but safer mid-run updates.  See docs for more info.");
-        GUIContent m_ContiguousBundles =
-            new GUIContent("Contiguous Bundles", "If set, packs assets in bundles contiguously based on the ordering of the source asset which results in improved asset loading times. Disable this if you've built bundles with a version of Addressables older than 1.12.1 and you want to minimize bundle changes.");
-#if NONRECURSIVE_DEPENDENCY_DATA
-        GUIContent m_NonRecursiveBundleBuilding =
-            new GUIContent("Non-Recursive Dependency Calculation", "If set, Calculates and build asset bundles using Non-Recursive Dependency calculation methods. This approach helps reduce asset bundle rebuilds and runtime memory consumption.");
-#else
-        GUIContent m_NonRecursiveBundleBuilding =
-            new GUIContent("Non-Recursive Dependency Calculation", "If set, Calculates and build asset bundles using Non-Recursive Dependency calculation methods. This approach helps reduce asset bundle rebuilds and runtime memory consumption.\n*Requires Unity 2019.4.19f1 or above");
-#endif
-        GUIContent m_BuildRemoteCatalog =
-            new GUIContent("Build Remote Catalog", "If set, this will create a copy of the content catalog for storage on a remote server.  This catalog can be overwritten later for content updates.");
-        GUIContent m_BundleLocalCatalog =
-            new GUIContent("Compress Local Catalog", "If set, the local content catalog will be compressed in an asset bundle. This will affect build and load time of catalog. We recommend disabling this during iteration.");
-        GUIContent m_OptimizeCatalogSize =
-            new GUIContent("Optimize Catalog Size", "If set, duplicate internal ids will be extracted to a lookup table and reconstructed at runtime.  This can reduce the size of the catalog but may impact performance due to extra processing at load time.");
-        GUIContent m_CheckForCatalogUpdateOnInit =
-            new GUIContent("Disable Catalog Update on Startup", "If set, this will forgo checking for content catalog updates on initialization.");
-        GUIContent m_RemoteCatBuildPath =
-            new GUIContent("Build Path", "The path for a remote content catalog.");
-        GUIContent m_RemoteCatLoadPath =
-            new GUIContent("Load Path", "The path to load a remote content catalog.");
-        GUIContent m_CatalogTimeout =
-            new GUIContent("Catalog Download Timeout", "The time until a catalog hash or json UnityWebRequest download will timeout in seconds. 0 for no timeout.");
-        GUIContent m_CertificateHandlerType =
-            new GUIContent("Custom certificate handler", "The class to use for custom certificate handling.  This type must inherit from UnityEngine.Networking.CertificateHandler.");
-        GUIContent m_ProfileInUse =
-            new GUIContent("Profile In Use", "This is the active profile that will be used to evaluate all profile variables during a build and when entering play mode.");
-        GUIContent m_MaxConcurrentWebRequests =
-            new GUIContent("Max Concurrent Web Requests", "Limits the number of concurrent web requests.  If more requests are made, they will be queued until some requests complete.");
-        GUIContent m_IgnoreUnsupportedFilesInBuild =
-            new GUIContent("Ignore Invalid/Unsupported Files in Build", "If enabled, files that cannot be built will be ignored.");
-        GUIContent m_ContentStateFileBuildPath =
-            new GUIContent("Content State Build Path", "The path used for saving the addressables_content_state.bin file. If empty, this will be the addressable settings config folder in your project.");
-        GUIContent m_ShaderBundleNaming =
-            new GUIContent("Shader Bundle Naming Prefix", "This setting determines how the Unity built in shader bundle will be named during the build.  The recommended setting is Project Name Hash.");
-        GUIContent m_ShaderBundleCustomNaming =
-            new GUIContent("Shader Bundle Custom Prefix", "Custom prefix for Unity built in shader bundle.");
-        GUIContent m_MonoBundleNaming =
-            new GUIContent("MonoScript Bundle Naming Prefix", "This setting determines how and if the MonoScript bundle will be named during the build.  The recommended setting is Project Name Hash.");
-        GUIContent m_MonoBundleCustomNaming =
-            new GUIContent("MonoScript Bundle Custom Prefix", "Custom prefix for MonoScript bundle.");
-        GUIContent m_StripUnityVersionFromBundleBuild =
-            new GUIContent("Strip Unity Version from AssetBundles", "If enabled, the Unity Editor version is stripped from the AssetBundle header.");
-        GUIContent m_DisableVisibleSubAssetRepresentations =
-            new GUIContent("Disable Visible Sub Asset Representations", "If enabled, the build will assume that all sub Assets have no visible asset representations.");
-#if UNITY_2019_4_OR_NEWER
-        GUIContent m_CCDEnabled = new GUIContent("Enable Experimental CCD Features", "If enabled, will unlock experimental CCD features");
-#endif
-#if UNITY_2021_2_OR_NEWER
-        GUIContent m_BuildAddressablesWithPlayerBuild =
-            new GUIContent("Build Addressables on Player Build", "Determines if a new Addressables build will be built with a Player Build.");
-#endif
-
-        public override bool RequiresConstantRepaint()
-        {
-            return true;
-        }
-        
-        public override void OnInspectorGUI()
-        {
-            m_QueuedChanges.Clear();
-            serializedObject.UpdateIfRequiredOrScript(); // use updated values
-            EditorGUI.BeginChangeCheck();
-            float postBlockContentSpace = 10;
-
-            GUILayout.Space(8);
-            if (GUILayout.Button("Manage Groups", "Minibutton", GUILayout.ExpandWidth(true)))
-            {
-                AddressableAssetsWindow.Init();
-            }
-
-            GUILayout.Space(12);
-            ProfilesFoldout.IsActive = AddressablesGUIUtility.BeginFoldoutHeaderGroupWithHelp(ProfilesFoldout.IsActive, m_ProfilesHeader, () =>
-            {
-                string url = AddressableAssetUtility.GenerateDocsURL("AddressableAssetSettings.html#profile");
-                Application.OpenURL(url);
-            });
-            if (ProfilesFoldout.IsActive)
-            {
-                if (m_AasTarget.profileSettings.profiles.Count > 0)
-                {
-                    if (m_CurrentProfileIndex < 0 || m_CurrentProfileIndex >= m_AasTarget.profileSettings.profiles.Count)
-                        m_CurrentProfileIndex = 0;
-                    var profileNames = m_AasTarget.profileSettings.GetAllProfileNames();
-
-                    int currentProfileIndex = m_CurrentProfileIndex;
-                    // Current profile in use was changed by different window
-                    if (AddressableAssetSettingsDefaultObject.Settings.profileSettings.profiles[m_CurrentProfileIndex].id != AddressableAssetSettingsDefaultObject.Settings.activeProfileId)
-                    {
-                        currentProfileIndex = profileNames.IndexOf(AddressableAssetSettingsDefaultObject.Settings.profileSettings.GetProfileName(AddressableAssetSettingsDefaultObject.Settings.activeProfileId));
-                        if (currentProfileIndex != m_CurrentProfileIndex)
-                            m_QueuedChanges.Add(() => m_CurrentProfileIndex = currentProfileIndex);
-                    }
-                    currentProfileIndex = EditorGUILayout.Popup(m_ProfileInUse, currentProfileIndex, profileNames.ToArray());
-                    if (currentProfileIndex != m_CurrentProfileIndex)
-                        m_QueuedChanges.Add(() => m_CurrentProfileIndex = currentProfileIndex);
-
-                    AddressableAssetSettingsDefaultObject.Settings.activeProfileId = AddressableAssetSettingsDefaultObject.Settings.profileSettings.GetProfileId(profileNames[currentProfileIndex]);
-
-                    EditorGUILayout.BeginHorizontal();
-                    GUILayout.FlexibleSpace();
-                    if (GUILayout.Button("Manage Profiles", "Minibutton"))
-                    {
-                        EditorWindow.GetWindow<ProfileWindow>().Show(true);
-                    }
-                    EditorGUILayout.EndHorizontal();
-                }
-                else
-                {
-                    EditorGUILayout.LabelField("No valid profiles found");
-                }
-                GUILayout.Space(postBlockContentSpace);
-            }
-            EditorGUI.EndFoldoutHeaderGroup();
-
-            DiagnosticsFoldout.IsActive = AddressablesGUIUtility.BeginFoldoutHeaderGroupWithHelp(DiagnosticsFoldout.IsActive, m_DiagnosticsHeader, () =>
-            {
-                string url = AddressableAssetUtility.GenerateDocsURL("AddressableAssetSettings.html#diagnostics");
-                Application.OpenURL(url);
-            });
-            if (DiagnosticsFoldout.IsActive)
-            {
-                ProjectConfigData.PostProfilerEvents = EditorGUILayout.Toggle(m_SendProfilerEvents, ProjectConfigData.PostProfilerEvents);
-                bool logResourceManagerExceptions = EditorGUILayout.Toggle(m_LogRuntimeExceptions, m_AasTarget.buildSettings.LogResourceManagerExceptions);
-
-                if (logResourceManagerExceptions != m_AasTarget.buildSettings.LogResourceManagerExceptions)
-                    m_QueuedChanges.Add(() => m_AasTarget.buildSettings.LogResourceManagerExceptions = logResourceManagerExceptions);
-                GUILayout.Space(postBlockContentSpace);
-            }
-            EditorGUI.EndFoldoutHeaderGroup();
-
-            CatalogFoldout.IsActive = AddressablesGUIUtility.BeginFoldoutHeaderGroupWithHelp(CatalogFoldout.IsActive, m_CatalogsHeader, () =>
-            {
-                string url = AddressableAssetUtility.GenerateDocsURL("AddressableAssetSettings.html#catalog");
-                Application.OpenURL(url);
-            });
-            if (CatalogFoldout.IsActive)
-            {
-                string overridePlayerVersion = EditorGUILayout.TextField(m_OverridePlayerVersion, m_AasTarget.OverridePlayerVersion);
-                if (overridePlayerVersion != m_AasTarget.OverridePlayerVersion)
-                    m_QueuedChanges.Add(() => m_AasTarget.OverridePlayerVersion = overridePlayerVersion);
-
-                bool bundleLocalCatalog = EditorGUILayout.Toggle(m_BundleLocalCatalog, m_AasTarget.BundleLocalCatalog);
-                if (bundleLocalCatalog != m_AasTarget.BundleLocalCatalog)
-                    m_QueuedChanges.Add(() => m_AasTarget.BundleLocalCatalog = bundleLocalCatalog);
-
-                bool optimizeCatalogSize = EditorGUILayout.Toggle(m_OptimizeCatalogSize, m_AasTarget.OptimizeCatalogSize);
-                if (optimizeCatalogSize != m_AasTarget.OptimizeCatalogSize)
-                    m_QueuedChanges.Add(() => m_AasTarget.OptimizeCatalogSize = optimizeCatalogSize);
-                GUILayout.Space(postBlockContentSpace);
-            }
-            EditorGUI.EndFoldoutHeaderGroup();
-
-            ContentUpdateFoldout.IsActive = AddressablesGUIUtility.BeginFoldoutHeaderGroupWithHelp(ContentUpdateFoldout.IsActive, m_ContentUpdateHeader, () =>
-            {
-                string url = AddressableAssetUtility.GenerateDocsURL("AddressableAssetSettings.html#content-update");
-                Application.OpenURL(url);
-            });
-            if (ContentUpdateFoldout.IsActive)
-            {
-                bool disableCatalogOnStartup = EditorGUILayout.Toggle(m_CheckForCatalogUpdateOnInit, m_AasTarget.DisableCatalogUpdateOnStartup);
-                if (disableCatalogOnStartup != m_AasTarget.DisableCatalogUpdateOnStartup)
-                    m_QueuedChanges.Add(() => m_AasTarget.DisableCatalogUpdateOnStartup = disableCatalogOnStartup);
-
-                string contentStateBuildPath = EditorGUILayout.TextField(m_ContentStateFileBuildPath, m_AasTarget.ContentStateBuildPath);
-                if (contentStateBuildPath != m_AasTarget.ContentStateBuildPath)
-                    m_QueuedChanges.Add(() => m_AasTarget.ContentStateBuildPath = contentStateBuildPath);
-
-                bool buildRemoteCatalog = EditorGUILayout.Toggle(m_BuildRemoteCatalog, m_AasTarget.BuildRemoteCatalog);
-                if (buildRemoteCatalog != m_AasTarget.BuildRemoteCatalog)
-                    m_QueuedChanges.Add(() => m_AasTarget.BuildRemoteCatalog = buildRemoteCatalog);
-                if ((m_AasTarget.RemoteCatalogBuildPath != null && m_AasTarget.RemoteCatalogLoadPath != null) // these will never actually be null, as the accessor initializes them.
-                    && (buildRemoteCatalog))
-                {
-                    DrawRemoteCatalogPaths();
-                }
-                GUILayout.Space(postBlockContentSpace);
-            }
-            EditorGUI.EndFoldoutHeaderGroup();
-
-            DownloadsFoldout.IsActive = AddressablesGUIUtility.BeginFoldoutHeaderGroupWithHelp(DownloadsFoldout.IsActive, m_DownloadsHeader, () =>
-            {
-                string url = AddressableAssetUtility.GenerateDocsURL("AddressableAssetSettings.html#downloads");
-                Application.OpenURL(url);
-            });
-            if (DownloadsFoldout.IsActive)
-            {
-                EditorGUILayout.PropertyField(serializedObject.FindProperty("m_CertificateHandlerType"), m_CertificateHandlerType);
-
-                var maxWebReqs = EditorGUILayout.IntSlider(m_MaxConcurrentWebRequests, m_AasTarget.MaxConcurrentWebRequests, 1, 1024);
-                if (maxWebReqs != m_AasTarget.MaxConcurrentWebRequests)
-                    m_QueuedChanges.Add(() => m_AasTarget.MaxConcurrentWebRequests = maxWebReqs);
-
-                var catalogTimeouts = EditorGUILayout.IntField(m_CatalogTimeout, m_AasTarget.CatalogRequestsTimeout);
-                if (catalogTimeouts != m_AasTarget.CatalogRequestsTimeout)
-                    m_QueuedChanges.Add(() => m_AasTarget.CatalogRequestsTimeout = catalogTimeouts);
-                GUILayout.Space(postBlockContentSpace);
-            }
-            EditorGUI.EndFoldoutHeaderGroup();
-
-            BuildFoldout.IsActive = AddressablesGUIUtility.BeginFoldoutHeaderGroupWithHelp(BuildFoldout.IsActive, m_BuildHeader, () =>
-            {
-                string url = AddressableAssetUtility.GenerateDocsURL("AddressableAssetSettings.html#build");
-                Application.OpenURL(url);
-            });
-            if (BuildFoldout.IsActive)
-            {
-#if UNITY_2021_2_OR_NEWER
-                int index = (int) m_AasTarget.BuildAddressablesWithPlayerBuild;
-                int newIndex = EditorGUILayout.Popup(m_BuildAddressablesWithPlayerBuild, index, new[]
-                {
-                    "Use global Settings (stored in preferences)",
-                    "Build Addressables content on Player Build",
-                    "Do not Build Addressables content on Player build"
-                });
-                if (index != newIndex)
-                    m_QueuedChanges.Add(() => m_AasTarget.BuildAddressablesWithPlayerBuild = (AddressableAssetSettings.PlayerBuildOption)newIndex);
-                if (newIndex == 0)
-                {
-                    using (new EditorGUI.DisabledScope(true))
-                    {
-                        bool enabled = EditorPrefs.GetBool(AddressablesPreferences.kBuildAddressablesWithPlayerBuildKey, true);
-                        EditorGUILayout.TextField(" ", enabled ? "Enabled" : "Disabled");
-                    }
-                }
-#endif
-                
-                bool ignoreUnsupportedFilesInBuild = EditorGUILayout.Toggle(m_IgnoreUnsupportedFilesInBuild, m_AasTarget.IgnoreUnsupportedFilesInBuild);
-                if (ignoreUnsupportedFilesInBuild != m_AasTarget.IgnoreUnsupportedFilesInBuild)
-                    m_QueuedChanges.Add(() => m_AasTarget.IgnoreUnsupportedFilesInBuild = ignoreUnsupportedFilesInBuild);
-
-                bool uniqueBundleIds = EditorGUILayout.Toggle(m_UniqueBundles, m_AasTarget.UniqueBundleIds);
-                if (uniqueBundleIds != m_AasTarget.UniqueBundleIds)
-                    m_QueuedChanges.Add(() => m_AasTarget.UniqueBundleIds = uniqueBundleIds);
-
-                bool contiguousBundles = EditorGUILayout.Toggle(m_ContiguousBundles, m_AasTarget.ContiguousBundles);
-                if (contiguousBundles != m_AasTarget.ContiguousBundles)
-                    m_QueuedChanges.Add(() => m_AasTarget.ContiguousBundles = contiguousBundles);
-
-#if !NONRECURSIVE_DEPENDENCY_DATA
-                EditorGUI.BeginDisabledGroup(true);
-#endif
-                bool nonRecursiveBuilding = EditorGUILayout.Toggle(m_NonRecursiveBundleBuilding, m_AasTarget.NonRecursiveBuilding);
-                if (nonRecursiveBuilding != m_AasTarget.NonRecursiveBuilding)
-                    m_QueuedChanges.Add(() => m_AasTarget.NonRecursiveBuilding = nonRecursiveBuilding);
-#if !NONRECURSIVE_DEPENDENCY_DATA
-                EditorGUI.EndDisabledGroup();
-#endif
-
-                ShaderBundleNaming shaderBundleNaming = (ShaderBundleNaming)EditorGUILayout.Popup(m_ShaderBundleNaming,
-                    (int)m_AasTarget.ShaderBundleNaming, new[] { "Project Name Hash", "Default Group GUID", "Custom" });
-                if (shaderBundleNaming != m_AasTarget.ShaderBundleNaming)
-                    m_QueuedChanges.Add(() => m_AasTarget.ShaderBundleNaming = shaderBundleNaming);
-                if (shaderBundleNaming == ShaderBundleNaming.Custom)
-                {
-                    string customShaderBundleName = EditorGUILayout.TextField(m_ShaderBundleCustomNaming, m_AasTarget.ShaderBundleCustomNaming);
-                    if (customShaderBundleName != m_AasTarget.ShaderBundleCustomNaming)
-                        m_QueuedChanges.Add(() => m_AasTarget.ShaderBundleCustomNaming = customShaderBundleName);
-                }
-
-                MonoScriptBundleNaming monoBundleNaming = (MonoScriptBundleNaming)EditorGUILayout.Popup(m_MonoBundleNaming,
-                    (int)m_AasTarget.MonoScriptBundleNaming, new[] { "Disable MonoScript Bundle Build", "Project Name Hash", "Default Group GUID", "Custom" });
-                if (monoBundleNaming != m_AasTarget.MonoScriptBundleNaming)
-                    m_QueuedChanges.Add(() => m_AasTarget.MonoScriptBundleNaming = monoBundleNaming);
-                if (monoBundleNaming == MonoScriptBundleNaming.Custom)
-                {
-                    string customMonoScriptBundleName = EditorGUILayout.TextField(m_MonoBundleCustomNaming, m_AasTarget.MonoScriptBundleCustomNaming);
-                    if (customMonoScriptBundleName != m_AasTarget.MonoScriptBundleCustomNaming)
-                        m_QueuedChanges.Add(() => m_AasTarget.MonoScriptBundleCustomNaming = customMonoScriptBundleName);
-                }
-
-                bool stripUnityVersion = EditorGUILayout.Toggle(m_StripUnityVersionFromBundleBuild, m_AasTarget.StripUnityVersionFromBundleBuild);
-                if (stripUnityVersion != m_AasTarget.StripUnityVersionFromBundleBuild)
-                    m_QueuedChanges.Add(() => m_AasTarget.StripUnityVersionFromBundleBuild = stripUnityVersion);
-
-                bool disableVisibleSubAssetRepresentations = EditorGUILayout.Toggle(m_DisableVisibleSubAssetRepresentations, m_AasTarget.DisableVisibleSubAssetRepresentations);
-                if (disableVisibleSubAssetRepresentations != m_AasTarget.DisableVisibleSubAssetRepresentations)
-                    m_QueuedChanges.Add(() => m_AasTarget.DisableVisibleSubAssetRepresentations = disableVisibleSubAssetRepresentations);
-                GUILayout.Space(postBlockContentSpace);
-            }
-            EditorGUI.EndFoldoutHeaderGroup();
-
-            DataBuildersFoldout.IsActive = AddressablesGUIUtility.BeginFoldoutHeaderGroupWithHelp(DataBuildersFoldout.IsActive, m_DataBuildersHeader, () =>
-            {
-                string url = AddressableAssetUtility.GenerateDocsURL("AddressableAssetSettings.html#build-and-play-mode-scripts");
-                Application.OpenURL(url);
-            });
-            if (DataBuildersFoldout.IsActive)
-            {
-                m_DataBuildersRl.DoLayoutList();
-                GUILayout.Space(postBlockContentSpace);
-            }
-            EditorGUI.EndFoldoutHeaderGroup();
-
-            GroupTemplateObjectsFoldout.IsActive = AddressablesGUIUtility.BeginFoldoutHeaderGroupWithHelp(GroupTemplateObjectsFoldout.IsActive, m_GroupTemplateObjectsHeader, () =>
-            {
-                string url = AddressableAssetUtility.GenerateDocsURL("AddressableAssetSettings.html#asset-group-templates");
-                Application.OpenURL(url);
-            });
-            if (GroupTemplateObjectsFoldout.IsActive)
-            {
-                m_GroupTemplateObjectsRl.DoLayoutList();
-                GUILayout.Space(postBlockContentSpace);
-            }
-            EditorGUI.EndFoldoutHeaderGroup();
-
-            InitObjectsFoldout.IsActive = AddressablesGUIUtility.BeginFoldoutHeaderGroupWithHelp(InitObjectsFoldout.IsActive, m_InitObjectsHeader, () =>
-            {
-                string url = AddressableAssetUtility.GenerateDocsURL("AddressableAssetSettings.html#initialization-object-list");
-                Application.OpenURL(url);
-            });
-            if (InitObjectsFoldout.IsActive)
-            {
-                m_InitObjectsRl.DoLayoutList();
-                GUILayout.Space(postBlockContentSpace);
-            }
-            EditorGUI.EndFoldoutHeaderGroup();
-
-#if UNITY_2019_4_OR_NEWER
-            CCDEnabledFoldout.IsActive = AddressablesGUIUtility.BeginFoldoutHeaderGroupWithHelp(CCDEnabledFoldout.IsActive, m_CCDEnabledHeader,() =>
-            {
-                string url = AddressableAssetUtility.GenerateDocsURL("AddressablesCCD.html");
-                Application.OpenURL(url);
-            });
-            if (CCDEnabledFoldout.IsActive)
-            {
-                var toggle = EditorGUILayout.Toggle(m_CCDEnabled, m_AasTarget.CCDEnabled);
-                if (toggle != m_AasTarget.CCDEnabled)
-                {
-                    if (toggle)
-                    {
-                        toggle = AddressableAssetUtility.InstallCCDPackage();
-                    }
-                    else
-                    {
-                        toggle = AddressableAssetUtility.RemoveCCDPackage();
-                    }
-                    m_QueuedChanges.Add(() => m_AasTarget.CCDEnabled = toggle);
-                }
-                GUILayout.Space(postBlockContentSpace);
-            }
-            EditorGUI.EndFoldoutHeaderGroup();
-#endif
-
-            if (EditorGUI.EndChangeCheck() || m_QueuedChanges.Count > 0)
-            {
-                Undo.RecordObject(m_AasTarget, "AddressableAssetSettings before changes");
-                foreach (var change in m_QueuedChanges)
-                {
-                    change.Invoke();
-                }
-                m_AasTarget.SetDirty(AddressableAssetSettings.ModificationEvent.BatchModification, null, true, true);
-                serializedObject.ApplyModifiedProperties();
-            }
-        }
-
-        void DrawProfileEntriesHeader(Rect rect)
-        {
-            EditorGUI.LabelField(rect, "Profile Entries");
-        }
-
-        void DrawProfileEntriesCallback(Rect rect, int index, bool isActive, bool isFocused)
-        {
-            float halfW = rect.width * 0.4f;
-            var currentEntry = m_AasTarget.profileSettings.profileEntryNames[index];
-            var newName = EditorGUI.DelayedTextField(new Rect(rect.x, rect.y, halfW, rect.height), currentEntry.ProfileName);
-            if (newName != currentEntry.ProfileName)
-                currentEntry.SetName(newName, m_AasTarget.profileSettings);
-
-            var currProfile = m_AasTarget.profileSettings.profiles[m_CurrentProfileIndex];
-            var oldValue = m_AasTarget.profileSettings.GetValueById(currProfile.id, currentEntry.Id);
-            var newValue = EditorGUI.TextField(new Rect(rect.x + halfW, rect.y, rect.width - halfW, rect.height), oldValue);
-            if (oldValue != newValue)
-            {
-                m_AasTarget.profileSettings.SetValue(currProfile.id, currentEntry.ProfileName, newValue);
-            }
-        }
-
-        void OnAddProfileEntry(ReorderableList list)
-        {
-            var uniqueProfileEntryName = m_AasTarget.profileSettings.GetUniqueProfileEntryName("New Entry");
-            if (!string.IsNullOrEmpty(uniqueProfileEntryName))
-                m_AasTarget.profileSettings.CreateValue(uniqueProfileEntryName, "");
-        }
-
-        void OnRemoveProfileEntry(ReorderableList list)
-        {
-            if (list.index >= 0 && list.index < m_AasTarget.profileSettings.profileEntryNames.Count)
-            {
-                var entry = m_AasTarget.profileSettings.profileEntryNames[list.index];
-                if (entry != null)
-                    m_AasTarget.profileSettings.RemoveValue(entry.Id);
-            }
-        }
-
-        void DrawDataBuilderCallback(Rect rect, int index, bool isActive, bool isFocused)
-        {
-            var so = m_AasTarget.DataBuilders[index];
-            var builder = so as IDataBuilder;
-            var label = builder == null ? "" : builder.Name;
-            var nb = EditorGUI.ObjectField(rect, label, so, typeof(ScriptableObject), false) as ScriptableObject;
-            if (nb != so)
-                m_AasTarget.SetDataBuilderAtIndex(index, nb as IDataBuilder);
-        }
-
-        void OnRemoveDataBuilder(ReorderableList list)
-        {
-            m_AasTarget.RemoveDataBuilder(list.index);
-        }
-
-        void OnAddDataBuilder(Rect buttonRect, ReorderableList list)
-        {
-            var assetPath = EditorUtility.OpenFilePanelWithFilters("Data Builder", "Assets", new[] { "Data Builder", "asset" });
-            if (string.IsNullOrEmpty(assetPath))
-                return;
-            var builder = AssetDatabase.LoadAssetAtPath<ScriptableObject>(assetPath.Substring(assetPath.IndexOf("Assets/")));
-            if (!typeof(IDataBuilder).IsAssignableFrom(builder.GetType()))
-            {
-                Debug.LogWarningFormat("Asset at {0} does not implement the IDataBuilder interface.", assetPath);
-                return;
-            }
-            m_AasTarget.AddDataBuilder(builder as IDataBuilder);
-        }
-
-        void DrawGroupTemplateObjectCallback(Rect rect, int index, bool isActive, bool isFocused)
-        {
-            var so = m_AasTarget.GroupTemplateObjects[index];
-            var groupTObj = so as IGroupTemplate;
-            ScriptableObject newObj = null;
-            if (groupTObj == null)
-            {
-                newObj = EditorGUI.ObjectField(rect, "Missing", null, typeof(ScriptableObject), false) as ScriptableObject;
-            }
-            else
-            {
-                newObj = EditorGUI.ObjectField(rect, groupTObj.Name, so, typeof(ScriptableObject), false) as ScriptableObject;
-            }
-            if (newObj != so)
-                m_AasTarget.SetGroupTemplateObjectAtIndex(index, newObj as IGroupTemplate);
-        }
-
-        void OnRemoveGroupTemplateObject(ReorderableList list)
-        {
-            m_AasTarget.RemoveGroupTemplateObject(list.index);
-        }
-
-        void OnAddGroupTemplateObject(Rect buttonRect, ReorderableList list)
-        {
-            var assetPath = EditorUtility.OpenFilePanelWithFilters("Assets Group Templates", "Assets", new[] { "Group Template Object", "asset" });
-            if (string.IsNullOrEmpty(assetPath))
-                return;
-            if (assetPath.StartsWith(Application.dataPath) == false)
-            {
-                Debug.LogWarningFormat("Path at {0} is not an Asset of this project.", assetPath);
-                return;
-            }
-            
-            string relativePath = assetPath.Remove(0, Application.dataPath.Length-6);
-            var templateObj = AssetDatabase.LoadAssetAtPath<ScriptableObject>(relativePath);
-            if (templateObj == null)
-            {
-                Debug.LogWarningFormat("Failed to load Asset at {0}.", assetPath);
-                return;
-            }
-            if (!typeof(IGroupTemplate).IsAssignableFrom(templateObj.GetType()))
-            {
-                Debug.LogWarningFormat("Asset at {0} does not implement the IGroupTemplate interface.", assetPath);
-                return;
-            }
-            m_AasTarget.AddGroupTemplateObject(templateObj as IGroupTemplate);
-        }
-
-        void DrawInitializationObjectCallback(Rect rect, int index, bool isActive, bool isFocused)
-        {
-            var so = m_AasTarget.InitializationObjects[index];
-            var initObj = so as IObjectInitializationDataProvider;
-            var label = initObj == null ? "" : initObj.Name;
-            var nb = EditorGUI.ObjectField(rect, label, so, typeof(ScriptableObject), false) as ScriptableObject;
-            if (nb != so)
-                m_AasTarget.SetInitializationObjectAtIndex(index, nb as IObjectInitializationDataProvider);
-        }
-
-        void OnRemoveInitializationObject(ReorderableList list)
-        {
-            m_AasTarget.RemoveInitializationObject(list.index);
-        }
-
-        void OnAddInitializationObject(Rect buttonRect, ReorderableList list)
-        {
-            var assetPath = EditorUtility.OpenFilePanelWithFilters("Initialization Object", "Assets", new[] { "Initialization Object", "asset" });
-            if (string.IsNullOrEmpty(assetPath))
-                return;
-            var initObj = AssetDatabase.LoadAssetAtPath<ScriptableObject>(assetPath.Substring(assetPath.IndexOf("Assets/")));
-            if (!typeof(IObjectInitializationDataProvider).IsAssignableFrom(initObj.GetType()))
-            {
-                Debug.LogWarningFormat("Asset at {0} does not implement the IObjectInitializationDataProvider interface.", assetPath);
-                return;
-            }
-            m_AasTarget.AddInitializationObject(initObj as IObjectInitializationDataProvider);
-        }
-
-        void DrawRemoteCatalogPaths()
-        {
-            ProfileValueReference BuildPath = m_AasTarget.RemoteCatalogBuildPath;
-            ProfileValueReference LoadPath = m_AasTarget.RemoteCatalogLoadPath;
-
-            AddressableAssetSettings settings = AddressableAssetSettingsDefaultObject.Settings;
-            if (settings == null) return;
-            List<ProfileGroupType> groupTypes = ProfileGroupType.CreateGroupTypes(settings.profileSettings.GetProfile(settings.activeProfileId));
-            List<string> options = groupTypes.Select(group => group.GroupTypePrefix).ToList();
-            //set selected to custom
-            options.Add(AddressableAssetProfileSettings.customEntryString);
-            int? selected = options.Count - 1;
-            HashSet<string> vars = settings.profileSettings.GetAllVariableIds();
-            if (vars.Contains(BuildPath.Id) && vars.Contains(LoadPath.Id) && !m_UseCustomPaths)
-            {
-                for (int i = 0; i < groupTypes.Count; i++)
-                {
-                    ProfileGroupType.GroupTypeVariable buildPathVar = groupTypes[i].GetVariableBySuffix("BuildPath");
-                    ProfileGroupType.GroupTypeVariable loadPathVar = groupTypes[i].GetVariableBySuffix("LoadPath");
-                    if (BuildPath.GetName(settings) == groupTypes[i].GetName(buildPathVar) && LoadPath.GetName(settings) == groupTypes[i].GetName(loadPathVar))
-                    {
-                        selected = i;
-                        break;
-                    }
-                }
-            }
-
-            if (selected.HasValue && selected != options.Count - 1)
-            {
-                m_UseCustomPaths = false;
-            }
-            else
-            {
-                m_UseCustomPaths = true;
-            }
-
-            EditorGUI.BeginChangeCheck();
-            var newIndex = EditorGUILayout.Popup("Build & Load Paths", selected.HasValue ? selected.Value : options.Count - 1, options.ToArray());
-            if (EditorGUI.EndChangeCheck() && newIndex != selected)
-            {
-                if (options[newIndex] != AddressableAssetProfileSettings.customEntryString)
-                {
-                    Undo.RecordObject(serializedObject.targetObject, serializedObject.targetObject.name + "Path Pair");
-                    BuildPath.SetVariableByName(settings, groupTypes[newIndex].GroupTypePrefix + ProfileGroupType.k_PrefixSeparator + "BuildPath");
-                    LoadPath.SetVariableByName(settings, groupTypes[newIndex].GroupTypePrefix + ProfileGroupType.k_PrefixSeparator + "LoadPath");
-                    m_UseCustomPaths = false;
-                }
-                else
-                {
-                    Undo.RecordObject(serializedObject.targetObject, serializedObject.targetObject.name + "Path Pair");
-                    m_UseCustomPaths = true;
-                }
-                EditorUtility.SetDirty(this);
-            }
-
-            if (m_UseCustomPaths)
-            {
-                EditorGUILayout.PropertyField(serializedObject.FindProperty("m_RemoteCatalogBuildPath"), m_RemoteCatBuildPath);
-                EditorGUILayout.PropertyField(serializedObject.FindProperty("m_RemoteCatalogLoadPath"), m_RemoteCatLoadPath);
-            }
-
-            EditorGUI.indentLevel++;
-            m_ShowPaths = EditorGUILayout.Foldout(m_ShowPaths, "Path Preview", true);
-            if (m_ShowPaths)
-            {
-                EditorStyles.helpBox.fontSize = 12;
-                var baseBuildPathValue = settings.profileSettings.GetValueById(settings.activeProfileId, BuildPath.Id);
-                var baseLoadPathValue = settings.profileSettings.GetValueById(settings.activeProfileId, LoadPath.Id);
-                EditorGUILayout.HelpBox(String.Format("Build Path: {0}", settings.profileSettings.EvaluateString(settings.activeProfileId, baseBuildPathValue)), MessageType.None);
-                EditorGUILayout.HelpBox(String.Format("Load Path: {0}", settings.profileSettings.EvaluateString(settings.activeProfileId, baseLoadPathValue)), MessageType.None);
-            }
-            EditorGUI.indentLevel--;
-        }
-
-    }
-}
->>>>>>> 2c825ee0
+}