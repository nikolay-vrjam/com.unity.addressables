using System;
using System.Collections.Generic;
using System.IO;
using UnityEditor.AddressableAssets.Build;
using UnityEditor.AddressableAssets.Diagnostics;
using UnityEditor.AddressableAssets.Settings;
using UnityEditor.Build.Pipeline.Utilities;
using UnityEditor.IMGUI.Controls;
using UnityEngine;
using UnityEngine.AddressableAssets;
using UnityEngine.ResourceManagement.Util;
using UnityEngine.Serialization;

// ReSharper disable DelegateSubtraction

namespace UnityEditor.AddressableAssets.GUI
{
<<<<<<< HEAD
	[Serializable]
	class AddressableAssetsSettingsGroupEditor
	{
		[FormerlySerializedAs("treeState")]
		[SerializeField]
		TreeViewState m_TreeState;
		[FormerlySerializedAs("mchs")]
		[SerializeField]
		MultiColumnHeaderState m_Mchs;
		internal AddressableAssetEntryTreeView m_EntryTree;

		public AddressableAssetsWindow window;

		SearchField m_SearchField;
		const int k_SearchHeight = 20;

		AddressableAssetSettings m_Settings;
		internal AddressableAssetSettings settings
		{
			get
			{
				if (m_Settings == null)
				{
					m_Settings = AddressableAssetSettingsDefaultObject.Settings;
				}

				return m_Settings;
			}
			set => m_Settings = value;
		}

		bool m_ResizingVerticalSplitter;
		Rect m_VerticalSplitterRect = new Rect(0, 0, 10, k_SplitterWidth);
		[SerializeField]
		float m_VerticalSplitterPercent;
		const int k_SplitterWidth = 3;

		public AddressableAssetsSettingsGroupEditor(AddressableAssetsWindow w)
		{
			window = w;
			m_VerticalSplitterPercent = 0.8f;
			OnEnable();
		}

		public void SelectEntries(IList<AddressableAssetEntry> entries)
		{
			List<int> selectedIDs = new List<int>(entries.Count);
			Stack<AssetEntryTreeViewItem> items = new Stack<AssetEntryTreeViewItem>();

			if (m_EntryTree == null || m_EntryTree.Root == null)
				InitialiseEntryTree();

			foreach (TreeViewItem item in m_EntryTree.Root.children)
			{
				if (item is AssetEntryTreeViewItem i)
					items.Push(i);
			}
			while (items.Count > 0)
			{
				var i = items.Pop();

				bool contains = false;
				if (i.entry != null)
				{
					foreach (AddressableAssetEntry entry in entries)
					{
						// class instances can be different but refer to the same entry, use guid
						if (entry.guid == i.entry.guid && i.entry.TargetAsset == entry.TargetAsset)
						{
							contains = true;
							break;
						}
					}
				}

				if (!i.IsGroup && contains)
				{
					selectedIDs.Add(i.id);
				}
				else if (i.hasChildren)
				{
					foreach (TreeViewItem child in i.children)
					{
						if (child is AssetEntryTreeViewItem c)
							items.Push(c);
					}
				}
			}

			foreach (int i in selectedIDs)
				m_EntryTree.FrameItem(i);
			m_EntryTree.SetSelection(selectedIDs);
		}

		void OnSettingsModification(AddressableAssetSettings s, AddressableAssetSettings.ModificationEvent e, object o)
		{
			if (m_EntryTree == null)
				return;

			switch (e)
			{
				case AddressableAssetSettings.ModificationEvent.GroupAdded:
				case AddressableAssetSettings.ModificationEvent.GroupRemoved:
				case AddressableAssetSettings.ModificationEvent.EntryAdded:
				case AddressableAssetSettings.ModificationEvent.EntryMoved:
				case AddressableAssetSettings.ModificationEvent.EntryRemoved:
				case AddressableAssetSettings.ModificationEvent.GroupRenamed:
				case AddressableAssetSettings.ModificationEvent.EntryModified:
				case AddressableAssetSettings.ModificationEvent.BatchModification:
					m_EntryTree.Reload();
					if (window != null)
						window.Repaint();
					break;
			}
		}

		GUIStyle GetStyle(string styleName)
		{
			GUIStyle s = UnityEngine.GUI.skin.FindStyle(styleName);
			if (s == null)
				s = EditorGUIUtility.GetBuiltinSkin(EditorSkin.Inspector).FindStyle(styleName);
			if (s == null)
			{
				Addressables.LogError("Missing built-in guistyle " + styleName);
				s = new GUIStyle();
			}
			return s;
		}

		[NonSerialized]
		List<GUIStyle> m_SearchStyles;
		[NonSerialized]
		GUIStyle m_ButtonStyle;
		[NonSerialized]
		Texture2D m_CogIcon;

		void TopToolbar(Rect toolbarPos)
		{
			if (m_SearchStyles == null)
			{
				m_SearchStyles = new List<GUIStyle>();
				m_SearchStyles.Add(GetStyle("ToolbarSeachTextFieldPopup")); //GetStyle("ToolbarSeachTextField");
				m_SearchStyles.Add(GetStyle("ToolbarSeachCancelButton"));
				m_SearchStyles.Add(GetStyle("ToolbarSeachCancelButtonEmpty"));
			}
			if (m_ButtonStyle == null)
				m_ButtonStyle = GetStyle("ToolbarButton");
			if (m_CogIcon == null)
				m_CogIcon = EditorGUIUtility.FindTexture("_Popup");


			GUILayout.BeginArea(new Rect(0, 0, toolbarPos.width, k_SearchHeight));

			GUILayout.BeginHorizontal(EditorStyles.toolbar);
			{
				float spaceBetween = 4f;


				{
                    var guiMode = new GUIContent("New");
					Rect rMode = GUILayoutUtility.GetRect(guiMode, EditorStyles.toolbarDropDown);
					if (EditorGUI.DropdownButton(rMode, guiMode, FocusType.Passive, EditorStyles.toolbarDropDown))
					{
						var menu = new GenericMenu();
						foreach (var templateObject in settings.GroupTemplateObjects)
						{
							if (templateObject != null)
=======
    [Serializable]
    internal class AddressableAssetsSettingsGroupEditor
    {
        [System.AttributeUsage(AttributeTargets.Class)]
        public class HideBuildMenuInUI : Attribute { }

        /// <summary>
        /// Interface used for classes that implement Addressables build menu steps.
        /// </summary>
        public interface IAddressablesBuildMenu
        {
            /// <summary>
            /// Path from Build in the Addressables Groups Window.
            /// </summary>
            string BuildMenuPath { get; }

            /// <summary>
            /// If returns true, build menu will extend to available Build Scripts.
            /// </summary>
            bool SelectableBuildScript { get; }

            /// <summary>
            /// Display order in the menu, lower values are displayed first.
            /// </summary>
            int Order { get; }

            /// <summary>
            /// Called before beginning the Addressables content build.
            /// </summary>
            /// <param name="input">Input used for the Addressables content build</param>
            /// <returns>True for success, else false and fail the build</returns>
            bool OnPrebuild(AddressablesDataBuilderInput input);

            /// <summary>
            /// Called after the Addressables content build if the build was successful.
            /// </summary>
            /// <param name="input">Input used for the Addressables content build</param>
            /// <param name="result">Result of the Addressables content build</param>
            /// <returns>True for success, else false and fail the build</returns>
            bool OnPostbuild(AddressablesDataBuilderInput input, AddressablesPlayerBuildResult result);
        }

        internal struct BuildMenuContext
        {
            public IAddressablesBuildMenu BuildMenu { get; set; }
            public int buildScriptIndex;
            public AddressableAssetSettings Settings { get; set; }
        }

        [FormerlySerializedAs("treeState")]
        [SerializeField]
        TreeViewState m_TreeState;
        [FormerlySerializedAs("mchs")]
        [SerializeField]
        MultiColumnHeaderState m_Mchs;
        internal AddressableAssetEntryTreeView m_EntryTree;

        public AddressableAssetsWindow window;

        SearchField m_SearchField;
        const int k_SearchHeight = 20;

        AddressableAssetSettings m_Settings;
        internal AddressableAssetSettings settings
        {
            get
            {
                if (m_Settings == null)
                {
                    m_Settings = AddressableAssetSettingsDefaultObject.Settings;
                }

                return m_Settings;
            }
            set => m_Settings = value;
        }

        bool m_ResizingVerticalSplitter;
        Rect m_VerticalSplitterRect = new Rect(0, 0, 10, k_SplitterWidth);
        [SerializeField]
        float m_VerticalSplitterPercent;
        const int k_SplitterWidth = 3;

        public AddressableAssetsSettingsGroupEditor(AddressableAssetsWindow w)
        {
            window = w;
            m_VerticalSplitterPercent = 0.8f;
            OnEnable();
        }

        public void SelectEntries(IList<AddressableAssetEntry> entries)
        {
            List<int> selectedIDs = new List<int>(entries.Count);
            Stack<AssetEntryTreeViewItem> items = new Stack<AssetEntryTreeViewItem>();

            if (m_EntryTree == null || m_EntryTree.Root == null)
                InitialiseEntryTree();

            foreach (TreeViewItem item in m_EntryTree.Root.children)
            {
                if (item is AssetEntryTreeViewItem i)
                    items.Push(i);
            }
            while (items.Count > 0)
            {
                var i = items.Pop();

                bool contains = false;
                if (i.entry != null)
                {
                    foreach (AddressableAssetEntry entry in entries)
                    {
                        // class instances can be different but refer to the same entry, use guid
                        if (entry.guid == i.entry.guid && i.entry.TargetAsset == entry.TargetAsset)
                        {
                            contains = true;
                            break;
                        }
                    }
                }

                if (!i.IsGroup && contains)
                {
                    selectedIDs.Add(i.id);
                }
                else if (i.hasChildren)
                {
                    foreach (TreeViewItem child in i.children)
                    {
                        if (child is AssetEntryTreeViewItem c)
                            items.Push(c);
                    }
                }
            }

            foreach (int i in selectedIDs)
                m_EntryTree.FrameItem(i);
            m_EntryTree.SetSelection(selectedIDs);
        }

        void OnSettingsModification(AddressableAssetSettings s, AddressableAssetSettings.ModificationEvent e, object o)
        {
            if (m_EntryTree == null)
                return;

            switch (e)
            {
                case AddressableAssetSettings.ModificationEvent.GroupAdded:
                case AddressableAssetSettings.ModificationEvent.GroupRemoved:
                case AddressableAssetSettings.ModificationEvent.EntryAdded:
                case AddressableAssetSettings.ModificationEvent.EntryMoved:
                case AddressableAssetSettings.ModificationEvent.EntryRemoved:
                case AddressableAssetSettings.ModificationEvent.GroupRenamed:
                case AddressableAssetSettings.ModificationEvent.EntryModified:
                case AddressableAssetSettings.ModificationEvent.BatchModification:
                    m_EntryTree.Reload();
                    if (window != null)
                        window.Repaint();
                    break;
            }
        }

        GUIStyle GetStyle(string styleName)
        {
            GUIStyle s = UnityEngine.GUI.skin.FindStyle(styleName);
            if (s == null)
                s = EditorGUIUtility.GetBuiltinSkin(EditorSkin.Inspector).FindStyle(styleName);
            if (s == null)
            {
                Addressables.LogError("Missing built-in guistyle " + styleName);
                s = new GUIStyle();
            }
            return s;
        }

        [NonSerialized]
        List<GUIStyle> m_SearchStyles;
        [NonSerialized]
        GUIStyle m_ButtonStyle;
        [NonSerialized]
        Texture2D m_CogIcon;

        void TopToolbar(Rect toolbarPos)
        {
            if (m_SearchStyles == null)
            {
                m_SearchStyles = new List<GUIStyle>();
                m_SearchStyles.Add(GetStyle("ToolbarSeachTextFieldPopup")); //GetStyle("ToolbarSeachTextField");
                m_SearchStyles.Add(GetStyle("ToolbarSeachCancelButton"));
                m_SearchStyles.Add(GetStyle("ToolbarSeachCancelButtonEmpty"));
            }
            if (m_ButtonStyle == null)
                m_ButtonStyle = GetStyle("ToolbarButton");
            if (m_CogIcon == null)
                m_CogIcon = EditorGUIUtility.FindTexture("_Popup");


            GUILayout.BeginArea(new Rect(0, 0, toolbarPos.width, k_SearchHeight));

            GUILayout.BeginHorizontal(EditorStyles.toolbar);
            {
                float spaceBetween = 4f;


                {
                    var guiMode = new GUIContent("New", "Create a new group");
                    Rect rMode = GUILayoutUtility.GetRect(guiMode, EditorStyles.toolbarDropDown);
                    if (EditorGUI.DropdownButton(rMode, guiMode, FocusType.Passive, EditorStyles.toolbarDropDown))
                    {
                        var menu = new GenericMenu();
                        foreach (var templateObject in settings.GroupTemplateObjects)
                        {
                            if (templateObject != null)
>>>>>>> 094f4338
                                menu.AddItem(new GUIContent(templateObject.name), false, m_EntryTree.CreateNewGroup, templateObject);
						}
						menu.AddSeparator(string.Empty);
                        menu.AddItem(new GUIContent("Blank (no schema)"), false, m_EntryTree.CreateNewGroup, null);
						menu.DropDown(rMode);
					}
				}

                if (toolbarPos.width > 430)
<<<<<<< HEAD
				CreateProfileDropdown();

				{
					var guiMode = new GUIContent("Tools");
					Rect rMode = GUILayoutUtility.GetRect(guiMode, EditorStyles.toolbarDropDown);
					if (EditorGUI.DropdownButton(rMode, guiMode, FocusType.Passive, EditorStyles.toolbarDropDown))
					{
						var menu = new GenericMenu();
						menu.AddItem(new GUIContent("Inspect System Settings"), false, () =>
						{
							EditorApplication.ExecuteMenuItem("Window/General/Inspector");
							EditorGUIUtility.PingObject(AddressableAssetSettingsDefaultObject.Settings);
							Selection.activeObject = AddressableAssetSettingsDefaultObject.Settings;
						});
						menu.AddItem(new GUIContent("Check for Content Update Restrictions"), false, OnPrepareUpdate);

						menu.AddItem(new GUIContent("Window/Profiles"), false, () => EditorWindow.GetWindow<ProfileWindow>().Show(true));
						menu.AddItem(new GUIContent("Window/Labels"), false, () => EditorWindow.GetWindow<LabelWindow>(true).Intialize(settings));
						menu.AddItem(new GUIContent("Window/Analyze"), false, AnalyzeWindow.ShowWindow);
						menu.AddItem(new GUIContent("Window/Hosting Services"), false, () => EditorWindow.GetWindow<HostingServicesWindow>().Show(settings));
						menu.AddItem(new GUIContent("Window/Event Viewer"), false, ResourceProfilerWindow.ShowWindow);

						menu.AddItem(new GUIContent("Groups View/Show Sprite and Subobject Addresses"), ProjectConfigData.ShowSubObjectsInGroupView, () => { ProjectConfigData.ShowSubObjectsInGroupView = !ProjectConfigData.ShowSubObjectsInGroupView; m_EntryTree.Reload(); });
						menu.AddItem(new GUIContent("Groups View/Group Hierarchy with Dashes", "If enabled, group names are parsed as if a '-' represented a child in hierarchy.  So a group called 'a-b-c' would be displayed as if it were in a folder called 'b' that lived in a folder called 'a'.  In this mode, only groups without '-' can be rearranged within the groups window."),
							ProjectConfigData.ShowGroupsAsHierarchy, () => { ProjectConfigData.ShowGroupsAsHierarchy = !ProjectConfigData.ShowGroupsAsHierarchy; m_EntryTree.Reload(); });

						menu.AddItem(new GUIContent("Groups View/Sort Groups"), false, OnSortGroups);
						menu.AddItem(new GUIContent("Groups View/Reload"), false, Reload);

						var bundleList = AssetDatabase.GetAllAssetBundleNames();
						if (bundleList != null && bundleList.Length > 0)
							menu.AddItem(new GUIContent("Convert Legacy AssetBundles"), false, () => window.OfferToConvert(AddressableAssetSettingsDefaultObject.Settings));

						menu.DropDown(rMode);
					}
				}

				GUILayout.FlexibleSpace();
=======
                    CreateProfileDropdown();

                {
                    var guiMode = new GUIContent("Tools", "Tools used to configure or analyze Addressable Assets");
                    Rect rMode = GUILayoutUtility.GetRect(guiMode, EditorStyles.toolbarDropDown);
                    if (EditorGUI.DropdownButton(rMode, guiMode, FocusType.Passive, EditorStyles.toolbarDropDown))
                    {
                        var menu = new GenericMenu();
                        menu.AddItem(new GUIContent("Inspect System Settings"), false, () =>
                        {
                            EditorApplication.ExecuteMenuItem("Window/General/Inspector");
                            EditorGUIUtility.PingObject(AddressableAssetSettingsDefaultObject.Settings);
                            Selection.activeObject = AddressableAssetSettingsDefaultObject.Settings;
                        });
                        menu.AddItem(new GUIContent("Check for Content Update Restrictions"), false, OnPrepareUpdate);

                        menu.AddItem(new GUIContent("Window/Profiles"), false, () => EditorWindow.GetWindow<ProfileWindow>().Show(true));
                        menu.AddItem(new GUIContent("Window/Labels"), false, () => EditorWindow.GetWindow<LabelWindow>(true).Intialize(settings));
                        menu.AddItem(new GUIContent("Window/Analyze"), false, AnalyzeWindow.ShowWindow);
                        menu.AddItem(new GUIContent("Window/Hosting Services"), false, () => EditorWindow.GetWindow<HostingServicesWindow>().Show(settings));
                        menu.AddItem(new GUIContent("Window/Event Viewer"), false, ResourceProfilerWindow.ShowWindow);

                        menu.AddItem(new GUIContent("Groups View/Show Sprite and Subobject Addresses"), ProjectConfigData.ShowSubObjectsInGroupView, () => { ProjectConfigData.ShowSubObjectsInGroupView = !ProjectConfigData.ShowSubObjectsInGroupView; m_EntryTree.Reload(); });
                        menu.AddItem(new GUIContent("Groups View/Group Hierarchy with Dashes", "If enabled, group names are parsed as if a '-' represented a child in hierarchy.  So a group called 'a-b-c' would be displayed as if it were in a folder called 'b' that lived in a folder called 'a'.  In this mode, only groups without '-' can be rearranged within the groups window."),
                            ProjectConfigData.ShowGroupsAsHierarchy, () => { ProjectConfigData.ShowGroupsAsHierarchy = !ProjectConfigData.ShowGroupsAsHierarchy; m_EntryTree.Reload(); });

                        var bundleList = AssetDatabase.GetAllAssetBundleNames();
                        if (bundleList != null && bundleList.Length > 0)
                            menu.AddItem(new GUIContent("Convert Legacy AssetBundles"), false, () => window.OfferToConvert(AddressableAssetSettingsDefaultObject.Settings));

                        menu.DropDown(rMode);
                    }
                }

                GUILayout.FlexibleSpace();
>>>>>>> 094f4338
                if (toolbarPos.width > 300)
                    GUILayout.Space((spaceBetween * 2f) + 8);

				{
                    string playmodeButtonName = toolbarPos.width < 300 ? "Play Mode" : "Play Mode Script";
<<<<<<< HEAD
                    var guiMode = new GUIContent(playmodeButtonName);
					Rect rMode = GUILayoutUtility.GetRect(guiMode, EditorStyles.toolbarDropDown);
					if (EditorGUI.DropdownButton(rMode, guiMode, FocusType.Passive, EditorStyles.toolbarDropDown))
					{
						var menu = new GenericMenu();
						for (int i = 0; i < settings.DataBuilders.Count; i++)
						{
							var m = settings.GetDataBuilder(i);
							if (m.CanBuildData<AddressablesPlayModeBuildResult>())
							{
								string text = m is Build.DataBuilders.BuildScriptPackedPlayMode ?
									$"Use Existing Build ({PlatformMappingService.GetAddressablesPlatformPathInternal(EditorUserBuildSettings.activeBuildTarget)})" :
									m.Name;
								menu.AddItem(new GUIContent(text), i == settings.ActivePlayModeDataBuilderIndex, OnSetActivePlayModeScript, i);
							}
						}
						menu.DropDown(rMode);
					}
				}

				var guiBuild = new GUIContent("Build");
				Rect rBuild = GUILayoutUtility.GetRect(guiBuild, EditorStyles.toolbarDropDown);
				if (EditorGUI.DropdownButton(rBuild, guiBuild, FocusType.Passive, EditorStyles.toolbarDropDown))
				{
					//GUIUtility.hotControl = 0;
					var menu = new GenericMenu();
					var AddressablesPlayerBuildResultBuilderExists = false;
					for (int i = 0; i < settings.DataBuilders.Count; i++)
					{
						var m = settings.GetDataBuilder(i);
						if (m.CanBuildData<AddressablesPlayerBuildResult>())
						{
							AddressablesPlayerBuildResultBuilderExists = true;
							menu.AddItem(new GUIContent("New Build/" + m.Name), false, OnBuildScript, i);
						}
					}

					if (!AddressablesPlayerBuildResultBuilderExists)
					{
						menu.AddDisabledItem(new GUIContent("New Build/No Build Script Available"));
					}

					menu.AddItem(new GUIContent("Update a Previous Build"), false, OnUpdateBuild);
					menu.AddItem(new GUIContent("Clean Build/All"), false, OnCleanAll);
					menu.AddItem(new GUIContent("Clean Build/Content Builders/All"), false, OnCleanAddressables, null);
					for (int i = 0; i < settings.DataBuilders.Count; i++)
					{
						var m = settings.GetDataBuilder(i);
						menu.AddItem(new GUIContent("Clean Build/Content Builders/" + m.Name), false, OnCleanAddressables, m);
					}
					menu.AddItem(new GUIContent("Clean Build/Build Pipeline Cache"), false, OnCleanSBP);
					menu.DropDown(rBuild);
				}
=======
                    var guiMode = new GUIContent(playmodeButtonName, "Determines how the Addressables system loads assets in Play Mode");
                    Rect rMode = GUILayoutUtility.GetRect(guiMode, EditorStyles.toolbarDropDown);
                    if (EditorGUI.DropdownButton(rMode, guiMode, FocusType.Passive, EditorStyles.toolbarDropDown))
                    {
                        var menu = new GenericMenu();
                        for (int i = 0; i < settings.DataBuilders.Count; i++)
                        {
                            var m = settings.GetDataBuilder(i);
                            if (m.CanBuildData<AddressablesPlayModeBuildResult>())
                            {
                                string text = m is Build.DataBuilders.BuildScriptPackedPlayMode ?
                                    $"Use Existing Build ({PlatformMappingService.GetAddressablesPlatformPathInternal(EditorUserBuildSettings.activeBuildTarget)})" :
                                    m.Name;
                                menu.AddItem(new GUIContent(text), i == settings.ActivePlayModeDataBuilderIndex, OnSetActivePlayModeScript, i);
                            }
                        }
                        menu.DropDown(rMode);
                    }
                }

                var guiBuild = new GUIContent("Build", "Options for building Addressable Assets");
                Rect rBuild = GUILayoutUtility.GetRect(guiBuild, EditorStyles.toolbarDropDown);
                if (EditorGUI.DropdownButton(rBuild, guiBuild, FocusType.Passive, EditorStyles.toolbarDropDown))
                {
                    var types = AddressableAssetUtility.GetTypes<IAddressablesBuildMenu>();
                    var genericDropdownMenu = new GenericMenu();
                    var displayMenus = CreateBuildMenus(types);
                    foreach (IAddressablesBuildMenu buildOption in displayMenus)
                    {
                        if (buildOption.SelectableBuildScript)
                        {
                            bool addressablesPlayerBuildResultBuilderExists = false;
                            for (int i = 0; i < settings.DataBuilders.Count; i++)
                            {
                                var dataBuilder = settings.GetDataBuilder(i);
                                if (dataBuilder.CanBuildData<AddressablesPlayerBuildResult>())
                                {
                                    addressablesPlayerBuildResultBuilderExists = true;
                                    BuildMenuContext context = new BuildMenuContext()
                                    {
                                        buildScriptIndex = -1,
                                        BuildMenu = buildOption,
                                        Settings = settings
                                    };

                                    genericDropdownMenu.AddItem(new GUIContent(buildOption.BuildMenuPath + "/" + dataBuilder.Name), false, OnBuildAddressables, context);
                                }
                            }

                            if (!addressablesPlayerBuildResultBuilderExists)
                                genericDropdownMenu.AddDisabledItem(new GUIContent(buildOption.BuildMenuPath + "/No Build Script Available"));
                        }
                        else
                        {
                            BuildMenuContext context = new BuildMenuContext()
                                {buildScriptIndex = -1, BuildMenu = buildOption, Settings = settings};
                            genericDropdownMenu.AddItem(new GUIContent(buildOption.BuildMenuPath), false, OnBuildAddressables, context);
                        }
                    }

                    genericDropdownMenu.AddSeparator("");
                    genericDropdownMenu.AddItem(new GUIContent("Clear Build Cache/All"), false, OnCleanAll);
                    genericDropdownMenu.AddItem(new GUIContent("Clear Build Cache/Content Builders/All"), false, OnCleanAddressables, null);
                    for (int i = 0; i < settings.DataBuilders.Count; i++)
                    {
                        var m = settings.GetDataBuilder(i);
                        genericDropdownMenu.AddItem(new GUIContent("Clear Build Cache/Content Builders/" + m.Name), false, OnCleanAddressables, m);
                    }
                    genericDropdownMenu.AddItem(new GUIContent("Clear Build Cache/Build Pipeline Cache"), false, OnCleanSBP);
                    genericDropdownMenu.DropDown(rBuild);
                }
>>>>>>> 094f4338

#if (ENABLE_CCD && UNITY_2019_4_OR_NEWER)
				//Build & Release
				var guiBuildAndRelease = new GUIContent("Build & Release");
				if (GUILayout.Button(guiBuildAndRelease, EditorStyles.toolbarButton))
				{
					OnBuildAndRelease();
				}
#endif

<<<<<<< HEAD
				GUILayout.Space(4);
				Rect searchRect = GUILayoutUtility.GetRect(0, toolbarPos.width * 0.6f, 16f, 16f, m_SearchStyles[0], GUILayout.MinWidth(65), GUILayout.MaxWidth(300));
				Rect popupPosition = searchRect;
				popupPosition.width = 20;

				if (Event.current.type == EventType.MouseDown && popupPosition.Contains(Event.current.mousePosition))
				{
					var menu = new GenericMenu();
					menu.AddItem(new GUIContent("Hierarchical Search"), ProjectConfigData.HierarchicalSearch, OnHierSearchClick);
					menu.DropDown(popupPosition);
				}
				else
				{
					var baseSearch = ProjectConfigData.HierarchicalSearch ? m_EntryTree.customSearchString : m_EntryTree.searchString;
					var searchString = m_SearchField.OnGUI(searchRect, baseSearch, m_SearchStyles[0], m_SearchStyles[1], m_SearchStyles[2]);
					if (baseSearch != searchString)
					{
						m_EntryTree?.Search(searchString);
					}
				}
			}
			GUILayout.EndHorizontal();
			GUILayout.EndArea();
		}

		void OnCleanAll()
		{
			OnCleanAddressables(null);
			OnCleanSBP();
		}

		void OnCleanAddressables(object builder)
		{
			AddressableAssetSettings.CleanPlayerContent(builder as IDataBuilder);
		}

		void OnCleanSBP()
		{
			BuildCache.PurgeCache(true);
		}

		void OnPrepareUpdate()
		{
			var path = ContentUpdateScript.GetContentStateDataPath(true);
			if (string.IsNullOrEmpty(path))
				Debug.LogWarning("No path specified for Content State Data file.");
			else if (!File.Exists(path))
				Debug.LogWarningFormat("No Content State Data file exists at path: {0}");
			else
				ContentUpdatePreviewWindow.PrepareForContentUpdate(AddressableAssetSettingsDefaultObject.Settings, path);
		}

		void OnSortGroups()
		{
			List<AddressableAssetGroup> groups = settings.groups;

			groups.Sort((g0, g1) =>
			{
				if ((g0 == null) || g0.IsDefaultGroup())
				{
					return -1;
				}
				else if ((g1 == null) || g1.IsDefaultGroup())
				{
					return 1;
				}

				return g0.Name.CompareTo(g1.Name);
			});

			settings.SetDirty(AddressableAssetSettings.ModificationEvent.GroupMoved, settings.groups, true, true);
			Reload();
		}

#if (ENABLE_CCD && UNITY_2019_4_OR_NEWER)
		async void OnBuildAndRelease()
		{
			await AddressableAssetSettings.BuildAndReleasePlayerContent();
		}

#endif

		void OnBuildScript(object context)
		{
			OnSetActiveBuildScript(context);
			OnBuildPlayerData();
		}

		void OnBuildPlayerData()
		{
			AddressableAssetSettings.BuildPlayerContent();
		}

		void OnUpdateBuild()
		{
			var path = ContentUpdateScript.GetContentStateDataPath(true);
			if (!string.IsNullOrEmpty(path))
				ContentUpdateScript.BuildContentUpdate(AddressableAssetSettingsDefaultObject.Settings, path);
		}

		void OnSetActiveBuildScript(object context)
		{
			AddressableAssetSettingsDefaultObject.Settings.ActivePlayerDataBuilderIndex = (int)context;
		}

		void OnSetActivePlayModeScript(object context)
		{
			AddressableAssetSettingsDefaultObject.Settings.ActivePlayModeDataBuilderIndex = (int)context;
		}

		void OnHierSearchClick()
		{
			ProjectConfigData.HierarchicalSearch = !ProjectConfigData.HierarchicalSearch;
			m_EntryTree.SwapSearchType();
			m_EntryTree.Reload();
			m_EntryTree.Repaint();
		}

		void CreateProfileDropdown()
		{
			var activeProfileName = settings.profileSettings.GetProfileName(settings.activeProfileId);
			if (string.IsNullOrEmpty(activeProfileName))
			{
				settings.activeProfileId = null; //this will reset it to default.
				activeProfileName = settings.profileSettings.GetProfileName(settings.activeProfileId);
			}
			var profileButton = new GUIContent("Profile: " + activeProfileName);

			Rect r = GUILayoutUtility.GetRect(profileButton, m_ButtonStyle, GUILayout.Width(115f));
			if (EditorGUI.DropdownButton(r, profileButton, FocusType.Passive, EditorStyles.toolbarDropDown))
			{
				//GUIUtility.hotControl = 0;
				var menu = new GenericMenu();

				var nameList = settings.profileSettings.GetAllProfileNames();

				foreach (var name in nameList)
				{
					menu.AddItem(new GUIContent(name), name == activeProfileName, SetActiveProfile, name);
				}
				menu.AddSeparator(string.Empty);
				menu.AddItem(new GUIContent("Manage Profiles"), false, () => EditorWindow.GetWindow<ProfileWindow>().Show(true));
				menu.DropDown(r);
			}
		}

		void SetActiveProfile(object context)
		{
			var n = context as string;
			AddressableAssetSettingsDefaultObject.Settings.activeProfileId = AddressableAssetSettingsDefaultObject.Settings.profileSettings.GetProfileId(n);
			AddressableAssetUtility.OpenAssetIfUsingVCIntegration(AddressableAssetSettingsDefaultObject.Settings);
		}

		bool m_ModificationRegistered;
		public void OnEnable()
		{
			if (AddressableAssetSettingsDefaultObject.Settings == null)
				return;
			if (!m_ModificationRegistered)
			{
				AddressableAssetSettingsDefaultObject.Settings.OnModification += OnSettingsModification;
				m_ModificationRegistered = true;
			}
		}

		public void OnDisable()
		{
			if (AddressableAssetSettingsDefaultObject.Settings == null)
				return;
			if (m_ModificationRegistered)
			{
				AddressableAssetSettingsDefaultObject.Settings.OnModification -= OnSettingsModification;
				m_ModificationRegistered = false;
			}
		}

		public bool OnGUI(Rect pos)
		{
			if (settings == null)
				return false;

			if (!m_ModificationRegistered)
			{
				m_ModificationRegistered = true;
				settings.OnModification -= OnSettingsModification; //just in case...
				settings.OnModification += OnSettingsModification;
			}

			if (m_EntryTree == null)
				InitialiseEntryTree();

			HandleVerticalResize(pos);
			var inRectY = pos.height;
			var searchRect = new Rect(pos.xMin, pos.yMin, pos.width, k_SearchHeight);
			var treeRect = new Rect(pos.xMin, pos.yMin + k_SearchHeight, pos.width, inRectY - k_SearchHeight);

			TopToolbar(searchRect);
			m_EntryTree.OnGUI(treeRect);
			return m_ResizingVerticalSplitter;
		}

		internal AddressableAssetEntryTreeView InitialiseEntryTree()
		{
			if (m_TreeState == null)
				m_TreeState = new TreeViewState();

			var headerState = AddressableAssetEntryTreeView.CreateDefaultMultiColumnHeaderState();
			if (MultiColumnHeaderState.CanOverwriteSerializedFields(m_Mchs, headerState))
				MultiColumnHeaderState.OverwriteSerializedFields(m_Mchs, headerState);
			m_Mchs = headerState;

			m_SearchField = new SearchField();
			m_EntryTree = new AddressableAssetEntryTreeView(m_TreeState, m_Mchs, this);
			m_EntryTree.Reload();
			return m_EntryTree;
		}

		public void Reload()
		{
			if (m_EntryTree != null)
			{
				if (settings != AddressableAssetSettingsDefaultObject.Settings)
				{
					settings = AddressableAssetSettingsDefaultObject.Settings;
				}

				m_EntryTree.Reload();
			}
		}

		void HandleVerticalResize(Rect position)
		{
			m_VerticalSplitterRect.y = (int)(position.yMin + position.height * m_VerticalSplitterPercent);
			m_VerticalSplitterRect.width = position.width;
			m_VerticalSplitterRect.height = k_SplitterWidth;


			EditorGUIUtility.AddCursorRect(m_VerticalSplitterRect, MouseCursor.ResizeVertical);
			if (Event.current.type == EventType.MouseDown && m_VerticalSplitterRect.Contains(Event.current.mousePosition))
				m_ResizingVerticalSplitter = true;

			if (m_ResizingVerticalSplitter)
			{
				var mousePosInRect = Event.current.mousePosition.y - position.yMin;
				m_VerticalSplitterPercent = Mathf.Clamp(mousePosInRect / position.height, 0.20f, 0.90f);
				m_VerticalSplitterRect.y = (int)(position.height * m_VerticalSplitterPercent + position.yMin);

				if (Event.current.type == EventType.MouseUp)
				{
					m_ResizingVerticalSplitter = false;
				}
			}
			else
				m_VerticalSplitterPercent = Mathf.Clamp(m_VerticalSplitterPercent, 0.20f, 0.90f);
		}
	}
=======
                GUILayout.Space(4);
                Rect searchRect = GUILayoutUtility.GetRect(0, toolbarPos.width * 0.6f, 16f, 16f, m_SearchStyles[0], GUILayout.MinWidth(65), GUILayout.MaxWidth(300));
                Rect popupPosition = searchRect;
                popupPosition.width = 20;

                if (Event.current.type == EventType.MouseDown && popupPosition.Contains(Event.current.mousePosition))
                {
                    var menu = new GenericMenu();
                    menu.AddItem(new GUIContent("Hierarchical Search"), ProjectConfigData.HierarchicalSearch, OnHierSearchClick);
                    menu.DropDown(popupPosition);
                }
                else
                {
                    var baseSearch = ProjectConfigData.HierarchicalSearch ? m_EntryTree.customSearchString : m_EntryTree.searchString;
                    var searchString = m_SearchField.OnGUI(searchRect, baseSearch, m_SearchStyles[0], m_SearchStyles[1], m_SearchStyles[2]);
                    if (baseSearch != searchString)
                    {
                        m_EntryTree?.Search(searchString);
                    }
                }
            }
            GUILayout.EndHorizontal();
            GUILayout.EndArea();
        }

        internal static List<IAddressablesBuildMenu> CreateBuildMenus(IList<Type> types, bool includeMenusHiddenFromUI = false)
        {
            List<IAddressablesBuildMenu> displayMenus = new List<IAddressablesBuildMenu>(types.Count);

            foreach (Type menuType in types)
            {
                if (Attribute.GetCustomAttribute(menuType, typeof(HideBuildMenuInUI)) != null && !includeMenusHiddenFromUI)
                    continue;

                var menuInst = Activator.CreateInstance(menuType) as IAddressablesBuildMenu;
                if (string.IsNullOrEmpty(menuInst.BuildMenuPath))
                    continue;
                var existing = displayMenus.Find(b => b.BuildMenuPath == menuInst.BuildMenuPath);
                if (existing == null)
                    displayMenus.Add(menuInst);
                else
                {
                    var existingType = existing.GetType();
                    if (menuType.IsSubclassOf(existingType))
                    {
                        // override existing with our current
                        displayMenus.Remove(existing);
                        displayMenus.Add(menuInst);
                    }
                    else if (!existingType.IsSubclassOf(menuType))
                    {
                        // both are same level, issue
                        Addressables.LogWarning(
                            $"Trying to new build menu [{menuType}] with path \"{menuInst.BuildMenuPath}\". But an existing type already exists with that path, [{existingType}].");
                    }
                }
            }

            displayMenus.Sort((a, b) => a.Order.CompareTo(b.Order));
            return displayMenus;
        }

        private static void OnBuildAddressables(object ctx)
        {
            BuildMenuContext buildAddressablesContext = (BuildMenuContext)ctx;
            OnBuildAddressables(buildAddressablesContext);
        }

        internal static void OnBuildAddressables(BuildMenuContext context)
        {
            if (context.BuildMenu == null)
            {
                Addressables.LogError("Addressable content build failure : null build menu context");
                return;
            }

            if (context.buildScriptIndex >= 0)
                context.Settings.ActivePlayerDataBuilderIndex = context.buildScriptIndex;

            var builderInput = new AddressablesDataBuilderInput(context.Settings);

            if (!HandlePreBuild(context, builderInput))
                return;

            AddressableAssetSettings.BuildPlayerContent(out AddressablesPlayerBuildResult rst, builderInput);

            HandlePostBuild(context, builderInput, rst);
        }

        static bool HandlePreBuild(BuildMenuContext context, AddressablesDataBuilderInput builderInput)
        {
            if (!context.BuildMenu.OnPrebuild(builderInput))
            {
                Addressables.LogError($"Addressable content pre-build failure : {context.BuildMenu.BuildMenuPath}");
                return false;
            }
            return true;
        }

        static void HandlePostBuild(BuildMenuContext context, AddressablesDataBuilderInput builderInput, AddressablesPlayerBuildResult rst)
        {
            if (string.IsNullOrEmpty(rst.Error) && !context.BuildMenu.OnPostbuild(builderInput, rst))
                Addressables.LogError($"Addressable content post-build failure : {context.BuildMenu.BuildMenuPath}");
        }

        void OnCleanAll()
        {
            OnCleanAddressables(null);
            OnCleanSBP();
        }

        void OnCleanAddressables(object builder)
        {
            AddressableAssetSettings.CleanPlayerContent(builder as IDataBuilder);
        }

        void OnCleanSBP()
        {
            BuildCache.PurgeCache(true);
        }

        void OnPrepareUpdate()
        {
            var path = ContentUpdateScript.GetContentStateDataPath(false);
            if (string.IsNullOrEmpty(path))
            { 
                Debug.LogWarning("No path specified for Content State Data file.");
                return;
            }

            if (ResourceManagerConfig.ShouldPathUseWebRequest(path))
                path = ContentUpdateScript.DownloadBinFileToTempLocation(path);

            if (!File.Exists(path))
            {
                if(UnityEditorInternal.InternalEditorUtility.inBatchMode)
                { 
                    Debug.LogWarningFormat("No Content State Data file exists at path: {0}", path);
                    return;
                }
                else
                {
                    bool selectFileManually = EditorUtility.DisplayDialog("Unable to Check for Update Restrictions", $"The addressable_content_state.bin file could " +
                        $"not be found at {path}", "Select .bin file", "Cancel content update");
                    if(selectFileManually)
                        path = ContentUpdateScript.GetContentStateDataPath(true);
                    else
                    { 
                        Debug.LogWarningFormat("No Content State Data file exists at path: {0}.  Content update has been cancelled.", path);
                        return;
                    }
                }
            }

            ContentUpdatePreviewWindow.PrepareForContentUpdate(AddressableAssetSettingsDefaultObject.Settings, path);
        }

#if (ENABLE_CCD && UNITY_2019_4_OR_NEWER)
        async void OnBuildAndRelease()
        {
            await AddressableAssetSettings.BuildAndReleasePlayerContent();
        }
#endif

        void OnBuildScript(object context)
        {
            OnSetActiveBuildScript(context);
            OnBuildPlayerData();
        }

        void OnBuildPlayerData()
        {
            AddressableAssetSettings.BuildPlayerContent();
        }

        void OnSetActiveBuildScript(object context)
        {
            AddressableAssetSettingsDefaultObject.Settings.ActivePlayerDataBuilderIndex = (int)context;
        }

        void OnSetActivePlayModeScript(object context)
        {
            AddressableAssetSettingsDefaultObject.Settings.ActivePlayModeDataBuilderIndex = (int)context;
        }

        void OnHierSearchClick()
        {
            ProjectConfigData.HierarchicalSearch = !ProjectConfigData.HierarchicalSearch;
            m_EntryTree.SwapSearchType();
            m_EntryTree.Reload();
            m_EntryTree.Repaint();
        }

        void CreateProfileDropdown()
        {
            var activeProfileName = settings.profileSettings.GetProfileName(settings.activeProfileId);
            if (string.IsNullOrEmpty(activeProfileName))
            {
                settings.activeProfileId = null; //this will reset it to default.
                activeProfileName = settings.profileSettings.GetProfileName(settings.activeProfileId);
            }
            var profileButton = new GUIContent("Profile: " + activeProfileName, "The active collection of build path settings");

            Rect r = GUILayoutUtility.GetRect(profileButton, m_ButtonStyle, GUILayout.Width(115f));
            if (EditorGUI.DropdownButton(r, profileButton, FocusType.Passive, EditorStyles.toolbarDropDown))
            {
                //GUIUtility.hotControl = 0;
                var menu = new GenericMenu();

                var nameList = settings.profileSettings.GetAllProfileNames();

                foreach (var name in nameList)
                {
                    menu.AddItem(new GUIContent(name), name == activeProfileName, SetActiveProfile, name);
                }
                menu.AddSeparator(string.Empty);
                menu.AddItem(new GUIContent("Manage Profiles"), false, () => EditorWindow.GetWindow<ProfileWindow>().Show(true));
                menu.DropDown(r);
            }
        }

        void SetActiveProfile(object context)
        {
            var n = context as string;
            AddressableAssetSettingsDefaultObject.Settings.activeProfileId = AddressableAssetSettingsDefaultObject.Settings.profileSettings.GetProfileId(n);
            AddressableAssetUtility.OpenAssetIfUsingVCIntegration(AddressableAssetSettingsDefaultObject.Settings);
        }

        bool m_ModificationRegistered;
        public void OnEnable()
        {
            if (AddressableAssetSettingsDefaultObject.Settings == null)
                return;
            if (!m_ModificationRegistered)
            {
                AddressableAssetSettingsDefaultObject.Settings.OnModification += OnSettingsModification;
                m_ModificationRegistered = true;
            }
        }

        public void OnDisable()
        {
            if (AddressableAssetSettingsDefaultObject.Settings == null)
                return;
            if (m_ModificationRegistered)
            {
                AddressableAssetSettingsDefaultObject.Settings.OnModification -= OnSettingsModification;
                m_ModificationRegistered = false;
            }
        }

        public bool OnGUI(Rect pos)
        {
            if (settings == null)
                return false;

            if (!m_ModificationRegistered)
            {
                m_ModificationRegistered = true;
                settings.OnModification -= OnSettingsModification; //just in case...
                settings.OnModification += OnSettingsModification;
            }

            if (m_EntryTree == null)
                InitialiseEntryTree();

            HandleVerticalResize(pos);
            var inRectY = pos.height;
            var searchRect = new Rect(pos.xMin, pos.yMin, pos.width, k_SearchHeight);
            var treeRect = new Rect(pos.xMin, pos.yMin + k_SearchHeight, pos.width, inRectY - k_SearchHeight);

            TopToolbar(searchRect);
            m_EntryTree.OnGUI(treeRect);
            return m_ResizingVerticalSplitter;
        }

        internal AddressableAssetEntryTreeView InitialiseEntryTree()
        {
            if (m_TreeState == null)
                m_TreeState = new TreeViewState();

            var headerState = AddressableAssetEntryTreeView.CreateDefaultMultiColumnHeaderState();
            if (MultiColumnHeaderState.CanOverwriteSerializedFields(m_Mchs, headerState))
                MultiColumnHeaderState.OverwriteSerializedFields(m_Mchs, headerState);
            m_Mchs = headerState;

            m_SearchField = new SearchField();
            m_EntryTree = new AddressableAssetEntryTreeView(m_TreeState, m_Mchs, this);
            m_EntryTree.Reload();
            return m_EntryTree;
        }

        public void Reload()
        {
            if (m_EntryTree != null)
                m_EntryTree.Reload();
        }

        void HandleVerticalResize(Rect position)
        {
            m_VerticalSplitterRect.y = (int)(position.yMin + position.height * m_VerticalSplitterPercent);
            m_VerticalSplitterRect.width = position.width;
            m_VerticalSplitterRect.height = k_SplitterWidth;


            EditorGUIUtility.AddCursorRect(m_VerticalSplitterRect, MouseCursor.ResizeVertical);
            if (Event.current.type == EventType.MouseDown && m_VerticalSplitterRect.Contains(Event.current.mousePosition))
                m_ResizingVerticalSplitter = true;

            if (m_ResizingVerticalSplitter)
            {
                var mousePosInRect = Event.current.mousePosition.y - position.yMin;
                m_VerticalSplitterPercent = Mathf.Clamp(mousePosInRect / position.height, 0.20f, 0.90f);
                m_VerticalSplitterRect.y = (int)(position.height * m_VerticalSplitterPercent + position.yMin);

                if (Event.current.type == EventType.MouseUp)
                {
                    m_ResizingVerticalSplitter = false;
                }
            }
            else
                m_VerticalSplitterPercent = Mathf.Clamp(m_VerticalSplitterPercent, 0.20f, 0.90f);
        }
    }
>>>>>>> 094f4338
}
<|MERGE_RESOLUTION|>--- conflicted
+++ resolved
@@ -1,1211 +1,717 @@
-using System;
-using System.Collections.Generic;
-using System.IO;
-using UnityEditor.AddressableAssets.Build;
-using UnityEditor.AddressableAssets.Diagnostics;
-using UnityEditor.AddressableAssets.Settings;
-using UnityEditor.Build.Pipeline.Utilities;
-using UnityEditor.IMGUI.Controls;
-using UnityEngine;
-using UnityEngine.AddressableAssets;
-using UnityEngine.ResourceManagement.Util;
-using UnityEngine.Serialization;
-
-// ReSharper disable DelegateSubtraction
-
-namespace UnityEditor.AddressableAssets.GUI
-{
-<<<<<<< HEAD
-	[Serializable]
-	class AddressableAssetsSettingsGroupEditor
-	{
-		[FormerlySerializedAs("treeState")]
-		[SerializeField]
-		TreeViewState m_TreeState;
-		[FormerlySerializedAs("mchs")]
-		[SerializeField]
-		MultiColumnHeaderState m_Mchs;
-		internal AddressableAssetEntryTreeView m_EntryTree;
-
-		public AddressableAssetsWindow window;
-
-		SearchField m_SearchField;
-		const int k_SearchHeight = 20;
-
-		AddressableAssetSettings m_Settings;
-		internal AddressableAssetSettings settings
-		{
-			get
-			{
-				if (m_Settings == null)
-				{
-					m_Settings = AddressableAssetSettingsDefaultObject.Settings;
-				}
-
-				return m_Settings;
-			}
-			set => m_Settings = value;
-		}
-
-		bool m_ResizingVerticalSplitter;
-		Rect m_VerticalSplitterRect = new Rect(0, 0, 10, k_SplitterWidth);
-		[SerializeField]
-		float m_VerticalSplitterPercent;
-		const int k_SplitterWidth = 3;
-
-		public AddressableAssetsSettingsGroupEditor(AddressableAssetsWindow w)
-		{
-			window = w;
-			m_VerticalSplitterPercent = 0.8f;
-			OnEnable();
-		}
-
-		public void SelectEntries(IList<AddressableAssetEntry> entries)
-		{
-			List<int> selectedIDs = new List<int>(entries.Count);
-			Stack<AssetEntryTreeViewItem> items = new Stack<AssetEntryTreeViewItem>();
-
-			if (m_EntryTree == null || m_EntryTree.Root == null)
-				InitialiseEntryTree();
-
-			foreach (TreeViewItem item in m_EntryTree.Root.children)
-			{
-				if (item is AssetEntryTreeViewItem i)
-					items.Push(i);
-			}
-			while (items.Count > 0)
-			{
-				var i = items.Pop();
-
-				bool contains = false;
-				if (i.entry != null)
-				{
-					foreach (AddressableAssetEntry entry in entries)
-					{
-						// class instances can be different but refer to the same entry, use guid
-						if (entry.guid == i.entry.guid && i.entry.TargetAsset == entry.TargetAsset)
-						{
-							contains = true;
-							break;
-						}
-					}
-				}
-
-				if (!i.IsGroup && contains)
-				{
-					selectedIDs.Add(i.id);
-				}
-				else if (i.hasChildren)
-				{
-					foreach (TreeViewItem child in i.children)
-					{
-						if (child is AssetEntryTreeViewItem c)
-							items.Push(c);
-					}
-				}
-			}
-
-			foreach (int i in selectedIDs)
-				m_EntryTree.FrameItem(i);
-			m_EntryTree.SetSelection(selectedIDs);
-		}
-
-		void OnSettingsModification(AddressableAssetSettings s, AddressableAssetSettings.ModificationEvent e, object o)
-		{
-			if (m_EntryTree == null)
-				return;
-
-			switch (e)
-			{
-				case AddressableAssetSettings.ModificationEvent.GroupAdded:
-				case AddressableAssetSettings.ModificationEvent.GroupRemoved:
-				case AddressableAssetSettings.ModificationEvent.EntryAdded:
-				case AddressableAssetSettings.ModificationEvent.EntryMoved:
-				case AddressableAssetSettings.ModificationEvent.EntryRemoved:
-				case AddressableAssetSettings.ModificationEvent.GroupRenamed:
-				case AddressableAssetSettings.ModificationEvent.EntryModified:
-				case AddressableAssetSettings.ModificationEvent.BatchModification:
-					m_EntryTree.Reload();
-					if (window != null)
-						window.Repaint();
-					break;
-			}
-		}
-
-		GUIStyle GetStyle(string styleName)
-		{
-			GUIStyle s = UnityEngine.GUI.skin.FindStyle(styleName);
-			if (s == null)
-				s = EditorGUIUtility.GetBuiltinSkin(EditorSkin.Inspector).FindStyle(styleName);
-			if (s == null)
-			{
-				Addressables.LogError("Missing built-in guistyle " + styleName);
-				s = new GUIStyle();
-			}
-			return s;
-		}
-
-		[NonSerialized]
-		List<GUIStyle> m_SearchStyles;
-		[NonSerialized]
-		GUIStyle m_ButtonStyle;
-		[NonSerialized]
-		Texture2D m_CogIcon;
-
-		void TopToolbar(Rect toolbarPos)
-		{
-			if (m_SearchStyles == null)
-			{
-				m_SearchStyles = new List<GUIStyle>();
-				m_SearchStyles.Add(GetStyle("ToolbarSeachTextFieldPopup")); //GetStyle("ToolbarSeachTextField");
-				m_SearchStyles.Add(GetStyle("ToolbarSeachCancelButton"));
-				m_SearchStyles.Add(GetStyle("ToolbarSeachCancelButtonEmpty"));
-			}
-			if (m_ButtonStyle == null)
-				m_ButtonStyle = GetStyle("ToolbarButton");
-			if (m_CogIcon == null)
-				m_CogIcon = EditorGUIUtility.FindTexture("_Popup");
-
-
-			GUILayout.BeginArea(new Rect(0, 0, toolbarPos.width, k_SearchHeight));
-
-			GUILayout.BeginHorizontal(EditorStyles.toolbar);
-			{
-				float spaceBetween = 4f;
-
-
-				{
-                    var guiMode = new GUIContent("New");
-					Rect rMode = GUILayoutUtility.GetRect(guiMode, EditorStyles.toolbarDropDown);
-					if (EditorGUI.DropdownButton(rMode, guiMode, FocusType.Passive, EditorStyles.toolbarDropDown))
-					{
-						var menu = new GenericMenu();
-						foreach (var templateObject in settings.GroupTemplateObjects)
-						{
-							if (templateObject != null)
-=======
-    [Serializable]
-    internal class AddressableAssetsSettingsGroupEditor
-    {
-        [System.AttributeUsage(AttributeTargets.Class)]
-        public class HideBuildMenuInUI : Attribute { }
-
-        /// <summary>
-        /// Interface used for classes that implement Addressables build menu steps.
-        /// </summary>
-        public interface IAddressablesBuildMenu
-        {
-            /// <summary>
-            /// Path from Build in the Addressables Groups Window.
-            /// </summary>
-            string BuildMenuPath { get; }
-
-            /// <summary>
-            /// If returns true, build menu will extend to available Build Scripts.
-            /// </summary>
-            bool SelectableBuildScript { get; }
-
-            /// <summary>
-            /// Display order in the menu, lower values are displayed first.
-            /// </summary>
-            int Order { get; }
-
-            /// <summary>
-            /// Called before beginning the Addressables content build.
-            /// </summary>
-            /// <param name="input">Input used for the Addressables content build</param>
-            /// <returns>True for success, else false and fail the build</returns>
-            bool OnPrebuild(AddressablesDataBuilderInput input);
-
-            /// <summary>
-            /// Called after the Addressables content build if the build was successful.
-            /// </summary>
-            /// <param name="input">Input used for the Addressables content build</param>
-            /// <param name="result">Result of the Addressables content build</param>
-            /// <returns>True for success, else false and fail the build</returns>
-            bool OnPostbuild(AddressablesDataBuilderInput input, AddressablesPlayerBuildResult result);
-        }
-
-        internal struct BuildMenuContext
-        {
-            public IAddressablesBuildMenu BuildMenu { get; set; }
-            public int buildScriptIndex;
-            public AddressableAssetSettings Settings { get; set; }
-        }
-
-        [FormerlySerializedAs("treeState")]
-        [SerializeField]
-        TreeViewState m_TreeState;
-        [FormerlySerializedAs("mchs")]
-        [SerializeField]
-        MultiColumnHeaderState m_Mchs;
-        internal AddressableAssetEntryTreeView m_EntryTree;
-
-        public AddressableAssetsWindow window;
-
-        SearchField m_SearchField;
-        const int k_SearchHeight = 20;
-
-        AddressableAssetSettings m_Settings;
-        internal AddressableAssetSettings settings
-        {
-            get
-            {
-                if (m_Settings == null)
-                {
-                    m_Settings = AddressableAssetSettingsDefaultObject.Settings;
-                }
-
-                return m_Settings;
-            }
-            set => m_Settings = value;
-        }
-
-        bool m_ResizingVerticalSplitter;
-        Rect m_VerticalSplitterRect = new Rect(0, 0, 10, k_SplitterWidth);
-        [SerializeField]
-        float m_VerticalSplitterPercent;
-        const int k_SplitterWidth = 3;
-
-        public AddressableAssetsSettingsGroupEditor(AddressableAssetsWindow w)
-        {
-            window = w;
-            m_VerticalSplitterPercent = 0.8f;
-            OnEnable();
-        }
-
-        public void SelectEntries(IList<AddressableAssetEntry> entries)
-        {
-            List<int> selectedIDs = new List<int>(entries.Count);
-            Stack<AssetEntryTreeViewItem> items = new Stack<AssetEntryTreeViewItem>();
-
-            if (m_EntryTree == null || m_EntryTree.Root == null)
-                InitialiseEntryTree();
-
-            foreach (TreeViewItem item in m_EntryTree.Root.children)
-            {
-                if (item is AssetEntryTreeViewItem i)
-                    items.Push(i);
-            }
-            while (items.Count > 0)
-            {
-                var i = items.Pop();
-
-                bool contains = false;
-                if (i.entry != null)
-                {
-                    foreach (AddressableAssetEntry entry in entries)
-                    {
-                        // class instances can be different but refer to the same entry, use guid
-                        if (entry.guid == i.entry.guid && i.entry.TargetAsset == entry.TargetAsset)
-                        {
-                            contains = true;
-                            break;
-                        }
-                    }
-                }
-
-                if (!i.IsGroup && contains)
-                {
-                    selectedIDs.Add(i.id);
-                }
-                else if (i.hasChildren)
-                {
-                    foreach (TreeViewItem child in i.children)
-                    {
-                        if (child is AssetEntryTreeViewItem c)
-                            items.Push(c);
-                    }
-                }
-            }
-
-            foreach (int i in selectedIDs)
-                m_EntryTree.FrameItem(i);
-            m_EntryTree.SetSelection(selectedIDs);
-        }
-
-        void OnSettingsModification(AddressableAssetSettings s, AddressableAssetSettings.ModificationEvent e, object o)
-        {
-            if (m_EntryTree == null)
-                return;
-
-            switch (e)
-            {
-                case AddressableAssetSettings.ModificationEvent.GroupAdded:
-                case AddressableAssetSettings.ModificationEvent.GroupRemoved:
-                case AddressableAssetSettings.ModificationEvent.EntryAdded:
-                case AddressableAssetSettings.ModificationEvent.EntryMoved:
-                case AddressableAssetSettings.ModificationEvent.EntryRemoved:
-                case AddressableAssetSettings.ModificationEvent.GroupRenamed:
-                case AddressableAssetSettings.ModificationEvent.EntryModified:
-                case AddressableAssetSettings.ModificationEvent.BatchModification:
-                    m_EntryTree.Reload();
-                    if (window != null)
-                        window.Repaint();
-                    break;
-            }
-        }
-
-        GUIStyle GetStyle(string styleName)
-        {
-            GUIStyle s = UnityEngine.GUI.skin.FindStyle(styleName);
-            if (s == null)
-                s = EditorGUIUtility.GetBuiltinSkin(EditorSkin.Inspector).FindStyle(styleName);
-            if (s == null)
-            {
-                Addressables.LogError("Missing built-in guistyle " + styleName);
-                s = new GUIStyle();
-            }
-            return s;
-        }
-
-        [NonSerialized]
-        List<GUIStyle> m_SearchStyles;
-        [NonSerialized]
-        GUIStyle m_ButtonStyle;
-        [NonSerialized]
-        Texture2D m_CogIcon;
-
-        void TopToolbar(Rect toolbarPos)
-        {
-            if (m_SearchStyles == null)
-            {
-                m_SearchStyles = new List<GUIStyle>();
-                m_SearchStyles.Add(GetStyle("ToolbarSeachTextFieldPopup")); //GetStyle("ToolbarSeachTextField");
-                m_SearchStyles.Add(GetStyle("ToolbarSeachCancelButton"));
-                m_SearchStyles.Add(GetStyle("ToolbarSeachCancelButtonEmpty"));
-            }
-            if (m_ButtonStyle == null)
-                m_ButtonStyle = GetStyle("ToolbarButton");
-            if (m_CogIcon == null)
-                m_CogIcon = EditorGUIUtility.FindTexture("_Popup");
-
-
-            GUILayout.BeginArea(new Rect(0, 0, toolbarPos.width, k_SearchHeight));
-
-            GUILayout.BeginHorizontal(EditorStyles.toolbar);
-            {
-                float spaceBetween = 4f;
-
-
-                {
-                    var guiMode = new GUIContent("New", "Create a new group");
-                    Rect rMode = GUILayoutUtility.GetRect(guiMode, EditorStyles.toolbarDropDown);
-                    if (EditorGUI.DropdownButton(rMode, guiMode, FocusType.Passive, EditorStyles.toolbarDropDown))
-                    {
-                        var menu = new GenericMenu();
-                        foreach (var templateObject in settings.GroupTemplateObjects)
-                        {
-                            if (templateObject != null)
->>>>>>> 094f4338
-                                menu.AddItem(new GUIContent(templateObject.name), false, m_EntryTree.CreateNewGroup, templateObject);
-						}
-						menu.AddSeparator(string.Empty);
-                        menu.AddItem(new GUIContent("Blank (no schema)"), false, m_EntryTree.CreateNewGroup, null);
-						menu.DropDown(rMode);
-					}
-				}
-
-                if (toolbarPos.width > 430)
-<<<<<<< HEAD
-				CreateProfileDropdown();
-
-				{
-					var guiMode = new GUIContent("Tools");
-					Rect rMode = GUILayoutUtility.GetRect(guiMode, EditorStyles.toolbarDropDown);
-					if (EditorGUI.DropdownButton(rMode, guiMode, FocusType.Passive, EditorStyles.toolbarDropDown))
-					{
-						var menu = new GenericMenu();
-						menu.AddItem(new GUIContent("Inspect System Settings"), false, () =>
-						{
-							EditorApplication.ExecuteMenuItem("Window/General/Inspector");
-							EditorGUIUtility.PingObject(AddressableAssetSettingsDefaultObject.Settings);
-							Selection.activeObject = AddressableAssetSettingsDefaultObject.Settings;
-						});
-						menu.AddItem(new GUIContent("Check for Content Update Restrictions"), false, OnPrepareUpdate);
-
-						menu.AddItem(new GUIContent("Window/Profiles"), false, () => EditorWindow.GetWindow<ProfileWindow>().Show(true));
-						menu.AddItem(new GUIContent("Window/Labels"), false, () => EditorWindow.GetWindow<LabelWindow>(true).Intialize(settings));
-						menu.AddItem(new GUIContent("Window/Analyze"), false, AnalyzeWindow.ShowWindow);
-						menu.AddItem(new GUIContent("Window/Hosting Services"), false, () => EditorWindow.GetWindow<HostingServicesWindow>().Show(settings));
-						menu.AddItem(new GUIContent("Window/Event Viewer"), false, ResourceProfilerWindow.ShowWindow);
-
-						menu.AddItem(new GUIContent("Groups View/Show Sprite and Subobject Addresses"), ProjectConfigData.ShowSubObjectsInGroupView, () => { ProjectConfigData.ShowSubObjectsInGroupView = !ProjectConfigData.ShowSubObjectsInGroupView; m_EntryTree.Reload(); });
-						menu.AddItem(new GUIContent("Groups View/Group Hierarchy with Dashes", "If enabled, group names are parsed as if a '-' represented a child in hierarchy.  So a group called 'a-b-c' would be displayed as if it were in a folder called 'b' that lived in a folder called 'a'.  In this mode, only groups without '-' can be rearranged within the groups window."),
-							ProjectConfigData.ShowGroupsAsHierarchy, () => { ProjectConfigData.ShowGroupsAsHierarchy = !ProjectConfigData.ShowGroupsAsHierarchy; m_EntryTree.Reload(); });
-
-						menu.AddItem(new GUIContent("Groups View/Sort Groups"), false, OnSortGroups);
-						menu.AddItem(new GUIContent("Groups View/Reload"), false, Reload);
-
-						var bundleList = AssetDatabase.GetAllAssetBundleNames();
-						if (bundleList != null && bundleList.Length > 0)
-							menu.AddItem(new GUIContent("Convert Legacy AssetBundles"), false, () => window.OfferToConvert(AddressableAssetSettingsDefaultObject.Settings));
-
-						menu.DropDown(rMode);
-					}
-				}
-
-				GUILayout.FlexibleSpace();
-=======
-                    CreateProfileDropdown();
-
-                {
-                    var guiMode = new GUIContent("Tools", "Tools used to configure or analyze Addressable Assets");
-                    Rect rMode = GUILayoutUtility.GetRect(guiMode, EditorStyles.toolbarDropDown);
-                    if (EditorGUI.DropdownButton(rMode, guiMode, FocusType.Passive, EditorStyles.toolbarDropDown))
-                    {
-                        var menu = new GenericMenu();
-                        menu.AddItem(new GUIContent("Inspect System Settings"), false, () =>
-                        {
-                            EditorApplication.ExecuteMenuItem("Window/General/Inspector");
-                            EditorGUIUtility.PingObject(AddressableAssetSettingsDefaultObject.Settings);
-                            Selection.activeObject = AddressableAssetSettingsDefaultObject.Settings;
-                        });
-                        menu.AddItem(new GUIContent("Check for Content Update Restrictions"), false, OnPrepareUpdate);
-
-                        menu.AddItem(new GUIContent("Window/Profiles"), false, () => EditorWindow.GetWindow<ProfileWindow>().Show(true));
-                        menu.AddItem(new GUIContent("Window/Labels"), false, () => EditorWindow.GetWindow<LabelWindow>(true).Intialize(settings));
-                        menu.AddItem(new GUIContent("Window/Analyze"), false, AnalyzeWindow.ShowWindow);
-                        menu.AddItem(new GUIContent("Window/Hosting Services"), false, () => EditorWindow.GetWindow<HostingServicesWindow>().Show(settings));
-                        menu.AddItem(new GUIContent("Window/Event Viewer"), false, ResourceProfilerWindow.ShowWindow);
-
-                        menu.AddItem(new GUIContent("Groups View/Show Sprite and Subobject Addresses"), ProjectConfigData.ShowSubObjectsInGroupView, () => { ProjectConfigData.ShowSubObjectsInGroupView = !ProjectConfigData.ShowSubObjectsInGroupView; m_EntryTree.Reload(); });
-                        menu.AddItem(new GUIContent("Groups View/Group Hierarchy with Dashes", "If enabled, group names are parsed as if a '-' represented a child in hierarchy.  So a group called 'a-b-c' would be displayed as if it were in a folder called 'b' that lived in a folder called 'a'.  In this mode, only groups without '-' can be rearranged within the groups window."),
-                            ProjectConfigData.ShowGroupsAsHierarchy, () => { ProjectConfigData.ShowGroupsAsHierarchy = !ProjectConfigData.ShowGroupsAsHierarchy; m_EntryTree.Reload(); });
-
-                        var bundleList = AssetDatabase.GetAllAssetBundleNames();
-                        if (bundleList != null && bundleList.Length > 0)
-                            menu.AddItem(new GUIContent("Convert Legacy AssetBundles"), false, () => window.OfferToConvert(AddressableAssetSettingsDefaultObject.Settings));
-
-                        menu.DropDown(rMode);
-                    }
-                }
-
-                GUILayout.FlexibleSpace();
->>>>>>> 094f4338
-                if (toolbarPos.width > 300)
-                    GUILayout.Space((spaceBetween * 2f) + 8);
-
-				{
-                    string playmodeButtonName = toolbarPos.width < 300 ? "Play Mode" : "Play Mode Script";
-<<<<<<< HEAD
-                    var guiMode = new GUIContent(playmodeButtonName);
-					Rect rMode = GUILayoutUtility.GetRect(guiMode, EditorStyles.toolbarDropDown);
-					if (EditorGUI.DropdownButton(rMode, guiMode, FocusType.Passive, EditorStyles.toolbarDropDown))
-					{
-						var menu = new GenericMenu();
-						for (int i = 0; i < settings.DataBuilders.Count; i++)
-						{
-							var m = settings.GetDataBuilder(i);
-							if (m.CanBuildData<AddressablesPlayModeBuildResult>())
-							{
-								string text = m is Build.DataBuilders.BuildScriptPackedPlayMode ?
-									$"Use Existing Build ({PlatformMappingService.GetAddressablesPlatformPathInternal(EditorUserBuildSettings.activeBuildTarget)})" :
-									m.Name;
-								menu.AddItem(new GUIContent(text), i == settings.ActivePlayModeDataBuilderIndex, OnSetActivePlayModeScript, i);
-							}
-						}
-						menu.DropDown(rMode);
-					}
-				}
-
-				var guiBuild = new GUIContent("Build");
-				Rect rBuild = GUILayoutUtility.GetRect(guiBuild, EditorStyles.toolbarDropDown);
-				if (EditorGUI.DropdownButton(rBuild, guiBuild, FocusType.Passive, EditorStyles.toolbarDropDown))
-				{
-					//GUIUtility.hotControl = 0;
-					var menu = new GenericMenu();
-					var AddressablesPlayerBuildResultBuilderExists = false;
-					for (int i = 0; i < settings.DataBuilders.Count; i++)
-					{
-						var m = settings.GetDataBuilder(i);
-						if (m.CanBuildData<AddressablesPlayerBuildResult>())
-						{
-							AddressablesPlayerBuildResultBuilderExists = true;
-							menu.AddItem(new GUIContent("New Build/" + m.Name), false, OnBuildScript, i);
-						}
-					}
-
-					if (!AddressablesPlayerBuildResultBuilderExists)
-					{
-						menu.AddDisabledItem(new GUIContent("New Build/No Build Script Available"));
-					}
-
-					menu.AddItem(new GUIContent("Update a Previous Build"), false, OnUpdateBuild);
-					menu.AddItem(new GUIContent("Clean Build/All"), false, OnCleanAll);
-					menu.AddItem(new GUIContent("Clean Build/Content Builders/All"), false, OnCleanAddressables, null);
-					for (int i = 0; i < settings.DataBuilders.Count; i++)
-					{
-						var m = settings.GetDataBuilder(i);
-						menu.AddItem(new GUIContent("Clean Build/Content Builders/" + m.Name), false, OnCleanAddressables, m);
-					}
-					menu.AddItem(new GUIContent("Clean Build/Build Pipeline Cache"), false, OnCleanSBP);
-					menu.DropDown(rBuild);
-				}
-=======
-                    var guiMode = new GUIContent(playmodeButtonName, "Determines how the Addressables system loads assets in Play Mode");
-                    Rect rMode = GUILayoutUtility.GetRect(guiMode, EditorStyles.toolbarDropDown);
-                    if (EditorGUI.DropdownButton(rMode, guiMode, FocusType.Passive, EditorStyles.toolbarDropDown))
-                    {
-                        var menu = new GenericMenu();
-                        for (int i = 0; i < settings.DataBuilders.Count; i++)
-                        {
-                            var m = settings.GetDataBuilder(i);
-                            if (m.CanBuildData<AddressablesPlayModeBuildResult>())
-                            {
-                                string text = m is Build.DataBuilders.BuildScriptPackedPlayMode ?
-                                    $"Use Existing Build ({PlatformMappingService.GetAddressablesPlatformPathInternal(EditorUserBuildSettings.activeBuildTarget)})" :
-                                    m.Name;
-                                menu.AddItem(new GUIContent(text), i == settings.ActivePlayModeDataBuilderIndex, OnSetActivePlayModeScript, i);
-                            }
-                        }
-                        menu.DropDown(rMode);
-                    }
-                }
-
-                var guiBuild = new GUIContent("Build", "Options for building Addressable Assets");
-                Rect rBuild = GUILayoutUtility.GetRect(guiBuild, EditorStyles.toolbarDropDown);
-                if (EditorGUI.DropdownButton(rBuild, guiBuild, FocusType.Passive, EditorStyles.toolbarDropDown))
-                {
-                    var types = AddressableAssetUtility.GetTypes<IAddressablesBuildMenu>();
-                    var genericDropdownMenu = new GenericMenu();
-                    var displayMenus = CreateBuildMenus(types);
-                    foreach (IAddressablesBuildMenu buildOption in displayMenus)
-                    {
-                        if (buildOption.SelectableBuildScript)
-                        {
-                            bool addressablesPlayerBuildResultBuilderExists = false;
-                            for (int i = 0; i < settings.DataBuilders.Count; i++)
-                            {
-                                var dataBuilder = settings.GetDataBuilder(i);
-                                if (dataBuilder.CanBuildData<AddressablesPlayerBuildResult>())
-                                {
-                                    addressablesPlayerBuildResultBuilderExists = true;
-                                    BuildMenuContext context = new BuildMenuContext()
-                                    {
-                                        buildScriptIndex = -1,
-                                        BuildMenu = buildOption,
-                                        Settings = settings
-                                    };
-
-                                    genericDropdownMenu.AddItem(new GUIContent(buildOption.BuildMenuPath + "/" + dataBuilder.Name), false, OnBuildAddressables, context);
-                                }
-                            }
-
-                            if (!addressablesPlayerBuildResultBuilderExists)
-                                genericDropdownMenu.AddDisabledItem(new GUIContent(buildOption.BuildMenuPath + "/No Build Script Available"));
-                        }
-                        else
-                        {
-                            BuildMenuContext context = new BuildMenuContext()
-                                {buildScriptIndex = -1, BuildMenu = buildOption, Settings = settings};
-                            genericDropdownMenu.AddItem(new GUIContent(buildOption.BuildMenuPath), false, OnBuildAddressables, context);
-                        }
-                    }
-
-                    genericDropdownMenu.AddSeparator("");
-                    genericDropdownMenu.AddItem(new GUIContent("Clear Build Cache/All"), false, OnCleanAll);
-                    genericDropdownMenu.AddItem(new GUIContent("Clear Build Cache/Content Builders/All"), false, OnCleanAddressables, null);
-                    for (int i = 0; i < settings.DataBuilders.Count; i++)
-                    {
-                        var m = settings.GetDataBuilder(i);
-                        genericDropdownMenu.AddItem(new GUIContent("Clear Build Cache/Content Builders/" + m.Name), false, OnCleanAddressables, m);
-                    }
-                    genericDropdownMenu.AddItem(new GUIContent("Clear Build Cache/Build Pipeline Cache"), false, OnCleanSBP);
-                    genericDropdownMenu.DropDown(rBuild);
-                }
->>>>>>> 094f4338
-
-#if (ENABLE_CCD && UNITY_2019_4_OR_NEWER)
-				//Build & Release
-				var guiBuildAndRelease = new GUIContent("Build & Release");
-				if (GUILayout.Button(guiBuildAndRelease, EditorStyles.toolbarButton))
-				{
-					OnBuildAndRelease();
-				}
-#endif
-
-<<<<<<< HEAD
-				GUILayout.Space(4);
-				Rect searchRect = GUILayoutUtility.GetRect(0, toolbarPos.width * 0.6f, 16f, 16f, m_SearchStyles[0], GUILayout.MinWidth(65), GUILayout.MaxWidth(300));
-				Rect popupPosition = searchRect;
-				popupPosition.width = 20;
-
-				if (Event.current.type == EventType.MouseDown && popupPosition.Contains(Event.current.mousePosition))
-				{
-					var menu = new GenericMenu();
-					menu.AddItem(new GUIContent("Hierarchical Search"), ProjectConfigData.HierarchicalSearch, OnHierSearchClick);
-					menu.DropDown(popupPosition);
-				}
-				else
-				{
-					var baseSearch = ProjectConfigData.HierarchicalSearch ? m_EntryTree.customSearchString : m_EntryTree.searchString;
-					var searchString = m_SearchField.OnGUI(searchRect, baseSearch, m_SearchStyles[0], m_SearchStyles[1], m_SearchStyles[2]);
-					if (baseSearch != searchString)
-					{
-						m_EntryTree?.Search(searchString);
-					}
-				}
-			}
-			GUILayout.EndHorizontal();
-			GUILayout.EndArea();
-		}
-
-		void OnCleanAll()
-		{
-			OnCleanAddressables(null);
-			OnCleanSBP();
-		}
-
-		void OnCleanAddressables(object builder)
-		{
-			AddressableAssetSettings.CleanPlayerContent(builder as IDataBuilder);
-		}
-
-		void OnCleanSBP()
-		{
-			BuildCache.PurgeCache(true);
-		}
-
-		void OnPrepareUpdate()
-		{
-			var path = ContentUpdateScript.GetContentStateDataPath(true);
-			if (string.IsNullOrEmpty(path))
-				Debug.LogWarning("No path specified for Content State Data file.");
-			else if (!File.Exists(path))
-				Debug.LogWarningFormat("No Content State Data file exists at path: {0}");
-			else
-				ContentUpdatePreviewWindow.PrepareForContentUpdate(AddressableAssetSettingsDefaultObject.Settings, path);
-		}
-
-		void OnSortGroups()
-		{
-			List<AddressableAssetGroup> groups = settings.groups;
-
-			groups.Sort((g0, g1) =>
-			{
-				if ((g0 == null) || g0.IsDefaultGroup())
-				{
-					return -1;
-				}
-				else if ((g1 == null) || g1.IsDefaultGroup())
-				{
-					return 1;
-				}
-
-				return g0.Name.CompareTo(g1.Name);
-			});
-
-			settings.SetDirty(AddressableAssetSettings.ModificationEvent.GroupMoved, settings.groups, true, true);
-			Reload();
-		}
-
-#if (ENABLE_CCD && UNITY_2019_4_OR_NEWER)
-		async void OnBuildAndRelease()
-		{
-			await AddressableAssetSettings.BuildAndReleasePlayerContent();
-		}
-
-#endif
-
-		void OnBuildScript(object context)
-		{
-			OnSetActiveBuildScript(context);
-			OnBuildPlayerData();
-		}
-
-		void OnBuildPlayerData()
-		{
-			AddressableAssetSettings.BuildPlayerContent();
-		}
-
-		void OnUpdateBuild()
-		{
-			var path = ContentUpdateScript.GetContentStateDataPath(true);
-			if (!string.IsNullOrEmpty(path))
-				ContentUpdateScript.BuildContentUpdate(AddressableAssetSettingsDefaultObject.Settings, path);
-		}
-
-		void OnSetActiveBuildScript(object context)
-		{
-			AddressableAssetSettingsDefaultObject.Settings.ActivePlayerDataBuilderIndex = (int)context;
-		}
-
-		void OnSetActivePlayModeScript(object context)
-		{
-			AddressableAssetSettingsDefaultObject.Settings.ActivePlayModeDataBuilderIndex = (int)context;
-		}
-
-		void OnHierSearchClick()
-		{
-			ProjectConfigData.HierarchicalSearch = !ProjectConfigData.HierarchicalSearch;
-			m_EntryTree.SwapSearchType();
-			m_EntryTree.Reload();
-			m_EntryTree.Repaint();
-		}
-
-		void CreateProfileDropdown()
-		{
-			var activeProfileName = settings.profileSettings.GetProfileName(settings.activeProfileId);
-			if (string.IsNullOrEmpty(activeProfileName))
-			{
-				settings.activeProfileId = null; //this will reset it to default.
-				activeProfileName = settings.profileSettings.GetProfileName(settings.activeProfileId);
-			}
-			var profileButton = new GUIContent("Profile: " + activeProfileName);
-
-			Rect r = GUILayoutUtility.GetRect(profileButton, m_ButtonStyle, GUILayout.Width(115f));
-			if (EditorGUI.DropdownButton(r, profileButton, FocusType.Passive, EditorStyles.toolbarDropDown))
-			{
-				//GUIUtility.hotControl = 0;
-				var menu = new GenericMenu();
-
-				var nameList = settings.profileSettings.GetAllProfileNames();
-
-				foreach (var name in nameList)
-				{
-					menu.AddItem(new GUIContent(name), name == activeProfileName, SetActiveProfile, name);
-				}
-				menu.AddSeparator(string.Empty);
-				menu.AddItem(new GUIContent("Manage Profiles"), false, () => EditorWindow.GetWindow<ProfileWindow>().Show(true));
-				menu.DropDown(r);
-			}
-		}
-
-		void SetActiveProfile(object context)
-		{
-			var n = context as string;
-			AddressableAssetSettingsDefaultObject.Settings.activeProfileId = AddressableAssetSettingsDefaultObject.Settings.profileSettings.GetProfileId(n);
-			AddressableAssetUtility.OpenAssetIfUsingVCIntegration(AddressableAssetSettingsDefaultObject.Settings);
-		}
-
-		bool m_ModificationRegistered;
-		public void OnEnable()
-		{
-			if (AddressableAssetSettingsDefaultObject.Settings == null)
-				return;
-			if (!m_ModificationRegistered)
-			{
-				AddressableAssetSettingsDefaultObject.Settings.OnModification += OnSettingsModification;
-				m_ModificationRegistered = true;
-			}
-		}
-
-		public void OnDisable()
-		{
-			if (AddressableAssetSettingsDefaultObject.Settings == null)
-				return;
-			if (m_ModificationRegistered)
-			{
-				AddressableAssetSettingsDefaultObject.Settings.OnModification -= OnSettingsModification;
-				m_ModificationRegistered = false;
-			}
-		}
-
-		public bool OnGUI(Rect pos)
-		{
-			if (settings == null)
-				return false;
-
-			if (!m_ModificationRegistered)
-			{
-				m_ModificationRegistered = true;
-				settings.OnModification -= OnSettingsModification; //just in case...
-				settings.OnModification += OnSettingsModification;
-			}
-
-			if (m_EntryTree == null)
-				InitialiseEntryTree();
-
-			HandleVerticalResize(pos);
-			var inRectY = pos.height;
-			var searchRect = new Rect(pos.xMin, pos.yMin, pos.width, k_SearchHeight);
-			var treeRect = new Rect(pos.xMin, pos.yMin + k_SearchHeight, pos.width, inRectY - k_SearchHeight);
-
-			TopToolbar(searchRect);
-			m_EntryTree.OnGUI(treeRect);
-			return m_ResizingVerticalSplitter;
-		}
-
-		internal AddressableAssetEntryTreeView InitialiseEntryTree()
-		{
-			if (m_TreeState == null)
-				m_TreeState = new TreeViewState();
-
-			var headerState = AddressableAssetEntryTreeView.CreateDefaultMultiColumnHeaderState();
-			if (MultiColumnHeaderState.CanOverwriteSerializedFields(m_Mchs, headerState))
-				MultiColumnHeaderState.OverwriteSerializedFields(m_Mchs, headerState);
-			m_Mchs = headerState;
-
-			m_SearchField = new SearchField();
-			m_EntryTree = new AddressableAssetEntryTreeView(m_TreeState, m_Mchs, this);
-			m_EntryTree.Reload();
-			return m_EntryTree;
-		}
-
-		public void Reload()
-		{
-			if (m_EntryTree != null)
-			{
-				if (settings != AddressableAssetSettingsDefaultObject.Settings)
-				{
-					settings = AddressableAssetSettingsDefaultObject.Settings;
-				}
-
-				m_EntryTree.Reload();
-			}
-		}
-
-		void HandleVerticalResize(Rect position)
-		{
-			m_VerticalSplitterRect.y = (int)(position.yMin + position.height * m_VerticalSplitterPercent);
-			m_VerticalSplitterRect.width = position.width;
-			m_VerticalSplitterRect.height = k_SplitterWidth;
-
-
-			EditorGUIUtility.AddCursorRect(m_VerticalSplitterRect, MouseCursor.ResizeVertical);
-			if (Event.current.type == EventType.MouseDown && m_VerticalSplitterRect.Contains(Event.current.mousePosition))
-				m_ResizingVerticalSplitter = true;
-
-			if (m_ResizingVerticalSplitter)
-			{
-				var mousePosInRect = Event.current.mousePosition.y - position.yMin;
-				m_VerticalSplitterPercent = Mathf.Clamp(mousePosInRect / position.height, 0.20f, 0.90f);
-				m_VerticalSplitterRect.y = (int)(position.height * m_VerticalSplitterPercent + position.yMin);
-
-				if (Event.current.type == EventType.MouseUp)
-				{
-					m_ResizingVerticalSplitter = false;
-				}
-			}
-			else
-				m_VerticalSplitterPercent = Mathf.Clamp(m_VerticalSplitterPercent, 0.20f, 0.90f);
-		}
-	}
-=======
-                GUILayout.Space(4);
-                Rect searchRect = GUILayoutUtility.GetRect(0, toolbarPos.width * 0.6f, 16f, 16f, m_SearchStyles[0], GUILayout.MinWidth(65), GUILayout.MaxWidth(300));
-                Rect popupPosition = searchRect;
-                popupPosition.width = 20;
-
-                if (Event.current.type == EventType.MouseDown && popupPosition.Contains(Event.current.mousePosition))
-                {
-                    var menu = new GenericMenu();
-                    menu.AddItem(new GUIContent("Hierarchical Search"), ProjectConfigData.HierarchicalSearch, OnHierSearchClick);
-                    menu.DropDown(popupPosition);
-                }
-                else
-                {
-                    var baseSearch = ProjectConfigData.HierarchicalSearch ? m_EntryTree.customSearchString : m_EntryTree.searchString;
-                    var searchString = m_SearchField.OnGUI(searchRect, baseSearch, m_SearchStyles[0], m_SearchStyles[1], m_SearchStyles[2]);
-                    if (baseSearch != searchString)
-                    {
-                        m_EntryTree?.Search(searchString);
-                    }
-                }
-            }
-            GUILayout.EndHorizontal();
-            GUILayout.EndArea();
-        }
-
-        internal static List<IAddressablesBuildMenu> CreateBuildMenus(IList<Type> types, bool includeMenusHiddenFromUI = false)
-        {
-            List<IAddressablesBuildMenu> displayMenus = new List<IAddressablesBuildMenu>(types.Count);
-
-            foreach (Type menuType in types)
-            {
-                if (Attribute.GetCustomAttribute(menuType, typeof(HideBuildMenuInUI)) != null && !includeMenusHiddenFromUI)
-                    continue;
-
-                var menuInst = Activator.CreateInstance(menuType) as IAddressablesBuildMenu;
-                if (string.IsNullOrEmpty(menuInst.BuildMenuPath))
-                    continue;
-                var existing = displayMenus.Find(b => b.BuildMenuPath == menuInst.BuildMenuPath);
-                if (existing == null)
-                    displayMenus.Add(menuInst);
-                else
-                {
-                    var existingType = existing.GetType();
-                    if (menuType.IsSubclassOf(existingType))
-                    {
-                        // override existing with our current
-                        displayMenus.Remove(existing);
-                        displayMenus.Add(menuInst);
-                    }
-                    else if (!existingType.IsSubclassOf(menuType))
-                    {
-                        // both are same level, issue
-                        Addressables.LogWarning(
-                            $"Trying to new build menu [{menuType}] with path \"{menuInst.BuildMenuPath}\". But an existing type already exists with that path, [{existingType}].");
-                    }
-                }
-            }
-
-            displayMenus.Sort((a, b) => a.Order.CompareTo(b.Order));
-            return displayMenus;
-        }
-
-        private static void OnBuildAddressables(object ctx)
-        {
-            BuildMenuContext buildAddressablesContext = (BuildMenuContext)ctx;
-            OnBuildAddressables(buildAddressablesContext);
-        }
-
-        internal static void OnBuildAddressables(BuildMenuContext context)
-        {
-            if (context.BuildMenu == null)
-            {
-                Addressables.LogError("Addressable content build failure : null build menu context");
-                return;
-            }
-
-            if (context.buildScriptIndex >= 0)
-                context.Settings.ActivePlayerDataBuilderIndex = context.buildScriptIndex;
-
-            var builderInput = new AddressablesDataBuilderInput(context.Settings);
-
-            if (!HandlePreBuild(context, builderInput))
-                return;
-
-            AddressableAssetSettings.BuildPlayerContent(out AddressablesPlayerBuildResult rst, builderInput);
-
-            HandlePostBuild(context, builderInput, rst);
-        }
-
-        static bool HandlePreBuild(BuildMenuContext context, AddressablesDataBuilderInput builderInput)
-        {
-            if (!context.BuildMenu.OnPrebuild(builderInput))
-            {
-                Addressables.LogError($"Addressable content pre-build failure : {context.BuildMenu.BuildMenuPath}");
-                return false;
-            }
-            return true;
-        }
-
-        static void HandlePostBuild(BuildMenuContext context, AddressablesDataBuilderInput builderInput, AddressablesPlayerBuildResult rst)
-        {
-            if (string.IsNullOrEmpty(rst.Error) && !context.BuildMenu.OnPostbuild(builderInput, rst))
-                Addressables.LogError($"Addressable content post-build failure : {context.BuildMenu.BuildMenuPath}");
-        }
-
-        void OnCleanAll()
-        {
-            OnCleanAddressables(null);
-            OnCleanSBP();
-        }
-
-        void OnCleanAddressables(object builder)
-        {
-            AddressableAssetSettings.CleanPlayerContent(builder as IDataBuilder);
-        }
-
-        void OnCleanSBP()
-        {
-            BuildCache.PurgeCache(true);
-        }
-
-        void OnPrepareUpdate()
-        {
-            var path = ContentUpdateScript.GetContentStateDataPath(false);
-            if (string.IsNullOrEmpty(path))
-            { 
-                Debug.LogWarning("No path specified for Content State Data file.");
-                return;
-            }
-
-            if (ResourceManagerConfig.ShouldPathUseWebRequest(path))
-                path = ContentUpdateScript.DownloadBinFileToTempLocation(path);
-
-            if (!File.Exists(path))
-            {
-                if(UnityEditorInternal.InternalEditorUtility.inBatchMode)
-                { 
-                    Debug.LogWarningFormat("No Content State Data file exists at path: {0}", path);
-                    return;
-                }
-                else
-                {
-                    bool selectFileManually = EditorUtility.DisplayDialog("Unable to Check for Update Restrictions", $"The addressable_content_state.bin file could " +
-                        $"not be found at {path}", "Select .bin file", "Cancel content update");
-                    if(selectFileManually)
-                        path = ContentUpdateScript.GetContentStateDataPath(true);
-                    else
-                    { 
-                        Debug.LogWarningFormat("No Content State Data file exists at path: {0}.  Content update has been cancelled.", path);
-                        return;
-                    }
-                }
-            }
-
-            ContentUpdatePreviewWindow.PrepareForContentUpdate(AddressableAssetSettingsDefaultObject.Settings, path);
-        }
-
-#if (ENABLE_CCD && UNITY_2019_4_OR_NEWER)
-        async void OnBuildAndRelease()
-        {
-            await AddressableAssetSettings.BuildAndReleasePlayerContent();
-        }
-#endif
-
-        void OnBuildScript(object context)
-        {
-            OnSetActiveBuildScript(context);
-            OnBuildPlayerData();
-        }
-
-        void OnBuildPlayerData()
-        {
-            AddressableAssetSettings.BuildPlayerContent();
-        }
-
-        void OnSetActiveBuildScript(object context)
-        {
-            AddressableAssetSettingsDefaultObject.Settings.ActivePlayerDataBuilderIndex = (int)context;
-        }
-
-        void OnSetActivePlayModeScript(object context)
-        {
-            AddressableAssetSettingsDefaultObject.Settings.ActivePlayModeDataBuilderIndex = (int)context;
-        }
-
-        void OnHierSearchClick()
-        {
-            ProjectConfigData.HierarchicalSearch = !ProjectConfigData.HierarchicalSearch;
-            m_EntryTree.SwapSearchType();
-            m_EntryTree.Reload();
-            m_EntryTree.Repaint();
-        }
-
-        void CreateProfileDropdown()
-        {
-            var activeProfileName = settings.profileSettings.GetProfileName(settings.activeProfileId);
-            if (string.IsNullOrEmpty(activeProfileName))
-            {
-                settings.activeProfileId = null; //this will reset it to default.
-                activeProfileName = settings.profileSettings.GetProfileName(settings.activeProfileId);
-            }
-            var profileButton = new GUIContent("Profile: " + activeProfileName, "The active collection of build path settings");
-
-            Rect r = GUILayoutUtility.GetRect(profileButton, m_ButtonStyle, GUILayout.Width(115f));
-            if (EditorGUI.DropdownButton(r, profileButton, FocusType.Passive, EditorStyles.toolbarDropDown))
-            {
-                //GUIUtility.hotControl = 0;
-                var menu = new GenericMenu();
-
-                var nameList = settings.profileSettings.GetAllProfileNames();
-
-                foreach (var name in nameList)
-                {
-                    menu.AddItem(new GUIContent(name), name == activeProfileName, SetActiveProfile, name);
-                }
-                menu.AddSeparator(string.Empty);
-                menu.AddItem(new GUIContent("Manage Profiles"), false, () => EditorWindow.GetWindow<ProfileWindow>().Show(true));
-                menu.DropDown(r);
-            }
-        }
-
-        void SetActiveProfile(object context)
-        {
-            var n = context as string;
-            AddressableAssetSettingsDefaultObject.Settings.activeProfileId = AddressableAssetSettingsDefaultObject.Settings.profileSettings.GetProfileId(n);
-            AddressableAssetUtility.OpenAssetIfUsingVCIntegration(AddressableAssetSettingsDefaultObject.Settings);
-        }
-
-        bool m_ModificationRegistered;
-        public void OnEnable()
-        {
-            if (AddressableAssetSettingsDefaultObject.Settings == null)
-                return;
-            if (!m_ModificationRegistered)
-            {
-                AddressableAssetSettingsDefaultObject.Settings.OnModification += OnSettingsModification;
-                m_ModificationRegistered = true;
-            }
-        }
-
-        public void OnDisable()
-        {
-            if (AddressableAssetSettingsDefaultObject.Settings == null)
-                return;
-            if (m_ModificationRegistered)
-            {
-                AddressableAssetSettingsDefaultObject.Settings.OnModification -= OnSettingsModification;
-                m_ModificationRegistered = false;
-            }
-        }
-
-        public bool OnGUI(Rect pos)
-        {
-            if (settings == null)
-                return false;
-
-            if (!m_ModificationRegistered)
-            {
-                m_ModificationRegistered = true;
-                settings.OnModification -= OnSettingsModification; //just in case...
-                settings.OnModification += OnSettingsModification;
-            }
-
-            if (m_EntryTree == null)
-                InitialiseEntryTree();
-
-            HandleVerticalResize(pos);
-            var inRectY = pos.height;
-            var searchRect = new Rect(pos.xMin, pos.yMin, pos.width, k_SearchHeight);
-            var treeRect = new Rect(pos.xMin, pos.yMin + k_SearchHeight, pos.width, inRectY - k_SearchHeight);
-
-            TopToolbar(searchRect);
-            m_EntryTree.OnGUI(treeRect);
-            return m_ResizingVerticalSplitter;
-        }
-
-        internal AddressableAssetEntryTreeView InitialiseEntryTree()
-        {
-            if (m_TreeState == null)
-                m_TreeState = new TreeViewState();
-
-            var headerState = AddressableAssetEntryTreeView.CreateDefaultMultiColumnHeaderState();
-            if (MultiColumnHeaderState.CanOverwriteSerializedFields(m_Mchs, headerState))
-                MultiColumnHeaderState.OverwriteSerializedFields(m_Mchs, headerState);
-            m_Mchs = headerState;
-
-            m_SearchField = new SearchField();
-            m_EntryTree = new AddressableAssetEntryTreeView(m_TreeState, m_Mchs, this);
-            m_EntryTree.Reload();
-            return m_EntryTree;
-        }
-
-        public void Reload()
-        {
-            if (m_EntryTree != null)
-                m_EntryTree.Reload();
-        }
-
-        void HandleVerticalResize(Rect position)
-        {
-            m_VerticalSplitterRect.y = (int)(position.yMin + position.height * m_VerticalSplitterPercent);
-            m_VerticalSplitterRect.width = position.width;
-            m_VerticalSplitterRect.height = k_SplitterWidth;
-
-
-            EditorGUIUtility.AddCursorRect(m_VerticalSplitterRect, MouseCursor.ResizeVertical);
-            if (Event.current.type == EventType.MouseDown && m_VerticalSplitterRect.Contains(Event.current.mousePosition))
-                m_ResizingVerticalSplitter = true;
-
-            if (m_ResizingVerticalSplitter)
-            {
-                var mousePosInRect = Event.current.mousePosition.y - position.yMin;
-                m_VerticalSplitterPercent = Mathf.Clamp(mousePosInRect / position.height, 0.20f, 0.90f);
-                m_VerticalSplitterRect.y = (int)(position.height * m_VerticalSplitterPercent + position.yMin);
-
-                if (Event.current.type == EventType.MouseUp)
-                {
-                    m_ResizingVerticalSplitter = false;
-                }
-            }
-            else
-                m_VerticalSplitterPercent = Mathf.Clamp(m_VerticalSplitterPercent, 0.20f, 0.90f);
-        }
-    }
->>>>>>> 094f4338
-}
+using System;
+using System.Collections.Generic;
+using System.IO;
+using UnityEditor.AddressableAssets.Build;
+using UnityEditor.AddressableAssets.Diagnostics;
+using UnityEditor.AddressableAssets.Settings;
+using UnityEditor.Build.Pipeline.Utilities;
+using UnityEditor.IMGUI.Controls;
+using UnityEngine;
+using UnityEngine.AddressableAssets;
+using UnityEngine.ResourceManagement.Util;
+using UnityEngine.Serialization;
+
+// ReSharper disable DelegateSubtraction
+
+namespace UnityEditor.AddressableAssets.GUI
+{
+	[Serializable]
+    internal class AddressableAssetsSettingsGroupEditor
+	{
+        [System.AttributeUsage(AttributeTargets.Class)]
+        public class HideBuildMenuInUI : Attribute { }
+
+        /// <summary>
+        /// Interface used for classes that implement Addressables build menu steps.
+        /// </summary>
+        public interface IAddressablesBuildMenu
+        {
+            /// <summary>
+            /// Path from Build in the Addressables Groups Window.
+            /// </summary>
+            string BuildMenuPath { get; }
+
+            /// <summary>
+            /// If returns true, build menu will extend to available Build Scripts.
+            /// </summary>
+            bool SelectableBuildScript { get; }
+
+            /// <summary>
+            /// Display order in the menu, lower values are displayed first.
+            /// </summary>
+            int Order { get; }
+
+            /// <summary>
+            /// Called before beginning the Addressables content build.
+            /// </summary>
+            /// <param name="input">Input used for the Addressables content build</param>
+            /// <returns>True for success, else false and fail the build</returns>
+            bool OnPrebuild(AddressablesDataBuilderInput input);
+
+            /// <summary>
+            /// Called after the Addressables content build if the build was successful.
+            /// </summary>
+            /// <param name="input">Input used for the Addressables content build</param>
+            /// <param name="result">Result of the Addressables content build</param>
+            /// <returns>True for success, else false and fail the build</returns>
+            bool OnPostbuild(AddressablesDataBuilderInput input, AddressablesPlayerBuildResult result);
+        }
+
+        internal struct BuildMenuContext
+        {
+            public IAddressablesBuildMenu BuildMenu { get; set; }
+            public int buildScriptIndex;
+            public AddressableAssetSettings Settings { get; set; }
+        }
+
+		[FormerlySerializedAs("treeState")]
+		[SerializeField]
+		TreeViewState m_TreeState;
+		[FormerlySerializedAs("mchs")]
+		[SerializeField]
+		MultiColumnHeaderState m_Mchs;
+		internal AddressableAssetEntryTreeView m_EntryTree;
+
+		public AddressableAssetsWindow window;
+
+		SearchField m_SearchField;
+		const int k_SearchHeight = 20;
+
+		AddressableAssetSettings m_Settings;
+		internal AddressableAssetSettings settings
+		{
+			get
+			{
+				if (m_Settings == null)
+				{
+					m_Settings = AddressableAssetSettingsDefaultObject.Settings;
+				}
+
+				return m_Settings;
+			}
+			set => m_Settings = value;
+		}
+
+		bool m_ResizingVerticalSplitter;
+		Rect m_VerticalSplitterRect = new Rect(0, 0, 10, k_SplitterWidth);
+		[SerializeField]
+		float m_VerticalSplitterPercent;
+		const int k_SplitterWidth = 3;
+
+		public AddressableAssetsSettingsGroupEditor(AddressableAssetsWindow w)
+		{
+			window = w;
+			m_VerticalSplitterPercent = 0.8f;
+			OnEnable();
+		}
+
+		public void SelectEntries(IList<AddressableAssetEntry> entries)
+		{
+			List<int> selectedIDs = new List<int>(entries.Count);
+			Stack<AssetEntryTreeViewItem> items = new Stack<AssetEntryTreeViewItem>();
+
+			if (m_EntryTree == null || m_EntryTree.Root == null)
+				InitialiseEntryTree();
+
+			foreach (TreeViewItem item in m_EntryTree.Root.children)
+			{
+				if (item is AssetEntryTreeViewItem i)
+					items.Push(i);
+			}
+			while (items.Count > 0)
+			{
+				var i = items.Pop();
+
+				bool contains = false;
+				if (i.entry != null)
+				{
+					foreach (AddressableAssetEntry entry in entries)
+					{
+						// class instances can be different but refer to the same entry, use guid
+						if (entry.guid == i.entry.guid && i.entry.TargetAsset == entry.TargetAsset)
+						{
+							contains = true;
+							break;
+						}
+					}
+				}
+
+				if (!i.IsGroup && contains)
+				{
+					selectedIDs.Add(i.id);
+				}
+				else if (i.hasChildren)
+				{
+					foreach (TreeViewItem child in i.children)
+					{
+						if (child is AssetEntryTreeViewItem c)
+							items.Push(c);
+					}
+				}
+			}
+
+			foreach (int i in selectedIDs)
+				m_EntryTree.FrameItem(i);
+			m_EntryTree.SetSelection(selectedIDs);
+		}
+
+		void OnSettingsModification(AddressableAssetSettings s, AddressableAssetSettings.ModificationEvent e, object o)
+		{
+			if (m_EntryTree == null)
+				return;
+
+			switch (e)
+			{
+				case AddressableAssetSettings.ModificationEvent.GroupAdded:
+				case AddressableAssetSettings.ModificationEvent.GroupRemoved:
+				case AddressableAssetSettings.ModificationEvent.EntryAdded:
+				case AddressableAssetSettings.ModificationEvent.EntryMoved:
+				case AddressableAssetSettings.ModificationEvent.EntryRemoved:
+				case AddressableAssetSettings.ModificationEvent.GroupRenamed:
+				case AddressableAssetSettings.ModificationEvent.EntryModified:
+				case AddressableAssetSettings.ModificationEvent.BatchModification:
+					m_EntryTree.Reload();
+					if (window != null)
+						window.Repaint();
+					break;
+			}
+		}
+
+		GUIStyle GetStyle(string styleName)
+		{
+			GUIStyle s = UnityEngine.GUI.skin.FindStyle(styleName);
+			if (s == null)
+				s = EditorGUIUtility.GetBuiltinSkin(EditorSkin.Inspector).FindStyle(styleName);
+			if (s == null)
+			{
+				Addressables.LogError("Missing built-in guistyle " + styleName);
+				s = new GUIStyle();
+			}
+			return s;
+		}
+
+		[NonSerialized]
+		List<GUIStyle> m_SearchStyles;
+		[NonSerialized]
+		GUIStyle m_ButtonStyle;
+		[NonSerialized]
+		Texture2D m_CogIcon;
+
+		void TopToolbar(Rect toolbarPos)
+		{
+			if (m_SearchStyles == null)
+			{
+				m_SearchStyles = new List<GUIStyle>();
+				m_SearchStyles.Add(GetStyle("ToolbarSeachTextFieldPopup")); //GetStyle("ToolbarSeachTextField");
+				m_SearchStyles.Add(GetStyle("ToolbarSeachCancelButton"));
+				m_SearchStyles.Add(GetStyle("ToolbarSeachCancelButtonEmpty"));
+			}
+			if (m_ButtonStyle == null)
+				m_ButtonStyle = GetStyle("ToolbarButton");
+			if (m_CogIcon == null)
+				m_CogIcon = EditorGUIUtility.FindTexture("_Popup");
+
+
+			GUILayout.BeginArea(new Rect(0, 0, toolbarPos.width, k_SearchHeight));
+
+			GUILayout.BeginHorizontal(EditorStyles.toolbar);
+			{
+				float spaceBetween = 4f;
+
+
+				{
+                    var guiMode = new GUIContent("New", "Create a new group");
+					Rect rMode = GUILayoutUtility.GetRect(guiMode, EditorStyles.toolbarDropDown);
+					if (EditorGUI.DropdownButton(rMode, guiMode, FocusType.Passive, EditorStyles.toolbarDropDown))
+					{
+						var menu = new GenericMenu();
+						foreach (var templateObject in settings.GroupTemplateObjects)
+						{
+							if (templateObject != null)
+                                menu.AddItem(new GUIContent(templateObject.name), false, m_EntryTree.CreateNewGroup, templateObject);
+						}
+						menu.AddSeparator(string.Empty);
+                        menu.AddItem(new GUIContent("Blank (no schema)"), false, m_EntryTree.CreateNewGroup, null);
+						menu.DropDown(rMode);
+					}
+				}
+
+                if (toolbarPos.width > 430)
+				CreateProfileDropdown();
+
+				{
+                    var guiMode = new GUIContent("Tools", "Tools used to configure or analyze Addressable Assets");
+					Rect rMode = GUILayoutUtility.GetRect(guiMode, EditorStyles.toolbarDropDown);
+					if (EditorGUI.DropdownButton(rMode, guiMode, FocusType.Passive, EditorStyles.toolbarDropDown))
+					{
+						var menu = new GenericMenu();
+						menu.AddItem(new GUIContent("Inspect System Settings"), false, () =>
+						{
+							EditorApplication.ExecuteMenuItem("Window/General/Inspector");
+							EditorGUIUtility.PingObject(AddressableAssetSettingsDefaultObject.Settings);
+							Selection.activeObject = AddressableAssetSettingsDefaultObject.Settings;
+						});
+						menu.AddItem(new GUIContent("Check for Content Update Restrictions"), false, OnPrepareUpdate);
+
+						menu.AddItem(new GUIContent("Window/Profiles"), false, () => EditorWindow.GetWindow<ProfileWindow>().Show(true));
+						menu.AddItem(new GUIContent("Window/Labels"), false, () => EditorWindow.GetWindow<LabelWindow>(true).Intialize(settings));
+						menu.AddItem(new GUIContent("Window/Analyze"), false, AnalyzeWindow.ShowWindow);
+						menu.AddItem(new GUIContent("Window/Hosting Services"), false, () => EditorWindow.GetWindow<HostingServicesWindow>().Show(settings));
+						menu.AddItem(new GUIContent("Window/Event Viewer"), false, ResourceProfilerWindow.ShowWindow);
+
+						menu.AddItem(new GUIContent("Groups View/Show Sprite and Subobject Addresses"), ProjectConfigData.ShowSubObjectsInGroupView, () => { ProjectConfigData.ShowSubObjectsInGroupView = !ProjectConfigData.ShowSubObjectsInGroupView; m_EntryTree.Reload(); });
+						menu.AddItem(new GUIContent("Groups View/Group Hierarchy with Dashes", "If enabled, group names are parsed as if a '-' represented a child in hierarchy.  So a group called 'a-b-c' would be displayed as if it were in a folder called 'b' that lived in a folder called 'a'.  In this mode, only groups without '-' can be rearranged within the groups window."),
+							ProjectConfigData.ShowGroupsAsHierarchy, () => { ProjectConfigData.ShowGroupsAsHierarchy = !ProjectConfigData.ShowGroupsAsHierarchy; m_EntryTree.Reload(); });
+
+						menu.AddItem(new GUIContent("Groups View/Sort Groups"), false, OnSortGroups);
+						menu.AddItem(new GUIContent("Groups View/Reload"), false, Reload);
+
+						var bundleList = AssetDatabase.GetAllAssetBundleNames();
+						if (bundleList != null && bundleList.Length > 0)
+							menu.AddItem(new GUIContent("Convert Legacy AssetBundles"), false, () => window.OfferToConvert(AddressableAssetSettingsDefaultObject.Settings));
+
+						menu.DropDown(rMode);
+					}
+				}
+
+				GUILayout.FlexibleSpace();
+                if (toolbarPos.width > 300)
+                    GUILayout.Space((spaceBetween * 2f) + 8);
+
+				{
+                    string playmodeButtonName = toolbarPos.width < 300 ? "Play Mode" : "Play Mode Script";
+                    var guiMode = new GUIContent(playmodeButtonName, "Determines how the Addressables system loads assets in Play Mode");
+					Rect rMode = GUILayoutUtility.GetRect(guiMode, EditorStyles.toolbarDropDown);
+					if (EditorGUI.DropdownButton(rMode, guiMode, FocusType.Passive, EditorStyles.toolbarDropDown))
+					{
+						var menu = new GenericMenu();
+						for (int i = 0; i < settings.DataBuilders.Count; i++)
+						{
+							var m = settings.GetDataBuilder(i);
+							if (m.CanBuildData<AddressablesPlayModeBuildResult>())
+							{
+								string text = m is Build.DataBuilders.BuildScriptPackedPlayMode ?
+									$"Use Existing Build ({PlatformMappingService.GetAddressablesPlatformPathInternal(EditorUserBuildSettings.activeBuildTarget)})" :
+									m.Name;
+								menu.AddItem(new GUIContent(text), i == settings.ActivePlayModeDataBuilderIndex, OnSetActivePlayModeScript, i);
+							}
+						}
+						menu.DropDown(rMode);
+					}
+				}
+
+                var guiBuild = new GUIContent("Build", "Options for building Addressable Assets");
+				Rect rBuild = GUILayoutUtility.GetRect(guiBuild, EditorStyles.toolbarDropDown);
+				if (EditorGUI.DropdownButton(rBuild, guiBuild, FocusType.Passive, EditorStyles.toolbarDropDown))
+				{
+                    var types = AddressableAssetUtility.GetTypes<IAddressablesBuildMenu>();
+                    var genericDropdownMenu = new GenericMenu();
+                    var displayMenus = CreateBuildMenus(types);
+                    foreach (IAddressablesBuildMenu buildOption in displayMenus)
+                    {
+                        if (buildOption.SelectableBuildScript)
+                        {
+                            bool addressablesPlayerBuildResultBuilderExists = false;
+					for (int i = 0; i < settings.DataBuilders.Count; i++)
+					{
+                                var dataBuilder = settings.GetDataBuilder(i);
+                                if (dataBuilder.CanBuildData<AddressablesPlayerBuildResult>())
+						{
+                                    addressablesPlayerBuildResultBuilderExists = true;
+                                    BuildMenuContext context = new BuildMenuContext()
+                                    {
+                                        buildScriptIndex = -1,
+                                        BuildMenu = buildOption,
+                                        Settings = settings
+                                    };
+
+                                    genericDropdownMenu.AddItem(new GUIContent(buildOption.BuildMenuPath + "/" + dataBuilder.Name), false, OnBuildAddressables, context);
+						}
+					}
+
+                            if (!addressablesPlayerBuildResultBuilderExists)
+                                genericDropdownMenu.AddDisabledItem(new GUIContent(buildOption.BuildMenuPath + "/No Build Script Available"));
+                        }
+                        else
+					{
+                            BuildMenuContext context = new BuildMenuContext()
+                                {buildScriptIndex = -1, BuildMenu = buildOption, Settings = settings};
+                            genericDropdownMenu.AddItem(new GUIContent(buildOption.BuildMenuPath), false, OnBuildAddressables, context);
+                        }
+					}
+
+                    genericDropdownMenu.AddSeparator("");
+                    genericDropdownMenu.AddItem(new GUIContent("Clear Build Cache/All"), false, OnCleanAll);
+                    genericDropdownMenu.AddItem(new GUIContent("Clear Build Cache/Content Builders/All"), false, OnCleanAddressables, null);
+					for (int i = 0; i < settings.DataBuilders.Count; i++)
+					{
+						var m = settings.GetDataBuilder(i);
+                        genericDropdownMenu.AddItem(new GUIContent("Clear Build Cache/Content Builders/" + m.Name), false, OnCleanAddressables, m);
+					}
+                    genericDropdownMenu.AddItem(new GUIContent("Clear Build Cache/Build Pipeline Cache"), false, OnCleanSBP);
+                    genericDropdownMenu.DropDown(rBuild);
+				}
+
+#if (ENABLE_CCD && UNITY_2019_4_OR_NEWER)
+				//Build & Release
+				var guiBuildAndRelease = new GUIContent("Build & Release");
+				if (GUILayout.Button(guiBuildAndRelease, EditorStyles.toolbarButton))
+				{
+					OnBuildAndRelease();
+				}
+#endif
+
+				GUILayout.Space(4);
+				Rect searchRect = GUILayoutUtility.GetRect(0, toolbarPos.width * 0.6f, 16f, 16f, m_SearchStyles[0], GUILayout.MinWidth(65), GUILayout.MaxWidth(300));
+				Rect popupPosition = searchRect;
+				popupPosition.width = 20;
+
+				if (Event.current.type == EventType.MouseDown && popupPosition.Contains(Event.current.mousePosition))
+				{
+					var menu = new GenericMenu();
+					menu.AddItem(new GUIContent("Hierarchical Search"), ProjectConfigData.HierarchicalSearch, OnHierSearchClick);
+					menu.DropDown(popupPosition);
+				}
+				else
+				{
+					var baseSearch = ProjectConfigData.HierarchicalSearch ? m_EntryTree.customSearchString : m_EntryTree.searchString;
+					var searchString = m_SearchField.OnGUI(searchRect, baseSearch, m_SearchStyles[0], m_SearchStyles[1], m_SearchStyles[2]);
+					if (baseSearch != searchString)
+					{
+						m_EntryTree?.Search(searchString);
+					}
+				}
+			}
+			GUILayout.EndHorizontal();
+			GUILayout.EndArea();
+		}
+
+        internal static List<IAddressablesBuildMenu> CreateBuildMenus(IList<Type> types, bool includeMenusHiddenFromUI = false)
+        {
+            List<IAddressablesBuildMenu> displayMenus = new List<IAddressablesBuildMenu>(types.Count);
+
+            foreach (Type menuType in types)
+            {
+                if (Attribute.GetCustomAttribute(menuType, typeof(HideBuildMenuInUI)) != null && !includeMenusHiddenFromUI)
+                    continue;
+
+                var menuInst = Activator.CreateInstance(menuType) as IAddressablesBuildMenu;
+                if (string.IsNullOrEmpty(menuInst.BuildMenuPath))
+                    continue;
+                var existing = displayMenus.Find(b => b.BuildMenuPath == menuInst.BuildMenuPath);
+                if (existing == null)
+                    displayMenus.Add(menuInst);
+                else
+                {
+                    var existingType = existing.GetType();
+                    if (menuType.IsSubclassOf(existingType))
+                    {
+                        // override existing with our current
+                        displayMenus.Remove(existing);
+                        displayMenus.Add(menuInst);
+                    }
+                    else if (!existingType.IsSubclassOf(menuType))
+                    {
+                        // both are same level, issue
+                        Addressables.LogWarning(
+                            $"Trying to new build menu [{menuType}] with path \"{menuInst.BuildMenuPath}\". But an existing type already exists with that path, [{existingType}].");
+                    }
+                }
+            }
+
+            displayMenus.Sort((a, b) => a.Order.CompareTo(b.Order));
+            return displayMenus;
+        }
+
+        private static void OnBuildAddressables(object ctx)
+        {
+            BuildMenuContext buildAddressablesContext = (BuildMenuContext)ctx;
+            OnBuildAddressables(buildAddressablesContext);
+        }
+
+        internal static void OnBuildAddressables(BuildMenuContext context)
+        {
+            if (context.BuildMenu == null)
+            {
+                Addressables.LogError("Addressable content build failure : null build menu context");
+                return;
+            }
+
+            if (context.buildScriptIndex >= 0)
+                context.Settings.ActivePlayerDataBuilderIndex = context.buildScriptIndex;
+
+            var builderInput = new AddressablesDataBuilderInput(context.Settings);
+
+            if (!HandlePreBuild(context, builderInput))
+                return;
+
+            AddressableAssetSettings.BuildPlayerContent(out AddressablesPlayerBuildResult rst, builderInput);
+
+            HandlePostBuild(context, builderInput, rst);
+        }
+
+        static bool HandlePreBuild(BuildMenuContext context, AddressablesDataBuilderInput builderInput)
+        {
+            if (!context.BuildMenu.OnPrebuild(builderInput))
+            {
+                Addressables.LogError($"Addressable content pre-build failure : {context.BuildMenu.BuildMenuPath}");
+                return false;
+            }
+            return true;
+        }
+
+        static void HandlePostBuild(BuildMenuContext context, AddressablesDataBuilderInput builderInput, AddressablesPlayerBuildResult rst)
+        {
+            if (string.IsNullOrEmpty(rst.Error) && !context.BuildMenu.OnPostbuild(builderInput, rst))
+                Addressables.LogError($"Addressable content post-build failure : {context.BuildMenu.BuildMenuPath}");
+        }
+
+		void OnCleanAll()
+		{
+			OnCleanAddressables(null);
+			OnCleanSBP();
+		}
+
+		void OnCleanAddressables(object builder)
+		{
+			AddressableAssetSettings.CleanPlayerContent(builder as IDataBuilder);
+		}
+
+		void OnCleanSBP()
+		{
+			BuildCache.PurgeCache(true);
+		}
+
+		void OnPrepareUpdate()
+		{
+            var path = ContentUpdateScript.GetContentStateDataPath(false);
+			if (string.IsNullOrEmpty(path))
+            { 
+				Debug.LogWarning("No path specified for Content State Data file.");
+                return;
+            }
+
+            if (ResourceManagerConfig.ShouldPathUseWebRequest(path))
+                path = ContentUpdateScript.DownloadBinFileToTempLocation(path);
+
+            if (!File.Exists(path))
+            {
+                if(UnityEditorInternal.InternalEditorUtility.inBatchMode)
+                { 
+                    Debug.LogWarningFormat("No Content State Data file exists at path: {0}", path);
+                    return;
+                }
+                else
+                {
+                    bool selectFileManually = EditorUtility.DisplayDialog("Unable to Check for Update Restrictions", $"The addressable_content_state.bin file could " +
+                        $"not be found at {path}", "Select .bin file", "Cancel content update");
+                    if(selectFileManually)
+                        path = ContentUpdateScript.GetContentStateDataPath(true);
+			else
+                    { 
+                        Debug.LogWarningFormat("No Content State Data file exists at path: {0}.  Content update has been cancelled.", path);
+                        return;
+                    }
+                }
+            }
+
+				ContentUpdatePreviewWindow.PrepareForContentUpdate(AddressableAssetSettingsDefaultObject.Settings, path);
+		}
+
+		void OnSortGroups()
+		{
+			List<AddressableAssetGroup> groups = settings.groups;
+
+			groups.Sort((g0, g1) =>
+			{
+				if ((g0 == null) || g0.IsDefaultGroup())
+				{
+					return -1;
+				}
+				else if ((g1 == null) || g1.IsDefaultGroup())
+				{
+					return 1;
+				}
+
+				return g0.Name.CompareTo(g1.Name);
+			});
+
+			settings.SetDirty(AddressableAssetSettings.ModificationEvent.GroupMoved, settings.groups, true, true);
+			Reload();
+		}
+
+#if (ENABLE_CCD && UNITY_2019_4_OR_NEWER)
+		async void OnBuildAndRelease()
+		{
+			await AddressableAssetSettings.BuildAndReleasePlayerContent();
+		}
+#endif
+
+		void OnBuildScript(object context)
+		{
+			OnSetActiveBuildScript(context);
+			OnBuildPlayerData();
+		}
+
+		void OnBuildPlayerData()
+		{
+			AddressableAssetSettings.BuildPlayerContent();
+		}
+
+		void OnSetActiveBuildScript(object context)
+		{
+			AddressableAssetSettingsDefaultObject.Settings.ActivePlayerDataBuilderIndex = (int)context;
+		}
+
+		void OnSetActivePlayModeScript(object context)
+		{
+			AddressableAssetSettingsDefaultObject.Settings.ActivePlayModeDataBuilderIndex = (int)context;
+		}
+
+		void OnHierSearchClick()
+		{
+			ProjectConfigData.HierarchicalSearch = !ProjectConfigData.HierarchicalSearch;
+			m_EntryTree.SwapSearchType();
+			m_EntryTree.Reload();
+			m_EntryTree.Repaint();
+		}
+
+		void CreateProfileDropdown()
+		{
+			var activeProfileName = settings.profileSettings.GetProfileName(settings.activeProfileId);
+			if (string.IsNullOrEmpty(activeProfileName))
+			{
+				settings.activeProfileId = null; //this will reset it to default.
+				activeProfileName = settings.profileSettings.GetProfileName(settings.activeProfileId);
+			}
+            var profileButton = new GUIContent("Profile: " + activeProfileName, "The active collection of build path settings");
+
+			Rect r = GUILayoutUtility.GetRect(profileButton, m_ButtonStyle, GUILayout.Width(115f));
+			if (EditorGUI.DropdownButton(r, profileButton, FocusType.Passive, EditorStyles.toolbarDropDown))
+			{
+				//GUIUtility.hotControl = 0;
+				var menu = new GenericMenu();
+
+				var nameList = settings.profileSettings.GetAllProfileNames();
+
+				foreach (var name in nameList)
+				{
+					menu.AddItem(new GUIContent(name), name == activeProfileName, SetActiveProfile, name);
+				}
+				menu.AddSeparator(string.Empty);
+				menu.AddItem(new GUIContent("Manage Profiles"), false, () => EditorWindow.GetWindow<ProfileWindow>().Show(true));
+				menu.DropDown(r);
+			}
+		}
+
+		void SetActiveProfile(object context)
+		{
+			var n = context as string;
+			AddressableAssetSettingsDefaultObject.Settings.activeProfileId = AddressableAssetSettingsDefaultObject.Settings.profileSettings.GetProfileId(n);
+			AddressableAssetUtility.OpenAssetIfUsingVCIntegration(AddressableAssetSettingsDefaultObject.Settings);
+		}
+
+		bool m_ModificationRegistered;
+		public void OnEnable()
+		{
+			if (AddressableAssetSettingsDefaultObject.Settings == null)
+				return;
+			if (!m_ModificationRegistered)
+			{
+				AddressableAssetSettingsDefaultObject.Settings.OnModification += OnSettingsModification;
+				m_ModificationRegistered = true;
+			}
+		}
+
+		public void OnDisable()
+		{
+			if (AddressableAssetSettingsDefaultObject.Settings == null)
+				return;
+			if (m_ModificationRegistered)
+			{
+				AddressableAssetSettingsDefaultObject.Settings.OnModification -= OnSettingsModification;
+				m_ModificationRegistered = false;
+			}
+		}
+
+		public bool OnGUI(Rect pos)
+		{
+			if (settings == null)
+				return false;
+
+			if (!m_ModificationRegistered)
+			{
+				m_ModificationRegistered = true;
+				settings.OnModification -= OnSettingsModification; //just in case...
+				settings.OnModification += OnSettingsModification;
+			}
+
+			if (m_EntryTree == null)
+				InitialiseEntryTree();
+
+			HandleVerticalResize(pos);
+			var inRectY = pos.height;
+			var searchRect = new Rect(pos.xMin, pos.yMin, pos.width, k_SearchHeight);
+			var treeRect = new Rect(pos.xMin, pos.yMin + k_SearchHeight, pos.width, inRectY - k_SearchHeight);
+
+			TopToolbar(searchRect);
+			m_EntryTree.OnGUI(treeRect);
+			return m_ResizingVerticalSplitter;
+		}
+
+		internal AddressableAssetEntryTreeView InitialiseEntryTree()
+		{
+			if (m_TreeState == null)
+				m_TreeState = new TreeViewState();
+
+			var headerState = AddressableAssetEntryTreeView.CreateDefaultMultiColumnHeaderState();
+			if (MultiColumnHeaderState.CanOverwriteSerializedFields(m_Mchs, headerState))
+				MultiColumnHeaderState.OverwriteSerializedFields(m_Mchs, headerState);
+			m_Mchs = headerState;
+
+			m_SearchField = new SearchField();
+			m_EntryTree = new AddressableAssetEntryTreeView(m_TreeState, m_Mchs, this);
+			m_EntryTree.Reload();
+			return m_EntryTree;
+		}
+
+		public void Reload()
+		{
+			if (m_EntryTree != null)
+			{
+				if (settings != AddressableAssetSettingsDefaultObject.Settings)
+				{
+					settings = AddressableAssetSettingsDefaultObject.Settings;
+				}
+
+				m_EntryTree.Reload();
+			}
+		}
+
+		void HandleVerticalResize(Rect position)
+		{
+			m_VerticalSplitterRect.y = (int)(position.yMin + position.height * m_VerticalSplitterPercent);
+			m_VerticalSplitterRect.width = position.width;
+			m_VerticalSplitterRect.height = k_SplitterWidth;
+
+
+			EditorGUIUtility.AddCursorRect(m_VerticalSplitterRect, MouseCursor.ResizeVertical);
+			if (Event.current.type == EventType.MouseDown && m_VerticalSplitterRect.Contains(Event.current.mousePosition))
+				m_ResizingVerticalSplitter = true;
+
+			if (m_ResizingVerticalSplitter)
+			{
+				var mousePosInRect = Event.current.mousePosition.y - position.yMin;
+				m_VerticalSplitterPercent = Mathf.Clamp(mousePosInRect / position.height, 0.20f, 0.90f);
+				m_VerticalSplitterRect.y = (int)(position.height * m_VerticalSplitterPercent + position.yMin);
+
+				if (Event.current.type == EventType.MouseUp)
+				{
+					m_ResizingVerticalSplitter = false;
+				}
+			}
+			else
+				m_VerticalSplitterPercent = Mathf.Clamp(m_VerticalSplitterPercent, 0.20f, 0.90f);
+		}
+	}
+}