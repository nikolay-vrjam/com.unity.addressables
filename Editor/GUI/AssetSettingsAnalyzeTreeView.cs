--- conflicted
+++ resolved
@@ -1,959 +1,507 @@
-<<<<<<< HEAD
-using System;
-using System.Collections.Generic;
-using System.Linq;
-using UnityEditor.AddressableAssets.Build;
-using UnityEditor.AddressableAssets.Build.AnalyzeRules;
-using UnityEditor.AddressableAssets.Settings;
-using UnityEditor.IMGUI.Controls;
-using UnityEngine;
-
-namespace UnityEditor.AddressableAssets.GUI
-{
-    class AssetSettingsAnalyzeTreeView : TreeView
-    {
-        private int m_CurrentDepth;
-
-        internal AssetSettingsAnalyzeTreeView(TreeViewState state)
-            : base(state)
-        {
-            showAlternatingRowBackgrounds = true;
-            showBorder = true;
-
-            Reload();
-        }
-
-        private List<AnalyzeRuleContainerTreeViewItem> GatherAllInheritRuleContainers(TreeViewItem baseContainer)
-        {
-            List<AnalyzeRuleContainerTreeViewItem> retValue = new List<AnalyzeRuleContainerTreeViewItem>();
-            if (!baseContainer.hasChildren)
-                return new List<AnalyzeRuleContainerTreeViewItem>();
-
-            foreach (var child in baseContainer.children)
-            {
-                if (child is AnalyzeRuleContainerTreeViewItem)
-                {
-                    retValue.AddRange(GatherAllInheritRuleContainers(child as AnalyzeRuleContainerTreeViewItem));
-                    retValue.Add(child as AnalyzeRuleContainerTreeViewItem);
-                }
-            }
-
-            return retValue;
-        }
-
-        private void PerformActionForEntireRuleSelection(Action<AnalyzeRuleContainerTreeViewItem> action)
-        {
-            List<AnalyzeRuleContainerTreeViewItem> activeSelection = (from id in GetSelection()
-                let selection = FindItem(id, rootItem)
-                    where selection is AnalyzeRuleContainerTreeViewItem
-                    select selection as AnalyzeRuleContainerTreeViewItem).ToList();
-
-            List<AnalyzeRuleContainerTreeViewItem> inheritSelection = new List<AnalyzeRuleContainerTreeViewItem>();
-            foreach (var selected in activeSelection)
-                inheritSelection.AddRange(GatherAllInheritRuleContainers(selected));
-
-            List<AnalyzeRuleContainerTreeViewItem> entireSelection = activeSelection.Union(inheritSelection).ToList();
-
-            foreach (AnalyzeRuleContainerTreeViewItem ruleContainer in entireSelection)
-            {
-                if (ruleContainer.analyzeRule != null)
-                {
-                    action(ruleContainer);
-                }
-            }
-        }
-
-        public void RunAllSelectedRules()
-        {
-            PerformActionForEntireRuleSelection((ruleContainer) =>
-            {
-                var results = AnalyzeSystem.RefreshAnalysis(ruleContainer.analyzeRule);
-
-                BuildResults(ruleContainer, results);
-                Reload();
-                UpdateSelections(GetSelection());
-            });
-        }
-
-        public void FixAllSelectedRules()
-        {
-            PerformActionForEntireRuleSelection((ruleContainer) =>
-            {
-                AnalyzeSystem.FixIssues(ruleContainer.analyzeRule);
-                var results = AnalyzeSystem.RefreshAnalysis(ruleContainer.analyzeRule);
-
-                BuildResults(ruleContainer, results);
-                Reload();
-                UpdateSelections(GetSelection());
-            });
-        }
-
-        public void ClearAllSelectedRules()
-        {
-            PerformActionForEntireRuleSelection((ruleContainer) =>
-            {
-                AnalyzeSystem.ClearAnalysis(ruleContainer.analyzeRule);
-
-                BuildResults(ruleContainer, new List<AnalyzeRule.AnalyzeResult>());
-                Reload();
-                UpdateSelections(GetSelection());
-            });
-        }
-
-        public bool SelectionContainsFixableRule { get; private set; }
-        public bool SelectionContainsRuleContainer { get; private set; }
-
-        public bool SelectionContainsErrors { get; private set; }
-
-        protected override void SelectionChanged(IList<int> selectedIds)
-        {
-            UpdateSelections(selectedIds);
-        }
-
-        void UpdateSelections(IList<int> selectedIds)
-        {
-            var allSelectedRuleContainers = (from id in selectedIds
-                let ruleContainer = FindItem(id, rootItem) as AnalyzeRuleContainerTreeViewItem
-                    where ruleContainer != null
-                    select ruleContainer);
-
-            List<AnalyzeRuleContainerTreeViewItem> allRuleContainers = new List<AnalyzeRuleContainerTreeViewItem>();
-            foreach (var ruleContainer in allSelectedRuleContainers)
-            {
-                allRuleContainers.AddRange(GatherAllInheritRuleContainers(ruleContainer));
-                allRuleContainers.Add(ruleContainer);
-            }
-
-            allRuleContainers = allRuleContainers.Distinct().ToList();
-
-            SelectionContainsErrors = (from container in allRuleContainers
-                from child in container.children
-                where child is AnalyzeResultsTreeViewItem && (child as AnalyzeResultsTreeViewItem).IsError
-                select child).Any();
-
-            SelectionContainsRuleContainer = allRuleContainers.Any();
-
-            SelectionContainsFixableRule = (from container in allRuleContainers
-                where container.analyzeRule.CanFix
-                select container).Any();
-        }
-
-        protected override void ContextClicked()
-        {
-            if (SelectionContainsRuleContainer)
-            {
-                GenericMenu menu = new GenericMenu();
-                menu.AddItem(new GUIContent("Run Analyze Rule"), false, RunAllSelectedRules);
-                menu.AddItem(new GUIContent("Clear Analyze Results"), false, ClearAllSelectedRules);
-
-                if (SelectionContainsFixableRule && SelectionContainsErrors)
-                    menu.AddItem(new GUIContent("Fix Analyze Rule"), false, FixAllSelectedRules);
-                else
-                    menu.AddDisabledItem(new GUIContent("Fix Analyze Rule"));
-
-                IList<int> selectedIds = GetSelection();
-                if (selectedIds.Count == 1)
-                {
-                    AnalyzeRuleContainerTreeViewItem analyzeRuleContainer = FindItem(selectedIds[0], rootItem) as AnalyzeRuleContainerTreeViewItem;
-                    if (analyzeRuleContainer != null)
-                    {
-                        foreach (var customMenuItem in analyzeRuleContainer.analyzeRule.GetCustomContextMenuItems())
-                        {
-                            if(customMenuItem.MenuEnabled)
-                                menu.AddItem(new GUIContent(customMenuItem.MenuName), customMenuItem.ToggledOn, () => customMenuItem.MenuAction());
-                            else
-                                menu.AddDisabledItem(new GUIContent(customMenuItem.MenuName));
-                        }
-                    }
-                }
-
-                menu.ShowAsContext();
-                Repaint();
-            }
-        }
-
-        protected override TreeViewItem BuildRoot()
-        {
-            m_CurrentDepth = 0;
-            var root = new TreeViewItem(-1, -1);
-            root.children = new List<TreeViewItem>();
-
-            string baseName = "Analyze Rules";
-            string fixableRules = "Fixable Rules";
-            string unfixableRules = "Unfixable Rules";
-
-            AnalyzeSystem.TreeView = this;
-
-            AnalyzeRuleContainerTreeViewItem baseViewItem = new AnalyzeRuleContainerTreeViewItem(baseName.GetHashCode(), m_CurrentDepth, baseName);
-            baseViewItem.children = new List<TreeViewItem>();
-            baseViewItem.analyzeRule.CanFix = true;
-
-            root.AddChild(baseViewItem);
-
-            m_CurrentDepth++;
-
-            var fixable = new AnalyzeRuleContainerTreeViewItem(fixableRules.GetHashCode(), m_CurrentDepth, fixableRules);
-            var unfixable = new AnalyzeRuleContainerTreeViewItem(unfixableRules.GetHashCode(), m_CurrentDepth, unfixableRules);
-
-            fixable.analyzeRule.CanFix = true;
-            unfixable.analyzeRule.CanFix = false;
-
-            baseViewItem.AddChild(fixable);
-            baseViewItem.AddChild(unfixable);
-
-            m_CurrentDepth++;
-
-            for (int i = 0; i < AnalyzeSystem.Rules.Count; i++)
-            {
-                AnalyzeRuleContainerTreeViewItem ruleContainer = new AnalyzeRuleContainerTreeViewItem(
-                    AnalyzeSystem.Rules[i].ruleName.GetHashCode(), m_CurrentDepth, AnalyzeSystem.Rules[i]);
-
-                if (ruleContainer.analyzeRule.CanFix)
-                    fixable.AddChild(ruleContainer);
-                else
-                    unfixable.AddChild(ruleContainer);
-            }
-
-            m_CurrentDepth++;
-
-            int index = 0;
-            var ruleContainers = GatherAllInheritRuleContainers(baseViewItem);
-            foreach (var ruleContainer in ruleContainers)
-            {
-                if(ruleContainer == null)
-                    continue;
-
-                EditorUtility.DisplayProgressBar("Calculating Analyze Results...", ruleContainer.displayName, (index / (float)ruleContainers.Count));
-                if (AnalyzeSystem.AnalyzeData.Data.ContainsKey(ruleContainer.analyzeRule.ruleName))
-                    BuildResults(ruleContainer, AnalyzeSystem.AnalyzeData.Data[ruleContainer.analyzeRule.ruleName]);
-
-                index++;
-            }
-
-            EditorUtility.ClearProgressBar();
-            return root;
-        }
-
-        private readonly Dictionary<int, TreeViewItem> hashToTreeViewItems = new Dictionary<int, TreeViewItem>();
-        void BuildResults(TreeViewItem root, List<AnalyzeRule.AnalyzeResult> ruleResults)
-        {
-            hashToTreeViewItems.Clear();
-            LinkedList<TreeViewItem> treeViewItems = new LinkedList<TreeViewItem>();
-
-            hashToTreeViewItems.Add(root.id, root);
-            float index = 0;
-
-
-            //preprocess nodes
-            foreach (var result in ruleResults)
-            {
-                var resPath = result.resultName.Split(AnalyzeRule.kDelimiter);
-                string name = string.Empty;
-
-                for (int i = 0; i < resPath.Length; i++)
-                {
-                    int parentHash = name.GetHashCode();
-                    if (string.IsNullOrEmpty(name))
-                        parentHash = root.id;
-                    name += resPath[i];
-                    int hash = name.GetHashCode();
-
-                    if (hash == root.id)
-                        treeViewItems.AddLast(root);
-                    else
-                    {
-                        AnalyzeResultsTreeViewItem item = new AnalyzeResultsTreeViewItem(hash, i + m_CurrentDepth, resPath[i], parentHash, result.severity);
-                        item.children = new List<TreeViewItem>();
-                        treeViewItems.AddLast(item);
-                    }
-                }
-
-                index++;
-            }
-
-            //create dictionary
-            foreach (var item in treeViewItems)
-            {
-                if (item != null)
-                {
-                    if (!hashToTreeViewItems.ContainsKey(item.id))
-                        hashToTreeViewItems.Add(item.id, item);
-                }
-            }
-
-            //Build results tree
-            index = 0;
-            int updateFrequency = Mathf.Max(hashToTreeViewItems.Keys.Count / 10, 1);
-            foreach (var hash in hashToTreeViewItems.Keys)
-            {
-                TreeViewItem item;
-                if (hashToTreeViewItems.TryGetValue(hash, out item))
-                {
-                    if (index == 0 || index % updateFrequency == 0)
-                        EditorUtility.DisplayProgressBar("Building Results Tree...", item.displayName, (index / hashToTreeViewItems.Keys.Count));
-                    if ((item as AnalyzeResultsTreeViewItem) != null && hashToTreeViewItems.ContainsKey((item as AnalyzeResultsTreeViewItem).parentHash))
-                    {
-                        var parent = hashToTreeViewItems[(item as AnalyzeResultsTreeViewItem).parentHash];
-
-                        if (parent.id != item.id)
-                            parent.AddChild(item);
-                    }
-                }
-
-                index++;
-            }
-
-            EditorUtility.ClearProgressBar();
-
-            List<TreeViewItem> allTreeViewItems = new List<TreeViewItem>();
-            allTreeViewItems.Add(root);
-            allTreeViewItems.AddRange(root.children);
-
-            foreach (var node in allTreeViewItems)
-                (node as AnalyzeTreeViewItemBase)?.AddIssueCountToName();
-
-            AnalyzeSystem.SerializeData();
-        }
-
-        protected override void RowGUI(RowGUIArgs args)
-        {
-            var item = args.item as AnalyzeResultsTreeViewItem;
-            if (item != null && item.severity != MessageType.None)
-            {
-                Texture2D icon = null;
-                switch (item.severity)
-                {
-                    case MessageType.Info:
-                        icon = GetInfoIcon();
-                        break;
-                    case MessageType.Warning:
-                        icon = GetWarningIcon();
-                        break;
-                    case MessageType.Error:
-                        icon = GetErrorIcon();
-                        break;
-                }
-
-                UnityEngine.GUI.Label(
-                    new Rect(args.rowRect.x + baseIndent, args.rowRect.y, args.rowRect.width - baseIndent,
-                        args.rowRect.height), new GUIContent(icon, string.Empty));
-            }
-
-            base.RowGUI(args);
-        }
-
-        Texture2D m_ErrorIcon;
-        Texture2D m_WarningIcon;
-        Texture2D m_InfoIcon;
-
-        Texture2D GetErrorIcon()
-        {
-            if (m_ErrorIcon == null)
-                FindMessageIcons();
-            return m_ErrorIcon;
-        }
-
-        Texture2D GetWarningIcon()
-        {
-            if (m_WarningIcon == null)
-                FindMessageIcons();
-            return m_WarningIcon;
-        }
-
-        Texture2D GetInfoIcon()
-        {
-            if (m_InfoIcon == null)
-                FindMessageIcons();
-            return m_InfoIcon;
-        }
-
-        void FindMessageIcons()
-        {
-            m_ErrorIcon = EditorGUIUtility.FindTexture("console.errorIcon");
-            m_WarningIcon = EditorGUIUtility.FindTexture("console.warnicon");
-            m_InfoIcon = EditorGUIUtility.FindTexture("console.infoIcon");
-        }
-    }
-
-    class AnalyzeTreeViewItemBase : TreeViewItem
-    {
-        private string baseDisplayName;
-        private string currentDisplayName;
-
-        public override string displayName
-        {
-            get { return currentDisplayName; }
-            set { baseDisplayName = value; }
-        }
-
-        public AnalyzeTreeViewItemBase(int id, int depth, string displayName) : base(id, depth,
-                                                                                     displayName)
-        {
-            currentDisplayName = baseDisplayName = displayName;
-        }
-
-        public int AddIssueCountToName()
-        {
-            int issueCount = 0;
-            if (children != null)
-            {
-                foreach (var child in children)
-                {
-                    var analyzeNode = child as AnalyzeResultsTreeViewItem;
-                    if (analyzeNode != null)
-                        issueCount += analyzeNode.AddIssueCountToName();
-                }
-            }
-
-            if (issueCount == 0)
-                return 1;
-
-            currentDisplayName = baseDisplayName + " (" + issueCount + ")";
-            return issueCount;
-        }
-    }
-
-    class AnalyzeResultsTreeViewItem : AnalyzeTreeViewItemBase
-    {
-        public MessageType severity { get; set; }
-        public int parentHash { get; set; }
-
-        public bool IsError
-        {
-            get { return !displayName.Contains("No issues found"); }
-        }
-
-        public AnalyzeResultsTreeViewItem(int id, int depth, string displayName, int parent, MessageType type) : base(id, depth,
-                                                                                                                      displayName)
-        {
-            severity = type;
-            parentHash = parent;
-        }
-    }
-
-    class AnalyzeRuleContainerTreeViewItem : AnalyzeTreeViewItemBase
-    {
-        internal AnalyzeRule analyzeRule;
-
-        public AnalyzeRuleContainerTreeViewItem(int id, int depth, AnalyzeRule rule) : base(id, depth, rule.ruleName)
-        {
-            analyzeRule = rule;
-            children = new List<TreeViewItem>();
-        }
-
-        public AnalyzeRuleContainerTreeViewItem(int id, int depth, string displayName) : base(id, depth, displayName)
-        {
-            analyzeRule = new AnalyzeRule();
-            children = new List<TreeViewItem>();
-        }
-    }
-}
-=======
-using System;
-using System.Collections.Generic;
-using System.Linq;
-using UnityEditor.AddressableAssets.Build;
-using UnityEditor.AddressableAssets.Build.AnalyzeRules;
-using UnityEditor.AddressableAssets.Settings;
-using UnityEditor.IMGUI.Controls;
-using UnityEngine;
-using Debug = UnityEngine.Debug;
-using Object = UnityEngine.Object;
-
-namespace UnityEditor.AddressableAssets.GUI
-{
-    class AssetSettingsAnalyzeTreeView : TreeView
-    {
-        private int m_CurrentDepth;
-
-        internal AssetSettingsAnalyzeTreeView(TreeViewState state)
-            : base(state)
-        {
-            showAlternatingRowBackgrounds = true;
-            showBorder = true;
-
-            Reload();
-        }
-
-        private List<AnalyzeRuleContainerTreeViewItem> GatherAllInheritRuleContainers(TreeViewItem baseContainer)
-        {
-            List<AnalyzeRuleContainerTreeViewItem> retValue = new List<AnalyzeRuleContainerTreeViewItem>();
-            if (!baseContainer.hasChildren)
-                return new List<AnalyzeRuleContainerTreeViewItem>();
-
-            foreach (var child in baseContainer.children)
-            {
-                if (child is AnalyzeRuleContainerTreeViewItem)
-                {
-                    retValue.AddRange(GatherAllInheritRuleContainers(child as AnalyzeRuleContainerTreeViewItem));
-                    retValue.Add(child as AnalyzeRuleContainerTreeViewItem);
-                }
-            }
-
-            return retValue;
-        }
-
-        private void PerformActionForEntireRuleSelection(Action<AnalyzeRuleContainerTreeViewItem> action)
-        {
-            List<AnalyzeRuleContainerTreeViewItem> activeSelection = (from id in GetSelection()
-                let selection = FindItem(id, rootItem)
-                    where selection is AnalyzeRuleContainerTreeViewItem
-                    select selection as AnalyzeRuleContainerTreeViewItem).ToList();
-
-            List<AnalyzeRuleContainerTreeViewItem> inheritSelection = new List<AnalyzeRuleContainerTreeViewItem>();
-            foreach (var selected in activeSelection)
-                inheritSelection.AddRange(GatherAllInheritRuleContainers(selected));
-
-            List<AnalyzeRuleContainerTreeViewItem> entireSelection = activeSelection.Union(inheritSelection).ToList();
-
-            foreach (AnalyzeRuleContainerTreeViewItem ruleContainer in entireSelection)
-            {
-                if (ruleContainer.analyzeRule != null)
-                {
-                    action(ruleContainer);
-                }
-            }
-        }
-
-        public void RunAllSelectedRules()
-        {
-            PerformActionForEntireRuleSelection((ruleContainer) =>
-            {
-                var results = AnalyzeSystem.RefreshAnalysis(ruleContainer.analyzeRule);
-
-                BuildResults(ruleContainer, results);
-                Reload();
-                UpdateSelections(GetSelection());
-            });
-        }
-
-        public void FixAllSelectedRules()
-        {
-            PerformActionForEntireRuleSelection((ruleContainer) =>
-            {
-                AnalyzeSystem.FixIssues(ruleContainer.analyzeRule);
-                var results = AnalyzeSystem.RefreshAnalysis(ruleContainer.analyzeRule);
-
-                BuildResults(ruleContainer, results);
-                Reload();
-                UpdateSelections(GetSelection());
-            });
-        }
-
-        public void ClearAllSelectedRules()
-        {
-            PerformActionForEntireRuleSelection((ruleContainer) =>
-            {
-                AnalyzeSystem.ClearAnalysis(ruleContainer.analyzeRule);
-
-                BuildResults(ruleContainer, new List<AnalyzeRule.AnalyzeResult>());
-                Reload();
-                UpdateSelections(GetSelection());
-            });
-        }
-
-        public bool SelectionContainsFixableRule { get; private set; }
-        public bool SelectionContainsRuleContainer { get; private set; }
-
-        public bool SelectionContainsErrors { get; private set; }
-
-        protected override void SelectionChanged(IList<int> selectedIds)
-        {
-            UpdateSelections(selectedIds);
-        }
-
-        void UpdateSelections(IList<int> selectedIds)
-        {
-            var allSelectedRuleContainers = (from id in selectedIds
-                let ruleContainer = FindItem(id, rootItem) as AnalyzeRuleContainerTreeViewItem
-                    where ruleContainer != null
-                    select ruleContainer);
-
-            List<AnalyzeRuleContainerTreeViewItem> allRuleContainers = new List<AnalyzeRuleContainerTreeViewItem>();
-            foreach (var ruleContainer in allSelectedRuleContainers)
-            {
-                allRuleContainers.AddRange(GatherAllInheritRuleContainers(ruleContainer));
-                allRuleContainers.Add(ruleContainer);
-            }
-
-            allRuleContainers = allRuleContainers.Distinct().ToList();
-
-            SelectionContainsErrors = (from container in allRuleContainers
-                from child in container.children
-                where child is AnalyzeResultsTreeViewItem && (child as AnalyzeResultsTreeViewItem).IsError
-                select child).Any();
-
-            SelectionContainsRuleContainer = allRuleContainers.Any();
-
-            SelectionContainsFixableRule = (from container in allRuleContainers
-                where container.analyzeRule.CanFix
-                select container).Any();
-        }
-
-        protected override void ContextClicked()
-        {
-            if (SelectionContainsRuleContainer)
-            {
-                GenericMenu menu = new GenericMenu();
-                menu.AddItem(new GUIContent("Run Analyze Rule"), false, RunAllSelectedRules);
-                menu.AddItem(new GUIContent("Clear Analyze Results"), false, ClearAllSelectedRules);
-
-                if (SelectionContainsFixableRule && SelectionContainsErrors)
-                    menu.AddItem(new GUIContent("Fix Analyze Rule"), false, FixAllSelectedRules);
-                else
-                    menu.AddDisabledItem(new GUIContent("Fix Analyze Rule"));
-
-                IList<int> selectedIds = GetSelection();
-                if (selectedIds.Count == 1)
-                {
-                    AnalyzeRuleContainerTreeViewItem analyzeRuleContainer = FindItem(selectedIds[0], rootItem) as AnalyzeRuleContainerTreeViewItem;
-                    if (analyzeRuleContainer != null)
-                    {
-                        foreach (var customMenuItem in analyzeRuleContainer.analyzeRule.GetCustomContextMenuItems())
-                        {
-                            if(customMenuItem.MenuEnabled)
-                                menu.AddItem(new GUIContent(customMenuItem.MenuName), customMenuItem.ToggledOn, () => customMenuItem.MenuAction());
-                            else
-                                menu.AddDisabledItem(new GUIContent(customMenuItem.MenuName));
-                        }
-                    }
-                }
-
-                menu.ShowAsContext();
-                Repaint();
-            }
-            else
-            {
-                var selectedIds = this.GetSelection();
-                List<AnalyzeResultsTreeViewItem> items = new List<AnalyzeResultsTreeViewItem>();
-                foreach (int id in selectedIds)
-                {
-                    var item = FindItem(id, rootItem) as AnalyzeResultsTreeViewItem;
-                    if (item != null)
-                        items.Add(item);
-                }
-                
-                if (items.Count > 0)
-                    AnalyzeResultsTreeViewItem.ContextClicked(items);
-            }
-            
-        }
-
-        protected override void DoubleClickedItem(int id)
-        {
-            var item = FindItem(id, rootItem) as AnalyzeResultsTreeViewItem;
-            if (item != null)
-                item.DoubleClicked();
-        }
-
-        protected override TreeViewItem BuildRoot()
-        {
-            m_CurrentDepth = 0;
-            var root = new TreeViewItem(-1, -1);
-            root.children = new List<TreeViewItem>();
-
-            string baseName = "Analyze Rules";
-            string fixableRules = "Fixable Rules";
-            string unfixableRules = "Unfixable Rules";
-
-            AnalyzeSystem.TreeView = this;
-
-            AnalyzeRuleContainerTreeViewItem baseViewItem = new AnalyzeRuleContainerTreeViewItem(baseName.GetHashCode(), m_CurrentDepth, baseName);
-            baseViewItem.children = new List<TreeViewItem>();
-            baseViewItem.analyzeRule.CanFix = true;
-
-            root.AddChild(baseViewItem);
-
-            m_CurrentDepth++;
-
-            var fixable = new AnalyzeRuleContainerTreeViewItem(fixableRules.GetHashCode(), m_CurrentDepth, fixableRules);
-            var unfixable = new AnalyzeRuleContainerTreeViewItem(unfixableRules.GetHashCode(), m_CurrentDepth, unfixableRules);
-
-            fixable.analyzeRule.CanFix = true;
-            unfixable.analyzeRule.CanFix = false;
-
-            baseViewItem.AddChild(fixable);
-            baseViewItem.AddChild(unfixable);
-
-            m_CurrentDepth++;
-
-            for (int i = 0; i < AnalyzeSystem.Rules.Count; i++)
-            {
-                AnalyzeRuleContainerTreeViewItem ruleContainer = new AnalyzeRuleContainerTreeViewItem(
-                    AnalyzeSystem.Rules[i].ruleName.GetHashCode(), m_CurrentDepth, AnalyzeSystem.Rules[i]);
-
-                if (ruleContainer.analyzeRule.CanFix)
-                    fixable.AddChild(ruleContainer);
-                else
-                    unfixable.AddChild(ruleContainer);
-            }
-
-            m_CurrentDepth++;
-
-            int index = 0;
-            var ruleContainers = GatherAllInheritRuleContainers(baseViewItem);
-            foreach (var ruleContainer in ruleContainers)
-            {
-                if(ruleContainer == null)
-                    continue;
-
-                EditorUtility.DisplayProgressBar("Calculating Analyze Results...", ruleContainer.displayName, (index / (float)ruleContainers.Count));
-                if (AnalyzeSystem.AnalyzeData.Data.ContainsKey(ruleContainer.analyzeRule.ruleName))
-                    BuildResults(ruleContainer, AnalyzeSystem.AnalyzeData.Data[ruleContainer.analyzeRule.ruleName]);
-
-                index++;
-            }
-
-            EditorUtility.ClearProgressBar();
-            return root;
-        }
-
-        private readonly Dictionary<int, AnalyzeResultsTreeViewItem> hashToAnalyzeResults = new Dictionary<int, AnalyzeResultsTreeViewItem>();
-        void BuildResults(TreeViewItem root, List<AnalyzeRule.AnalyzeResult> ruleResults)
-        {
-            hashToAnalyzeResults.Clear();
-            int updateFrequency = Mathf.Max(ruleResults.Count / 10, 1);
-
-            for (int index=0; index < ruleResults.Count; ++index)
-            {
-                var result = ruleResults[index];
-                if (index == 0 || index % updateFrequency == 0)
-                    EditorUtility.DisplayProgressBar("Building Results Tree...", result.resultName, (float)index / hashToAnalyzeResults.Keys.Count);
-                
-                var resPath = result.resultName.Split(AnalyzeRule.kDelimiter);
-                string name = string.Empty;
-                TreeViewItem parent = root;
-                
-                for (int i = 0; i < resPath.Length; i++)
-                {
-                    name += resPath[i];
-                    int hash = name.GetHashCode();
-
-                    if (!hashToAnalyzeResults.ContainsKey(hash))
-                    {
-                        AnalyzeResultsTreeViewItem item = new AnalyzeResultsTreeViewItem(hash, i + m_CurrentDepth, resPath[i], result.severity, result);
-                        hashToAnalyzeResults.Add(item.id, item);
-                        parent.AddChild(item);
-                        parent = item;
-                    }
-                    else
-                    {
-                        var targetItem = hashToAnalyzeResults[hash];
-                        targetItem.results.Add(result);
-                        parent = targetItem;
-                    }
-                }
-            }
-
-            EditorUtility.ClearProgressBar();
-
-            List<TreeViewItem> allTreeViewItems = new List<TreeViewItem>();
-            allTreeViewItems.Add(root);
-            allTreeViewItems.AddRange(root.children);
-
-            foreach (var node in allTreeViewItems)
-                (node as AnalyzeTreeViewItemBase)?.AddIssueCountToName();
-
-            AnalyzeSystem.SerializeData();
-        }
-
-        protected override void RowGUI(RowGUIArgs args)
-        {
-            var item = args.item as AnalyzeResultsTreeViewItem;
-            if (item != null && item.severity != MessageType.None)
-            {
-                Texture2D icon = null;
-                switch (item.severity)
-                {
-                    case MessageType.Info:
-                        icon = GetInfoIcon();
-                        break;
-                    case MessageType.Warning:
-                        icon = GetWarningIcon();
-                        break;
-                    case MessageType.Error:
-                        icon = GetErrorIcon();
-                        break;
-                }
-
-                UnityEngine.GUI.Label(
-                    new Rect(args.rowRect.x + baseIndent, args.rowRect.y, args.rowRect.width - baseIndent,
-                        args.rowRect.height), new GUIContent(icon, string.Empty));
-            }
-
-            base.RowGUI(args);
-        }
-
-        Texture2D m_ErrorIcon;
-        Texture2D m_WarningIcon;
-        Texture2D m_InfoIcon;
-
-        Texture2D GetErrorIcon()
-        {
-            if (m_ErrorIcon == null)
-                FindMessageIcons();
-            return m_ErrorIcon;
-        }
-
-        Texture2D GetWarningIcon()
-        {
-            if (m_WarningIcon == null)
-                FindMessageIcons();
-            return m_WarningIcon;
-        }
-
-        Texture2D GetInfoIcon()
-        {
-            if (m_InfoIcon == null)
-                FindMessageIcons();
-            return m_InfoIcon;
-        }
-
-        void FindMessageIcons()
-        {
-            m_ErrorIcon = EditorGUIUtility.FindTexture("console.errorIcon");
-            m_WarningIcon = EditorGUIUtility.FindTexture("console.warnicon");
-            m_InfoIcon = EditorGUIUtility.FindTexture("console.infoIcon");
-        }
-    }
-
-    class AnalyzeTreeViewItemBase : TreeViewItem
-    {
-        private string baseDisplayName;
-        private string currentDisplayName;
-
-        public override string displayName
-        {
-            get { return currentDisplayName; }
-            set { baseDisplayName = value; }
-        }
-
-        public AnalyzeTreeViewItemBase(int id, int depth, string displayName) : base(id, depth,
-                                                                                     displayName)
-        {
-            currentDisplayName = baseDisplayName = displayName;
-        }
-
-        public int AddIssueCountToName()
-        {
-            int issueCount = 0;
-            if (children != null)
-            {
-                foreach (var child in children)
-                {
-                    var analyzeNode = child as AnalyzeResultsTreeViewItem;
-                    if (analyzeNode != null)
-                        issueCount += analyzeNode.AddIssueCountToName();
-                }
-            }
-
-            if (issueCount == 0)
-                return 1;
-
-            currentDisplayName = baseDisplayName + " (" + issueCount + ")";
-            return issueCount;
-        }
-    }
-
-    class AnalyzeResultsTreeViewItem : AnalyzeTreeViewItemBase
-    {
-        public MessageType severity { get; set; }
-        public HashSet<AnalyzeRule.AnalyzeResult> results { get; }
-
-        public bool IsError
-        {
-            get { return !displayName.Contains("No issues found"); }
-        }
-
-        public AnalyzeResultsTreeViewItem(int id, int depth, string displayName, MessageType type)
-            : base(id, depth, displayName)
-        {
-            severity = type;
-            results = new HashSet<AnalyzeRule.AnalyzeResult>();
-        }
-        
-        public AnalyzeResultsTreeViewItem(int id, int depth, string displayName, MessageType type, AnalyzeRule.AnalyzeResult analyzeResult)
-            : base(id, depth, displayName)
-        {
-            severity = type;
-            results = new HashSet<AnalyzeRule.AnalyzeResult>() {analyzeResult};
-        }
-
-        internal static void ContextClicked(List<AnalyzeResultsTreeViewItem> items)
-        {
-            HashSet<UnityEngine.Object> objects = new HashSet<Object>();
-            
-            foreach (AnalyzeResultsTreeViewItem viewItem in items)
-            {
-                foreach (var itemResult in viewItem.results)
-                {
-                    Object o = GetResultObject(itemResult.resultName);
-                    if (o != null)
-                        objects.Add(o);
-                }
-            }
-
-            if (objects.Count > 0)
-            {
-                GenericMenu menu = new GenericMenu();
-                menu.AddItem(new GUIContent(objects.Count > 0 ? "Select Assets" : "Select Asset"), false, () =>
-                {
-                    Selection.objects = objects.ToArray();
-                    foreach (Object o in objects)
-                        EditorGUIUtility.PingObject(o);
-                });
-                menu.ShowAsContext();
-            }
-        }
-
-        static UnityEngine.Object GetResultObject(string resultName)
-        {
-            int li = resultName.LastIndexOf(AnalyzeRule.kDelimiter);
-            if (li >= 0)
-            {
-                string assetPath = resultName.Substring(li + 1);
-                string guid = AssetDatabase.AssetPathToGUID(assetPath);
-                if (!string.IsNullOrEmpty(guid))
-                    return AssetDatabase.LoadMainAssetAtPath(assetPath);
-            }
-
-            return null;
-        }
-
-        internal void DoubleClicked()
-        {
-            HashSet<UnityEngine.Object> objects = new HashSet<Object>();
-            foreach (var itemResult in results)
-            {
-                Object o = GetResultObject(itemResult.resultName);
-                if (o != null)
-                    objects.Add(o);
-            }
-
-            if (objects.Count > 0)
-            {
-                Selection.objects = objects.ToArray();
-                foreach (Object o in objects)
-                    EditorGUIUtility.PingObject(o);
-            }
-        }
-    }
-
-    class AnalyzeRuleContainerTreeViewItem : AnalyzeTreeViewItemBase
-    {
-        internal AnalyzeRule analyzeRule;
-
-        public AnalyzeRuleContainerTreeViewItem(int id, int depth, AnalyzeRule rule) : base(id, depth, rule.ruleName)
-        {
-            analyzeRule = rule;
-            children = new List<TreeViewItem>();
-        }
-
-        public AnalyzeRuleContainerTreeViewItem(int id, int depth, string displayName) : base(id, depth, displayName)
-        {
-            analyzeRule = new AnalyzeRule();
-            children = new List<TreeViewItem>();
-        }
-    }
-}
->>>>>>> f473b29b
+using System;
+using System.Collections.Generic;
+using System.Linq;
+using UnityEditor.AddressableAssets.Build;
+using UnityEditor.AddressableAssets.Build.AnalyzeRules;
+using UnityEditor.AddressableAssets.Settings;
+using UnityEditor.IMGUI.Controls;
+using UnityEngine;
+using Debug = UnityEngine.Debug;
+using Object = UnityEngine.Object;
+
+namespace UnityEditor.AddressableAssets.GUI
+{
+    class AssetSettingsAnalyzeTreeView : TreeView
+    {
+        private int m_CurrentDepth;
+
+        internal AssetSettingsAnalyzeTreeView(TreeViewState state)
+            : base(state)
+        {
+            showAlternatingRowBackgrounds = true;
+            showBorder = true;
+
+            Reload();
+        }
+
+        private List<AnalyzeRuleContainerTreeViewItem> GatherAllInheritRuleContainers(TreeViewItem baseContainer)
+        {
+            List<AnalyzeRuleContainerTreeViewItem> retValue = new List<AnalyzeRuleContainerTreeViewItem>();
+            if (!baseContainer.hasChildren)
+                return new List<AnalyzeRuleContainerTreeViewItem>();
+
+            foreach (var child in baseContainer.children)
+            {
+                if (child is AnalyzeRuleContainerTreeViewItem)
+                {
+                    retValue.AddRange(GatherAllInheritRuleContainers(child as AnalyzeRuleContainerTreeViewItem));
+                    retValue.Add(child as AnalyzeRuleContainerTreeViewItem);
+                }
+            }
+
+            return retValue;
+        }
+
+        private void PerformActionForEntireRuleSelection(Action<AnalyzeRuleContainerTreeViewItem> action)
+        {
+            List<AnalyzeRuleContainerTreeViewItem> activeSelection = (from id in GetSelection()
+                let selection = FindItem(id, rootItem)
+                    where selection is AnalyzeRuleContainerTreeViewItem
+                    select selection as AnalyzeRuleContainerTreeViewItem).ToList();
+
+            List<AnalyzeRuleContainerTreeViewItem> inheritSelection = new List<AnalyzeRuleContainerTreeViewItem>();
+            foreach (var selected in activeSelection)
+                inheritSelection.AddRange(GatherAllInheritRuleContainers(selected));
+
+            List<AnalyzeRuleContainerTreeViewItem> entireSelection = activeSelection.Union(inheritSelection).ToList();
+
+            foreach (AnalyzeRuleContainerTreeViewItem ruleContainer in entireSelection)
+            {
+                if (ruleContainer.analyzeRule != null)
+                {
+                    action(ruleContainer);
+                }
+            }
+        }
+
+        public void RunAllSelectedRules()
+        {
+            PerformActionForEntireRuleSelection((ruleContainer) =>
+            {
+                var results = AnalyzeSystem.RefreshAnalysis(ruleContainer.analyzeRule);
+
+                BuildResults(ruleContainer, results);
+                Reload();
+                UpdateSelections(GetSelection());
+            });
+        }
+
+        public void FixAllSelectedRules()
+        {
+            PerformActionForEntireRuleSelection((ruleContainer) =>
+            {
+                AnalyzeSystem.FixIssues(ruleContainer.analyzeRule);
+                var results = AnalyzeSystem.RefreshAnalysis(ruleContainer.analyzeRule);
+
+                BuildResults(ruleContainer, results);
+                Reload();
+                UpdateSelections(GetSelection());
+            });
+        }
+
+        public void ClearAllSelectedRules()
+        {
+            PerformActionForEntireRuleSelection((ruleContainer) =>
+            {
+                AnalyzeSystem.ClearAnalysis(ruleContainer.analyzeRule);
+
+                BuildResults(ruleContainer, new List<AnalyzeRule.AnalyzeResult>());
+                Reload();
+                UpdateSelections(GetSelection());
+            });
+        }
+
+        public bool SelectionContainsFixableRule { get; private set; }
+        public bool SelectionContainsRuleContainer { get; private set; }
+
+        public bool SelectionContainsErrors { get; private set; }
+
+        protected override void SelectionChanged(IList<int> selectedIds)
+        {
+            UpdateSelections(selectedIds);
+        }
+
+        void UpdateSelections(IList<int> selectedIds)
+        {
+            var allSelectedRuleContainers = (from id in selectedIds
+                let ruleContainer = FindItem(id, rootItem) as AnalyzeRuleContainerTreeViewItem
+                    where ruleContainer != null
+                    select ruleContainer);
+
+            List<AnalyzeRuleContainerTreeViewItem> allRuleContainers = new List<AnalyzeRuleContainerTreeViewItem>();
+            foreach (var ruleContainer in allSelectedRuleContainers)
+            {
+                allRuleContainers.AddRange(GatherAllInheritRuleContainers(ruleContainer));
+                allRuleContainers.Add(ruleContainer);
+            }
+
+            allRuleContainers = allRuleContainers.Distinct().ToList();
+
+            SelectionContainsErrors = (from container in allRuleContainers
+                from child in container.children
+                where child is AnalyzeResultsTreeViewItem && (child as AnalyzeResultsTreeViewItem).IsError
+                select child).Any();
+
+            SelectionContainsRuleContainer = allRuleContainers.Any();
+
+            SelectionContainsFixableRule = (from container in allRuleContainers
+                where container.analyzeRule.CanFix
+                select container).Any();
+        }
+
+        protected override void ContextClicked()
+        {
+            if (SelectionContainsRuleContainer)
+            {
+                GenericMenu menu = new GenericMenu();
+                menu.AddItem(new GUIContent("Run Analyze Rule"), false, RunAllSelectedRules);
+                menu.AddItem(new GUIContent("Clear Analyze Results"), false, ClearAllSelectedRules);
+
+                if (SelectionContainsFixableRule && SelectionContainsErrors)
+                    menu.AddItem(new GUIContent("Fix Analyze Rule"), false, FixAllSelectedRules);
+                else
+                    menu.AddDisabledItem(new GUIContent("Fix Analyze Rule"));
+
+                IList<int> selectedIds = GetSelection();
+                if (selectedIds.Count == 1)
+                {
+                    AnalyzeRuleContainerTreeViewItem analyzeRuleContainer = FindItem(selectedIds[0], rootItem) as AnalyzeRuleContainerTreeViewItem;
+                    if (analyzeRuleContainer != null)
+                    {
+                        foreach (var customMenuItem in analyzeRuleContainer.analyzeRule.GetCustomContextMenuItems())
+                        {
+                            if(customMenuItem.MenuEnabled)
+                                menu.AddItem(new GUIContent(customMenuItem.MenuName), customMenuItem.ToggledOn, () => customMenuItem.MenuAction());
+                            else
+                                menu.AddDisabledItem(new GUIContent(customMenuItem.MenuName));
+                        }
+                    }
+                }
+
+                menu.ShowAsContext();
+                Repaint();
+            }
+            else
+            {
+                var selectedIds = this.GetSelection();
+                List<AnalyzeResultsTreeViewItem> items = new List<AnalyzeResultsTreeViewItem>();
+                foreach (int id in selectedIds)
+                {
+                    var item = FindItem(id, rootItem) as AnalyzeResultsTreeViewItem;
+                    if (item != null)
+                        items.Add(item);
+                }
+                
+                if (items.Count > 0)
+                    AnalyzeResultsTreeViewItem.ContextClicked(items);
+            }
+            
+        }
+
+        protected override void DoubleClickedItem(int id)
+        {
+            var item = FindItem(id, rootItem) as AnalyzeResultsTreeViewItem;
+            if (item != null)
+                item.DoubleClicked();
+        }
+
+        protected override TreeViewItem BuildRoot()
+        {
+            m_CurrentDepth = 0;
+            var root = new TreeViewItem(-1, -1);
+            root.children = new List<TreeViewItem>();
+
+            string baseName = "Analyze Rules";
+            string fixableRules = "Fixable Rules";
+            string unfixableRules = "Unfixable Rules";
+
+            AnalyzeSystem.TreeView = this;
+
+            AnalyzeRuleContainerTreeViewItem baseViewItem = new AnalyzeRuleContainerTreeViewItem(baseName.GetHashCode(), m_CurrentDepth, baseName);
+            baseViewItem.children = new List<TreeViewItem>();
+            baseViewItem.analyzeRule.CanFix = true;
+
+            root.AddChild(baseViewItem);
+
+            m_CurrentDepth++;
+
+            var fixable = new AnalyzeRuleContainerTreeViewItem(fixableRules.GetHashCode(), m_CurrentDepth, fixableRules);
+            var unfixable = new AnalyzeRuleContainerTreeViewItem(unfixableRules.GetHashCode(), m_CurrentDepth, unfixableRules);
+
+            fixable.analyzeRule.CanFix = true;
+            unfixable.analyzeRule.CanFix = false;
+
+            baseViewItem.AddChild(fixable);
+            baseViewItem.AddChild(unfixable);
+
+            m_CurrentDepth++;
+
+            for (int i = 0; i < AnalyzeSystem.Rules.Count; i++)
+            {
+                AnalyzeRuleContainerTreeViewItem ruleContainer = new AnalyzeRuleContainerTreeViewItem(
+                    AnalyzeSystem.Rules[i].ruleName.GetHashCode(), m_CurrentDepth, AnalyzeSystem.Rules[i]);
+
+                if (ruleContainer.analyzeRule.CanFix)
+                    fixable.AddChild(ruleContainer);
+                else
+                    unfixable.AddChild(ruleContainer);
+            }
+
+            m_CurrentDepth++;
+
+            int index = 0;
+            var ruleContainers = GatherAllInheritRuleContainers(baseViewItem);
+            foreach (var ruleContainer in ruleContainers)
+            {
+                if(ruleContainer == null)
+                    continue;
+
+                EditorUtility.DisplayProgressBar("Calculating Analyze Results...", ruleContainer.displayName, (index / (float)ruleContainers.Count));
+                if (AnalyzeSystem.AnalyzeData.Data.ContainsKey(ruleContainer.analyzeRule.ruleName))
+                    BuildResults(ruleContainer, AnalyzeSystem.AnalyzeData.Data[ruleContainer.analyzeRule.ruleName]);
+
+                index++;
+            }
+
+            EditorUtility.ClearProgressBar();
+            return root;
+        }
+
+        private readonly Dictionary<int, AnalyzeResultsTreeViewItem> hashToAnalyzeResults = new Dictionary<int, AnalyzeResultsTreeViewItem>();
+        void BuildResults(TreeViewItem root, List<AnalyzeRule.AnalyzeResult> ruleResults)
+        {
+            hashToAnalyzeResults.Clear();
+            int updateFrequency = Mathf.Max(ruleResults.Count / 10, 1);
+
+            for (int index=0; index < ruleResults.Count; ++index)
+            {
+                var result = ruleResults[index];
+                if (index == 0 || index % updateFrequency == 0)
+                    EditorUtility.DisplayProgressBar("Building Results Tree...", result.resultName, (float)index / hashToAnalyzeResults.Keys.Count);
+                
+                var resPath = result.resultName.Split(AnalyzeRule.kDelimiter);
+                string name = string.Empty;
+                TreeViewItem parent = root;
+                
+                for (int i = 0; i < resPath.Length; i++)
+                {
+                    name += resPath[i];
+                    int hash = name.GetHashCode();
+
+                    if (!hashToAnalyzeResults.ContainsKey(hash))
+                    {
+                        AnalyzeResultsTreeViewItem item = new AnalyzeResultsTreeViewItem(hash, i + m_CurrentDepth, resPath[i], result.severity, result);
+                        hashToAnalyzeResults.Add(item.id, item);
+                        parent.AddChild(item);
+                        parent = item;
+                    }
+                    else
+                    {
+                        var targetItem = hashToAnalyzeResults[hash];
+                        targetItem.results.Add(result);
+                        parent = targetItem;
+                    }
+                }
+            }
+
+            EditorUtility.ClearProgressBar();
+
+            List<TreeViewItem> allTreeViewItems = new List<TreeViewItem>();
+            allTreeViewItems.Add(root);
+            allTreeViewItems.AddRange(root.children);
+
+            foreach (var node in allTreeViewItems)
+                (node as AnalyzeTreeViewItemBase)?.AddIssueCountToName();
+
+            AnalyzeSystem.SerializeData();
+        }
+
+        protected override void RowGUI(RowGUIArgs args)
+        {
+            var item = args.item as AnalyzeResultsTreeViewItem;
+            if (item != null && item.severity != MessageType.None)
+            {
+                Texture2D icon = null;
+                switch (item.severity)
+                {
+                    case MessageType.Info:
+                        icon = GetInfoIcon();
+                        break;
+                    case MessageType.Warning:
+                        icon = GetWarningIcon();
+                        break;
+                    case MessageType.Error:
+                        icon = GetErrorIcon();
+                        break;
+                }
+
+                UnityEngine.GUI.Label(
+                    new Rect(args.rowRect.x + baseIndent, args.rowRect.y, args.rowRect.width - baseIndent,
+                        args.rowRect.height), new GUIContent(icon, string.Empty));
+            }
+
+            base.RowGUI(args);
+        }
+
+        Texture2D m_ErrorIcon;
+        Texture2D m_WarningIcon;
+        Texture2D m_InfoIcon;
+
+        Texture2D GetErrorIcon()
+        {
+            if (m_ErrorIcon == null)
+                FindMessageIcons();
+            return m_ErrorIcon;
+        }
+
+        Texture2D GetWarningIcon()
+        {
+            if (m_WarningIcon == null)
+                FindMessageIcons();
+            return m_WarningIcon;
+        }
+
+        Texture2D GetInfoIcon()
+        {
+            if (m_InfoIcon == null)
+                FindMessageIcons();
+            return m_InfoIcon;
+        }
+
+        void FindMessageIcons()
+        {
+            m_ErrorIcon = EditorGUIUtility.FindTexture("console.errorIcon");
+            m_WarningIcon = EditorGUIUtility.FindTexture("console.warnicon");
+            m_InfoIcon = EditorGUIUtility.FindTexture("console.infoIcon");
+        }
+    }
+
+    class AnalyzeTreeViewItemBase : TreeViewItem
+    {
+        private string baseDisplayName;
+        private string currentDisplayName;
+
+        public override string displayName
+        {
+            get { return currentDisplayName; }
+            set { baseDisplayName = value; }
+        }
+
+        public AnalyzeTreeViewItemBase(int id, int depth, string displayName) : base(id, depth,
+                                                                                     displayName)
+        {
+            currentDisplayName = baseDisplayName = displayName;
+        }
+
+        public int AddIssueCountToName()
+        {
+            int issueCount = 0;
+            if (children != null)
+            {
+                foreach (var child in children)
+                {
+                    var analyzeNode = child as AnalyzeResultsTreeViewItem;
+                    if (analyzeNode != null)
+                        issueCount += analyzeNode.AddIssueCountToName();
+                }
+            }
+
+            if (issueCount == 0)
+                return 1;
+
+            currentDisplayName = baseDisplayName + " (" + issueCount + ")";
+            return issueCount;
+        }
+    }
+
+    class AnalyzeResultsTreeViewItem : AnalyzeTreeViewItemBase
+    {
+        public MessageType severity { get; set; }
+        public HashSet<AnalyzeRule.AnalyzeResult> results { get; }
+
+        public bool IsError
+        {
+            get { return !displayName.Contains("No issues found"); }
+        }
+
+        public AnalyzeResultsTreeViewItem(int id, int depth, string displayName, MessageType type)
+            : base(id, depth, displayName)
+        {
+            severity = type;
+            results = new HashSet<AnalyzeRule.AnalyzeResult>();
+        }
+        
+        public AnalyzeResultsTreeViewItem(int id, int depth, string displayName, MessageType type, AnalyzeRule.AnalyzeResult analyzeResult)
+            : base(id, depth, displayName)
+        {
+            severity = type;
+            results = new HashSet<AnalyzeRule.AnalyzeResult>() {analyzeResult};
+        }
+
+        internal static void ContextClicked(List<AnalyzeResultsTreeViewItem> items)
+        {
+            HashSet<UnityEngine.Object> objects = new HashSet<Object>();
+            
+            foreach (AnalyzeResultsTreeViewItem viewItem in items)
+            {
+                foreach (var itemResult in viewItem.results)
+                {
+                    Object o = GetResultObject(itemResult.resultName);
+                    if (o != null)
+                        objects.Add(o);
+                }
+            }
+
+            if (objects.Count > 0)
+            {
+                GenericMenu menu = new GenericMenu();
+                menu.AddItem(new GUIContent(objects.Count > 0 ? "Select Assets" : "Select Asset"), false, () =>
+                {
+                    Selection.objects = objects.ToArray();
+                    foreach (Object o in objects)
+                        EditorGUIUtility.PingObject(o);
+                });
+                menu.ShowAsContext();
+            }
+        }
+
+        static UnityEngine.Object GetResultObject(string resultName)
+        {
+            int li = resultName.LastIndexOf(AnalyzeRule.kDelimiter);
+            if (li >= 0)
+            {
+                string assetPath = resultName.Substring(li + 1);
+                string guid = AssetDatabase.AssetPathToGUID(assetPath);
+                if (!string.IsNullOrEmpty(guid))
+                    return AssetDatabase.LoadMainAssetAtPath(assetPath);
+            }
+
+            return null;
+        }
+
+        internal void DoubleClicked()
+        {
+            HashSet<UnityEngine.Object> objects = new HashSet<Object>();
+            foreach (var itemResult in results)
+            {
+                Object o = GetResultObject(itemResult.resultName);
+                if (o != null)
+                    objects.Add(o);
+            }
+
+            if (objects.Count > 0)
+            {
+                Selection.objects = objects.ToArray();
+                foreach (Object o in objects)
+                    EditorGUIUtility.PingObject(o);
+            }
+        }
+    }
+
+    class AnalyzeRuleContainerTreeViewItem : AnalyzeTreeViewItemBase
+    {
+        internal AnalyzeRule analyzeRule;
+
+        public AnalyzeRuleContainerTreeViewItem(int id, int depth, AnalyzeRule rule) : base(id, depth, rule.ruleName)
+        {
+            analyzeRule = rule;
+            children = new List<TreeViewItem>();
+        }
+
+        public AnalyzeRuleContainerTreeViewItem(int id, int depth, string displayName) : base(id, depth, displayName)
+        {
+            analyzeRule = new AnalyzeRule();
+            children = new List<TreeViewItem>();
+        }
+    }
+}