--- conflicted
+++ resolved
@@ -1,414 +1,245 @@
-using System;
-using UnityEditor;
-using UnityEditor.AddressableAssets.Settings;
-using UnityEngine;
-using UnityEngine.Serialization;
-
-namespace UnityEditor.AddressableAssets
-{
-<<<<<<< HEAD
-	/// <summary>
-	/// Class used to get and set the default Addressable Asset settings object.
-	/// </summary>
-	public class AddressableAssetSettingsDefaultObject : ScriptableObject
-	{
-		public static Action<AddressableAssetSettings> onDefaultObjectsettingsChanged;
-
-		/// <summary>
-		/// Default name for the addressable assets settings
-		/// </summary>
-		public const string kDefaultConfigAssetName = "AddressableAssetSettings";
-		/// <summary>
-		/// The default folder for the serialized version of this class.
-		/// </summary>
-		public const string kDefaultConfigFolder = "Assets/AddressableAssetsData";
-		/// <summary>
-		/// The name of the default config object
-		/// </summary>
-		public const string kDefaultConfigObjectName = "com.unity.addressableassets";
-
-		/// <summary>
-		/// Default path for addressable asset settings assets.
-		/// </summary>
-		public static string DefaultAssetPath
-		{
-			get
-			{
-				return kDefaultConfigFolder + "/" + kDefaultConfigAssetName + ".asset";
-			}
-		}
-
-		[FormerlySerializedAs("m_addressableAssetSettingsGuid")]
-		[SerializeField]
-		internal string m_AddressableAssetSettingsGuid;
-		bool m_LoadingSettingsObject = false;
-
-		internal AddressableAssetSettings LoadSettingsObject()
-		{
-			//prevent re-entrant stack overflow
-			if (m_LoadingSettingsObject)
-			{
-				Debug.LogWarning("Detected stack overflow when accessing AddressableAssetSettingsDefaultObject.Settings object.");
-				return null;
-			}
-			if (string.IsNullOrEmpty(m_AddressableAssetSettingsGuid))
-			{
-				Debug.LogError("Invalid guid for default AddressableAssetSettings object.");
-				return null;
-			}
-			var path = AssetDatabase.GUIDToAssetPath(m_AddressableAssetSettingsGuid);
-			if (string.IsNullOrEmpty(path))
-			{
-				Debug.LogErrorFormat("Unable to determine path for default AddressableAssetSettings object with guid {0}.", m_AddressableAssetSettingsGuid);
-				return null;
-			}
-			m_LoadingSettingsObject = true;
-			var settings = AssetDatabase.LoadAssetAtPath<AddressableAssetSettings>(path);
-			if (settings != null)
-				AddressablesAssetPostProcessor.OnPostProcess = settings.OnPostprocessAllAssets;
-			m_LoadingSettingsObject = false;
-			return settings;
-		}
-
-		void SetSettingsObject(AddressableAssetSettings settings)
-		{
-			if (settings == null)
-			{
-				m_AddressableAssetSettingsGuid = null;
-				return;
-			}
-			var path = AssetDatabase.GetAssetPath(settings);
-			if (string.IsNullOrEmpty(path))
-			{
-				Debug.LogErrorFormat("Unable to determine path for default AddressableAssetSettings object with guid {0}.", m_AddressableAssetSettingsGuid);
-				return;
-			}
-			AddressablesAssetPostProcessor.OnPostProcess = settings.OnPostprocessAllAssets;
-			m_AddressableAssetSettingsGuid = AssetDatabase.AssetPathToGUID(path);
-		}
-
-		static AddressableAssetSettings s_DefaultSettingsObject;
-
-		/// <summary>
-		/// Used to determine if a default settings asset exists.
-		/// </summary>
-		public static bool SettingsExists
-		{
-			get
-			{
-				AddressableAssetSettingsDefaultObject so;
-				if (EditorBuildSettings.TryGetConfigObject(kDefaultConfigObjectName, out so))
-					return !string.IsNullOrEmpty(AssetDatabase.GUIDToAssetPath(so.m_AddressableAssetSettingsGuid));
-				return false;
-			}
-		}
-
-		/// <summary>
-		/// Gets the default addressable asset settings object.  This will return null during editor startup if EditorApplication.isUpdating or EditorApplication.isCompiling are true.
-		/// </summary>
-		public static AddressableAssetSettings Settings
-		{
-			get
-			{
-				if (s_DefaultSettingsObject == null)
-				{
-					AddressableAssetSettingsDefaultObject so;
-					if (EditorBuildSettings.TryGetConfigObject(kDefaultConfigObjectName, out so))
-					{
-						s_DefaultSettingsObject = so.LoadSettingsObject();
-						InvokeUpdateEvent(s_DefaultSettingsObject);
-					}
-					else
-					{
-						//legacy support, try to get the old config object and then remove it
-						if (EditorBuildSettings.TryGetConfigObject(kDefaultConfigAssetName, out s_DefaultSettingsObject))
-						{
-							EditorBuildSettings.RemoveConfigObject(kDefaultConfigAssetName);
-							so = CreateInstance<AddressableAssetSettingsDefaultObject>();
-							so.SetSettingsObject(s_DefaultSettingsObject);
-							AssetDatabase.CreateAsset(so, kDefaultConfigFolder + "/DefaultObject.asset");
-							EditorUtility.SetDirty(so);
-							AddressableAssetUtility.OpenAssetIfUsingVCIntegration(kDefaultConfigFolder + "/DefaultObject.asset");
-							AssetDatabase.SaveAssets();
-							EditorBuildSettings.AddConfigObject(kDefaultConfigObjectName, so, true);
-							InvokeUpdateEvent(s_DefaultSettingsObject);
-						}
-					}
-
-				}
-				return s_DefaultSettingsObject;
-			}
-			set
-			{
-				if (value != null)
-				{
-					var path = AssetDatabase.GetAssetPath(value);
-					if (string.IsNullOrEmpty(path))
-					{
-						Debug.LogErrorFormat("AddressableAssetSettings object must be saved to an asset before it can be set as the default.");
-						return;
-					}
-				}
-
-				s_DefaultSettingsObject = value;
-				AddressableAssetSettingsDefaultObject so;
-				if (!EditorBuildSettings.TryGetConfigObject(kDefaultConfigObjectName, out so))
-				{
-					so = CreateInstance<AddressableAssetSettingsDefaultObject>();
-					AssetDatabase.CreateAsset(so, kDefaultConfigFolder + "/DefaultObject.asset");
-					AssetDatabase.SaveAssets();
-					EditorBuildSettings.AddConfigObject(kDefaultConfigObjectName, so, true);
-				}
-				so.SetSettingsObject(s_DefaultSettingsObject);
-				EditorUtility.SetDirty(so);
-				AddressableAssetUtility.OpenAssetIfUsingVCIntegration(kDefaultConfigFolder + "/DefaultObject.asset");
-				AssetDatabase.SaveAssets();
-				InvokeUpdateEvent(s_DefaultSettingsObject);
-			}
-		}
-
-		/// <summary>
-		/// Gets the settings object with the option to create a new one if it does not exist.
-		/// </summary>
-		/// <param name="create">If true and no settings object exists, a new one will be created using the default config folder and asset name.</param>
-		/// <returns>The default settings object.</returns>
-		public static AddressableAssetSettings GetSettings(bool create)
-		{
-			if (Settings == null && create)
-				Settings = AddressableAssetSettings.Create(kDefaultConfigFolder, kDefaultConfigAssetName, true, true);
-			return Settings;
-		}
-
-		private static void InvokeUpdateEvent(AddressableAssetSettings settings)
-		{
-			if (onDefaultObjectsettingsChanged != null)
-			{
-				onDefaultObjectsettingsChanged(settings);
-			}
-		}
-	}
-
-	[CustomEditor(typeof(AddressableAssetSettingsDefaultObject))]
-	public class AddressableAssetSettingsDefaultObjectEditor : Editor
-	{
-		private AddressableAssetSettings settings = null;
-
-		private AddressableAssetSettingsDefaultObject Target
-		{
-			get => this.target as AddressableAssetSettingsDefaultObject;
-		}
-
-		public override void OnInspectorGUI()
-		{
-			DrawDefaultInspector();
-
-			AddressableAssetSettingsDefaultObject target = this.target as AddressableAssetSettingsDefaultObject;
-
-			EditorGUILayout.BeginVertical();
-
-			EditorGUILayout.Space();
-
-			AddressableAssetSettings newSettings = EditorGUILayout.ObjectField("Settings", settings, typeof(AddressableAssetSettings), false) as AddressableAssetSettings;
-			if (newSettings != settings)
-			{
-				AddressableAssetSettingsDefaultObject.Settings = newSettings;
-				settings = newSettings;
-			}
-
-			EditorGUILayout.EndVertical();
-		}
-
-		private void OnEnable()
-		{
-			AddressableAssetSettingsDefaultObject.onDefaultObjectsettingsChanged += OnDefaultObjectChanged;
-
-			string assetGuid = Target.m_AddressableAssetSettingsGuid;
-			if (!string.IsNullOrEmpty(assetGuid))
-			{
-				string assetPath = AssetDatabase.GUIDToAssetPath(assetGuid);
-				if (!string.IsNullOrEmpty(assetPath))
-				{
-					settings = AssetDatabase.LoadAssetAtPath<AddressableAssetSettings>(assetPath);
-				}
-			}
-		}
-
-		private void OnDisable()
-		{
-			AddressableAssetSettingsDefaultObject.onDefaultObjectsettingsChanged -= OnDefaultObjectChanged;
-		}
-
-		private void OnDefaultObjectChanged(AddressableAssetSettings settings)
-		{
-			this.settings = settings;
-		}
-	}
-=======
-    /// <summary>
-    /// Class used to get and set the default Addressable Asset settings object.
-    /// </summary>
-    public class AddressableAssetSettingsDefaultObject : ScriptableObject
-    {
-        /// <summary>
-        /// Default name for the addressable assets settings
-        /// </summary>
-        public const string kDefaultConfigAssetName = "AddressableAssetSettings";
-        /// <summary>
-        /// The default folder for the serialized version of this class.
-        /// </summary>
-        public const string kDefaultConfigFolder = "Assets/AddressableAssetsData";
-        /// <summary>
-        /// The name of the default config object
-        /// </summary>
-        public const string kDefaultConfigObjectName = "com.unity.addressableassets";
-
-        /// <summary>
-        /// Default path for addressable asset settings assets.
-        /// </summary>
-        public static string DefaultAssetPath
-        {
-            get
-            {
-                return kDefaultConfigFolder + "/" + kDefaultConfigAssetName + ".asset";
-            }
-        }
-
-        [FormerlySerializedAs("m_addressableAssetSettingsGuid")]
-        [SerializeField]
-        internal string m_AddressableAssetSettingsGuid;
-        bool m_LoadingSettingsObject = false;
-
-        internal AddressableAssetSettings LoadSettingsObject()
-        {
-            //prevent re-entrant stack overflow
-            if (m_LoadingSettingsObject)
-            {
-                Debug.LogWarning("Detected stack overflow when accessing AddressableAssetSettingsDefaultObject.Settings object.");
-                return null;
-            }
-            if (string.IsNullOrEmpty(m_AddressableAssetSettingsGuid))
-            {
-                Debug.LogError("Invalid guid for default AddressableAssetSettings object.");
-                return null;
-            }
-            var path = AssetDatabase.GUIDToAssetPath(m_AddressableAssetSettingsGuid);
-            if (string.IsNullOrEmpty(path))
-            {
-                Debug.LogErrorFormat("Unable to determine path for default AddressableAssetSettings object with guid {0}.", m_AddressableAssetSettingsGuid);
-                return null;
-            }
-            m_LoadingSettingsObject = true;
-            var settings = AssetDatabase.LoadAssetAtPath<AddressableAssetSettings>(path);
-            if (settings != null)
-                AddressablesAssetPostProcessor.OnPostProcess.Register(settings.OnPostprocessAllAssets, 0);
-            m_LoadingSettingsObject = false;
-            return settings;
-        }
-
-        void SetSettingsObject(AddressableAssetSettings settings)
-        {
-            if (settings == null)
-            {
-                m_AddressableAssetSettingsGuid = null;
-                return;
-            }
-            var path = AssetDatabase.GetAssetPath(settings);
-            if (string.IsNullOrEmpty(path))
-            {
-                Debug.LogErrorFormat("Unable to determine path for default AddressableAssetSettings object with guid {0}.", m_AddressableAssetSettingsGuid);
-                return;
-            }
-            AddressablesAssetPostProcessor.OnPostProcess.Register(settings.OnPostprocessAllAssets, 0);
-            m_AddressableAssetSettingsGuid = AssetDatabase.AssetPathToGUID(path);
-        }
-
-        static AddressableAssetSettings s_DefaultSettingsObject;
-
-        /// <summary>
-        /// Used to determine if a default settings asset exists.
-        /// </summary>
-        public static bool SettingsExists
-        {
-            get
-            {
-                AddressableAssetSettingsDefaultObject so;
-                if (EditorBuildSettings.TryGetConfigObject(kDefaultConfigObjectName, out so))
-                    return !string.IsNullOrEmpty(AssetDatabase.GUIDToAssetPath(so.m_AddressableAssetSettingsGuid));
-                return false;
-            }
-        }
-
-        /// <summary>
-        /// Gets the default addressable asset settings object.  This will return null during editor startup if EditorApplication.isUpdating or EditorApplication.isCompiling are true.
-        /// </summary>
-        public static AddressableAssetSettings Settings
-        {
-            get
-            {
-                if (s_DefaultSettingsObject == null)
-                {
-                    AddressableAssetSettingsDefaultObject so;
-                    if (EditorBuildSettings.TryGetConfigObject(kDefaultConfigObjectName, out so))
-                    {
-                        s_DefaultSettingsObject = so.LoadSettingsObject();
-                    }
-                    else
-                    {
-                        //legacy support, try to get the old config object and then remove it
-                        if (EditorBuildSettings.TryGetConfigObject(kDefaultConfigAssetName, out s_DefaultSettingsObject))
-                        {
-                            EditorBuildSettings.RemoveConfigObject(kDefaultConfigAssetName);
-                            so = CreateInstance<AddressableAssetSettingsDefaultObject>();
-                            so.SetSettingsObject(s_DefaultSettingsObject);
-                            AssetDatabase.CreateAsset(so, kDefaultConfigFolder + "/DefaultObject.asset");
-                            EditorUtility.SetDirty(so);
-                            AddressableAssetUtility.OpenAssetIfUsingVCIntegration(kDefaultConfigFolder + "/DefaultObject.asset");
-                            AssetDatabase.SaveAssets();
-                            EditorBuildSettings.AddConfigObject(kDefaultConfigObjectName, so, true);
-                        }
-                    }
-                }
-                return s_DefaultSettingsObject;
-            }
-            set
-            {
-                if (value != null)
-                {
-                    var path = AssetDatabase.GetAssetPath(value);
-                    if (string.IsNullOrEmpty(path))
-                    {
-                        Debug.LogErrorFormat("AddressableAssetSettings object must be saved to an asset before it can be set as the default.");
-                        return;
-                    }
-                }
-
-                s_DefaultSettingsObject = value;
-                AddressableAssetSettingsDefaultObject so;
-                if (!EditorBuildSettings.TryGetConfigObject(kDefaultConfigObjectName, out so))
-                {
-                    so = CreateInstance<AddressableAssetSettingsDefaultObject>();
-                    AssetDatabase.CreateAsset(so, kDefaultConfigFolder + "/DefaultObject.asset");
-                    AssetDatabase.SaveAssets();
-                    EditorBuildSettings.AddConfigObject(kDefaultConfigObjectName, so, true);
-                }
-                so.SetSettingsObject(s_DefaultSettingsObject);
-                EditorUtility.SetDirty(so);
-                AddressableAssetUtility.OpenAssetIfUsingVCIntegration(kDefaultConfigFolder + "/DefaultObject.asset");
-                AssetDatabase.SaveAssets();
-            }
-        }
-
-        /// <summary>
-        /// Gets the settings object with the option to create a new one if it does not exist.
-        /// </summary>
-        /// <param name="create">If true and no settings object exists, a new one will be created using the default config folder and asset name.</param>
-        /// <returns>The default settings object.</returns>
-        public static AddressableAssetSettings GetSettings(bool create)
-        {
-            if (Settings == null && create)
-                Settings = AddressableAssetSettings.Create(kDefaultConfigFolder, kDefaultConfigAssetName, true, true);
-            return Settings;
-        }
-    }
->>>>>>> 2c825ee0
-}
+using System;
+using UnityEditor;
+using UnityEditor.AddressableAssets.Settings;
+using UnityEngine;
+using UnityEngine.Serialization;
+
+namespace UnityEditor.AddressableAssets
+{
+	/// <summary>
+	/// Class used to get and set the default Addressable Asset settings object.
+	/// </summary>
+	public class AddressableAssetSettingsDefaultObject : ScriptableObject
+	{
+		public static Action<AddressableAssetSettings> onDefaultObjectsettingsChanged;
+
+		/// <summary>
+		/// Default name for the addressable assets settings
+		/// </summary>
+		public const string kDefaultConfigAssetName = "AddressableAssetSettings";
+		/// <summary>
+		/// The default folder for the serialized version of this class.
+		/// </summary>
+		public const string kDefaultConfigFolder = "Assets/AddressableAssetsData";
+		/// <summary>
+		/// The name of the default config object
+		/// </summary>
+		public const string kDefaultConfigObjectName = "com.unity.addressableassets";
+
+		/// <summary>
+		/// Default path for addressable asset settings assets.
+		/// </summary>
+		public static string DefaultAssetPath
+		{
+			get
+			{
+				return kDefaultConfigFolder + "/" + kDefaultConfigAssetName + ".asset";
+			}
+		}
+
+		[FormerlySerializedAs("m_addressableAssetSettingsGuid")]
+		[SerializeField]
+		internal string m_AddressableAssetSettingsGuid;
+		bool m_LoadingSettingsObject = false;
+
+		internal AddressableAssetSettings LoadSettingsObject()
+		{
+			//prevent re-entrant stack overflow
+			if (m_LoadingSettingsObject)
+			{
+				Debug.LogWarning("Detected stack overflow when accessing AddressableAssetSettingsDefaultObject.Settings object.");
+				return null;
+			}
+			if (string.IsNullOrEmpty(m_AddressableAssetSettingsGuid))
+			{
+				Debug.LogError("Invalid guid for default AddressableAssetSettings object.");
+				return null;
+			}
+			var path = AssetDatabase.GUIDToAssetPath(m_AddressableAssetSettingsGuid);
+			if (string.IsNullOrEmpty(path))
+			{
+				Debug.LogErrorFormat("Unable to determine path for default AddressableAssetSettings object with guid {0}.", m_AddressableAssetSettingsGuid);
+				return null;
+			}
+			m_LoadingSettingsObject = true;
+			var settings = AssetDatabase.LoadAssetAtPath<AddressableAssetSettings>(path);
+			if (settings != null)
+                AddressablesAssetPostProcessor.OnPostProcess.Register(settings.OnPostprocessAllAssets, 0);
+			m_LoadingSettingsObject = false;
+			return settings;
+		}
+
+		void SetSettingsObject(AddressableAssetSettings settings)
+		{
+			if (settings == null)
+			{
+				m_AddressableAssetSettingsGuid = null;
+				return;
+			}
+			var path = AssetDatabase.GetAssetPath(settings);
+			if (string.IsNullOrEmpty(path))
+			{
+				Debug.LogErrorFormat("Unable to determine path for default AddressableAssetSettings object with guid {0}.", m_AddressableAssetSettingsGuid);
+				return;
+			}
+            AddressablesAssetPostProcessor.OnPostProcess.Register(settings.OnPostprocessAllAssets, 0);
+			m_AddressableAssetSettingsGuid = AssetDatabase.AssetPathToGUID(path);
+		}
+
+		static AddressableAssetSettings s_DefaultSettingsObject;
+
+		/// <summary>
+		/// Used to determine if a default settings asset exists.
+		/// </summary>
+		public static bool SettingsExists
+		{
+			get
+			{
+				AddressableAssetSettingsDefaultObject so;
+				if (EditorBuildSettings.TryGetConfigObject(kDefaultConfigObjectName, out so))
+					return !string.IsNullOrEmpty(AssetDatabase.GUIDToAssetPath(so.m_AddressableAssetSettingsGuid));
+				return false;
+			}
+		}
+
+		/// <summary>
+		/// Gets the default addressable asset settings object.  This will return null during editor startup if EditorApplication.isUpdating or EditorApplication.isCompiling are true.
+		/// </summary>
+		public static AddressableAssetSettings Settings
+		{
+			get
+			{
+				if (s_DefaultSettingsObject == null)
+				{
+					AddressableAssetSettingsDefaultObject so;
+					if (EditorBuildSettings.TryGetConfigObject(kDefaultConfigObjectName, out so))
+					{
+						s_DefaultSettingsObject = so.LoadSettingsObject();
+						InvokeUpdateEvent(s_DefaultSettingsObject);
+					}
+					else
+					{
+						//legacy support, try to get the old config object and then remove it
+						if (EditorBuildSettings.TryGetConfigObject(kDefaultConfigAssetName, out s_DefaultSettingsObject))
+						{
+							EditorBuildSettings.RemoveConfigObject(kDefaultConfigAssetName);
+							so = CreateInstance<AddressableAssetSettingsDefaultObject>();
+							so.SetSettingsObject(s_DefaultSettingsObject);
+							AssetDatabase.CreateAsset(so, kDefaultConfigFolder + "/DefaultObject.asset");
+							EditorUtility.SetDirty(so);
+							AddressableAssetUtility.OpenAssetIfUsingVCIntegration(kDefaultConfigFolder + "/DefaultObject.asset");
+							AssetDatabase.SaveAssets();
+							EditorBuildSettings.AddConfigObject(kDefaultConfigObjectName, so, true);
+							InvokeUpdateEvent(s_DefaultSettingsObject);
+						}
+					}
+
+				}
+				return s_DefaultSettingsObject;
+			}
+			set
+			{
+				if (value != null)
+				{
+					var path = AssetDatabase.GetAssetPath(value);
+					if (string.IsNullOrEmpty(path))
+					{
+						Debug.LogErrorFormat("AddressableAssetSettings object must be saved to an asset before it can be set as the default.");
+						return;
+					}
+				}
+
+				s_DefaultSettingsObject = value;
+				AddressableAssetSettingsDefaultObject so;
+				if (!EditorBuildSettings.TryGetConfigObject(kDefaultConfigObjectName, out so))
+				{
+					so = CreateInstance<AddressableAssetSettingsDefaultObject>();
+					AssetDatabase.CreateAsset(so, kDefaultConfigFolder + "/DefaultObject.asset");
+					AssetDatabase.SaveAssets();
+					EditorBuildSettings.AddConfigObject(kDefaultConfigObjectName, so, true);
+				}
+				so.SetSettingsObject(s_DefaultSettingsObject);
+				EditorUtility.SetDirty(so);
+				AddressableAssetUtility.OpenAssetIfUsingVCIntegration(kDefaultConfigFolder + "/DefaultObject.asset");
+				AssetDatabase.SaveAssets();
+				InvokeUpdateEvent(s_DefaultSettingsObject);
+			}
+		}
+
+		/// <summary>
+		/// Gets the settings object with the option to create a new one if it does not exist.
+		/// </summary>
+		/// <param name="create">If true and no settings object exists, a new one will be created using the default config folder and asset name.</param>
+		/// <returns>The default settings object.</returns>
+		public static AddressableAssetSettings GetSettings(bool create)
+		{
+			if (Settings == null && create)
+				Settings = AddressableAssetSettings.Create(kDefaultConfigFolder, kDefaultConfigAssetName, true, true);
+			return Settings;
+		}
+
+		private static void InvokeUpdateEvent(AddressableAssetSettings settings)
+		{
+			if (onDefaultObjectsettingsChanged != null)
+			{
+				onDefaultObjectsettingsChanged(settings);
+			}
+		}
+	}
+
+	[CustomEditor(typeof(AddressableAssetSettingsDefaultObject))]
+	public class AddressableAssetSettingsDefaultObjectEditor : Editor
+	{
+		private AddressableAssetSettings settings = null;
+
+		private AddressableAssetSettingsDefaultObject Target
+		{
+			get => this.target as AddressableAssetSettingsDefaultObject;
+		}
+
+		public override void OnInspectorGUI()
+		{
+			DrawDefaultInspector();
+
+			AddressableAssetSettingsDefaultObject target = this.target as AddressableAssetSettingsDefaultObject;
+
+			EditorGUILayout.BeginVertical();
+
+			EditorGUILayout.Space();
+
+			AddressableAssetSettings newSettings = EditorGUILayout.ObjectField("Settings", settings, typeof(AddressableAssetSettings), false) as AddressableAssetSettings;
+			if (newSettings != settings)
+			{
+				AddressableAssetSettingsDefaultObject.Settings = newSettings;
+				settings = newSettings;
+			}
+
+			EditorGUILayout.EndVertical();
+		}
+
+		private void OnEnable()
+		{
+			AddressableAssetSettingsDefaultObject.onDefaultObjectsettingsChanged += OnDefaultObjectChanged;
+
+			string assetGuid = Target.m_AddressableAssetSettingsGuid;
+			if (!string.IsNullOrEmpty(assetGuid))
+			{
+				string assetPath = AssetDatabase.GUIDToAssetPath(assetGuid);
+				if (!string.IsNullOrEmpty(assetPath))
+				{
+					settings = AssetDatabase.LoadAssetAtPath<AddressableAssetSettings>(assetPath);
+				}
+			}
+		}
+
+		private void OnDisable()
+		{
+			AddressableAssetSettingsDefaultObject.onDefaultObjectsettingsChanged -= OnDefaultObjectChanged;
+		}
+
+		private void OnDefaultObjectChanged(AddressableAssetSettings settings)
+		{
+			this.settings = settings;
+		}
+	}
+}