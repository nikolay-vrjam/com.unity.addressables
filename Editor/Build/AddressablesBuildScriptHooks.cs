<<<<<<< HEAD
using System;
using UnityEngine;

namespace UnityEditor.AddressableAssets.Build
{
    /// <summary>
    /// Entry point to set callbacks for builds.
    /// </summary>
    public static class BuildScript
    {
        /// <summary>
        /// Global delegate for handling the result of AddressableAssets builds.  This will get called for player builds and when entering play mode.
        /// </summary>
        public static Action<AddressableAssetBuildResult> buildCompleted;
    }

    static class AddressablesBuildScriptHooks
    {
        [InitializeOnLoadMethod]
        static void Init()
        {
            EditorApplication.playModeStateChanged += OnEditorPlayModeChanged;
        }

        static void OnEditorPlayModeChanged(PlayModeStateChange state)
        {
            var settings = AddressableAssetSettingsDefaultObject.Settings;
            if (settings == null)
                return;
            if (state == PlayModeStateChange.ExitingEditMode)
            {
                if (settings.ActivePlayModeDataBuilder == null)
                {
                    var err = "Active play mode build script is null.";
                    Debug.LogError(err);

                    if (BuildScript.buildCompleted != null)
                    {
                        var result = AddressableAssetBuildResult.CreateResult<AddressableAssetBuildResult>(null, 0, err);
                        BuildScript.buildCompleted(result);
                    }
                    return;
                }

                if (!settings.ActivePlayModeDataBuilder.CanBuildData<AddressablesPlayModeBuildResult>())
                {
                    var err = string.Format("Active build script {0} cannot build AddressablesPlayModeBuildResult.", settings.ActivePlayModeDataBuilder);
                    Debug.LogError(err);
                    if (BuildScript.buildCompleted != null)
                    {
                        var result = AddressableAssetBuildResult.CreateResult<AddressableAssetBuildResult>(null, 0, err);
                        BuildScript.buildCompleted(result);
                    }

                    return;
                }

                var res = settings.ActivePlayModeDataBuilder.BuildData<AddressablesPlayModeBuildResult>(new AddressablesDataBuilderInput(settings));
                if (!string.IsNullOrEmpty(res.Error))
                {
                    Debug.LogError(res.Error);
                    EditorApplication.isPlaying = false;
                }
                else
                {
                    if (BuildScript.buildCompleted != null)
                        BuildScript.buildCompleted(res);
                    settings.DataBuilderCompleted(settings.ActivePlayModeDataBuilder, res);
                    settings.HostingServicesManager.exitingEditMode = true;
                }
            }
            else
                settings.HostingServicesManager.exitingEditMode = false;
        }
    }
}
=======
using System;
using UnityEngine;

namespace UnityEditor.AddressableAssets.Build
{
    /// <summary>
    /// Entry point to set callbacks for builds.
    /// </summary>
    public static class BuildScript
    {
        /// <summary>
        /// Global delegate for handling the result of AddressableAssets builds.  This will get called for player builds and when entering play mode.
        /// </summary>
        public static Action<AddressableAssetBuildResult> buildCompleted;
    }

    static class AddressablesBuildScriptHooks
    {
        [InitializeOnLoadMethod]
        static void Init()
        {
            EditorApplication.playModeStateChanged += OnEditorPlayModeChanged;
        }

        static void OnEditorPlayModeChanged(PlayModeStateChange state)
        {
            var settings = AddressableAssetSettingsDefaultObject.Settings;
            if (settings == null)
                return;
            if (state == PlayModeStateChange.ExitingEditMode)
            {
                if (settings.ActivePlayModeDataBuilder == null)
                {
                    var err = "Active play mode build script is null.";
                    Debug.LogError(err);

                    if (BuildScript.buildCompleted != null)
                    {
                        var result = AddressableAssetBuildResult.CreateResult<AddressableAssetBuildResult>(null, 0, err);
                        BuildScript.buildCompleted(result);
                    }
                    return;
                }

                if (!settings.ActivePlayModeDataBuilder.CanBuildData<AddressablesPlayModeBuildResult>())
                {
                    var err = string.Format("Active build script {0} cannot build AddressablesPlayModeBuildResult.", settings.ActivePlayModeDataBuilder);
                    Debug.LogError(err);
                    if (BuildScript.buildCompleted != null)
                    {
                        var result = AddressableAssetBuildResult.CreateResult<AddressableAssetBuildResult>(null, 0, err);
                        BuildScript.buildCompleted(result);
                    }

                    return;
                }

                var res = settings.ActivePlayModeDataBuilder.BuildData<AddressablesPlayModeBuildResult>(new AddressablesDataBuilderInput(settings));
                if (!string.IsNullOrEmpty(res.Error))
                {
                    Debug.LogError(res.Error);
                    EditorApplication.isPlaying = false;
                }
                else
                {
                    if (BuildScript.buildCompleted != null)
                        BuildScript.buildCompleted(res);
                    settings.DataBuilderCompleted(settings.ActivePlayModeDataBuilder, res);
                }
            }
        }
    }
}
>>>>>>> 1827c9db
<|MERGE_RESOLUTION|>--- conflicted
+++ resolved
@@ -1,152 +1,73 @@
-<<<<<<< HEAD
-using System;
-using UnityEngine;
-
-namespace UnityEditor.AddressableAssets.Build
-{
-    /// <summary>
-    /// Entry point to set callbacks for builds.
-    /// </summary>
-    public static class BuildScript
-    {
-        /// <summary>
-        /// Global delegate for handling the result of AddressableAssets builds.  This will get called for player builds and when entering play mode.
-        /// </summary>
-        public static Action<AddressableAssetBuildResult> buildCompleted;
-    }
-
-    static class AddressablesBuildScriptHooks
-    {
-        [InitializeOnLoadMethod]
-        static void Init()
-        {
-            EditorApplication.playModeStateChanged += OnEditorPlayModeChanged;
-        }
-
-        static void OnEditorPlayModeChanged(PlayModeStateChange state)
-        {
-            var settings = AddressableAssetSettingsDefaultObject.Settings;
-            if (settings == null)
-                return;
-            if (state == PlayModeStateChange.ExitingEditMode)
-            {
-                if (settings.ActivePlayModeDataBuilder == null)
-                {
-                    var err = "Active play mode build script is null.";
-                    Debug.LogError(err);
-
-                    if (BuildScript.buildCompleted != null)
-                    {
-                        var result = AddressableAssetBuildResult.CreateResult<AddressableAssetBuildResult>(null, 0, err);
-                        BuildScript.buildCompleted(result);
-                    }
-                    return;
-                }
-
-                if (!settings.ActivePlayModeDataBuilder.CanBuildData<AddressablesPlayModeBuildResult>())
-                {
-                    var err = string.Format("Active build script {0} cannot build AddressablesPlayModeBuildResult.", settings.ActivePlayModeDataBuilder);
-                    Debug.LogError(err);
-                    if (BuildScript.buildCompleted != null)
-                    {
-                        var result = AddressableAssetBuildResult.CreateResult<AddressableAssetBuildResult>(null, 0, err);
-                        BuildScript.buildCompleted(result);
-                    }
-
-                    return;
-                }
-
-                var res = settings.ActivePlayModeDataBuilder.BuildData<AddressablesPlayModeBuildResult>(new AddressablesDataBuilderInput(settings));
-                if (!string.IsNullOrEmpty(res.Error))
-                {
-                    Debug.LogError(res.Error);
-                    EditorApplication.isPlaying = false;
-                }
-                else
-                {
-                    if (BuildScript.buildCompleted != null)
-                        BuildScript.buildCompleted(res);
-                    settings.DataBuilderCompleted(settings.ActivePlayModeDataBuilder, res);
-                    settings.HostingServicesManager.exitingEditMode = true;
-                }
-            }
-            else
-                settings.HostingServicesManager.exitingEditMode = false;
-        }
-    }
-}
-=======
-using System;
-using UnityEngine;
-
-namespace UnityEditor.AddressableAssets.Build
-{
-    /// <summary>
-    /// Entry point to set callbacks for builds.
-    /// </summary>
-    public static class BuildScript
-    {
-        /// <summary>
-        /// Global delegate for handling the result of AddressableAssets builds.  This will get called for player builds and when entering play mode.
-        /// </summary>
-        public static Action<AddressableAssetBuildResult> buildCompleted;
-    }
-
-    static class AddressablesBuildScriptHooks
-    {
-        [InitializeOnLoadMethod]
-        static void Init()
-        {
-            EditorApplication.playModeStateChanged += OnEditorPlayModeChanged;
-        }
-
-        static void OnEditorPlayModeChanged(PlayModeStateChange state)
-        {
-            var settings = AddressableAssetSettingsDefaultObject.Settings;
-            if (settings == null)
-                return;
-            if (state == PlayModeStateChange.ExitingEditMode)
-            {
-                if (settings.ActivePlayModeDataBuilder == null)
-                {
-                    var err = "Active play mode build script is null.";
-                    Debug.LogError(err);
-
-                    if (BuildScript.buildCompleted != null)
-                    {
-                        var result = AddressableAssetBuildResult.CreateResult<AddressableAssetBuildResult>(null, 0, err);
-                        BuildScript.buildCompleted(result);
-                    }
-                    return;
-                }
-
-                if (!settings.ActivePlayModeDataBuilder.CanBuildData<AddressablesPlayModeBuildResult>())
-                {
-                    var err = string.Format("Active build script {0} cannot build AddressablesPlayModeBuildResult.", settings.ActivePlayModeDataBuilder);
-                    Debug.LogError(err);
-                    if (BuildScript.buildCompleted != null)
-                    {
-                        var result = AddressableAssetBuildResult.CreateResult<AddressableAssetBuildResult>(null, 0, err);
-                        BuildScript.buildCompleted(result);
-                    }
-
-                    return;
-                }
-
-                var res = settings.ActivePlayModeDataBuilder.BuildData<AddressablesPlayModeBuildResult>(new AddressablesDataBuilderInput(settings));
-                if (!string.IsNullOrEmpty(res.Error))
-                {
-                    Debug.LogError(res.Error);
-                    EditorApplication.isPlaying = false;
-                }
-                else
-                {
-                    if (BuildScript.buildCompleted != null)
-                        BuildScript.buildCompleted(res);
-                    settings.DataBuilderCompleted(settings.ActivePlayModeDataBuilder, res);
-                }
-            }
-        }
-    }
-}
->>>>>>> 1827c9db
+using System;
+using UnityEngine;
+
+namespace UnityEditor.AddressableAssets.Build
+{
+    /// <summary>
+    /// Entry point to set callbacks for builds.
+    /// </summary>
+    public static class BuildScript
+    {
+        /// <summary>
+        /// Global delegate for handling the result of AddressableAssets builds.  This will get called for player builds and when entering play mode.
+        /// </summary>
+        public static Action<AddressableAssetBuildResult> buildCompleted;
+    }
+
+    static class AddressablesBuildScriptHooks
+    {
+        [InitializeOnLoadMethod]
+        static void Init()
+        {
+            EditorApplication.playModeStateChanged += OnEditorPlayModeChanged;
+        }
+
+        static void OnEditorPlayModeChanged(PlayModeStateChange state)
+        {
+            var settings = AddressableAssetSettingsDefaultObject.Settings;
+            if (settings == null)
+                return;
+            if (state == PlayModeStateChange.ExitingEditMode)
+            {
+                if (settings.ActivePlayModeDataBuilder == null)
+                {
+                    var err = "Active play mode build script is null.";
+                    Debug.LogError(err);
+
+                    if (BuildScript.buildCompleted != null)
+                    {
+                        var result = AddressableAssetBuildResult.CreateResult<AddressableAssetBuildResult>(null, 0, err);
+                        BuildScript.buildCompleted(result);
+                    }
+                    return;
+                }
+
+                if (!settings.ActivePlayModeDataBuilder.CanBuildData<AddressablesPlayModeBuildResult>())
+                {
+                    var err = string.Format("Active build script {0} cannot build AddressablesPlayModeBuildResult.", settings.ActivePlayModeDataBuilder);
+                    Debug.LogError(err);
+                    if (BuildScript.buildCompleted != null)
+                    {
+                        var result = AddressableAssetBuildResult.CreateResult<AddressableAssetBuildResult>(null, 0, err);
+                        BuildScript.buildCompleted(result);
+                    }
+
+                    return;
+                }
+
+                var res = settings.ActivePlayModeDataBuilder.BuildData<AddressablesPlayModeBuildResult>(new AddressablesDataBuilderInput(settings));
+                if (!string.IsNullOrEmpty(res.Error))
+                {
+                    Debug.LogError(res.Error);
+                    EditorApplication.isPlaying = false;
+                }
+                else
+                {
+                    if (BuildScript.buildCompleted != null)
+                        BuildScript.buildCompleted(res);
+                    settings.DataBuilderCompleted(settings.ActivePlayModeDataBuilder, res);
+                }
+            }
+        }
+    }
+}