<<<<<<< HEAD
using System;
using System.Collections.Generic;
using System.Linq;
using UnityEditor.Build.Content;
using UnityEngine;
using UnityEngine.AddressableAssets.ResourceLocators;
using UnityEngine.ResourceManagement.ResourceLocations;
using UnityEngine.ResourceManagement.ResourceProviders;
using UnityEngine.U2D;
using static UnityEditor.AddressableAssets.Settings.AddressablesFileEnumeration;

namespace UnityEditor.AddressableAssets.Settings
{
    internal class AddressableAssetSettingsLocator : IResourceLocator
    {
	    private static Type m_SpriteType = typeof(Sprite);
	    private static Type m_SpriteAtlasType = typeof(SpriteAtlas);
	    
        public string LocatorId { get; private set; }
        public Dictionary<object, HashSet<AddressableAssetEntry>> m_keyToEntries;
        public Dictionary<CacheKey, IList<IResourceLocation>> m_Cache;
        public AddressableAssetTree m_AddressableAssetTree;
        HashSet<object> m_Keys = null;
        AddressableAssetSettings m_Settings;

        public IEnumerable<object> Keys
        {
            get
            {
                
                if (m_Keys == null)
                {
                    var visitedFolders = new HashSet<string>();
                    using (new AddressablesFileEnumerationScope(m_AddressableAssetTree))
                    {
                        m_Keys = new HashSet<object>();
                        foreach (var kvp in m_keyToEntries)
                        {
                            var hasNonFolder = false;
                            foreach (var e in kvp.Value)
                            {
                                if (AssetDatabase.IsValidFolder(e.AssetPath))
                                {
                                    if (!visitedFolders.Contains(e.AssetPath))
                                    {
                                        foreach (var f in EnumerateAddressableFolder(e.AssetPath, m_Settings, true))
                                        {
                                            m_Keys.Add(f.Replace(e.AssetPath, e.address));
                                            m_Keys.Add(AssetDatabase.AssetPathToGUID(f));
                                        }
                                        visitedFolders.Add(e.AssetPath);
                                    }
                                    foreach (var l in e.labels)
                                        m_Keys.Add(l);
                                }
                                else
                                {
                                    hasNonFolder = true;
                                }
                            }
                            if (hasNonFolder)
                                m_Keys.Add(kvp.Key);
                        }
                        if (m_includeResourcesFolders)
                        {
                            var resourcesEntry = m_Settings.FindAssetEntry(AddressableAssetEntry.ResourcesName);
                            resourcesEntry.GatherResourcesEntries(null, true, entry => 
                            {
                                m_Keys.Add(entry.address);
                                m_Keys.Add(entry.guid);
                                return false;
                            });
                        }
                    }
                }
                return m_Keys;
            }
        }
        public struct CacheKey : IEquatable<CacheKey>
        {
            public object m_key;
            public Type m_type;
            public bool Equals(CacheKey other)
            {
                if (!m_key.Equals(other.m_key))
                    return false;
                return m_type == other.m_type;
            }

            public override int GetHashCode() => m_key.GetHashCode() * 31 + (m_type == null ? 0 : m_type.GetHashCode());
        }

        bool m_includeResourcesFolders = false;
        public AddressableAssetSettingsLocator(AddressableAssetSettings settings)
        {
            m_Settings = settings;
            LocatorId = m_Settings.name;
            m_AddressableAssetTree = BuildAddressableTree(m_Settings);
            m_Cache = new Dictionary<CacheKey, IList<IResourceLocation>>();
            m_keyToEntries = new Dictionary<object, HashSet<AddressableAssetEntry>>(m_Settings.labelTable.labelNames.Count);
            using (new AddressablesFileEnumerationScope(m_AddressableAssetTree))
            {
                foreach (AddressableAssetGroup g in m_Settings.groups)
                {
                    if (g == null)
                        continue;

                    foreach (AddressableAssetEntry e in g.entries)
                    {
                        if (e.guid == AddressableAssetEntry.EditorSceneListName)
                        {
                            if (e.parentGroup.GetSchema<GroupSchemas.PlayerDataGroupSchema>().IncludeBuildSettingsScenes)
                            {
                                e.GatherAllAssets(null, false, false, false, s =>
                                {
                                    AddEntriesToTables(m_keyToEntries, s);
                                    return false;
                                });
                            }
                        }
                        else if (e.guid == AddressableAssetEntry.ResourcesName)
                        {
                            m_includeResourcesFolders = e.parentGroup.GetSchema<GroupSchemas.PlayerDataGroupSchema>().IncludeResourcesFolders;
                        }
                        else
                        {
                            AddEntriesToTables(m_keyToEntries, e);
                        }
                    }
                }
            }
        }

        static void AddEntry(AddressableAssetEntry e, object k, Dictionary<object, HashSet<AddressableAssetEntry>> keyToEntries)
        {
            if (!keyToEntries.TryGetValue(k, out HashSet<AddressableAssetEntry> entries))
                keyToEntries.Add(k, entries = new HashSet<AddressableAssetEntry>());
            entries.Add(e);
        }

        static void AddEntriesToTables(Dictionary<object, HashSet<AddressableAssetEntry>> keyToEntries, AddressableAssetEntry e)
        {
            AddEntry(e, e.address, keyToEntries);
            AddEntry(e, e.guid, keyToEntries);
            if (e.IsScene && e.IsInSceneList)
            {
                int index = BuiltinSceneCache.GetSceneIndex(new GUID(e.guid));
                if (index != -1)
                    AddEntry(e, index, keyToEntries);
            }
            if (e.labels != null)
            {
                foreach (string l in e.labels)
                {
                    AddEntry(e, l, keyToEntries);
                }
            }
        }

        static void GatherEntryLocations(AddressableAssetEntry entry, Type type, IList<IResourceLocation> locations, AddressableAssetTree assetTree)
        {
            if (!string.IsNullOrEmpty(entry.address) && entry.address.Contains("[") && entry.address.Contains("]"))
            {
                Debug.LogErrorFormat("Address '{0}' cannot contain '[ ]'.", entry.address);
                return;
            }
            using (new AddressablesFileEnumerationScope(assetTree))
            {
                entry.GatherAllAssets(null, true, true, false, e =>
                {
                    if (e.IsScene)
                    {
                        if(type == null || type == typeof(object) || type == typeof(SceneInstance) || AddressableAssetUtility.MapEditorTypeToRuntimeType(e.MainAssetType, false) == type )
                            locations.Add(new ResourceLocationBase(e.address, e.AssetPath, typeof(SceneProvider).FullName, typeof(SceneInstance)));
                    }
                    else if (type == null || (type.IsAssignableFrom(e.MainAssetType) && type != typeof(object)))
                    {
                        locations.Add(new ResourceLocationBase(e.address, e.AssetPath, typeof(AssetDatabaseProvider).FullName, e.MainAssetType));
                        return true;
                    }
                    else
                    {
                        ObjectIdentifier[] ids = ContentBuildInterface.GetPlayerObjectIdentifiersInAsset(new GUID(e.guid), EditorUserBuildSettings.activeBuildTarget);
                        if (ids.Length > 0)
                        {
                            foreach (var t in AddressableAssetEntry.GatherSubObjectTypes(ids, e.guid))
                            {
                                if (type.IsAssignableFrom(t))
                                    locations.Add(new ResourceLocationBase(e.address, e.AssetPath, typeof(AssetDatabaseProvider).FullName, AddressableAssetUtility.MapEditorTypeToRuntimeType(t, false)));
                            }
                            return true;
                        }
                    }
                    return false;
                });
            }
        }

        public bool Locate(object key, Type type, out IList<IResourceLocation> locations)
        {
            CacheKey cacheKey = new CacheKey() { m_key = key, m_type = type };
            if (m_Cache.TryGetValue(cacheKey, out locations))
                return locations != null;

            locations = new List<IResourceLocation>();
            if (m_keyToEntries.TryGetValue(key, out HashSet<AddressableAssetEntry> entries))
            {
                foreach (AddressableAssetEntry e in entries)
                {
                    if (AssetDatabase.IsValidFolder(e.AssetPath) && !e.labels.Contains(key as string))
                        continue;

                    if (type == null)
                    {
                        if (e.MainAssetType != typeof(SceneAsset))
                        {
                            ObjectIdentifier[] ids =
                                ContentBuildInterface.GetPlayerObjectIdentifiersInAsset(new GUID(e.guid),
                                    EditorUserBuildSettings.activeBuildTarget);
                            IEnumerable<Type> subObjectTypes = AddressableAssetEntry.GatherSubObjectTypes(ids, e.guid);

                            if (subObjectTypes.Any())
                            {
                                foreach (Type t in subObjectTypes)
                                    GatherEntryLocations(e, t, locations, m_AddressableAssetTree);
                            }
                            else
                            {
                                GatherEntryLocations(e, null, locations, m_AddressableAssetTree);
                            }
                        }
                        else
                        {
                            GatherEntryLocations(e, null, locations, m_AddressableAssetTree);
                        }
                    }
                    else
                    {
                        GatherEntryLocations(e, type, locations, m_AddressableAssetTree);
                    }
                }
            }
            
            if (type == null)
                type = typeof(UnityEngine.Object);

            string keyStr = key as string;
            if (!string.IsNullOrEmpty(keyStr))
            {
                //check if the key is a guid first
                var keyPath = AssetDatabase.GUIDToAssetPath(keyStr);
                if (!string.IsNullOrEmpty(keyPath))
                {
                    //only look for folders from GUID if no locations have been found
                    if (locations.Count == 0)
                    {
                        var slash = keyPath.LastIndexOf('/');
                        while (slash > 0)
                        {
                            keyPath = keyPath.Substring(0, slash);
                            var parentFolderKey = AssetDatabase.AssetPathToGUID(keyPath);
                            if (string.IsNullOrEmpty(parentFolderKey))
                                break;

                            if (m_keyToEntries.ContainsKey(parentFolderKey))
                            {
                                AddLocations(locations, type, keyPath, AssetDatabase.GUIDToAssetPath(keyStr));
                                break;
                            }
                            slash = keyPath.LastIndexOf('/');
                        }
                    }
                }
                else
                {
                    //if the key is not a GUID, see if it is contained in a folder entry
                    keyPath = keyStr;
                    int slash = keyPath.LastIndexOf('/');
                    while (slash > 0)
                    {
                        keyPath = keyPath.Substring(0, slash);
                        if (m_keyToEntries.TryGetValue(keyPath, out var entry))
                        {
                            foreach (var e in entry)
                                AddLocations(locations, type, keyStr, GetInternalIdFromFolderEntry(keyStr, e));
                            break;
                        }
                        slash = keyPath.LastIndexOf('/');
                    }
                }
                
                //check resources folders
                if (m_includeResourcesFolders)
                {
	                string resPath = keyStr;
	                UnityEngine.Object obj = Resources.Load(resPath, type);
	                if (obj == null && keyStr.Length == 32)
	                {
		                resPath = AssetDatabase.GUIDToAssetPath(keyStr);
		                if (!string.IsNullOrEmpty(resPath))
		                {
			                int index = resPath.IndexOf("Resources/", StringComparison.Ordinal);
			                if (index >= 0)
			                {
				                int start = index + 10;
				                int length = resPath.Length - (start + System.IO.Path.GetExtension(resPath).Length);
				                resPath = resPath.Substring(index + 10, length);
				                obj = Resources.Load(resPath, type);
			                }
		                }
	                }
	                if (obj != null)
		                locations.Add(new ResourceLocationBase(keyStr, resPath, typeof(LegacyResourcesProvider).FullName, type));
                }
            }

            if (locations.Count == 0)
            {
                locations = null;
                m_Cache.Add(cacheKey, locations);
                return false;
            }

            m_Cache.Add(cacheKey, locations);
            return true;
        }
        
        internal static void AddLocations(IList<IResourceLocation> locations, Type type, string keyStr, string internalId)
        {
            if (!string.IsNullOrEmpty(internalId) && !string.IsNullOrEmpty(AssetDatabase.AssetPathToGUID(internalId)))
            {
                if (type == m_SpriteType && AssetDatabase.GetMainAssetTypeAtPath(internalId) == m_SpriteAtlasType)
                    locations.Add(new ResourceLocationBase(keyStr, internalId, typeof(AssetDatabaseProvider).FullName, m_SpriteAtlasType));
                else
                {
                    foreach (var obj in AssetDatabaseProvider.LoadAssetsWithSubAssets(internalId))
                    {
                        var rtt = AddressableAssetUtility.MapEditorTypeToRuntimeType(obj.GetType(), false);
                        if (type.IsAssignableFrom(rtt))
                            locations.Add(new ResourceLocationBase(keyStr, internalId, typeof(AssetDatabaseProvider).FullName, rtt));
                    }
                }
            }
        }

        string GetInternalIdFromFolderEntry(string keyStr, AddressableAssetEntry entry)
        {
            var entryPath = entry.AssetPath;
            if (keyStr.StartsWith(entry.address + "/"))
                return entryPath + keyStr.Substring(entry.address.Length);
            foreach (var l in entry.labels)
            {
                if (keyStr.StartsWith(l + "/"))
                    return entryPath + keyStr.Substring(l.Length);
            }
            return string.Empty;
        }
    }
}
=======
using System;
using System.Collections.Generic;
using System.Linq;
using UnityEditor.Build.Content;
using UnityEngine;
using UnityEngine.AddressableAssets.ResourceLocators;
using UnityEngine.ResourceManagement.ResourceLocations;
using UnityEngine.ResourceManagement.ResourceProviders;
using UnityEngine.U2D;
using static UnityEditor.AddressableAssets.Settings.AddressablesFileEnumeration;

namespace UnityEditor.AddressableAssets.Settings
{
    internal class AddressableAssetSettingsLocator : IResourceLocator
    {
        private static Type m_SpriteType = typeof(Sprite);
        private static Type m_SpriteAtlasType = typeof(SpriteAtlas);

        public string LocatorId { get; private set; }
        public Dictionary<object, HashSet<AddressableAssetEntry>> m_keyToEntries;
        public Dictionary<CacheKey, IList<IResourceLocation>> m_Cache;
        public AddressableAssetTree m_AddressableAssetTree;
        HashSet<object> m_Keys = null;
        AddressableAssetSettings m_Settings;
        bool m_includeResourcesFolders = false;
        bool m_dirty = true;

        public IEnumerable<object> Keys
        {
            get
            {
                if (m_dirty)
                    RebuildInternalData();
                if (m_Keys == null)
                {
                    var visitedFolders = new HashSet<string>();
                    using (new AddressablesFileEnumerationScope(m_AddressableAssetTree))
                    {
                        m_Keys = new HashSet<object>();
                        foreach (var kvp in m_keyToEntries)
                        {
                            var hasNonFolder = false;
                            foreach (var e in kvp.Value)
                            {
                                if (AssetDatabase.IsValidFolder(e.AssetPath))
                                {
                                    if (!visitedFolders.Contains(e.AssetPath))
                                    {
                                        foreach (var f in EnumerateAddressableFolder(e.AssetPath, m_Settings, true))
                                        {
                                            m_Keys.Add(f.Replace(e.AssetPath, e.address));
                                            m_Keys.Add(AssetDatabase.AssetPathToGUID(f));
                                        }
                                        visitedFolders.Add(e.AssetPath);
                                    }
                                    foreach (var l in e.labels)
                                        m_Keys.Add(l);
                                }
                                else
                                {
                                    hasNonFolder = true;
                                }
                            }
                            if (hasNonFolder)
                                m_Keys.Add(kvp.Key);
                        }
                        if (m_includeResourcesFolders)
                        {
                            var resourcesEntry = m_Settings.FindAssetEntry(AddressableAssetEntry.ResourcesName);
                            resourcesEntry.GatherResourcesEntries(null, true, entry =>
                            {
                                m_Keys.Add(entry.address);
                                m_Keys.Add(entry.guid);
                                return false;
                            });
                        }
                    }
                }
                return m_Keys;
            }
        }
        public struct CacheKey : IEquatable<CacheKey>
        {
            public object m_key;
            public Type m_type;
            public bool Equals(CacheKey other)
            {
                if (!m_key.Equals(other.m_key))
                    return false;
                return m_type == other.m_type;
            }

            public override int GetHashCode() => m_key.GetHashCode() * 31 + (m_type == null ? 0 : m_type.GetHashCode());
        }

        public AddressableAssetSettingsLocator(AddressableAssetSettings settings)
        {
            m_Settings = settings;
            LocatorId = m_Settings.name;
            m_dirty = true;
            m_Settings.OnModification += Settings_OnModification;
        }

        void RebuildInternalData()
        {
            m_Keys = null;
            m_AddressableAssetTree = BuildAddressableTree(m_Settings);
            m_Cache = new Dictionary<CacheKey, IList<IResourceLocation>>();
            m_keyToEntries = new Dictionary<object, HashSet<AddressableAssetEntry>>(m_Settings.labelTable.labelNames.Count);
            using (new AddressablesFileEnumerationScope(m_AddressableAssetTree))
            {
                foreach (AddressableAssetGroup g in m_Settings.groups)
                {
                    if (g == null)
                        continue;

                    foreach (AddressableAssetEntry e in g.entries)
                    {
                        if (e.guid == AddressableAssetEntry.EditorSceneListName)
                        {
                            if (e.parentGroup.GetSchema<GroupSchemas.PlayerDataGroupSchema>().IncludeBuildSettingsScenes)
                            {
                                e.GatherAllAssets(null, false, false, false, s =>
                                {
                                    AddEntriesToTables(m_keyToEntries, s);
                                    return false;
                                });
                            }
                        }
                        else if (e.guid == AddressableAssetEntry.ResourcesName)
                        {
                            m_includeResourcesFolders = e.parentGroup.GetSchema<GroupSchemas.PlayerDataGroupSchema>().IncludeResourcesFolders;
                        }
                        else
                        {
                            AddEntriesToTables(m_keyToEntries, e);
                        }
                    }
                }
            }
            m_dirty = false;
        }

        private void Settings_OnModification(AddressableAssetSettings settings, AddressableAssetSettings.ModificationEvent evt, object arg3)
        {
            switch (evt)
            {
                case AddressableAssetSettings.ModificationEvent.EntryAdded:
                case AddressableAssetSettings.ModificationEvent.EntryCreated:
                case AddressableAssetSettings.ModificationEvent.EntryModified:
                case AddressableAssetSettings.ModificationEvent.EntryMoved:
                case AddressableAssetSettings.ModificationEvent.EntryRemoved:
                case AddressableAssetSettings.ModificationEvent.GroupRemoved:
                case AddressableAssetSettings.ModificationEvent.LabelAdded:
                case AddressableAssetSettings.ModificationEvent.LabelRemoved:
                case AddressableAssetSettings.ModificationEvent.BatchModification:
                    m_dirty = true;
                    break;
            }
        }

        static void AddEntry(AddressableAssetEntry e, object k, Dictionary<object, HashSet<AddressableAssetEntry>> keyToEntries)
        {
            if (!keyToEntries.TryGetValue(k, out HashSet<AddressableAssetEntry> entries))
                keyToEntries.Add(k, entries = new HashSet<AddressableAssetEntry>());
            entries.Add(e);
        }

        static void AddEntriesToTables(Dictionary<object, HashSet<AddressableAssetEntry>> keyToEntries, AddressableAssetEntry e)
        {
            AddEntry(e, e.address, keyToEntries);
            AddEntry(e, e.guid, keyToEntries);
            if (e.IsScene && e.IsInSceneList)
            {
                int index = BuiltinSceneCache.GetSceneIndex(new GUID(e.guid));
                if (index != -1)
                    AddEntry(e, index, keyToEntries);
            }
            if (e.labels != null)
            {
                foreach (string l in e.labels)
                {
                    AddEntry(e, l, keyToEntries);
                }
            }
        }

        static void GatherEntryLocations(AddressableAssetEntry entry, Type type, IList<IResourceLocation> locations, AddressableAssetTree assetTree)
        {
            if (!string.IsNullOrEmpty(entry.address) && entry.address.Contains("[") && entry.address.Contains("]"))
            {
                Debug.LogErrorFormat("Address '{0}' cannot contain '[ ]'.", entry.address);
                return;
            }
            using (new AddressablesFileEnumerationScope(assetTree))
            {
                entry.GatherAllAssets(null, true, true, false, e =>
                {
                    if (e.IsScene)
                    {
                        if (type == null || type == typeof(object) || type == typeof(SceneInstance) || AddressableAssetUtility.MapEditorTypeToRuntimeType(e.MainAssetType, false) == type)
                            locations.Add(new ResourceLocationBase(e.address, e.AssetPath, typeof(SceneProvider).FullName, typeof(SceneInstance)));
                    }
                    else if (type == null || (type.IsAssignableFrom(e.MainAssetType) && type != typeof(object)))
                    {
                        locations.Add(new ResourceLocationBase(e.address, e.AssetPath, typeof(AssetDatabaseProvider).FullName, e.MainAssetType));
                        return true;
                    }
                    else
                    {
                        ObjectIdentifier[] ids = ContentBuildInterface.GetPlayerObjectIdentifiersInAsset(new GUID(e.guid), EditorUserBuildSettings.activeBuildTarget);
                        if (ids.Length > 0)
                        {
                            foreach (var t in AddressableAssetEntry.GatherMainAndReferencedSerializedTypes(ids))
                            {
                                if (type.IsAssignableFrom(t))
                                    locations.Add(new ResourceLocationBase(e.address, e.AssetPath, typeof(AssetDatabaseProvider).FullName, AddressableAssetUtility.MapEditorTypeToRuntimeType(t, false)));
                            }
                            return true;
                        }
                    }
                    return false;
                });
            }
        }

        public bool Locate(object key, Type type, out IList<IResourceLocation> locations)
        {
            if (m_dirty)
                RebuildInternalData();
            CacheKey cacheKey = new CacheKey() { m_key = key, m_type = type };
            if (m_Cache.TryGetValue(cacheKey, out locations))
                return locations != null;

            locations = new List<IResourceLocation>();
            if (m_keyToEntries.TryGetValue(key, out HashSet<AddressableAssetEntry> entries))
            {
                foreach (AddressableAssetEntry e in entries)
                {
                    if (AssetDatabase.IsValidFolder(e.AssetPath) && !e.labels.Contains(key as string))
                        continue;

                    if (type == null)
                    {
                        if (e.MainAssetType != typeof(SceneAsset))
                        {
                            ObjectIdentifier[] ids =
                                ContentBuildInterface.GetPlayerObjectIdentifiersInAsset(new GUID(e.guid),
                                    EditorUserBuildSettings.activeBuildTarget);
                            List<Type> mainObjectTypes = AddressableAssetEntry.GatherMainObjectTypes(ids);

                            if (mainObjectTypes.Count > 0)
                            {
                                foreach (Type t in mainObjectTypes)
                                    GatherEntryLocations(e, t, locations, m_AddressableAssetTree);
                            }
                            else
                            {
                                GatherEntryLocations(e, null, locations, m_AddressableAssetTree);
                            }
                        }
                        else
                        {
                            GatherEntryLocations(e, null, locations, m_AddressableAssetTree);
                        }
                    }
                    else
                    {
                        GatherEntryLocations(e, type, locations, m_AddressableAssetTree);
                    }
                }
            }

            if (type == null)
                type = typeof(UnityEngine.Object);

            string keyStr = key as string;
            if (!string.IsNullOrEmpty(keyStr))
            {
                //check if the key is a guid first
                var keyPath = AssetDatabase.GUIDToAssetPath(keyStr);
                if (!string.IsNullOrEmpty(keyPath))
                {
                    //only look for folders from GUID if no locations have been found
                    if (locations.Count == 0)
                    {
                        var slash = keyPath.LastIndexOf('/');
                        while (slash > 0)
                        {
                            keyPath = keyPath.Substring(0, slash);
                            var parentFolderKey = AssetDatabase.AssetPathToGUID(keyPath);
                            if (string.IsNullOrEmpty(parentFolderKey))
                                break;

                            if (m_keyToEntries.ContainsKey(parentFolderKey))
                            {
                                AddLocations(locations, type, keyPath, AssetDatabase.GUIDToAssetPath(keyStr));
                                break;
                            }
                            slash = keyPath.LastIndexOf('/');
                        }
                    }
                }
                else
                {
                    //if the key is not a GUID, see if it is contained in a folder entry
                    keyPath = keyStr;
                    int slash = keyPath.LastIndexOf('/');
                    while (slash > 0)
                    {
                        keyPath = keyPath.Substring(0, slash);
                        if (m_keyToEntries.TryGetValue(keyPath, out var entry))
                        {
                            foreach (var e in entry)
                                AddLocations(locations, type, keyStr, GetInternalIdFromFolderEntry(keyStr, e));
                            break;
                        }
                        slash = keyPath.LastIndexOf('/');
                    }
                }

                //check resources folders
                if (m_includeResourcesFolders)
                {
                    string resPath = keyStr;
                    var ext = System.IO.Path.GetExtension(resPath);
                    if (!string.IsNullOrEmpty(ext))
                        resPath = resPath.Substring(0, resPath.Length - ext.Length);
                    UnityEngine.Object obj = Resources.Load(resPath, type);
                    if (obj == null && keyStr.Length == 32)
                    {
                        resPath = AssetDatabase.GUIDToAssetPath(keyStr);
                        if (!string.IsNullOrEmpty(resPath))
                        {
                            int index = resPath.IndexOf("Resources/", StringComparison.Ordinal);
                            if (index >= 0)
                            {
                                int start = index + 10;
                                int length = resPath.Length - (start + System.IO.Path.GetExtension(resPath).Length);
                                resPath = resPath.Substring(index + 10, length);
                                obj = Resources.Load(resPath, type);
                            }
                        }
                    }
                    if (obj != null)
                        locations.Add(new ResourceLocationBase(keyStr, resPath, typeof(LegacyResourcesProvider).FullName, type));
                }
            }

            if (locations.Count == 0)
            {
                locations = null;
                m_Cache.Add(cacheKey, locations);
                return false;
            }

            m_Cache.Add(cacheKey, locations);
            return true;
        }

        internal static void AddLocations(IList<IResourceLocation> locations, Type type, string keyStr, string internalId)
        {
            if (!string.IsNullOrEmpty(internalId) && !string.IsNullOrEmpty(AssetDatabase.AssetPathToGUID(internalId)))
            {
                if (type == m_SpriteType && AssetDatabase.GetMainAssetTypeAtPath(internalId) == m_SpriteAtlasType)
                    locations.Add(new ResourceLocationBase(keyStr, internalId, typeof(AssetDatabaseProvider).FullName, m_SpriteAtlasType));
                else
                {
                    foreach (var obj in AssetDatabaseProvider.LoadAssetsWithSubAssets(internalId))
                    {
                        var rtt = AddressableAssetUtility.MapEditorTypeToRuntimeType(obj.GetType(), false);
                        if (type.IsAssignableFrom(rtt))
                            locations.Add(new ResourceLocationBase(keyStr, internalId, typeof(AssetDatabaseProvider).FullName, rtt));
                    }
                }
            }
        }

        string GetInternalIdFromFolderEntry(string keyStr, AddressableAssetEntry entry)
        {
            var entryPath = entry.AssetPath;
            if (keyStr.StartsWith(entry.address + "/"))
                return entryPath + keyStr.Substring(entry.address.Length);
            foreach (var l in entry.labels)
            {
                if (keyStr.StartsWith(l + "/"))
                    return entryPath + keyStr.Substring(l.Length);
            }
            return string.Empty;
        }
    }
}
>>>>>>> 2c825ee0
<|MERGE_RESOLUTION|>--- conflicted
+++ resolved
@@ -1,754 +1,392 @@
-<<<<<<< HEAD
-using System;
-using System.Collections.Generic;
-using System.Linq;
-using UnityEditor.Build.Content;
-using UnityEngine;
-using UnityEngine.AddressableAssets.ResourceLocators;
-using UnityEngine.ResourceManagement.ResourceLocations;
-using UnityEngine.ResourceManagement.ResourceProviders;
-using UnityEngine.U2D;
-using static UnityEditor.AddressableAssets.Settings.AddressablesFileEnumeration;
-
-namespace UnityEditor.AddressableAssets.Settings
-{
-    internal class AddressableAssetSettingsLocator : IResourceLocator
-    {
-	    private static Type m_SpriteType = typeof(Sprite);
-	    private static Type m_SpriteAtlasType = typeof(SpriteAtlas);
-	    
-        public string LocatorId { get; private set; }
-        public Dictionary<object, HashSet<AddressableAssetEntry>> m_keyToEntries;
-        public Dictionary<CacheKey, IList<IResourceLocation>> m_Cache;
-        public AddressableAssetTree m_AddressableAssetTree;
-        HashSet<object> m_Keys = null;
-        AddressableAssetSettings m_Settings;
-
-        public IEnumerable<object> Keys
-        {
-            get
-            {
-                
-                if (m_Keys == null)
-                {
-                    var visitedFolders = new HashSet<string>();
-                    using (new AddressablesFileEnumerationScope(m_AddressableAssetTree))
-                    {
-                        m_Keys = new HashSet<object>();
-                        foreach (var kvp in m_keyToEntries)
-                        {
-                            var hasNonFolder = false;
-                            foreach (var e in kvp.Value)
-                            {
-                                if (AssetDatabase.IsValidFolder(e.AssetPath))
-                                {
-                                    if (!visitedFolders.Contains(e.AssetPath))
-                                    {
-                                        foreach (var f in EnumerateAddressableFolder(e.AssetPath, m_Settings, true))
-                                        {
-                                            m_Keys.Add(f.Replace(e.AssetPath, e.address));
-                                            m_Keys.Add(AssetDatabase.AssetPathToGUID(f));
-                                        }
-                                        visitedFolders.Add(e.AssetPath);
-                                    }
-                                    foreach (var l in e.labels)
-                                        m_Keys.Add(l);
-                                }
-                                else
-                                {
-                                    hasNonFolder = true;
-                                }
-                            }
-                            if (hasNonFolder)
-                                m_Keys.Add(kvp.Key);
-                        }
-                        if (m_includeResourcesFolders)
-                        {
-                            var resourcesEntry = m_Settings.FindAssetEntry(AddressableAssetEntry.ResourcesName);
-                            resourcesEntry.GatherResourcesEntries(null, true, entry => 
-                            {
-                                m_Keys.Add(entry.address);
-                                m_Keys.Add(entry.guid);
-                                return false;
-                            });
-                        }
-                    }
-                }
-                return m_Keys;
-            }
-        }
-        public struct CacheKey : IEquatable<CacheKey>
-        {
-            public object m_key;
-            public Type m_type;
-            public bool Equals(CacheKey other)
-            {
-                if (!m_key.Equals(other.m_key))
-                    return false;
-                return m_type == other.m_type;
-            }
-
-            public override int GetHashCode() => m_key.GetHashCode() * 31 + (m_type == null ? 0 : m_type.GetHashCode());
-        }
-
-        bool m_includeResourcesFolders = false;
-        public AddressableAssetSettingsLocator(AddressableAssetSettings settings)
-        {
-            m_Settings = settings;
-            LocatorId = m_Settings.name;
-            m_AddressableAssetTree = BuildAddressableTree(m_Settings);
-            m_Cache = new Dictionary<CacheKey, IList<IResourceLocation>>();
-            m_keyToEntries = new Dictionary<object, HashSet<AddressableAssetEntry>>(m_Settings.labelTable.labelNames.Count);
-            using (new AddressablesFileEnumerationScope(m_AddressableAssetTree))
-            {
-                foreach (AddressableAssetGroup g in m_Settings.groups)
-                {
-                    if (g == null)
-                        continue;
-
-                    foreach (AddressableAssetEntry e in g.entries)
-                    {
-                        if (e.guid == AddressableAssetEntry.EditorSceneListName)
-                        {
-                            if (e.parentGroup.GetSchema<GroupSchemas.PlayerDataGroupSchema>().IncludeBuildSettingsScenes)
-                            {
-                                e.GatherAllAssets(null, false, false, false, s =>
-                                {
-                                    AddEntriesToTables(m_keyToEntries, s);
-                                    return false;
-                                });
-                            }
-                        }
-                        else if (e.guid == AddressableAssetEntry.ResourcesName)
-                        {
-                            m_includeResourcesFolders = e.parentGroup.GetSchema<GroupSchemas.PlayerDataGroupSchema>().IncludeResourcesFolders;
-                        }
-                        else
-                        {
-                            AddEntriesToTables(m_keyToEntries, e);
-                        }
-                    }
-                }
-            }
-        }
-
-        static void AddEntry(AddressableAssetEntry e, object k, Dictionary<object, HashSet<AddressableAssetEntry>> keyToEntries)
-        {
-            if (!keyToEntries.TryGetValue(k, out HashSet<AddressableAssetEntry> entries))
-                keyToEntries.Add(k, entries = new HashSet<AddressableAssetEntry>());
-            entries.Add(e);
-        }
-
-        static void AddEntriesToTables(Dictionary<object, HashSet<AddressableAssetEntry>> keyToEntries, AddressableAssetEntry e)
-        {
-            AddEntry(e, e.address, keyToEntries);
-            AddEntry(e, e.guid, keyToEntries);
-            if (e.IsScene && e.IsInSceneList)
-            {
-                int index = BuiltinSceneCache.GetSceneIndex(new GUID(e.guid));
-                if (index != -1)
-                    AddEntry(e, index, keyToEntries);
-            }
-            if (e.labels != null)
-            {
-                foreach (string l in e.labels)
-                {
-                    AddEntry(e, l, keyToEntries);
-                }
-            }
-        }
-
-        static void GatherEntryLocations(AddressableAssetEntry entry, Type type, IList<IResourceLocation> locations, AddressableAssetTree assetTree)
-        {
-            if (!string.IsNullOrEmpty(entry.address) && entry.address.Contains("[") && entry.address.Contains("]"))
-            {
-                Debug.LogErrorFormat("Address '{0}' cannot contain '[ ]'.", entry.address);
-                return;
-            }
-            using (new AddressablesFileEnumerationScope(assetTree))
-            {
-                entry.GatherAllAssets(null, true, true, false, e =>
-                {
-                    if (e.IsScene)
-                    {
-                        if(type == null || type == typeof(object) || type == typeof(SceneInstance) || AddressableAssetUtility.MapEditorTypeToRuntimeType(e.MainAssetType, false) == type )
-                            locations.Add(new ResourceLocationBase(e.address, e.AssetPath, typeof(SceneProvider).FullName, typeof(SceneInstance)));
-                    }
-                    else if (type == null || (type.IsAssignableFrom(e.MainAssetType) && type != typeof(object)))
-                    {
-                        locations.Add(new ResourceLocationBase(e.address, e.AssetPath, typeof(AssetDatabaseProvider).FullName, e.MainAssetType));
-                        return true;
-                    }
-                    else
-                    {
-                        ObjectIdentifier[] ids = ContentBuildInterface.GetPlayerObjectIdentifiersInAsset(new GUID(e.guid), EditorUserBuildSettings.activeBuildTarget);
-                        if (ids.Length > 0)
-                        {
-                            foreach (var t in AddressableAssetEntry.GatherSubObjectTypes(ids, e.guid))
-                            {
-                                if (type.IsAssignableFrom(t))
-                                    locations.Add(new ResourceLocationBase(e.address, e.AssetPath, typeof(AssetDatabaseProvider).FullName, AddressableAssetUtility.MapEditorTypeToRuntimeType(t, false)));
-                            }
-                            return true;
-                        }
-                    }
-                    return false;
-                });
-            }
-        }
-
-        public bool Locate(object key, Type type, out IList<IResourceLocation> locations)
-        {
-            CacheKey cacheKey = new CacheKey() { m_key = key, m_type = type };
-            if (m_Cache.TryGetValue(cacheKey, out locations))
-                return locations != null;
-
-            locations = new List<IResourceLocation>();
-            if (m_keyToEntries.TryGetValue(key, out HashSet<AddressableAssetEntry> entries))
-            {
-                foreach (AddressableAssetEntry e in entries)
-                {
-                    if (AssetDatabase.IsValidFolder(e.AssetPath) && !e.labels.Contains(key as string))
-                        continue;
-
-                    if (type == null)
-                    {
-                        if (e.MainAssetType != typeof(SceneAsset))
-                        {
-                            ObjectIdentifier[] ids =
-                                ContentBuildInterface.GetPlayerObjectIdentifiersInAsset(new GUID(e.guid),
-                                    EditorUserBuildSettings.activeBuildTarget);
-                            IEnumerable<Type> subObjectTypes = AddressableAssetEntry.GatherSubObjectTypes(ids, e.guid);
-
-                            if (subObjectTypes.Any())
-                            {
-                                foreach (Type t in subObjectTypes)
-                                    GatherEntryLocations(e, t, locations, m_AddressableAssetTree);
-                            }
-                            else
-                            {
-                                GatherEntryLocations(e, null, locations, m_AddressableAssetTree);
-                            }
-                        }
-                        else
-                        {
-                            GatherEntryLocations(e, null, locations, m_AddressableAssetTree);
-                        }
-                    }
-                    else
-                    {
-                        GatherEntryLocations(e, type, locations, m_AddressableAssetTree);
-                    }
-                }
-            }
-            
-            if (type == null)
-                type = typeof(UnityEngine.Object);
-
-            string keyStr = key as string;
-            if (!string.IsNullOrEmpty(keyStr))
-            {
-                //check if the key is a guid first
-                var keyPath = AssetDatabase.GUIDToAssetPath(keyStr);
-                if (!string.IsNullOrEmpty(keyPath))
-                {
-                    //only look for folders from GUID if no locations have been found
-                    if (locations.Count == 0)
-                    {
-                        var slash = keyPath.LastIndexOf('/');
-                        while (slash > 0)
-                        {
-                            keyPath = keyPath.Substring(0, slash);
-                            var parentFolderKey = AssetDatabase.AssetPathToGUID(keyPath);
-                            if (string.IsNullOrEmpty(parentFolderKey))
-                                break;
-
-                            if (m_keyToEntries.ContainsKey(parentFolderKey))
-                            {
-                                AddLocations(locations, type, keyPath, AssetDatabase.GUIDToAssetPath(keyStr));
-                                break;
-                            }
-                            slash = keyPath.LastIndexOf('/');
-                        }
-                    }
-                }
-                else
-                {
-                    //if the key is not a GUID, see if it is contained in a folder entry
-                    keyPath = keyStr;
-                    int slash = keyPath.LastIndexOf('/');
-                    while (slash > 0)
-                    {
-                        keyPath = keyPath.Substring(0, slash);
-                        if (m_keyToEntries.TryGetValue(keyPath, out var entry))
-                        {
-                            foreach (var e in entry)
-                                AddLocations(locations, type, keyStr, GetInternalIdFromFolderEntry(keyStr, e));
-                            break;
-                        }
-                        slash = keyPath.LastIndexOf('/');
-                    }
-                }
-                
-                //check resources folders
-                if (m_includeResourcesFolders)
-                {
-	                string resPath = keyStr;
-	                UnityEngine.Object obj = Resources.Load(resPath, type);
-	                if (obj == null && keyStr.Length == 32)
-	                {
-		                resPath = AssetDatabase.GUIDToAssetPath(keyStr);
-		                if (!string.IsNullOrEmpty(resPath))
-		                {
-			                int index = resPath.IndexOf("Resources/", StringComparison.Ordinal);
-			                if (index >= 0)
-			                {
-				                int start = index + 10;
-				                int length = resPath.Length - (start + System.IO.Path.GetExtension(resPath).Length);
-				                resPath = resPath.Substring(index + 10, length);
-				                obj = Resources.Load(resPath, type);
-			                }
-		                }
-	                }
-	                if (obj != null)
-		                locations.Add(new ResourceLocationBase(keyStr, resPath, typeof(LegacyResourcesProvider).FullName, type));
-                }
-            }
-
-            if (locations.Count == 0)
-            {
-                locations = null;
-                m_Cache.Add(cacheKey, locations);
-                return false;
-            }
-
-            m_Cache.Add(cacheKey, locations);
-            return true;
-        }
-        
-        internal static void AddLocations(IList<IResourceLocation> locations, Type type, string keyStr, string internalId)
-        {
-            if (!string.IsNullOrEmpty(internalId) && !string.IsNullOrEmpty(AssetDatabase.AssetPathToGUID(internalId)))
-            {
-                if (type == m_SpriteType && AssetDatabase.GetMainAssetTypeAtPath(internalId) == m_SpriteAtlasType)
-                    locations.Add(new ResourceLocationBase(keyStr, internalId, typeof(AssetDatabaseProvider).FullName, m_SpriteAtlasType));
-                else
-                {
-                    foreach (var obj in AssetDatabaseProvider.LoadAssetsWithSubAssets(internalId))
-                    {
-                        var rtt = AddressableAssetUtility.MapEditorTypeToRuntimeType(obj.GetType(), false);
-                        if (type.IsAssignableFrom(rtt))
-                            locations.Add(new ResourceLocationBase(keyStr, internalId, typeof(AssetDatabaseProvider).FullName, rtt));
-                    }
-                }
-            }
-        }
-
-        string GetInternalIdFromFolderEntry(string keyStr, AddressableAssetEntry entry)
-        {
-            var entryPath = entry.AssetPath;
-            if (keyStr.StartsWith(entry.address + "/"))
-                return entryPath + keyStr.Substring(entry.address.Length);
-            foreach (var l in entry.labels)
-            {
-                if (keyStr.StartsWith(l + "/"))
-                    return entryPath + keyStr.Substring(l.Length);
-            }
-            return string.Empty;
-        }
-    }
-}
-=======
-using System;
-using System.Collections.Generic;
-using System.Linq;
-using UnityEditor.Build.Content;
-using UnityEngine;
-using UnityEngine.AddressableAssets.ResourceLocators;
-using UnityEngine.ResourceManagement.ResourceLocations;
-using UnityEngine.ResourceManagement.ResourceProviders;
-using UnityEngine.U2D;
-using static UnityEditor.AddressableAssets.Settings.AddressablesFileEnumeration;
-
-namespace UnityEditor.AddressableAssets.Settings
-{
-    internal class AddressableAssetSettingsLocator : IResourceLocator
-    {
-        private static Type m_SpriteType = typeof(Sprite);
-        private static Type m_SpriteAtlasType = typeof(SpriteAtlas);
-
-        public string LocatorId { get; private set; }
-        public Dictionary<object, HashSet<AddressableAssetEntry>> m_keyToEntries;
-        public Dictionary<CacheKey, IList<IResourceLocation>> m_Cache;
-        public AddressableAssetTree m_AddressableAssetTree;
-        HashSet<object> m_Keys = null;
-        AddressableAssetSettings m_Settings;
-        bool m_includeResourcesFolders = false;
-        bool m_dirty = true;
-
-        public IEnumerable<object> Keys
-        {
-            get
-            {
-                if (m_dirty)
-                    RebuildInternalData();
-                if (m_Keys == null)
-                {
-                    var visitedFolders = new HashSet<string>();
-                    using (new AddressablesFileEnumerationScope(m_AddressableAssetTree))
-                    {
-                        m_Keys = new HashSet<object>();
-                        foreach (var kvp in m_keyToEntries)
-                        {
-                            var hasNonFolder = false;
-                            foreach (var e in kvp.Value)
-                            {
-                                if (AssetDatabase.IsValidFolder(e.AssetPath))
-                                {
-                                    if (!visitedFolders.Contains(e.AssetPath))
-                                    {
-                                        foreach (var f in EnumerateAddressableFolder(e.AssetPath, m_Settings, true))
-                                        {
-                                            m_Keys.Add(f.Replace(e.AssetPath, e.address));
-                                            m_Keys.Add(AssetDatabase.AssetPathToGUID(f));
-                                        }
-                                        visitedFolders.Add(e.AssetPath);
-                                    }
-                                    foreach (var l in e.labels)
-                                        m_Keys.Add(l);
-                                }
-                                else
-                                {
-                                    hasNonFolder = true;
-                                }
-                            }
-                            if (hasNonFolder)
-                                m_Keys.Add(kvp.Key);
-                        }
-                        if (m_includeResourcesFolders)
-                        {
-                            var resourcesEntry = m_Settings.FindAssetEntry(AddressableAssetEntry.ResourcesName);
-                            resourcesEntry.GatherResourcesEntries(null, true, entry =>
-                            {
-                                m_Keys.Add(entry.address);
-                                m_Keys.Add(entry.guid);
-                                return false;
-                            });
-                        }
-                    }
-                }
-                return m_Keys;
-            }
-        }
-        public struct CacheKey : IEquatable<CacheKey>
-        {
-            public object m_key;
-            public Type m_type;
-            public bool Equals(CacheKey other)
-            {
-                if (!m_key.Equals(other.m_key))
-                    return false;
-                return m_type == other.m_type;
-            }
-
-            public override int GetHashCode() => m_key.GetHashCode() * 31 + (m_type == null ? 0 : m_type.GetHashCode());
-        }
-
-        public AddressableAssetSettingsLocator(AddressableAssetSettings settings)
-        {
-            m_Settings = settings;
-            LocatorId = m_Settings.name;
-            m_dirty = true;
-            m_Settings.OnModification += Settings_OnModification;
-        }
-
-        void RebuildInternalData()
-        {
-            m_Keys = null;
-            m_AddressableAssetTree = BuildAddressableTree(m_Settings);
-            m_Cache = new Dictionary<CacheKey, IList<IResourceLocation>>();
-            m_keyToEntries = new Dictionary<object, HashSet<AddressableAssetEntry>>(m_Settings.labelTable.labelNames.Count);
-            using (new AddressablesFileEnumerationScope(m_AddressableAssetTree))
-            {
-                foreach (AddressableAssetGroup g in m_Settings.groups)
-                {
-                    if (g == null)
-                        continue;
-
-                    foreach (AddressableAssetEntry e in g.entries)
-                    {
-                        if (e.guid == AddressableAssetEntry.EditorSceneListName)
-                        {
-                            if (e.parentGroup.GetSchema<GroupSchemas.PlayerDataGroupSchema>().IncludeBuildSettingsScenes)
-                            {
-                                e.GatherAllAssets(null, false, false, false, s =>
-                                {
-                                    AddEntriesToTables(m_keyToEntries, s);
-                                    return false;
-                                });
-                            }
-                        }
-                        else if (e.guid == AddressableAssetEntry.ResourcesName)
-                        {
-                            m_includeResourcesFolders = e.parentGroup.GetSchema<GroupSchemas.PlayerDataGroupSchema>().IncludeResourcesFolders;
-                        }
-                        else
-                        {
-                            AddEntriesToTables(m_keyToEntries, e);
-                        }
-                    }
-                }
-            }
-            m_dirty = false;
-        }
-
-        private void Settings_OnModification(AddressableAssetSettings settings, AddressableAssetSettings.ModificationEvent evt, object arg3)
-        {
-            switch (evt)
-            {
-                case AddressableAssetSettings.ModificationEvent.EntryAdded:
-                case AddressableAssetSettings.ModificationEvent.EntryCreated:
-                case AddressableAssetSettings.ModificationEvent.EntryModified:
-                case AddressableAssetSettings.ModificationEvent.EntryMoved:
-                case AddressableAssetSettings.ModificationEvent.EntryRemoved:
-                case AddressableAssetSettings.ModificationEvent.GroupRemoved:
-                case AddressableAssetSettings.ModificationEvent.LabelAdded:
-                case AddressableAssetSettings.ModificationEvent.LabelRemoved:
-                case AddressableAssetSettings.ModificationEvent.BatchModification:
-                    m_dirty = true;
-                    break;
-            }
-        }
-
-        static void AddEntry(AddressableAssetEntry e, object k, Dictionary<object, HashSet<AddressableAssetEntry>> keyToEntries)
-        {
-            if (!keyToEntries.TryGetValue(k, out HashSet<AddressableAssetEntry> entries))
-                keyToEntries.Add(k, entries = new HashSet<AddressableAssetEntry>());
-            entries.Add(e);
-        }
-
-        static void AddEntriesToTables(Dictionary<object, HashSet<AddressableAssetEntry>> keyToEntries, AddressableAssetEntry e)
-        {
-            AddEntry(e, e.address, keyToEntries);
-            AddEntry(e, e.guid, keyToEntries);
-            if (e.IsScene && e.IsInSceneList)
-            {
-                int index = BuiltinSceneCache.GetSceneIndex(new GUID(e.guid));
-                if (index != -1)
-                    AddEntry(e, index, keyToEntries);
-            }
-            if (e.labels != null)
-            {
-                foreach (string l in e.labels)
-                {
-                    AddEntry(e, l, keyToEntries);
-                }
-            }
-        }
-
-        static void GatherEntryLocations(AddressableAssetEntry entry, Type type, IList<IResourceLocation> locations, AddressableAssetTree assetTree)
-        {
-            if (!string.IsNullOrEmpty(entry.address) && entry.address.Contains("[") && entry.address.Contains("]"))
-            {
-                Debug.LogErrorFormat("Address '{0}' cannot contain '[ ]'.", entry.address);
-                return;
-            }
-            using (new AddressablesFileEnumerationScope(assetTree))
-            {
-                entry.GatherAllAssets(null, true, true, false, e =>
-                {
-                    if (e.IsScene)
-                    {
-                        if (type == null || type == typeof(object) || type == typeof(SceneInstance) || AddressableAssetUtility.MapEditorTypeToRuntimeType(e.MainAssetType, false) == type)
-                            locations.Add(new ResourceLocationBase(e.address, e.AssetPath, typeof(SceneProvider).FullName, typeof(SceneInstance)));
-                    }
-                    else if (type == null || (type.IsAssignableFrom(e.MainAssetType) && type != typeof(object)))
-                    {
-                        locations.Add(new ResourceLocationBase(e.address, e.AssetPath, typeof(AssetDatabaseProvider).FullName, e.MainAssetType));
-                        return true;
-                    }
-                    else
-                    {
-                        ObjectIdentifier[] ids = ContentBuildInterface.GetPlayerObjectIdentifiersInAsset(new GUID(e.guid), EditorUserBuildSettings.activeBuildTarget);
-                        if (ids.Length > 0)
-                        {
-                            foreach (var t in AddressableAssetEntry.GatherMainAndReferencedSerializedTypes(ids))
-                            {
-                                if (type.IsAssignableFrom(t))
-                                    locations.Add(new ResourceLocationBase(e.address, e.AssetPath, typeof(AssetDatabaseProvider).FullName, AddressableAssetUtility.MapEditorTypeToRuntimeType(t, false)));
-                            }
-                            return true;
-                        }
-                    }
-                    return false;
-                });
-            }
-        }
-
-        public bool Locate(object key, Type type, out IList<IResourceLocation> locations)
-        {
-            if (m_dirty)
-                RebuildInternalData();
-            CacheKey cacheKey = new CacheKey() { m_key = key, m_type = type };
-            if (m_Cache.TryGetValue(cacheKey, out locations))
-                return locations != null;
-
-            locations = new List<IResourceLocation>();
-            if (m_keyToEntries.TryGetValue(key, out HashSet<AddressableAssetEntry> entries))
-            {
-                foreach (AddressableAssetEntry e in entries)
-                {
-                    if (AssetDatabase.IsValidFolder(e.AssetPath) && !e.labels.Contains(key as string))
-                        continue;
-
-                    if (type == null)
-                    {
-                        if (e.MainAssetType != typeof(SceneAsset))
-                        {
-                            ObjectIdentifier[] ids =
-                                ContentBuildInterface.GetPlayerObjectIdentifiersInAsset(new GUID(e.guid),
-                                    EditorUserBuildSettings.activeBuildTarget);
-                            List<Type> mainObjectTypes = AddressableAssetEntry.GatherMainObjectTypes(ids);
-
-                            if (mainObjectTypes.Count > 0)
-                            {
-                                foreach (Type t in mainObjectTypes)
-                                    GatherEntryLocations(e, t, locations, m_AddressableAssetTree);
-                            }
-                            else
-                            {
-                                GatherEntryLocations(e, null, locations, m_AddressableAssetTree);
-                            }
-                        }
-                        else
-                        {
-                            GatherEntryLocations(e, null, locations, m_AddressableAssetTree);
-                        }
-                    }
-                    else
-                    {
-                        GatherEntryLocations(e, type, locations, m_AddressableAssetTree);
-                    }
-                }
-            }
-
-            if (type == null)
-                type = typeof(UnityEngine.Object);
-
-            string keyStr = key as string;
-            if (!string.IsNullOrEmpty(keyStr))
-            {
-                //check if the key is a guid first
-                var keyPath = AssetDatabase.GUIDToAssetPath(keyStr);
-                if (!string.IsNullOrEmpty(keyPath))
-                {
-                    //only look for folders from GUID if no locations have been found
-                    if (locations.Count == 0)
-                    {
-                        var slash = keyPath.LastIndexOf('/');
-                        while (slash > 0)
-                        {
-                            keyPath = keyPath.Substring(0, slash);
-                            var parentFolderKey = AssetDatabase.AssetPathToGUID(keyPath);
-                            if (string.IsNullOrEmpty(parentFolderKey))
-                                break;
-
-                            if (m_keyToEntries.ContainsKey(parentFolderKey))
-                            {
-                                AddLocations(locations, type, keyPath, AssetDatabase.GUIDToAssetPath(keyStr));
-                                break;
-                            }
-                            slash = keyPath.LastIndexOf('/');
-                        }
-                    }
-                }
-                else
-                {
-                    //if the key is not a GUID, see if it is contained in a folder entry
-                    keyPath = keyStr;
-                    int slash = keyPath.LastIndexOf('/');
-                    while (slash > 0)
-                    {
-                        keyPath = keyPath.Substring(0, slash);
-                        if (m_keyToEntries.TryGetValue(keyPath, out var entry))
-                        {
-                            foreach (var e in entry)
-                                AddLocations(locations, type, keyStr, GetInternalIdFromFolderEntry(keyStr, e));
-                            break;
-                        }
-                        slash = keyPath.LastIndexOf('/');
-                    }
-                }
-
-                //check resources folders
-                if (m_includeResourcesFolders)
-                {
-                    string resPath = keyStr;
-                    var ext = System.IO.Path.GetExtension(resPath);
-                    if (!string.IsNullOrEmpty(ext))
-                        resPath = resPath.Substring(0, resPath.Length - ext.Length);
-                    UnityEngine.Object obj = Resources.Load(resPath, type);
-                    if (obj == null && keyStr.Length == 32)
-                    {
-                        resPath = AssetDatabase.GUIDToAssetPath(keyStr);
-                        if (!string.IsNullOrEmpty(resPath))
-                        {
-                            int index = resPath.IndexOf("Resources/", StringComparison.Ordinal);
-                            if (index >= 0)
-                            {
-                                int start = index + 10;
-                                int length = resPath.Length - (start + System.IO.Path.GetExtension(resPath).Length);
-                                resPath = resPath.Substring(index + 10, length);
-                                obj = Resources.Load(resPath, type);
-                            }
-                        }
-                    }
-                    if (obj != null)
-                        locations.Add(new ResourceLocationBase(keyStr, resPath, typeof(LegacyResourcesProvider).FullName, type));
-                }
-            }
-
-            if (locations.Count == 0)
-            {
-                locations = null;
-                m_Cache.Add(cacheKey, locations);
-                return false;
-            }
-
-            m_Cache.Add(cacheKey, locations);
-            return true;
-        }
-
-        internal static void AddLocations(IList<IResourceLocation> locations, Type type, string keyStr, string internalId)
-        {
-            if (!string.IsNullOrEmpty(internalId) && !string.IsNullOrEmpty(AssetDatabase.AssetPathToGUID(internalId)))
-            {
-                if (type == m_SpriteType && AssetDatabase.GetMainAssetTypeAtPath(internalId) == m_SpriteAtlasType)
-                    locations.Add(new ResourceLocationBase(keyStr, internalId, typeof(AssetDatabaseProvider).FullName, m_SpriteAtlasType));
-                else
-                {
-                    foreach (var obj in AssetDatabaseProvider.LoadAssetsWithSubAssets(internalId))
-                    {
-                        var rtt = AddressableAssetUtility.MapEditorTypeToRuntimeType(obj.GetType(), false);
-                        if (type.IsAssignableFrom(rtt))
-                            locations.Add(new ResourceLocationBase(keyStr, internalId, typeof(AssetDatabaseProvider).FullName, rtt));
-                    }
-                }
-            }
-        }
-
-        string GetInternalIdFromFolderEntry(string keyStr, AddressableAssetEntry entry)
-        {
-            var entryPath = entry.AssetPath;
-            if (keyStr.StartsWith(entry.address + "/"))
-                return entryPath + keyStr.Substring(entry.address.Length);
-            foreach (var l in entry.labels)
-            {
-                if (keyStr.StartsWith(l + "/"))
-                    return entryPath + keyStr.Substring(l.Length);
-            }
-            return string.Empty;
-        }
-    }
-}
->>>>>>> 2c825ee0
+using System;
+using System.Collections.Generic;
+using System.Linq;
+using UnityEditor.Build.Content;
+using UnityEngine;
+using UnityEngine.AddressableAssets.ResourceLocators;
+using UnityEngine.ResourceManagement.ResourceLocations;
+using UnityEngine.ResourceManagement.ResourceProviders;
+using UnityEngine.U2D;
+using static UnityEditor.AddressableAssets.Settings.AddressablesFileEnumeration;
+
+namespace UnityEditor.AddressableAssets.Settings
+{
+    internal class AddressableAssetSettingsLocator : IResourceLocator
+    {
+        private static Type m_SpriteType = typeof(Sprite);
+        private static Type m_SpriteAtlasType = typeof(SpriteAtlas);
+
+        public string LocatorId { get; private set; }
+        public Dictionary<object, HashSet<AddressableAssetEntry>> m_keyToEntries;
+        public Dictionary<CacheKey, IList<IResourceLocation>> m_Cache;
+        public AddressableAssetTree m_AddressableAssetTree;
+        HashSet<object> m_Keys = null;
+        AddressableAssetSettings m_Settings;
+        bool m_includeResourcesFolders = false;
+        bool m_dirty = true;
+
+        public IEnumerable<object> Keys
+        {
+            get
+            {
+                if (m_dirty)
+                    RebuildInternalData();
+                if (m_Keys == null)
+                {
+                    var visitedFolders = new HashSet<string>();
+                    using (new AddressablesFileEnumerationScope(m_AddressableAssetTree))
+                    {
+                        m_Keys = new HashSet<object>();
+                        foreach (var kvp in m_keyToEntries)
+                        {
+                            var hasNonFolder = false;
+                            foreach (var e in kvp.Value)
+                            {
+                                if (AssetDatabase.IsValidFolder(e.AssetPath))
+                                {
+                                    if (!visitedFolders.Contains(e.AssetPath))
+                                    {
+                                        foreach (var f in EnumerateAddressableFolder(e.AssetPath, m_Settings, true))
+                                        {
+                                            m_Keys.Add(f.Replace(e.AssetPath, e.address));
+                                            m_Keys.Add(AssetDatabase.AssetPathToGUID(f));
+                                        }
+                                        visitedFolders.Add(e.AssetPath);
+                                    }
+                                    foreach (var l in e.labels)
+                                        m_Keys.Add(l);
+                                }
+                                else
+                                {
+                                    hasNonFolder = true;
+                                }
+                            }
+                            if (hasNonFolder)
+                                m_Keys.Add(kvp.Key);
+                        }
+                        if (m_includeResourcesFolders)
+                        {
+                            var resourcesEntry = m_Settings.FindAssetEntry(AddressableAssetEntry.ResourcesName);
+                            resourcesEntry.GatherResourcesEntries(null, true, entry =>
+                            {
+                                m_Keys.Add(entry.address);
+                                m_Keys.Add(entry.guid);
+                                return false;
+                            });
+                        }
+                    }
+                }
+                return m_Keys;
+            }
+        }
+        public struct CacheKey : IEquatable<CacheKey>
+        {
+            public object m_key;
+            public Type m_type;
+            public bool Equals(CacheKey other)
+            {
+                if (!m_key.Equals(other.m_key))
+                    return false;
+                return m_type == other.m_type;
+            }
+
+            public override int GetHashCode() => m_key.GetHashCode() * 31 + (m_type == null ? 0 : m_type.GetHashCode());
+        }
+
+        public AddressableAssetSettingsLocator(AddressableAssetSettings settings)
+        {
+            m_Settings = settings;
+            LocatorId = m_Settings.name;
+            m_dirty = true;
+            m_Settings.OnModification += Settings_OnModification;
+        }
+
+        void RebuildInternalData()
+        {
+            m_Keys = null;
+            m_AddressableAssetTree = BuildAddressableTree(m_Settings);
+            m_Cache = new Dictionary<CacheKey, IList<IResourceLocation>>();
+            m_keyToEntries = new Dictionary<object, HashSet<AddressableAssetEntry>>(m_Settings.labelTable.labelNames.Count);
+            using (new AddressablesFileEnumerationScope(m_AddressableAssetTree))
+            {
+                foreach (AddressableAssetGroup g in m_Settings.groups)
+                {
+                    if (g == null)
+                        continue;
+
+                    foreach (AddressableAssetEntry e in g.entries)
+                    {
+                        if (e.guid == AddressableAssetEntry.EditorSceneListName)
+                        {
+                            if (e.parentGroup.GetSchema<GroupSchemas.PlayerDataGroupSchema>().IncludeBuildSettingsScenes)
+                            {
+                                e.GatherAllAssets(null, false, false, false, s =>
+                                {
+                                    AddEntriesToTables(m_keyToEntries, s);
+                                    return false;
+                                });
+                            }
+                        }
+                        else if (e.guid == AddressableAssetEntry.ResourcesName)
+                        {
+                            m_includeResourcesFolders = e.parentGroup.GetSchema<GroupSchemas.PlayerDataGroupSchema>().IncludeResourcesFolders;
+                        }
+                        else
+                        {
+                            AddEntriesToTables(m_keyToEntries, e);
+                        }
+                    }
+                }
+            }
+            m_dirty = false;
+        }
+
+        private void Settings_OnModification(AddressableAssetSettings settings, AddressableAssetSettings.ModificationEvent evt, object arg3)
+        {
+            switch (evt)
+            {
+                case AddressableAssetSettings.ModificationEvent.EntryAdded:
+                case AddressableAssetSettings.ModificationEvent.EntryCreated:
+                case AddressableAssetSettings.ModificationEvent.EntryModified:
+                case AddressableAssetSettings.ModificationEvent.EntryMoved:
+                case AddressableAssetSettings.ModificationEvent.EntryRemoved:
+                case AddressableAssetSettings.ModificationEvent.GroupRemoved:
+                case AddressableAssetSettings.ModificationEvent.LabelAdded:
+                case AddressableAssetSettings.ModificationEvent.LabelRemoved:
+                case AddressableAssetSettings.ModificationEvent.BatchModification:
+                    m_dirty = true;
+                    break;
+            }
+        }
+
+        static void AddEntry(AddressableAssetEntry e, object k, Dictionary<object, HashSet<AddressableAssetEntry>> keyToEntries)
+        {
+            if (!keyToEntries.TryGetValue(k, out HashSet<AddressableAssetEntry> entries))
+                keyToEntries.Add(k, entries = new HashSet<AddressableAssetEntry>());
+            entries.Add(e);
+        }
+
+        static void AddEntriesToTables(Dictionary<object, HashSet<AddressableAssetEntry>> keyToEntries, AddressableAssetEntry e)
+        {
+            AddEntry(e, e.address, keyToEntries);
+            AddEntry(e, e.guid, keyToEntries);
+            if (e.IsScene && e.IsInSceneList)
+            {
+                int index = BuiltinSceneCache.GetSceneIndex(new GUID(e.guid));
+                if (index != -1)
+                    AddEntry(e, index, keyToEntries);
+            }
+            if (e.labels != null)
+            {
+                foreach (string l in e.labels)
+                {
+                    AddEntry(e, l, keyToEntries);
+                }
+            }
+        }
+
+        static void GatherEntryLocations(AddressableAssetEntry entry, Type type, IList<IResourceLocation> locations, AddressableAssetTree assetTree)
+        {
+            if (!string.IsNullOrEmpty(entry.address) && entry.address.Contains("[") && entry.address.Contains("]"))
+            {
+                Debug.LogErrorFormat("Address '{0}' cannot contain '[ ]'.", entry.address);
+                return;
+            }
+            using (new AddressablesFileEnumerationScope(assetTree))
+            {
+                entry.GatherAllAssets(null, true, true, false, e =>
+                {
+                    if (e.IsScene)
+                    {
+                        if (type == null || type == typeof(object) || type == typeof(SceneInstance) || AddressableAssetUtility.MapEditorTypeToRuntimeType(e.MainAssetType, false) == type)
+                            locations.Add(new ResourceLocationBase(e.address, e.AssetPath, typeof(SceneProvider).FullName, typeof(SceneInstance)));
+                    }
+                    else if (type == null || (type.IsAssignableFrom(e.MainAssetType) && type != typeof(object)))
+                    {
+                        locations.Add(new ResourceLocationBase(e.address, e.AssetPath, typeof(AssetDatabaseProvider).FullName, e.MainAssetType));
+                        return true;
+                    }
+                    else
+                    {
+                        ObjectIdentifier[] ids = ContentBuildInterface.GetPlayerObjectIdentifiersInAsset(new GUID(e.guid), EditorUserBuildSettings.activeBuildTarget);
+                        if (ids.Length > 0)
+                        {
+                            foreach (var t in AddressableAssetEntry.GatherMainAndReferencedSerializedTypes(ids))
+                            {
+                                if (type.IsAssignableFrom(t))
+                                    locations.Add(new ResourceLocationBase(e.address, e.AssetPath, typeof(AssetDatabaseProvider).FullName, AddressableAssetUtility.MapEditorTypeToRuntimeType(t, false)));
+                            }
+                            return true;
+                        }
+                    }
+                    return false;
+                });
+            }
+        }
+
+        public bool Locate(object key, Type type, out IList<IResourceLocation> locations)
+        {
+            if (m_dirty)
+                RebuildInternalData();
+            CacheKey cacheKey = new CacheKey() { m_key = key, m_type = type };
+            if (m_Cache.TryGetValue(cacheKey, out locations))
+                return locations != null;
+
+            locations = new List<IResourceLocation>();
+            if (m_keyToEntries.TryGetValue(key, out HashSet<AddressableAssetEntry> entries))
+            {
+                foreach (AddressableAssetEntry e in entries)
+                {
+                    if (AssetDatabase.IsValidFolder(e.AssetPath) && !e.labels.Contains(key as string))
+                        continue;
+
+                    if (type == null)
+                    {
+                        if (e.MainAssetType != typeof(SceneAsset))
+                        {
+                            ObjectIdentifier[] ids =
+                                ContentBuildInterface.GetPlayerObjectIdentifiersInAsset(new GUID(e.guid),
+                                    EditorUserBuildSettings.activeBuildTarget);
+                            List<Type> mainObjectTypes = AddressableAssetEntry.GatherMainObjectTypes(ids);
+
+                            if (mainObjectTypes.Count > 0)
+                            {
+                                foreach (Type t in mainObjectTypes)
+                                    GatherEntryLocations(e, t, locations, m_AddressableAssetTree);
+                            }
+                            else
+                            {
+                                GatherEntryLocations(e, null, locations, m_AddressableAssetTree);
+                            }
+                        }
+                        else
+                        {
+                            GatherEntryLocations(e, null, locations, m_AddressableAssetTree);
+                        }
+                    }
+                    else
+                    {
+                        GatherEntryLocations(e, type, locations, m_AddressableAssetTree);
+                    }
+                }
+            }
+
+            if (type == null)
+                type = typeof(UnityEngine.Object);
+
+            string keyStr = key as string;
+            if (!string.IsNullOrEmpty(keyStr))
+            {
+                //check if the key is a guid first
+                var keyPath = AssetDatabase.GUIDToAssetPath(keyStr);
+                if (!string.IsNullOrEmpty(keyPath))
+                {
+                    //only look for folders from GUID if no locations have been found
+                    if (locations.Count == 0)
+                    {
+                        var slash = keyPath.LastIndexOf('/');
+                        while (slash > 0)
+                        {
+                            keyPath = keyPath.Substring(0, slash);
+                            var parentFolderKey = AssetDatabase.AssetPathToGUID(keyPath);
+                            if (string.IsNullOrEmpty(parentFolderKey))
+                                break;
+
+                            if (m_keyToEntries.ContainsKey(parentFolderKey))
+                            {
+                                AddLocations(locations, type, keyPath, AssetDatabase.GUIDToAssetPath(keyStr));
+                                break;
+                            }
+                            slash = keyPath.LastIndexOf('/');
+                        }
+                    }
+                }
+                else
+                {
+                    //if the key is not a GUID, see if it is contained in a folder entry
+                    keyPath = keyStr;
+                    int slash = keyPath.LastIndexOf('/');
+                    while (slash > 0)
+                    {
+                        keyPath = keyPath.Substring(0, slash);
+                        if (m_keyToEntries.TryGetValue(keyPath, out var entry))
+                        {
+                            foreach (var e in entry)
+                                AddLocations(locations, type, keyStr, GetInternalIdFromFolderEntry(keyStr, e));
+                            break;
+                        }
+                        slash = keyPath.LastIndexOf('/');
+                    }
+                }
+
+                //check resources folders
+                if (m_includeResourcesFolders)
+                {
+                    string resPath = keyStr;
+                    var ext = System.IO.Path.GetExtension(resPath);
+                    if (!string.IsNullOrEmpty(ext))
+                        resPath = resPath.Substring(0, resPath.Length - ext.Length);
+                    UnityEngine.Object obj = Resources.Load(resPath, type);
+                    if (obj == null && keyStr.Length == 32)
+                    {
+                        resPath = AssetDatabase.GUIDToAssetPath(keyStr);
+                        if (!string.IsNullOrEmpty(resPath))
+                        {
+                            int index = resPath.IndexOf("Resources/", StringComparison.Ordinal);
+                            if (index >= 0)
+                            {
+                                int start = index + 10;
+                                int length = resPath.Length - (start + System.IO.Path.GetExtension(resPath).Length);
+                                resPath = resPath.Substring(index + 10, length);
+                                obj = Resources.Load(resPath, type);
+                            }
+                        }
+                    }
+                    if (obj != null)
+                        locations.Add(new ResourceLocationBase(keyStr, resPath, typeof(LegacyResourcesProvider).FullName, type));
+                }
+            }
+
+            if (locations.Count == 0)
+            {
+                locations = null;
+                m_Cache.Add(cacheKey, locations);
+                return false;
+            }
+
+            m_Cache.Add(cacheKey, locations);
+            return true;
+        }
+
+        internal static void AddLocations(IList<IResourceLocation> locations, Type type, string keyStr, string internalId)
+        {
+            if (!string.IsNullOrEmpty(internalId) && !string.IsNullOrEmpty(AssetDatabase.AssetPathToGUID(internalId)))
+            {
+                if (type == m_SpriteType && AssetDatabase.GetMainAssetTypeAtPath(internalId) == m_SpriteAtlasType)
+                    locations.Add(new ResourceLocationBase(keyStr, internalId, typeof(AssetDatabaseProvider).FullName, m_SpriteAtlasType));
+                else
+                {
+                    foreach (var obj in AssetDatabaseProvider.LoadAssetsWithSubAssets(internalId))
+                    {
+                        var rtt = AddressableAssetUtility.MapEditorTypeToRuntimeType(obj.GetType(), false);
+                        if (type.IsAssignableFrom(rtt))
+                            locations.Add(new ResourceLocationBase(keyStr, internalId, typeof(AssetDatabaseProvider).FullName, rtt));
+                    }
+                }
+            }
+        }
+
+        string GetInternalIdFromFolderEntry(string keyStr, AddressableAssetEntry entry)
+        {
+            var entryPath = entry.AssetPath;
+            if (keyStr.StartsWith(entry.address + "/"))
+                return entryPath + keyStr.Substring(entry.address.Length);
+            foreach (var l in entry.labels)
+            {
+                if (keyStr.StartsWith(l + "/"))
+                    return entryPath + keyStr.Substring(l.Length);
+            }
+            return string.Empty;
+        }
+    }
+}