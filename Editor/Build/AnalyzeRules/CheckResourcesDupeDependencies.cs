--- conflicted
+++ resolved
@@ -1,126 +1,62 @@
-<<<<<<< HEAD
-using System;
-using System.Collections.Generic;
-using System.IO;
-using UnityEditor.AddressableAssets.Settings;
-using UnityEngine;
-
-
-namespace UnityEditor.AddressableAssets.Build.AnalyzeRules
-{
-    /// <summary>
-    /// Rule class to check resource dependencies for duplicates
-    /// </summary>
-    public class CheckResourcesDupeDependencies : BundleRuleBase
-    {
-        /// <inheritdoc />
-        public override bool CanFix
-        {
-            get { return false; }
-        }
-
-        /// <inheritdoc />
-        public override string ruleName
-        {
-            get { return "Check Resources to Addressable Duplicate Dependencies"; }
-        }
-
-        /// <summary>
-        /// Clear analysis and calculate built in resources and corresponding bundle dependencies
-        /// </summary>
-        /// <param name="settings">The current Addressables settings object</param>
-        /// <returns>List of results from analysis</returns>
-        public override List<AnalyzeResult> RefreshAnalysis(AddressableAssetSettings settings)
-        {
-            ClearAnalysis();
-
-            string[] resourceDirectory = Directory.GetDirectories("Assets", "Resources", SearchOption.AllDirectories);
-            List<string> resourcePaths = new List<string>();
-            foreach (string directory in resourceDirectory)
-                resourcePaths.AddRange(Directory.GetFiles(directory, "*", SearchOption.AllDirectories));
-
-
-            return CalculateBuiltInResourceDependenciesToBundleDependecies(settings, resourcePaths.ToArray());
-        }
-
-        /// <inheritdoc />
-        public override void FixIssues(AddressableAssetSettings settings)
-        {
-            //Do nothing.  There's nothing to fix.
-        }
-    }
-
-
-    [InitializeOnLoad]
-    class RegisterCheckResourcesDupeDependencies
-    {
-        static RegisterCheckResourcesDupeDependencies()
-        {
-            AnalyzeSystem.RegisterNewRule<CheckResourcesDupeDependencies>();
-        }
-    }
-}
-=======
-using System.Collections.Generic;
-using System.IO;
-using UnityEditor.AddressableAssets.Settings;
-
-namespace UnityEditor.AddressableAssets.Build.AnalyzeRules
-{
-    /// <summary>
-    /// Rule class to check resource dependencies for duplicates
-    /// </summary>
-    public class CheckResourcesDupeDependencies : BundleRuleBase
-    {
-        /// <inheritdoc />
-        public override string ruleName
-        {
-            get { return "Check Resources to Addressable Duplicate Dependencies"; }
-        }
-
-        /// <inheritdoc />
-        public override bool CanFix
-        {
-            get { return false; }
-        }
-
-        /// <summary>
-        /// Clear analysis and calculate built in resources and corresponding bundle dependencies
-        /// </summary>
-        /// <param name="settings">The current Addressables settings object</param>
-        /// <returns>List of results from analysis</returns>
-        public override List<AnalyzeResult> RefreshAnalysis(AddressableAssetSettings settings)
-        {
-            ClearAnalysis();
-            AddressableAnalytics.ReportUsageEvent(AddressableAnalytics.UsageEventType.RunCheckResourcesDupeDependenciesRule);
-            return CalculateBuiltInResourceDependenciesToBundleDependecies(settings, GetResourcePaths());
-        }
-
-        /// <inheritdoc />
-        public override void FixIssues(AddressableAssetSettings settings)
-        {
-            //Do nothing.  There's nothing to fix.
-        }
-
-        /// <inheritdoc />
-        internal protected override string[] GetResourcePaths()
-        {
-            string[] resourceDirectory = Directory.GetDirectories("Assets", "Resources", SearchOption.AllDirectories);
-            List<string> resourcePaths = new List<string>();
-            foreach (string directory in resourceDirectory)
-                resourcePaths.AddRange(Directory.GetFiles(directory, "*", SearchOption.AllDirectories));
-            return resourcePaths.ToArray();
-        }
-    }
-
-
-    [InitializeOnLoad]
-    class RegisterCheckResourcesDupeDependencies
-    {
-        static RegisterCheckResourcesDupeDependencies()
-        {
-            AnalyzeSystem.RegisterNewRule<CheckResourcesDupeDependencies>();
-        }
-    }
-}
->>>>>>> 094f4338
+using System.Collections.Generic;
+using System.IO;
+using UnityEditor.AddressableAssets.Settings;
+
+namespace UnityEditor.AddressableAssets.Build.AnalyzeRules
+{
+    /// <summary>
+    /// Rule class to check resource dependencies for duplicates
+    /// </summary>
+    public class CheckResourcesDupeDependencies : BundleRuleBase
+    {
+        /// <inheritdoc />
+        public override string ruleName
+        {
+            get { return "Check Resources to Addressable Duplicate Dependencies"; }
+        }
+
+        /// <inheritdoc />
+        public override bool CanFix
+        {
+            get { return false; }
+        }
+
+        /// <summary>
+        /// Clear analysis and calculate built in resources and corresponding bundle dependencies
+        /// </summary>
+        /// <param name="settings">The current Addressables settings object</param>
+        /// <returns>List of results from analysis</returns>
+        public override List<AnalyzeResult> RefreshAnalysis(AddressableAssetSettings settings)
+        {
+            ClearAnalysis();
+            AddressableAnalytics.ReportUsageEvent(AddressableAnalytics.UsageEventType.RunCheckResourcesDupeDependenciesRule);
+            return CalculateBuiltInResourceDependenciesToBundleDependecies(settings, GetResourcePaths());
+        }
+
+        /// <inheritdoc />
+        public override void FixIssues(AddressableAssetSettings settings)
+        {
+            //Do nothing.  There's nothing to fix.
+        }
+
+        /// <inheritdoc />
+        internal protected override string[] GetResourcePaths()
+        {
+            string[] resourceDirectory = Directory.GetDirectories("Assets", "Resources", SearchOption.AllDirectories);
+            List<string> resourcePaths = new List<string>();
+            foreach (string directory in resourceDirectory)
+                resourcePaths.AddRange(Directory.GetFiles(directory, "*", SearchOption.AllDirectories));
+            return resourcePaths.ToArray();
+        }
+    }
+
+
+    [InitializeOnLoad]
+    class RegisterCheckResourcesDupeDependencies
+    {
+        static RegisterCheckResourcesDupeDependencies()
+        {
+            AnalyzeSystem.RegisterNewRule<CheckResourcesDupeDependencies>();
+        }
+    }
+}