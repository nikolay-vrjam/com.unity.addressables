--- conflicted
+++ resolved
@@ -1,124 +1,66 @@
-<<<<<<< HEAD
-using System.Collections.Generic;
-using System.Linq;
-using UnityEditor.AddressableAssets.Settings;
-using UnityEngine;
-
-namespace UnityEditor.AddressableAssets.Build.AnalyzeRules
-{
-    /// <summary>
-    /// Rule class to check scene dependencies for duplicates
-    /// </summary>
-    public class CheckSceneDupeDependencies : BundleRuleBase
-    {
-        /// <inheritdoc />
-        public override bool CanFix
-        {
-            get { return false; }
-        }
-
-        /// <inheritdoc />
-        public override string ruleName
-        {
-            get { return "Check Scene to Addressable Duplicate Dependencies"; }
-        }
-
-        /// <summary>
-        /// Clear analysis and calculate built in resources and corresponding bundle dependencies for scenes
-        /// </summary>
-        /// <param name="settings">The current Addressables settings object</param>
-        /// <returns>List of results from analysis</returns>
-        public override List<AnalyzeResult> RefreshAnalysis(AddressableAssetSettings settings)
-        {
-            ClearAnalysis();
-
-            string[] scenePaths = (from editorScene in EditorBuildSettings.scenes 
-                 where editorScene.enabled select editorScene.path).ToArray();
-
-            return CalculateBuiltInResourceDependenciesToBundleDependecies(settings, scenePaths);
-        }
-
-        /// <inheritdoc />
-        public override void FixIssues(AddressableAssetSettings settings)
-        {
-            //Do nothing.  There's nothing to fix.
-        }
-    }
-
-    [InitializeOnLoad]
-    class RegisterCheckSceneDupeDependencies
-    {
-        static RegisterCheckSceneDupeDependencies()
-        {
-            AnalyzeSystem.RegisterNewRule<CheckSceneDupeDependencies>();
-        }
-    }
-}
-=======
-using System.Collections.Generic;
-using System.Linq;
-using UnityEditor.AddressableAssets.Settings;
-
-namespace UnityEditor.AddressableAssets.Build.AnalyzeRules
-{
-    /// <summary>
-    /// Rule class to check scene dependencies for duplicates
-    /// </summary>
-    public class CheckSceneDupeDependencies : BundleRuleBase
-    {
-        /// <inheritdoc />
-        public override string ruleName
-        {
-            get { return "Check Scene to Addressable Duplicate Dependencies"; }
-        }
-
-        /// <inheritdoc />
-        public override bool CanFix
-        {
-            get { return false; }
-        }
-
-        /// <inheritdoc />
-        public override void FixIssues(AddressableAssetSettings settings)
-        {
-            //Do nothing, there's nothing to fix.
-        }
-
-        /// <summary>
-        /// Clear analysis and calculate built in resources and corresponding bundle dependencies for scenes
-        /// </summary>
-        /// <param name="settings">The current Addressables settings object</param>
-        /// <returns>List of results from analysis</returns>
-        public override List<AnalyzeResult> RefreshAnalysis(AddressableAssetSettings settings)
-        {
-            ClearAnalysis();
-
-            string[] scenePaths = (from editorScene in EditorBuildSettings.scenes
-                 where editorScene.enabled select editorScene.path).ToArray();
-            AddressableAnalytics.ReportUsageEvent(AddressableAnalytics.UsageEventType.RunCheckSceneDupeDependenciesRule);
-            return CalculateBuiltInResourceDependenciesToBundleDependecies(settings, scenePaths);
-        }
-
-        /// <inheritdoc />
-        internal protected override string[] GetResourcePaths()
-        {
-            List<string> scenes = new List<string>(EditorBuildSettings.scenes.Length);
-            foreach (EditorBuildSettingsScene settingsScene in EditorBuildSettings.scenes)
-            {
-                if (settingsScene.enabled)
-                    scenes.Add(settingsScene.path);
-            }
-            return scenes.ToArray();
-        }
-    }
-
-    [InitializeOnLoad]
-    class RegisterCheckSceneDupeDependencies
-    {
-        static RegisterCheckSceneDupeDependencies()
-        {
-            AnalyzeSystem.RegisterNewRule<CheckSceneDupeDependencies>();
-        }
-    }
-}
->>>>>>> 094f4338
+using System.Collections.Generic;
+using System.Linq;
+using UnityEditor.AddressableAssets.Settings;
+
+namespace UnityEditor.AddressableAssets.Build.AnalyzeRules
+{
+    /// <summary>
+    /// Rule class to check scene dependencies for duplicates
+    /// </summary>
+    public class CheckSceneDupeDependencies : BundleRuleBase
+    {
+        /// <inheritdoc />
+        public override string ruleName
+        {
+            get { return "Check Scene to Addressable Duplicate Dependencies"; }
+        }
+
+        /// <inheritdoc />
+        public override bool CanFix
+        {
+            get { return false; }
+        }
+
+        /// <inheritdoc />
+        public override void FixIssues(AddressableAssetSettings settings)
+        {
+            //Do nothing, there's nothing to fix.
+        }
+
+        /// <summary>
+        /// Clear analysis and calculate built in resources and corresponding bundle dependencies for scenes
+        /// </summary>
+        /// <param name="settings">The current Addressables settings object</param>
+        /// <returns>List of results from analysis</returns>
+        public override List<AnalyzeResult> RefreshAnalysis(AddressableAssetSettings settings)
+        {
+            ClearAnalysis();
+
+            string[] scenePaths = (from editorScene in EditorBuildSettings.scenes
+                 where editorScene.enabled select editorScene.path).ToArray();
+            AddressableAnalytics.ReportUsageEvent(AddressableAnalytics.UsageEventType.RunCheckSceneDupeDependenciesRule);
+            return CalculateBuiltInResourceDependenciesToBundleDependecies(settings, scenePaths);
+        }
+
+        /// <inheritdoc />
+        internal protected override string[] GetResourcePaths()
+        {
+            List<string> scenes = new List<string>(EditorBuildSettings.scenes.Length);
+            foreach (EditorBuildSettingsScene settingsScene in EditorBuildSettings.scenes)
+            {
+                if (settingsScene.enabled)
+                    scenes.Add(settingsScene.path);
+            }
+            return scenes.ToArray();
+        }
+    }
+
+    [InitializeOnLoad]
+    class RegisterCheckSceneDupeDependencies
+    {
+        static RegisterCheckSceneDupeDependencies()
+        {
+            AnalyzeSystem.RegisterNewRule<CheckSceneDupeDependencies>();
+        }
+    }
+}