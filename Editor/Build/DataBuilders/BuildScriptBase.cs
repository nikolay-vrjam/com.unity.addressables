<<<<<<< HEAD
using System;
using System.Collections.Generic;
using System.IO;
using System.Linq;
using UnityEditor.AddressableAssets.Settings;
using UnityEditor.AddressableAssets.Settings.GroupSchemas;
using UnityEditor.Build.Pipeline.Interfaces;
using UnityEditor.Build.Pipeline.Utilities;
using UnityEngine;
using UnityEngine.AddressableAssets;
using UnityEngine.AddressableAssets.Initialization;
using UnityEngine.AddressableAssets.ResourceLocators;
using UnityEngine.ResourceManagement.ResourceProviders;
using UnityEngine.ResourceManagement.Util;
using UnityEngine.Serialization;

namespace UnityEditor.AddressableAssets.Build.DataBuilders
{
    /// <summary>
    /// Base class for build script assets
    /// </summary>
    public class BuildScriptBase : ScriptableObject, IDataBuilder
    {
        /// <summary>
        /// The type of instance provider to create for the Addressables system.
        /// </summary>
        [FormerlySerializedAs("m_InstanceProviderType")]
        [SerializedTypeRestrictionAttribute(type = typeof(IInstanceProvider))]
        public SerializedType instanceProviderType = new SerializedType() { Value = typeof(InstanceProvider) };
        /// <summary>
        /// The type of scene provider to create for the addressables system.
        /// </summary>
        [FormerlySerializedAs("m_SceneProviderType")]
        [SerializedTypeRestrictionAttribute(type = typeof(ISceneProvider))]
        public SerializedType sceneProviderType = new SerializedType() { Value = typeof(SceneProvider) };

        /// <summary>
        /// Stores the logged information of all the build tasks.
        /// </summary>
        public IBuildLogger Log { get { return m_Log; } }

        [NonSerialized]
        internal IBuildLogger m_Log;

        /// <summary>
        /// The descriptive name used in the UI.
        /// </summary>
        public virtual string Name
        {
            get
            {
                return "Undefined";
            }
        }
        internal static void WriteBuildLog(BuildLog log, string directory)
        {
            Directory.CreateDirectory(directory);
            PackageManager.PackageInfo info = PackageManager.PackageInfo.FindForAssembly(typeof(BuildScriptBase).Assembly);
            log.AddMetaData(info.name, info.version);
            File.WriteAllText(Path.Combine(directory, "AddressablesBuildTEP.json"), log.FormatForTraceEventProfiler());
        }

        /// <summary>
        /// Build the specified data with the provided builderInput.  This is the public entry point.
        ///  Child class overrides should use <see cref="BuildDataImplementation{TResult}"/>
        /// </summary>
        /// <typeparam name="TResult">The type of data to build.</typeparam>
        /// <param name="builderInput">The builderInput object used in the build.</param>
        /// <returns>The build data result.</returns>
        public TResult BuildData<TResult>(AddressablesDataBuilderInput builderInput) where TResult : IDataBuilderResult
        {
            if (!CanBuildData<TResult>())
            {
                var message = "Data builder " + Name + " cannot build requested type: " + typeof(TResult);
                Debug.LogError(message);
                return AddressableAssetBuildResult.CreateResult<TResult>(null, 0, message);
            }

            m_Log = (builderInput.Logger != null) ? builderInput.Logger : new BuildLog();

            AddressablesRuntimeProperties.ClearCachedPropertyValues();

            TResult result = default;
            // Append the file registry to the results
            using (m_Log.ScopedStep(LogLevel.Info, $"Building {this.Name}"))
            {
                try
                {
                    result = BuildDataImplementation<TResult>(builderInput);
                }
                catch (Exception e)
                {
                    string errMessage;
                    if (e.Message == "path")
                        errMessage = "Invalid path detected during build. Check for unmatched brackets in your active profile's variables.";
                    else
                        errMessage = e.Message;
                    
                    Debug.LogError(errMessage);
                    return AddressableAssetBuildResult.CreateResult<TResult>(null, 0, errMessage);
                }
                if (result != null)
                    result.FileRegistry = builderInput.Registry;
            }

            if (builderInput.Logger == null && m_Log != null)
                WriteBuildLog((BuildLog)m_Log, Path.GetDirectoryName(Application.dataPath) + "/" + Addressables.LibraryPath);

            return result;
        }

        /// <summary>
        /// The implementation of <see cref="BuildData{TResult}"/>.  That is the public entry point,
        ///  this is the home for child class overrides.
        /// </summary>
        /// <param name="builderInput">The builderInput object used in the build</param>
        /// <typeparam name="TResult">The type of data to build</typeparam>
        /// <returns>The build data result</returns>
        protected virtual TResult BuildDataImplementation<TResult>(AddressablesDataBuilderInput builderInput) where TResult : IDataBuilderResult
        {
            return default(TResult);
        }

        /// <summary>
        /// Loops over each group, after doing some data checking.
        /// </summary>
        /// <param name="aaContext">The Addressables builderInput object to base the group processing on</param>
        /// <returns>An error string if there were any problems processing the groups</returns>
        protected virtual string ProcessAllGroups(AddressableAssetsBuildContext aaContext)
        {
            if (aaContext == null ||
                aaContext.Settings == null ||
                aaContext.Settings.groups == null)
            {
                return "No groups found to process in build script " + Name;
            }
            //intentionally for not foreach so groups can be added mid-loop.
            for (int index = 0; index < aaContext.Settings.groups.Count; index++)
            {
                AddressableAssetGroup assetGroup = aaContext.Settings.groups[index];
                if (assetGroup == null)
                    continue;

                if (assetGroup.Schemas.Find((x) => x.GetType() == typeof(PlayerDataGroupSchema)) &&
                    assetGroup.Schemas.Find((x) => x.GetType() == typeof(BundledAssetGroupSchema)))
                {
                    EditorUtility.ClearProgressBar();
                    return $"Addressable group {assetGroup.Name} cannot have both a {typeof(PlayerDataGroupSchema).Name} and a {typeof(BundledAssetGroupSchema).Name}";
                }

                EditorUtility.DisplayProgressBar($"Processing Addressable Group", assetGroup.Name, (float)index / aaContext.Settings.groups.Count);
                var errorString = ProcessGroup(assetGroup, aaContext);
                if (!string.IsNullOrEmpty(errorString))
                {
                    EditorUtility.ClearProgressBar();
                    return errorString;
                }
            }

            EditorUtility.ClearProgressBar();
            return string.Empty;
        }

        /// <summary>
        /// Build processing of an individual group.
        /// </summary>
        /// <param name="assetGroup">The group to process</param>
        /// <param name="aaContext">The Addressables builderInput object to base the group processing on</param>
        /// <returns>An error string if there were any problems processing the groups</returns>
        protected virtual string ProcessGroup(AddressableAssetGroup assetGroup, AddressableAssetsBuildContext aaContext)
        {
            return string.Empty;
        }

        /// <summary>
        /// Used to determine if this builder is capable of building a specific type of data.
        /// </summary>
        /// <typeparam name="T">The type of data needed to be built.</typeparam>
        /// <returns>True if this builder can build this data.</returns>
        public virtual bool CanBuildData<T>() where T : IDataBuilderResult
        {
            return false;
        }

        /// <summary>
        /// Utility method for creating locations from player data.
        /// </summary>
        /// <param name="playerDataSchema">The schema for the group.</param>
        /// <param name="assetGroup">The group to extract the locations from.</param>
        /// <param name="locations">The list of created locations to fill in.</param>
        /// <param name="providerTypes">Any unknown provider types are added to this set in order to ensure they are not stripped.</param>
        /// <returns>True if any legacy locations were created.  This is used by the build scripts to determine if a legacy provider is needed.</returns>
        protected bool CreateLocationsForPlayerData(PlayerDataGroupSchema playerDataSchema, AddressableAssetGroup assetGroup, List<ContentCatalogDataEntry> locations, HashSet<Type> providerTypes)
        {
            bool needsLegacyProvider = false;
            if (playerDataSchema != null && (playerDataSchema.IncludeBuildSettingsScenes || playerDataSchema.IncludeResourcesFolders))
            {
                var entries = new List<AddressableAssetEntry>();
                assetGroup.GatherAllAssets(entries, true, true, false);
                foreach (var a in entries.Where(e => e.IsInSceneList || e.IsInResources))
                {
                    if (!playerDataSchema.IncludeBuildSettingsScenes && a.IsInSceneList)
                        continue;
                    if (!playerDataSchema.IncludeResourcesFolders && a.IsInResources)
                        continue;
                    a.CreateCatalogEntries(locations, false, a.IsScene ? "" : typeof(LegacyResourcesProvider).FullName, null, null, providerTypes);
                    if (!a.IsScene)
                        needsLegacyProvider = true;
                }
            }
            return needsLegacyProvider;
        }

        /// <summary>
        /// Utility method for deleting files.
        /// </summary>
        /// <param name="path">The file path to delete.</param>
        protected static void DeleteFile(string path)
        {
            try
            {
                if (File.Exists(path))
                    File.Delete(path);
            }
            catch (Exception ex)
            {
                Debug.LogException(ex);
            }
        }

        /// <summary>
        /// Utility method to write a file.  The directory will be created if it does not exist.
        /// </summary>
        /// <param name="path">The path of the file to write.</param>
        /// <param name="content">The content of the file.</param>
        /// <param name="registry">The file registry used to track all produced artifacts.</param>
        /// <returns>True if the file was written.</returns>
        protected static bool WriteFile(string path, string content, FileRegistry registry)
        {
            try
            {
                registry.AddFile(path);
                var dir = Path.GetDirectoryName(path);
                if (!string.IsNullOrEmpty(dir) && !Directory.Exists(dir))
                    Directory.CreateDirectory(dir);
                File.WriteAllText(path, content);
                return true;
            }
            catch (Exception ex)
            {
                Debug.LogException(ex);
                registry.RemoveFile(path);
                return false;
            }
        }

        /// <summary>
        /// Used to clean up any cached data created by this builder.
        /// </summary>
        public virtual void ClearCachedData()
        {
        }

        /// <summary>
        /// Checks to see if the data is built for the given builder.
        /// </summary>
        /// <returns>Returns true if the data is built. Returns false otherwise.</returns>
        public virtual bool IsDataBuilt()
        {
            return false;
        }
    }
}
=======
using System;
using System.Collections.Generic;
using System.IO;
using System.Linq;
using UnityEditor.AddressableAssets.Settings;
using UnityEditor.AddressableAssets.Settings.GroupSchemas;
using UnityEditor.Build.Pipeline.Interfaces;
using UnityEditor.Build.Pipeline.Utilities;
using UnityEngine;
using UnityEngine.AddressableAssets;
using UnityEngine.AddressableAssets.Initialization;
using UnityEngine.AddressableAssets.ResourceLocators;
using UnityEngine.ResourceManagement.ResourceProviders;
using UnityEngine.ResourceManagement.Util;
using UnityEngine.Serialization;

namespace UnityEditor.AddressableAssets.Build.DataBuilders
{
    /// <summary>
    /// Base class for build script assets
    /// </summary>
    public class BuildScriptBase : ScriptableObject, IDataBuilder
    {
        /// <summary>
        /// The type of instance provider to create for the Addressables system.
        /// </summary>
        [FormerlySerializedAs("m_InstanceProviderType")]
        [SerializedTypeRestrictionAttribute(type = typeof(IInstanceProvider))]
        public SerializedType instanceProviderType = new SerializedType() { Value = typeof(InstanceProvider) };
        /// <summary>
        /// The type of scene provider to create for the addressables system.
        /// </summary>
        [FormerlySerializedAs("m_SceneProviderType")]
        [SerializedTypeRestrictionAttribute(type = typeof(ISceneProvider))]
        public SerializedType sceneProviderType = new SerializedType() { Value = typeof(SceneProvider) };

        /// <summary>
        /// Stores the logged information of all the build tasks.
        /// </summary>
        public IBuildLogger Log { get { return m_Log; } }

        [NonSerialized]
        internal IBuildLogger m_Log;

        /// <summary>
        /// The descriptive name used in the UI.
        /// </summary>
        public virtual string Name
        {
            get
            {
                return "Undefined";
            }
        }
        internal static void WriteBuildLog(BuildLog log, string directory)
        {
            Directory.CreateDirectory(directory);
            PackageManager.PackageInfo info = PackageManager.PackageInfo.FindForAssembly(typeof(BuildScriptBase).Assembly);
            log.AddMetaData(info.name, info.version);
            File.WriteAllText(Path.Combine(directory, "AddressablesBuildTEP.json"), log.FormatForTraceEventProfiler());
        }

        /// <summary>
        /// Build the specified data with the provided builderInput.  This is the public entry point.
        ///  Child class overrides should use <see cref="BuildDataImplementation{TResult}"/>
        /// </summary>
        /// <typeparam name="TResult">The type of data to build.</typeparam>
        /// <param name="builderInput">The builderInput object used in the build.</param>
        /// <returns>The build data result.</returns>
        public TResult BuildData<TResult>(AddressablesDataBuilderInput builderInput) where TResult : IDataBuilderResult
        {
            if (!CanBuildData<TResult>())
            {
                var message = "Data builder " + Name + " cannot build requested type: " + typeof(TResult);
                Debug.LogError(message);
                return AddressableAssetBuildResult.CreateResult<TResult>(null, 0, message);
            }
            
            AddressableAnalytics.BuildType buildType = AddressableAnalytics.DetermineBuildType();
            m_Log = (builderInput.Logger != null) ? builderInput.Logger : new BuildLog();

            AddressablesRuntimeProperties.ClearCachedPropertyValues();

            TResult result = default;
            // Append the file registry to the results
            using (m_Log.ScopedStep(LogLevel.Info, $"Building {this.Name}"))
            {
                try
                {
                    result = BuildDataImplementation<TResult>(builderInput);
                }
                catch (Exception e)
                {
                    string errMessage;
                    if (e.Message == "path")
                        errMessage = "Invalid path detected during build. Check for unmatched brackets in your active profile's variables.";
                    else
                        errMessage = e.Message;
                    
                    Debug.LogError(errMessage);
                    return AddressableAssetBuildResult.CreateResult<TResult>(null, 0, errMessage);
                }
                if (result != null)
                    result.FileRegistry = builderInput.Registry;
            }

            if (builderInput.Logger == null && m_Log != null)
                WriteBuildLog((BuildLog)m_Log, Path.GetDirectoryName(Application.dataPath) + "/" + Addressables.LibraryPath);

            if (result != null)
            {
                bool isPlayModeBuild = result.GetType() == typeof(AddressablesPlayModeBuildResult);
                AddressableAnalytics.ReportBuildEvent(builderInput, result.Duration, result.Error, isPlayModeBuild, buildType);
            }
            
            return result;
        }

        /// <summary>
        /// The implementation of <see cref="BuildData{TResult}"/>.  That is the public entry point,
        ///  this is the home for child class overrides.
        /// </summary>
        /// <param name="builderInput">The builderInput object used in the build</param>
        /// <typeparam name="TResult">The type of data to build</typeparam>
        /// <returns>The build data result</returns>
        protected virtual TResult BuildDataImplementation<TResult>(AddressablesDataBuilderInput builderInput) where TResult : IDataBuilderResult
        {
            return default(TResult);
        }

        /// <summary>
        /// Loops over each group, after doing some data checking.
        /// </summary>
        /// <param name="aaContext">The Addressables builderInput object to base the group processing on</param>
        /// <returns>An error string if there were any problems processing the groups</returns>
        protected virtual string ProcessAllGroups(AddressableAssetsBuildContext aaContext)
        {
            if (aaContext == null ||
                aaContext.Settings == null ||
                aaContext.Settings.groups == null)
            {
                return "No groups found to process in build script " + Name;
            }
            //intentionally for not foreach so groups can be added mid-loop.
            for (int index = 0; index < aaContext.Settings.groups.Count; index++)
            {
                AddressableAssetGroup assetGroup = aaContext.Settings.groups[index];
                if (assetGroup == null)
                    continue;

                if (assetGroup.Schemas.Find((x) => x.GetType() == typeof(PlayerDataGroupSchema)) &&
                    assetGroup.Schemas.Find((x) => x.GetType() == typeof(BundledAssetGroupSchema)))
                {
                    EditorUtility.ClearProgressBar();
                    return $"Addressable group {assetGroup.Name} cannot have both a {typeof(PlayerDataGroupSchema).Name} and a {typeof(BundledAssetGroupSchema).Name}";
                }

                EditorUtility.DisplayProgressBar($"Processing Addressable Group", assetGroup.Name, (float)index / aaContext.Settings.groups.Count);
                var errorString = ProcessGroup(assetGroup, aaContext);
                if (!string.IsNullOrEmpty(errorString))
                {
                    EditorUtility.ClearProgressBar();
                    return errorString;
                }
            }

            EditorUtility.ClearProgressBar();
            return string.Empty;
        }

        /// <summary>
        /// Build processing of an individual group.
        /// </summary>
        /// <param name="assetGroup">The group to process</param>
        /// <param name="aaContext">The Addressables builderInput object to base the group processing on</param>
        /// <returns>An error string if there were any problems processing the groups</returns>
        protected virtual string ProcessGroup(AddressableAssetGroup assetGroup, AddressableAssetsBuildContext aaContext)
        {
            return string.Empty;
        }

        /// <summary>
        /// Used to determine if this builder is capable of building a specific type of data.
        /// </summary>
        /// <typeparam name="T">The type of data needed to be built.</typeparam>
        /// <returns>True if this builder can build this data.</returns>
        public virtual bool CanBuildData<T>() where T : IDataBuilderResult
        {
            return false;
        }

        /// <summary>
        /// Utility method for creating locations from player data.
        /// </summary>
        /// <param name="playerDataSchema">The schema for the group.</param>
        /// <param name="assetGroup">The group to extract the locations from.</param>
        /// <param name="locations">The list of created locations to fill in.</param>
        /// <param name="providerTypes">Any unknown provider types are added to this set in order to ensure they are not stripped.</param>
        /// <returns>True if any legacy locations were created.  This is used by the build scripts to determine if a legacy provider is needed.</returns>
        protected bool CreateLocationsForPlayerData(PlayerDataGroupSchema playerDataSchema, AddressableAssetGroup assetGroup, List<ContentCatalogDataEntry> locations, HashSet<Type> providerTypes)
        {
            bool needsLegacyProvider = false;
            if (playerDataSchema != null && (playerDataSchema.IncludeBuildSettingsScenes || playerDataSchema.IncludeResourcesFolders))
            {
                var entries = new List<AddressableAssetEntry>();
                assetGroup.GatherAllAssets(entries, true, true, false);
                foreach (var a in entries.Where(e => e.IsInSceneList || e.IsInResources))
                {
                    if (!playerDataSchema.IncludeBuildSettingsScenes && a.IsInSceneList)
                        continue;
                    if (!playerDataSchema.IncludeResourcesFolders && a.IsInResources)
                        continue;
                    a.CreateCatalogEntries(locations, false, a.IsScene ? "" : typeof(LegacyResourcesProvider).FullName, null, null, providerTypes);
                    if (!a.IsScene)
                        needsLegacyProvider = true;
                }
            }
            return needsLegacyProvider;
        }

        /// <summary>
        /// Utility method for deleting files.
        /// </summary>
        /// <param name="path">The file path to delete.</param>
        protected static void DeleteFile(string path)
        {
            try
            {
                if (File.Exists(path))
                    File.Delete(path);
            }
            catch (Exception ex)
            {
                Debug.LogException(ex);
            }
        }

        /// <summary>
        /// Utility method to write a file.  The directory will be created if it does not exist.
        /// </summary>
        /// <param name="path">The path of the file to write.</param>
        /// <param name="content">The content of the file.</param>
        /// <param name="registry">The file registry used to track all produced artifacts.</param>
        /// <returns>True if the file was written.</returns>
        protected static bool WriteFile(string path, string content, FileRegistry registry)
        {
            try
            {
                registry.AddFile(path);
                var dir = Path.GetDirectoryName(path);
                if (!string.IsNullOrEmpty(dir) && !Directory.Exists(dir))
                    Directory.CreateDirectory(dir);
                File.WriteAllText(path, content);
                return true;
            }
            catch (Exception ex)
            {
                Debug.LogException(ex);
                registry.RemoveFile(path);
                return false;
            }
        }

        /// <summary>
        /// Used to clean up any cached data created by this builder.
        /// </summary>
        public virtual void ClearCachedData()
        {
        }

        /// <summary>
        /// Checks to see if the data is built for the given builder.
        /// </summary>
        /// <returns>Returns true if the data is built. Returns false otherwise.</returns>
        public virtual bool IsDataBuilt()
        {
            return false;
        }
    }
}
>>>>>>> 094f4338
<|MERGE_RESOLUTION|>--- conflicted
+++ resolved
@@ -1,556 +1,280 @@
-<<<<<<< HEAD
-using System;
-using System.Collections.Generic;
-using System.IO;
-using System.Linq;
-using UnityEditor.AddressableAssets.Settings;
-using UnityEditor.AddressableAssets.Settings.GroupSchemas;
-using UnityEditor.Build.Pipeline.Interfaces;
-using UnityEditor.Build.Pipeline.Utilities;
-using UnityEngine;
-using UnityEngine.AddressableAssets;
-using UnityEngine.AddressableAssets.Initialization;
-using UnityEngine.AddressableAssets.ResourceLocators;
-using UnityEngine.ResourceManagement.ResourceProviders;
-using UnityEngine.ResourceManagement.Util;
-using UnityEngine.Serialization;
-
-namespace UnityEditor.AddressableAssets.Build.DataBuilders
-{
-    /// <summary>
-    /// Base class for build script assets
-    /// </summary>
-    public class BuildScriptBase : ScriptableObject, IDataBuilder
-    {
-        /// <summary>
-        /// The type of instance provider to create for the Addressables system.
-        /// </summary>
-        [FormerlySerializedAs("m_InstanceProviderType")]
-        [SerializedTypeRestrictionAttribute(type = typeof(IInstanceProvider))]
-        public SerializedType instanceProviderType = new SerializedType() { Value = typeof(InstanceProvider) };
-        /// <summary>
-        /// The type of scene provider to create for the addressables system.
-        /// </summary>
-        [FormerlySerializedAs("m_SceneProviderType")]
-        [SerializedTypeRestrictionAttribute(type = typeof(ISceneProvider))]
-        public SerializedType sceneProviderType = new SerializedType() { Value = typeof(SceneProvider) };
-
-        /// <summary>
-        /// Stores the logged information of all the build tasks.
-        /// </summary>
-        public IBuildLogger Log { get { return m_Log; } }
-
-        [NonSerialized]
-        internal IBuildLogger m_Log;
-
-        /// <summary>
-        /// The descriptive name used in the UI.
-        /// </summary>
-        public virtual string Name
-        {
-            get
-            {
-                return "Undefined";
-            }
-        }
-        internal static void WriteBuildLog(BuildLog log, string directory)
-        {
-            Directory.CreateDirectory(directory);
-            PackageManager.PackageInfo info = PackageManager.PackageInfo.FindForAssembly(typeof(BuildScriptBase).Assembly);
-            log.AddMetaData(info.name, info.version);
-            File.WriteAllText(Path.Combine(directory, "AddressablesBuildTEP.json"), log.FormatForTraceEventProfiler());
-        }
-
-        /// <summary>
-        /// Build the specified data with the provided builderInput.  This is the public entry point.
-        ///  Child class overrides should use <see cref="BuildDataImplementation{TResult}"/>
-        /// </summary>
-        /// <typeparam name="TResult">The type of data to build.</typeparam>
-        /// <param name="builderInput">The builderInput object used in the build.</param>
-        /// <returns>The build data result.</returns>
-        public TResult BuildData<TResult>(AddressablesDataBuilderInput builderInput) where TResult : IDataBuilderResult
-        {
-            if (!CanBuildData<TResult>())
-            {
-                var message = "Data builder " + Name + " cannot build requested type: " + typeof(TResult);
-                Debug.LogError(message);
-                return AddressableAssetBuildResult.CreateResult<TResult>(null, 0, message);
-            }
-
-            m_Log = (builderInput.Logger != null) ? builderInput.Logger : new BuildLog();
-
-            AddressablesRuntimeProperties.ClearCachedPropertyValues();
-
-            TResult result = default;
-            // Append the file registry to the results
-            using (m_Log.ScopedStep(LogLevel.Info, $"Building {this.Name}"))
-            {
-                try
-                {
-                    result = BuildDataImplementation<TResult>(builderInput);
-                }
-                catch (Exception e)
-                {
-                    string errMessage;
-                    if (e.Message == "path")
-                        errMessage = "Invalid path detected during build. Check for unmatched brackets in your active profile's variables.";
-                    else
-                        errMessage = e.Message;
-                    
-                    Debug.LogError(errMessage);
-                    return AddressableAssetBuildResult.CreateResult<TResult>(null, 0, errMessage);
-                }
-                if (result != null)
-                    result.FileRegistry = builderInput.Registry;
-            }
-
-            if (builderInput.Logger == null && m_Log != null)
-                WriteBuildLog((BuildLog)m_Log, Path.GetDirectoryName(Application.dataPath) + "/" + Addressables.LibraryPath);
-
-            return result;
-        }
-
-        /// <summary>
-        /// The implementation of <see cref="BuildData{TResult}"/>.  That is the public entry point,
-        ///  this is the home for child class overrides.
-        /// </summary>
-        /// <param name="builderInput">The builderInput object used in the build</param>
-        /// <typeparam name="TResult">The type of data to build</typeparam>
-        /// <returns>The build data result</returns>
-        protected virtual TResult BuildDataImplementation<TResult>(AddressablesDataBuilderInput builderInput) where TResult : IDataBuilderResult
-        {
-            return default(TResult);
-        }
-
-        /// <summary>
-        /// Loops over each group, after doing some data checking.
-        /// </summary>
-        /// <param name="aaContext">The Addressables builderInput object to base the group processing on</param>
-        /// <returns>An error string if there were any problems processing the groups</returns>
-        protected virtual string ProcessAllGroups(AddressableAssetsBuildContext aaContext)
-        {
-            if (aaContext == null ||
-                aaContext.Settings == null ||
-                aaContext.Settings.groups == null)
-            {
-                return "No groups found to process in build script " + Name;
-            }
-            //intentionally for not foreach so groups can be added mid-loop.
-            for (int index = 0; index < aaContext.Settings.groups.Count; index++)
-            {
-                AddressableAssetGroup assetGroup = aaContext.Settings.groups[index];
-                if (assetGroup == null)
-                    continue;
-
-                if (assetGroup.Schemas.Find((x) => x.GetType() == typeof(PlayerDataGroupSchema)) &&
-                    assetGroup.Schemas.Find((x) => x.GetType() == typeof(BundledAssetGroupSchema)))
-                {
-                    EditorUtility.ClearProgressBar();
-                    return $"Addressable group {assetGroup.Name} cannot have both a {typeof(PlayerDataGroupSchema).Name} and a {typeof(BundledAssetGroupSchema).Name}";
-                }
-
-                EditorUtility.DisplayProgressBar($"Processing Addressable Group", assetGroup.Name, (float)index / aaContext.Settings.groups.Count);
-                var errorString = ProcessGroup(assetGroup, aaContext);
-                if (!string.IsNullOrEmpty(errorString))
-                {
-                    EditorUtility.ClearProgressBar();
-                    return errorString;
-                }
-            }
-
-            EditorUtility.ClearProgressBar();
-            return string.Empty;
-        }
-
-        /// <summary>
-        /// Build processing of an individual group.
-        /// </summary>
-        /// <param name="assetGroup">The group to process</param>
-        /// <param name="aaContext">The Addressables builderInput object to base the group processing on</param>
-        /// <returns>An error string if there were any problems processing the groups</returns>
-        protected virtual string ProcessGroup(AddressableAssetGroup assetGroup, AddressableAssetsBuildContext aaContext)
-        {
-            return string.Empty;
-        }
-
-        /// <summary>
-        /// Used to determine if this builder is capable of building a specific type of data.
-        /// </summary>
-        /// <typeparam name="T">The type of data needed to be built.</typeparam>
-        /// <returns>True if this builder can build this data.</returns>
-        public virtual bool CanBuildData<T>() where T : IDataBuilderResult
-        {
-            return false;
-        }
-
-        /// <summary>
-        /// Utility method for creating locations from player data.
-        /// </summary>
-        /// <param name="playerDataSchema">The schema for the group.</param>
-        /// <param name="assetGroup">The group to extract the locations from.</param>
-        /// <param name="locations">The list of created locations to fill in.</param>
-        /// <param name="providerTypes">Any unknown provider types are added to this set in order to ensure they are not stripped.</param>
-        /// <returns>True if any legacy locations were created.  This is used by the build scripts to determine if a legacy provider is needed.</returns>
-        protected bool CreateLocationsForPlayerData(PlayerDataGroupSchema playerDataSchema, AddressableAssetGroup assetGroup, List<ContentCatalogDataEntry> locations, HashSet<Type> providerTypes)
-        {
-            bool needsLegacyProvider = false;
-            if (playerDataSchema != null && (playerDataSchema.IncludeBuildSettingsScenes || playerDataSchema.IncludeResourcesFolders))
-            {
-                var entries = new List<AddressableAssetEntry>();
-                assetGroup.GatherAllAssets(entries, true, true, false);
-                foreach (var a in entries.Where(e => e.IsInSceneList || e.IsInResources))
-                {
-                    if (!playerDataSchema.IncludeBuildSettingsScenes && a.IsInSceneList)
-                        continue;
-                    if (!playerDataSchema.IncludeResourcesFolders && a.IsInResources)
-                        continue;
-                    a.CreateCatalogEntries(locations, false, a.IsScene ? "" : typeof(LegacyResourcesProvider).FullName, null, null, providerTypes);
-                    if (!a.IsScene)
-                        needsLegacyProvider = true;
-                }
-            }
-            return needsLegacyProvider;
-        }
-
-        /// <summary>
-        /// Utility method for deleting files.
-        /// </summary>
-        /// <param name="path">The file path to delete.</param>
-        protected static void DeleteFile(string path)
-        {
-            try
-            {
-                if (File.Exists(path))
-                    File.Delete(path);
-            }
-            catch (Exception ex)
-            {
-                Debug.LogException(ex);
-            }
-        }
-
-        /// <summary>
-        /// Utility method to write a file.  The directory will be created if it does not exist.
-        /// </summary>
-        /// <param name="path">The path of the file to write.</param>
-        /// <param name="content">The content of the file.</param>
-        /// <param name="registry">The file registry used to track all produced artifacts.</param>
-        /// <returns>True if the file was written.</returns>
-        protected static bool WriteFile(string path, string content, FileRegistry registry)
-        {
-            try
-            {
-                registry.AddFile(path);
-                var dir = Path.GetDirectoryName(path);
-                if (!string.IsNullOrEmpty(dir) && !Directory.Exists(dir))
-                    Directory.CreateDirectory(dir);
-                File.WriteAllText(path, content);
-                return true;
-            }
-            catch (Exception ex)
-            {
-                Debug.LogException(ex);
-                registry.RemoveFile(path);
-                return false;
-            }
-        }
-
-        /// <summary>
-        /// Used to clean up any cached data created by this builder.
-        /// </summary>
-        public virtual void ClearCachedData()
-        {
-        }
-
-        /// <summary>
-        /// Checks to see if the data is built for the given builder.
-        /// </summary>
-        /// <returns>Returns true if the data is built. Returns false otherwise.</returns>
-        public virtual bool IsDataBuilt()
-        {
-            return false;
-        }
-    }
-}
-=======
-using System;
-using System.Collections.Generic;
-using System.IO;
-using System.Linq;
-using UnityEditor.AddressableAssets.Settings;
-using UnityEditor.AddressableAssets.Settings.GroupSchemas;
-using UnityEditor.Build.Pipeline.Interfaces;
-using UnityEditor.Build.Pipeline.Utilities;
-using UnityEngine;
-using UnityEngine.AddressableAssets;
-using UnityEngine.AddressableAssets.Initialization;
-using UnityEngine.AddressableAssets.ResourceLocators;
-using UnityEngine.ResourceManagement.ResourceProviders;
-using UnityEngine.ResourceManagement.Util;
-using UnityEngine.Serialization;
-
-namespace UnityEditor.AddressableAssets.Build.DataBuilders
-{
-    /// <summary>
-    /// Base class for build script assets
-    /// </summary>
-    public class BuildScriptBase : ScriptableObject, IDataBuilder
-    {
-        /// <summary>
-        /// The type of instance provider to create for the Addressables system.
-        /// </summary>
-        [FormerlySerializedAs("m_InstanceProviderType")]
-        [SerializedTypeRestrictionAttribute(type = typeof(IInstanceProvider))]
-        public SerializedType instanceProviderType = new SerializedType() { Value = typeof(InstanceProvider) };
-        /// <summary>
-        /// The type of scene provider to create for the addressables system.
-        /// </summary>
-        [FormerlySerializedAs("m_SceneProviderType")]
-        [SerializedTypeRestrictionAttribute(type = typeof(ISceneProvider))]
-        public SerializedType sceneProviderType = new SerializedType() { Value = typeof(SceneProvider) };
-
-        /// <summary>
-        /// Stores the logged information of all the build tasks.
-        /// </summary>
-        public IBuildLogger Log { get { return m_Log; } }
-
-        [NonSerialized]
-        internal IBuildLogger m_Log;
-
-        /// <summary>
-        /// The descriptive name used in the UI.
-        /// </summary>
-        public virtual string Name
-        {
-            get
-            {
-                return "Undefined";
-            }
-        }
-        internal static void WriteBuildLog(BuildLog log, string directory)
-        {
-            Directory.CreateDirectory(directory);
-            PackageManager.PackageInfo info = PackageManager.PackageInfo.FindForAssembly(typeof(BuildScriptBase).Assembly);
-            log.AddMetaData(info.name, info.version);
-            File.WriteAllText(Path.Combine(directory, "AddressablesBuildTEP.json"), log.FormatForTraceEventProfiler());
-        }
-
-        /// <summary>
-        /// Build the specified data with the provided builderInput.  This is the public entry point.
-        ///  Child class overrides should use <see cref="BuildDataImplementation{TResult}"/>
-        /// </summary>
-        /// <typeparam name="TResult">The type of data to build.</typeparam>
-        /// <param name="builderInput">The builderInput object used in the build.</param>
-        /// <returns>The build data result.</returns>
-        public TResult BuildData<TResult>(AddressablesDataBuilderInput builderInput) where TResult : IDataBuilderResult
-        {
-            if (!CanBuildData<TResult>())
-            {
-                var message = "Data builder " + Name + " cannot build requested type: " + typeof(TResult);
-                Debug.LogError(message);
-                return AddressableAssetBuildResult.CreateResult<TResult>(null, 0, message);
-            }
-            
-            AddressableAnalytics.BuildType buildType = AddressableAnalytics.DetermineBuildType();
-            m_Log = (builderInput.Logger != null) ? builderInput.Logger : new BuildLog();
-
-            AddressablesRuntimeProperties.ClearCachedPropertyValues();
-
-            TResult result = default;
-            // Append the file registry to the results
-            using (m_Log.ScopedStep(LogLevel.Info, $"Building {this.Name}"))
-            {
-                try
-                {
-                    result = BuildDataImplementation<TResult>(builderInput);
-                }
-                catch (Exception e)
-                {
-                    string errMessage;
-                    if (e.Message == "path")
-                        errMessage = "Invalid path detected during build. Check for unmatched brackets in your active profile's variables.";
-                    else
-                        errMessage = e.Message;
-                    
-                    Debug.LogError(errMessage);
-                    return AddressableAssetBuildResult.CreateResult<TResult>(null, 0, errMessage);
-                }
-                if (result != null)
-                    result.FileRegistry = builderInput.Registry;
-            }
-
-            if (builderInput.Logger == null && m_Log != null)
-                WriteBuildLog((BuildLog)m_Log, Path.GetDirectoryName(Application.dataPath) + "/" + Addressables.LibraryPath);
-
-            if (result != null)
-            {
-                bool isPlayModeBuild = result.GetType() == typeof(AddressablesPlayModeBuildResult);
-                AddressableAnalytics.ReportBuildEvent(builderInput, result.Duration, result.Error, isPlayModeBuild, buildType);
-            }
-            
-            return result;
-        }
-
-        /// <summary>
-        /// The implementation of <see cref="BuildData{TResult}"/>.  That is the public entry point,
-        ///  this is the home for child class overrides.
-        /// </summary>
-        /// <param name="builderInput">The builderInput object used in the build</param>
-        /// <typeparam name="TResult">The type of data to build</typeparam>
-        /// <returns>The build data result</returns>
-        protected virtual TResult BuildDataImplementation<TResult>(AddressablesDataBuilderInput builderInput) where TResult : IDataBuilderResult
-        {
-            return default(TResult);
-        }
-
-        /// <summary>
-        /// Loops over each group, after doing some data checking.
-        /// </summary>
-        /// <param name="aaContext">The Addressables builderInput object to base the group processing on</param>
-        /// <returns>An error string if there were any problems processing the groups</returns>
-        protected virtual string ProcessAllGroups(AddressableAssetsBuildContext aaContext)
-        {
-            if (aaContext == null ||
-                aaContext.Settings == null ||
-                aaContext.Settings.groups == null)
-            {
-                return "No groups found to process in build script " + Name;
-            }
-            //intentionally for not foreach so groups can be added mid-loop.
-            for (int index = 0; index < aaContext.Settings.groups.Count; index++)
-            {
-                AddressableAssetGroup assetGroup = aaContext.Settings.groups[index];
-                if (assetGroup == null)
-                    continue;
-
-                if (assetGroup.Schemas.Find((x) => x.GetType() == typeof(PlayerDataGroupSchema)) &&
-                    assetGroup.Schemas.Find((x) => x.GetType() == typeof(BundledAssetGroupSchema)))
-                {
-                    EditorUtility.ClearProgressBar();
-                    return $"Addressable group {assetGroup.Name} cannot have both a {typeof(PlayerDataGroupSchema).Name} and a {typeof(BundledAssetGroupSchema).Name}";
-                }
-
-                EditorUtility.DisplayProgressBar($"Processing Addressable Group", assetGroup.Name, (float)index / aaContext.Settings.groups.Count);
-                var errorString = ProcessGroup(assetGroup, aaContext);
-                if (!string.IsNullOrEmpty(errorString))
-                {
-                    EditorUtility.ClearProgressBar();
-                    return errorString;
-                }
-            }
-
-            EditorUtility.ClearProgressBar();
-            return string.Empty;
-        }
-
-        /// <summary>
-        /// Build processing of an individual group.
-        /// </summary>
-        /// <param name="assetGroup">The group to process</param>
-        /// <param name="aaContext">The Addressables builderInput object to base the group processing on</param>
-        /// <returns>An error string if there were any problems processing the groups</returns>
-        protected virtual string ProcessGroup(AddressableAssetGroup assetGroup, AddressableAssetsBuildContext aaContext)
-        {
-            return string.Empty;
-        }
-
-        /// <summary>
-        /// Used to determine if this builder is capable of building a specific type of data.
-        /// </summary>
-        /// <typeparam name="T">The type of data needed to be built.</typeparam>
-        /// <returns>True if this builder can build this data.</returns>
-        public virtual bool CanBuildData<T>() where T : IDataBuilderResult
-        {
-            return false;
-        }
-
-        /// <summary>
-        /// Utility method for creating locations from player data.
-        /// </summary>
-        /// <param name="playerDataSchema">The schema for the group.</param>
-        /// <param name="assetGroup">The group to extract the locations from.</param>
-        /// <param name="locations">The list of created locations to fill in.</param>
-        /// <param name="providerTypes">Any unknown provider types are added to this set in order to ensure they are not stripped.</param>
-        /// <returns>True if any legacy locations were created.  This is used by the build scripts to determine if a legacy provider is needed.</returns>
-        protected bool CreateLocationsForPlayerData(PlayerDataGroupSchema playerDataSchema, AddressableAssetGroup assetGroup, List<ContentCatalogDataEntry> locations, HashSet<Type> providerTypes)
-        {
-            bool needsLegacyProvider = false;
-            if (playerDataSchema != null && (playerDataSchema.IncludeBuildSettingsScenes || playerDataSchema.IncludeResourcesFolders))
-            {
-                var entries = new List<AddressableAssetEntry>();
-                assetGroup.GatherAllAssets(entries, true, true, false);
-                foreach (var a in entries.Where(e => e.IsInSceneList || e.IsInResources))
-                {
-                    if (!playerDataSchema.IncludeBuildSettingsScenes && a.IsInSceneList)
-                        continue;
-                    if (!playerDataSchema.IncludeResourcesFolders && a.IsInResources)
-                        continue;
-                    a.CreateCatalogEntries(locations, false, a.IsScene ? "" : typeof(LegacyResourcesProvider).FullName, null, null, providerTypes);
-                    if (!a.IsScene)
-                        needsLegacyProvider = true;
-                }
-            }
-            return needsLegacyProvider;
-        }
-
-        /// <summary>
-        /// Utility method for deleting files.
-        /// </summary>
-        /// <param name="path">The file path to delete.</param>
-        protected static void DeleteFile(string path)
-        {
-            try
-            {
-                if (File.Exists(path))
-                    File.Delete(path);
-            }
-            catch (Exception ex)
-            {
-                Debug.LogException(ex);
-            }
-        }
-
-        /// <summary>
-        /// Utility method to write a file.  The directory will be created if it does not exist.
-        /// </summary>
-        /// <param name="path">The path of the file to write.</param>
-        /// <param name="content">The content of the file.</param>
-        /// <param name="registry">The file registry used to track all produced artifacts.</param>
-        /// <returns>True if the file was written.</returns>
-        protected static bool WriteFile(string path, string content, FileRegistry registry)
-        {
-            try
-            {
-                registry.AddFile(path);
-                var dir = Path.GetDirectoryName(path);
-                if (!string.IsNullOrEmpty(dir) && !Directory.Exists(dir))
-                    Directory.CreateDirectory(dir);
-                File.WriteAllText(path, content);
-                return true;
-            }
-            catch (Exception ex)
-            {
-                Debug.LogException(ex);
-                registry.RemoveFile(path);
-                return false;
-            }
-        }
-
-        /// <summary>
-        /// Used to clean up any cached data created by this builder.
-        /// </summary>
-        public virtual void ClearCachedData()
-        {
-        }
-
-        /// <summary>
-        /// Checks to see if the data is built for the given builder.
-        /// </summary>
-        /// <returns>Returns true if the data is built. Returns false otherwise.</returns>
-        public virtual bool IsDataBuilt()
-        {
-            return false;
-        }
-    }
-}
->>>>>>> 094f4338
+using System;
+using System.Collections.Generic;
+using System.IO;
+using System.Linq;
+using UnityEditor.AddressableAssets.Settings;
+using UnityEditor.AddressableAssets.Settings.GroupSchemas;
+using UnityEditor.Build.Pipeline.Interfaces;
+using UnityEditor.Build.Pipeline.Utilities;
+using UnityEngine;
+using UnityEngine.AddressableAssets;
+using UnityEngine.AddressableAssets.Initialization;
+using UnityEngine.AddressableAssets.ResourceLocators;
+using UnityEngine.ResourceManagement.ResourceProviders;
+using UnityEngine.ResourceManagement.Util;
+using UnityEngine.Serialization;
+
+namespace UnityEditor.AddressableAssets.Build.DataBuilders
+{
+    /// <summary>
+    /// Base class for build script assets
+    /// </summary>
+    public class BuildScriptBase : ScriptableObject, IDataBuilder
+    {
+        /// <summary>
+        /// The type of instance provider to create for the Addressables system.
+        /// </summary>
+        [FormerlySerializedAs("m_InstanceProviderType")]
+        [SerializedTypeRestrictionAttribute(type = typeof(IInstanceProvider))]
+        public SerializedType instanceProviderType = new SerializedType() { Value = typeof(InstanceProvider) };
+        /// <summary>
+        /// The type of scene provider to create for the addressables system.
+        /// </summary>
+        [FormerlySerializedAs("m_SceneProviderType")]
+        [SerializedTypeRestrictionAttribute(type = typeof(ISceneProvider))]
+        public SerializedType sceneProviderType = new SerializedType() { Value = typeof(SceneProvider) };
+
+        /// <summary>
+        /// Stores the logged information of all the build tasks.
+        /// </summary>
+        public IBuildLogger Log { get { return m_Log; } }
+
+        [NonSerialized]
+        internal IBuildLogger m_Log;
+
+        /// <summary>
+        /// The descriptive name used in the UI.
+        /// </summary>
+        public virtual string Name
+        {
+            get
+            {
+                return "Undefined";
+            }
+        }
+        internal static void WriteBuildLog(BuildLog log, string directory)
+        {
+            Directory.CreateDirectory(directory);
+            PackageManager.PackageInfo info = PackageManager.PackageInfo.FindForAssembly(typeof(BuildScriptBase).Assembly);
+            log.AddMetaData(info.name, info.version);
+            File.WriteAllText(Path.Combine(directory, "AddressablesBuildTEP.json"), log.FormatForTraceEventProfiler());
+        }
+
+        /// <summary>
+        /// Build the specified data with the provided builderInput.  This is the public entry point.
+        ///  Child class overrides should use <see cref="BuildDataImplementation{TResult}"/>
+        /// </summary>
+        /// <typeparam name="TResult">The type of data to build.</typeparam>
+        /// <param name="builderInput">The builderInput object used in the build.</param>
+        /// <returns>The build data result.</returns>
+        public TResult BuildData<TResult>(AddressablesDataBuilderInput builderInput) where TResult : IDataBuilderResult
+        {
+            if (!CanBuildData<TResult>())
+            {
+                var message = "Data builder " + Name + " cannot build requested type: " + typeof(TResult);
+                Debug.LogError(message);
+                return AddressableAssetBuildResult.CreateResult<TResult>(null, 0, message);
+            }
+            
+            AddressableAnalytics.BuildType buildType = AddressableAnalytics.DetermineBuildType();
+            m_Log = (builderInput.Logger != null) ? builderInput.Logger : new BuildLog();
+
+            AddressablesRuntimeProperties.ClearCachedPropertyValues();
+
+            TResult result = default;
+            // Append the file registry to the results
+            using (m_Log.ScopedStep(LogLevel.Info, $"Building {this.Name}"))
+            {
+                try
+                {
+                    result = BuildDataImplementation<TResult>(builderInput);
+                }
+                catch (Exception e)
+                {
+                    string errMessage;
+                    if (e.Message == "path")
+                        errMessage = "Invalid path detected during build. Check for unmatched brackets in your active profile's variables.";
+                    else
+                        errMessage = e.Message;
+                    
+                    Debug.LogError(errMessage);
+                    return AddressableAssetBuildResult.CreateResult<TResult>(null, 0, errMessage);
+                }
+                if (result != null)
+                    result.FileRegistry = builderInput.Registry;
+            }
+
+            if (builderInput.Logger == null && m_Log != null)
+                WriteBuildLog((BuildLog)m_Log, Path.GetDirectoryName(Application.dataPath) + "/" + Addressables.LibraryPath);
+
+            if (result != null)
+            {
+                bool isPlayModeBuild = result.GetType() == typeof(AddressablesPlayModeBuildResult);
+                AddressableAnalytics.ReportBuildEvent(builderInput, result.Duration, result.Error, isPlayModeBuild, buildType);
+            }
+            
+            return result;
+        }
+
+        /// <summary>
+        /// The implementation of <see cref="BuildData{TResult}"/>.  That is the public entry point,
+        ///  this is the home for child class overrides.
+        /// </summary>
+        /// <param name="builderInput">The builderInput object used in the build</param>
+        /// <typeparam name="TResult">The type of data to build</typeparam>
+        /// <returns>The build data result</returns>
+        protected virtual TResult BuildDataImplementation<TResult>(AddressablesDataBuilderInput builderInput) where TResult : IDataBuilderResult
+        {
+            return default(TResult);
+        }
+
+        /// <summary>
+        /// Loops over each group, after doing some data checking.
+        /// </summary>
+        /// <param name="aaContext">The Addressables builderInput object to base the group processing on</param>
+        /// <returns>An error string if there were any problems processing the groups</returns>
+        protected virtual string ProcessAllGroups(AddressableAssetsBuildContext aaContext)
+        {
+            if (aaContext == null ||
+                aaContext.Settings == null ||
+                aaContext.Settings.groups == null)
+            {
+                return "No groups found to process in build script " + Name;
+            }
+            //intentionally for not foreach so groups can be added mid-loop.
+            for (int index = 0; index < aaContext.Settings.groups.Count; index++)
+            {
+                AddressableAssetGroup assetGroup = aaContext.Settings.groups[index];
+                if (assetGroup == null)
+                    continue;
+
+                if (assetGroup.Schemas.Find((x) => x.GetType() == typeof(PlayerDataGroupSchema)) &&
+                    assetGroup.Schemas.Find((x) => x.GetType() == typeof(BundledAssetGroupSchema)))
+                {
+                    EditorUtility.ClearProgressBar();
+                    return $"Addressable group {assetGroup.Name} cannot have both a {typeof(PlayerDataGroupSchema).Name} and a {typeof(BundledAssetGroupSchema).Name}";
+                }
+
+                EditorUtility.DisplayProgressBar($"Processing Addressable Group", assetGroup.Name, (float)index / aaContext.Settings.groups.Count);
+                var errorString = ProcessGroup(assetGroup, aaContext);
+                if (!string.IsNullOrEmpty(errorString))
+                {
+                    EditorUtility.ClearProgressBar();
+                    return errorString;
+                }
+            }
+
+            EditorUtility.ClearProgressBar();
+            return string.Empty;
+        }
+
+        /// <summary>
+        /// Build processing of an individual group.
+        /// </summary>
+        /// <param name="assetGroup">The group to process</param>
+        /// <param name="aaContext">The Addressables builderInput object to base the group processing on</param>
+        /// <returns>An error string if there were any problems processing the groups</returns>
+        protected virtual string ProcessGroup(AddressableAssetGroup assetGroup, AddressableAssetsBuildContext aaContext)
+        {
+            return string.Empty;
+        }
+
+        /// <summary>
+        /// Used to determine if this builder is capable of building a specific type of data.
+        /// </summary>
+        /// <typeparam name="T">The type of data needed to be built.</typeparam>
+        /// <returns>True if this builder can build this data.</returns>
+        public virtual bool CanBuildData<T>() where T : IDataBuilderResult
+        {
+            return false;
+        }
+
+        /// <summary>
+        /// Utility method for creating locations from player data.
+        /// </summary>
+        /// <param name="playerDataSchema">The schema for the group.</param>
+        /// <param name="assetGroup">The group to extract the locations from.</param>
+        /// <param name="locations">The list of created locations to fill in.</param>
+        /// <param name="providerTypes">Any unknown provider types are added to this set in order to ensure they are not stripped.</param>
+        /// <returns>True if any legacy locations were created.  This is used by the build scripts to determine if a legacy provider is needed.</returns>
+        protected bool CreateLocationsForPlayerData(PlayerDataGroupSchema playerDataSchema, AddressableAssetGroup assetGroup, List<ContentCatalogDataEntry> locations, HashSet<Type> providerTypes)
+        {
+            bool needsLegacyProvider = false;
+            if (playerDataSchema != null && (playerDataSchema.IncludeBuildSettingsScenes || playerDataSchema.IncludeResourcesFolders))
+            {
+                var entries = new List<AddressableAssetEntry>();
+                assetGroup.GatherAllAssets(entries, true, true, false);
+                foreach (var a in entries.Where(e => e.IsInSceneList || e.IsInResources))
+                {
+                    if (!playerDataSchema.IncludeBuildSettingsScenes && a.IsInSceneList)
+                        continue;
+                    if (!playerDataSchema.IncludeResourcesFolders && a.IsInResources)
+                        continue;
+                    a.CreateCatalogEntries(locations, false, a.IsScene ? "" : typeof(LegacyResourcesProvider).FullName, null, null, providerTypes);
+                    if (!a.IsScene)
+                        needsLegacyProvider = true;
+                }
+            }
+            return needsLegacyProvider;
+        }
+
+        /// <summary>
+        /// Utility method for deleting files.
+        /// </summary>
+        /// <param name="path">The file path to delete.</param>
+        protected static void DeleteFile(string path)
+        {
+            try
+            {
+                if (File.Exists(path))
+                    File.Delete(path);
+            }
+            catch (Exception ex)
+            {
+                Debug.LogException(ex);
+            }
+        }
+
+        /// <summary>
+        /// Utility method to write a file.  The directory will be created if it does not exist.
+        /// </summary>
+        /// <param name="path">The path of the file to write.</param>
+        /// <param name="content">The content of the file.</param>
+        /// <param name="registry">The file registry used to track all produced artifacts.</param>
+        /// <returns>True if the file was written.</returns>
+        protected static bool WriteFile(string path, string content, FileRegistry registry)
+        {
+            try
+            {
+                registry.AddFile(path);
+                var dir = Path.GetDirectoryName(path);
+                if (!string.IsNullOrEmpty(dir) && !Directory.Exists(dir))
+                    Directory.CreateDirectory(dir);
+                File.WriteAllText(path, content);
+                return true;
+            }
+            catch (Exception ex)
+            {
+                Debug.LogException(ex);
+                registry.RemoveFile(path);
+                return false;
+            }
+        }
+
+        /// <summary>
+        /// Used to clean up any cached data created by this builder.
+        /// </summary>
+        public virtual void ClearCachedData()
+        {
+        }
+
+        /// <summary>
+        /// Checks to see if the data is built for the given builder.
+        /// </summary>
+        /// <returns>Returns true if the data is built. Returns false otherwise.</returns>
+        public virtual bool IsDataBuilt()
+        {
+            return false;
+        }
+    }
+}