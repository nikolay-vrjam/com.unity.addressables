--- conflicted
+++ resolved
@@ -1,479 +1,270 @@
-<<<<<<< HEAD
-using System;
-using System.Collections.Generic;
-using System.IO;
-using System.Linq;
-using UnityEditor;
-using UnityEditor.AddressableAssets.Build;
-using UnityEditor.AddressableAssets.Build.BuildPipelineTasks;
-using UnityEditor.AddressableAssets.Build.DataBuilders;
-using UnityEditor.AddressableAssets.Settings;
-using UnityEditor.AddressableAssets.Settings.GroupSchemas;
-using UnityEditor.Build.Pipeline;
-using UnityEditor.Build.Pipeline.Interfaces;
-using UnityEngine.AddressableAssets;
-using UnityEngine.AddressableAssets.ResourceLocators;
-using UnityEngine.ResourceManagement.ResourceProviders;
-using UnityEngine.ResourceManagement.Util;
-using static UnityEditor.AddressableAssets.Build.ContentUpdateScript;
-
-/// <summary>
-/// RevertUnchangedAssetsToPreviousAssetState uses the asset state from the previous build to determine if any assets
-/// need to use their previous settings or use the newly build data.
-/// </summary>
-public class RevertUnchangedAssetsToPreviousAssetState
-{
-    internal struct AssetEntryRevertOperation
-    {
-        public CachedAssetState PreviousAssetState;
-        public AddressableAssetEntry AssetEntry;
-        public ContentCatalogDataEntry BundleCatalogEntry;
-        public string CurrentBuildPath;
-        public string PreviousBuildPath;
-    }
-
-    /// <summary>
-    /// Reverts asset entries to their previous state if not modified by the new build.
-    /// </summary>
-    /// <param name="aaBuildContext">The new build data.</param>
-    /// <param name="updateContext">The cached build data.</param>
-    /// <returns>Returns the success ReturnCode if the content update succeeds.</returns>
-    public static ReturnCode Run(IAddressableAssetsBuildContext aaBuildContext, ContentUpdateContext updateContext)
-    {
-        var aaContext = aaBuildContext as AddressableAssetsBuildContext;
-        var groups = aaContext.Settings.groups.Where(group => group != null && group.HasSchema<BundledAssetGroupSchema>());
-        if (updateContext.ContentState.cachedBundles == null)
-            UnityEngine.Debug.LogWarning($"ContentUpdateContext does not contain previous asset bundle info, remote static bundles that are updated will not be cacheable.  If this is needed, rebuild the shipped application state with the current version of addressables to update the addressables_content_state.bin file.  The updated addressables_content_state.bin file can be used to create the content update.");
-
-        foreach (var assetGroup in groups)
-        {
-            List<AssetEntryRevertOperation> operations = DetermineRequiredAssetEntryUpdates(assetGroup, updateContext);
-            ApplyAssetEntryUpdates(operations, GenerateLocationListsTask.GetBundleProviderName(assetGroup), aaContext.locations, updateContext);
-        }
-
-        return ReturnCode.Success;
-    }
-
-    internal static List<AssetEntryRevertOperation> DetermineRequiredAssetEntryUpdates(AddressableAssetGroup group, ContentUpdateScript.ContentUpdateContext contentUpdateContext)
-    {
-        if (!group.HasSchema<BundledAssetGroupSchema>())
-            return new List<AssetEntryRevertOperation>();
-
-        bool groupIsStaticContentGroup = group.HasSchema<ContentUpdateGroupSchema>() && group.GetSchema<ContentUpdateGroupSchema>().StaticContent;
-        List<AssetEntryRevertOperation> operations = new List<AssetEntryRevertOperation>();
-
-        List<AddressableAssetEntry> allEntries = new List<AddressableAssetEntry>();
-        group.GatherAllAssets(allEntries, true, true, false);
-        foreach (AddressableAssetEntry entry in allEntries)
-        {
-            if (entry.IsFolder)
-                continue;
-            GUID guid = new GUID(entry.guid);
-            if (!contentUpdateContext.WriteData.AssetToFiles.ContainsKey(guid))
-                continue;
-
-            string file = contentUpdateContext.WriteData.AssetToFiles[guid][0];
-            string fullInternalBundleName = contentUpdateContext.WriteData.FileToBundle[file];
-            string finalBundleWritePath = contentUpdateContext.BundleToInternalBundleIdMap[fullInternalBundleName];
-
-            //Ensure we can get the catalog entry for the bundle we're looking to replace
-            if (!contentUpdateContext.IdToCatalogDataEntryMap.TryGetValue(finalBundleWritePath, out ContentCatalogDataEntry catalogBundleEntry))
-                continue;
-
-            //If new entries are added post initial build this will ensure that those new entries have their bundleFileId for SaveContentState
-            entry.BundleFileId = catalogBundleEntry.InternalId;
-
-            //If we have no cached state no reason to proceed.  This is new to the build.
-            if (!contentUpdateContext.GuidToPreviousAssetStateMap.TryGetValue(entry.guid, out CachedAssetState previousAssetState))
-                continue;
-
-            //If the parent group is different we don't want to revert it to its previous state
-            if (entry.parentGroup.Guid != previousAssetState.groupGuid)
-                continue;
-
-            //If the asset hash has changed and the group is not a static content update group we don't want to revert it to its previous state
-            if (AssetDatabase.GetAssetDependencyHash(entry.AssetPath) != previousAssetState.asset.hash && !groupIsStaticContentGroup)
-                continue;
-
-            //If the previous asset state has the same bundle file id as the current build we don't want to revert it to its previous state
-            if (catalogBundleEntry.InternalId == previousAssetState.bundleFileId)
-                continue;
-
-            var schema = group.GetSchema<BundledAssetGroupSchema>();
-            string loadPath = schema.LoadPath.GetValue(group.Settings);
-            string buildPath = schema.BuildPath.GetValue(group.Settings);
-
-            //Need to check and make sure our cached version exists
-            if (string.IsNullOrEmpty(previousAssetState.bundleFileId))
-            {
-                //Logging this as an error because a CachedAssetState without a set bundleFileId is indicative of a significant issue with the build script.
-                Addressables.LogError($"CachedAssetState found for {entry.AssetPath} but the bundleFileId was never set on the previous build.");
-                continue;
-            }
-
-            string previousBundlePath = BundleIdToBuildPath(previousAssetState.bundleFileId, loadPath, buildPath);
-            if (!File.Exists(previousBundlePath))
-            {
-                //Logging this as a warning because users may choose to delete their bundles on disk which will trigger this state.
-                Addressables.LogWarning($"CachedAssetState found for {entry.AssetPath} but the previous bundle at {previousBundlePath} cannot be found. " +
-                    $"This will not affect loading the bundle in previously built players, but loading the missing bundle in Play Mode using the play mode script " +
-                    $"\"Use Existing Build (requires built groups)\" will fail.");
-            }
-
-            string builtBundlePath = BundleIdToBuildPath(contentUpdateContext.BundleToInternalBundleIdMap[fullInternalBundleName], loadPath, buildPath);
-
-            AssetEntryRevertOperation operation = new AssetEntryRevertOperation()
-            {
-                BundleCatalogEntry = catalogBundleEntry,
-                AssetEntry = entry,
-                CurrentBuildPath = builtBundlePath,
-                PreviousAssetState = previousAssetState,
-                PreviousBuildPath = previousBundlePath
-            };
-
-            operations.Add(operation);
-        }
-        return operations;
-    }
-
-    internal static string BundleIdToBuildPath(string bundleId, string rootLoadPath, string rootBuildPath)
-    {
-        if (bundleId == null)
-            return null;
-        bool replaceBackSlashes = rootLoadPath.Contains('/') && !ResourceManagerConfig.ShouldPathUseWebRequest(rootLoadPath);
-        string path = replaceBackSlashes ? bundleId.Replace('\\', '/') : bundleId;
-        return path.Replace(rootLoadPath, rootBuildPath);
-    }
-
-    private static bool IsPreviouslyRevertedDependency(string bundleFileId, ContentUpdateContext contentUpdateContext)
-    {
-        foreach (CachedAssetState state in contentUpdateContext.PreviousAssetStateCarryOver)
-        {
-            if (state.bundleFileId == bundleFileId)
-                return true;
-        }
-        return false;
-    }
-
-    internal static void ApplyAssetEntryUpdates(
-        List<AssetEntryRevertOperation> operations,
-        string bundleProviderName,
-        List<ContentCatalogDataEntry> locations,
-        ContentUpdateContext contentUpdateContext)
-    {
-        foreach (AssetEntryRevertOperation operation in operations)
-        {
-            //Check that we can replace the entry in the file registry
-            //before continuing.  Past this point destructive actions are taken.
-            if (contentUpdateContext.Registry.ReplaceBundleEntry(Path.GetFileNameWithoutExtension(operation.PreviousBuildPath), operation.PreviousAssetState.bundleFileId) ||
-                IsPreviouslyRevertedDependency(operation.PreviousAssetState.bundleFileId, contentUpdateContext))
-            {
-                File.Delete(operation.CurrentBuildPath);
-                operation.BundleCatalogEntry.InternalId = operation.PreviousAssetState.bundleFileId;
-                if (contentUpdateContext.ContentState.cachedBundles != null)
-                {
-                    var bundleState = contentUpdateContext.ContentState.cachedBundles.FirstOrDefault(s => s.bundleFileId == operation.PreviousAssetState.bundleFileId);
-                    operation.BundleCatalogEntry.Data = bundleState != null ? bundleState.data : null;
-                }
-                //If the entry has dependencies, we need to update those to point to their respective cached versions as well.
-                if (operation.PreviousAssetState.dependencies.Length > 0)
-                {
-                    operation.BundleCatalogEntry.Dependencies.Clear();
-                    foreach (AssetState state in operation.PreviousAssetState.dependencies)
-                    {
-                        if (contentUpdateContext.GuidToPreviousAssetStateMap.TryGetValue(state.guid.ToString(), out var cachedDependencyState) &&
-                            !string.IsNullOrEmpty(cachedDependencyState.bundleFileId))
-                        {
-                            string modifiedKey = cachedDependencyState.bundleFileId + operation.AssetEntry.GetHashCode();
-                            locations.Add(new ContentCatalogDataEntry(
-                                typeof(IAssetBundleResource),
-                                cachedDependencyState.bundleFileId,
-                                bundleProviderName,
-                                new List<object>() { modifiedKey }));
-
-                            contentUpdateContext.Registry.AddFile(cachedDependencyState.bundleFileId);
-                            if (!operation.BundleCatalogEntry.Dependencies.Contains(modifiedKey))
-                                operation.BundleCatalogEntry.Dependencies.Add(modifiedKey);
-
-                            contentUpdateContext.PreviousAssetStateCarryOver.Add(cachedDependencyState);
-                        }
-                    }
-                }
-                //sync the internal ids of the catalog entry and asset entry to the cached state
-                operation.BundleCatalogEntry.InternalId = operation.AssetEntry.BundleFileId = operation.PreviousAssetState.bundleFileId;
-            }
-        }
-    }
-}
-=======
-using System.Collections.Generic;
-using System.IO;
-using System.Linq;
-using UnityEditor;
-using UnityEditor.AddressableAssets.Build;
-using UnityEditor.AddressableAssets.Build.BuildPipelineTasks;
-using UnityEditor.AddressableAssets.Build.DataBuilders;
-using UnityEditor.AddressableAssets.Settings;
-using UnityEditor.AddressableAssets.Settings.GroupSchemas;
-using UnityEditor.Build.Pipeline;
-using UnityEngine;
-using UnityEngine.AddressableAssets;
-using UnityEngine.AddressableAssets.ResourceLocators;
-using UnityEngine.ResourceManagement.ResourceProviders;
-using UnityEngine.ResourceManagement.Util;
-using static UnityEditor.AddressableAssets.Build.ContentUpdateScript;
-
-/// <summary>
-/// RevertUnchangedAssetsToPreviousAssetState uses the asset state from the previous build to determine if any assets
-/// need to use their previous settings or use the newly build data.
-/// </summary>
-public class RevertUnchangedAssetsToPreviousAssetState
-{
-    internal struct AssetEntryRevertOperation
-    {
-        public CachedAssetState PreviousAssetState;
-        public AddressableAssetEntry AssetEntry;
-        public ContentCatalogDataEntry BundleCatalogEntry;
-        public string CurrentBuildPath;
-        public string PreviousBuildPath;
-    }
-
-    /// <summary>
-    /// Reverts asset entries to their previous state if not modified by the new build.
-    /// </summary>
-    /// <param name="aaBuildContext">The new build data.</param>
-    /// <param name="updateContext">The cached build data.</param>
-    /// <returns>Returns the success ReturnCode if the content update succeeds.</returns>
-    public static ReturnCode Run(IAddressableAssetsBuildContext aaBuildContext, ContentUpdateContext updateContext)
-    {
-        var aaContext = aaBuildContext as AddressableAssetsBuildContext;
-        var groups = aaContext.Settings.groups.Where(group => group != null && group.HasSchema<BundledAssetGroupSchema>());
-        if (updateContext.ContentState.cachedBundles == null)
-            UnityEngine.Debug.LogWarning($"ContentUpdateContext does not contain previous asset bundle info, remote static bundles that are updated will not be cacheable.  If this is needed, rebuild the shipped application state with the current version of addressables to update the addressables_content_state.bin file.  The updated addressables_content_state.bin file can be used to create the content update.");
-
-        foreach (var assetGroup in groups)
-        {
-            List<AssetEntryRevertOperation> operations = DetermineRequiredAssetEntryUpdates(assetGroup, updateContext);
-            ApplyAssetEntryUpdates(operations, GenerateLocationListsTask.GetBundleProviderName(assetGroup), aaContext.locations, updateContext);
-        }
-        
-        var defaultContentUpdateSchema = aaContext.Settings.DefaultGroup.GetSchema<ContentUpdateGroupSchema>();
-        if(defaultContentUpdateSchema == null)
-        {
-            Debug.LogWarning($"Default group {aaContext.Settings.DefaultGroup.Name} does not contain a {nameof(ContentUpdateGroupSchema)}, so we're unable to determine if " +
-                $"the built in shader bundle and monoscript bundles need to be reverting to their previous paths.  We will not revert the paths for these bundles in the catalog, " +
-                $"if that is not the desired behavior, please add a {nameof(ContentUpdateGroupSchema)} to the Default group and set the Prevent Updates toggle to the correct setting.");
-        }
-        else if (defaultContentUpdateSchema.StaticContent)
-        {
-            // cannot detect individual shader usage, so just assume that the shaders haven't changed, and just indeterminisn.
-            if (!RevertBundleByNameContains("_unitybuiltinshaders", updateContext, aaContext))
-                return ReturnCode.Error;
-            // Scripts could have been added and fail, or removed and load fine, not enough information to know 
-            if (!RevertBundleByNameContains("_monoscripts", updateContext, aaContext))
-                return ReturnCode.Error;
-        }
-
-        return ReturnCode.Success;
-    }
-
-    internal static bool RevertBundleByNameContains(string containingString, ContentUpdateContext updateContext, AddressableAssetsBuildContext aaContext)
-    {
-        CachedBundleState previousBundleCache = null;
-        foreach (CachedBundleState cachedBundle in updateContext.ContentState.cachedBundles)
-        {
-            var options = cachedBundle.data as AssetBundleRequestOptions;
-            if (options != null && options.BundleName.Contains(containingString))
-            {
-                previousBundleCache = cachedBundle;
-                break;
-            }
-        }
-        
-        ContentCatalogDataEntry currentLocation = null;
-        // find current location with it
-        foreach (ContentCatalogDataEntry catalogEntry in aaContext.locations)
-        {
-            if (catalogEntry.Provider == "UnityEngine.ResourceManagement.ResourceProviders.AssetBundleProvider")
-            {
-                var options = catalogEntry.Data as AssetBundleRequestOptions;
-                if (options != null && options.BundleName.Contains(containingString))
-                {
-                    currentLocation = catalogEntry;
-                    break;
-                }
-            }
-        }
-
-        if (previousBundleCache == null && currentLocation == null)
-            return true; // bundle were not used in either build
-        if (previousBundleCache == null)
-        {
-            UnityEngine.Debug.LogError($"Matching cached update state for {currentLocation.InternalId} failed. Content not found in original build.");
-            return false; // bundle was in update build, but not original
-        }
-        if (currentLocation == null)
-            return true; // bundle not in update build but was in original is ok
-        
-        currentLocation.InternalId = previousBundleCache.bundleFileId;
-        var currentOptions = currentLocation.Data as AssetBundleRequestOptions;
-        var prevOptions = previousBundleCache.data as AssetBundleRequestOptions;
-        currentOptions.Crc = prevOptions.Crc;
-        currentOptions.Hash = prevOptions.Hash;
-        currentOptions.BundleSize = prevOptions.BundleSize;
-        currentOptions.BundleName = prevOptions.BundleName;
-        return true;
-    }
-
-    internal static List<AssetEntryRevertOperation> DetermineRequiredAssetEntryUpdates(AddressableAssetGroup group, ContentUpdateScript.ContentUpdateContext contentUpdateContext)
-    {
-        if (!group.HasSchema<BundledAssetGroupSchema>())
-            return new List<AssetEntryRevertOperation>();
-
-        bool groupIsStaticContentGroup = group.HasSchema<ContentUpdateGroupSchema>() && group.GetSchema<ContentUpdateGroupSchema>().StaticContent;
-        List<AssetEntryRevertOperation> operations = new List<AssetEntryRevertOperation>();
-
-        List<AddressableAssetEntry> allEntries = new List<AddressableAssetEntry>();
-        group.GatherAllAssets(allEntries, true, true, false);
-        foreach (AddressableAssetEntry entry in allEntries)
-        {
-            if (entry.IsFolder)
-                continue;
-            GUID guid = new GUID(entry.guid);
-            if (!contentUpdateContext.WriteData.AssetToFiles.ContainsKey(guid))
-                continue;
-
-            string file = contentUpdateContext.WriteData.AssetToFiles[guid][0];
-            string fullInternalBundleName = contentUpdateContext.WriteData.FileToBundle[file];
-            string finalBundleWritePath = contentUpdateContext.BundleToInternalBundleIdMap[fullInternalBundleName];
-
-            //Ensure we can get the catalog entry for the bundle we're looking to replace
-            if (!contentUpdateContext.IdToCatalogDataEntryMap.TryGetValue(finalBundleWritePath, out ContentCatalogDataEntry catalogBundleEntry))
-                continue;
-
-            //If new entries are added post initial build this will ensure that those new entries have their bundleFileId for SaveContentState
-            entry.BundleFileId = catalogBundleEntry.InternalId;
-
-            //If we have no cached state no reason to proceed.  This is new to the build.
-            if (!contentUpdateContext.GuidToPreviousAssetStateMap.TryGetValue(entry.guid, out CachedAssetState previousAssetState))
-                continue;
-
-            //If the parent group is different we don't want to revert it to its previous state
-            if (entry.parentGroup.Guid != previousAssetState.groupGuid)
-                continue;
-
-            //If the asset hash has changed and the group is not a static content update group we don't want to revert it to its previous state
-            if (AssetDatabase.GetAssetDependencyHash(entry.AssetPath) != previousAssetState.asset.hash && !groupIsStaticContentGroup)
-                continue;
-
-            //If the previous asset state has the same bundle file id as the current build we don't want to revert it to its previous state
-            if (catalogBundleEntry.InternalId == previousAssetState.bundleFileId)
-                continue;
-
-            var schema = group.GetSchema<BundledAssetGroupSchema>();
-            string loadPath = schema.LoadPath.GetValue(group.Settings);
-            string buildPath = schema.BuildPath.GetValue(group.Settings);
-
-            //Need to check and make sure our cached version exists
-            if (string.IsNullOrEmpty(previousAssetState.bundleFileId))
-            {
-                //Logging this as an error because a CachedAssetState without a set bundleFileId is indicative of a significant issue with the build script.
-                Addressables.LogError($"CachedAssetState found for {entry.AssetPath} but the bundleFileId was never set on the previous build.");
-                continue;
-            }
-
-            string previousBundlePath = BundleIdToBuildPath(previousAssetState.bundleFileId, loadPath, buildPath);
-            if (!File.Exists(previousBundlePath))
-            {
-                //Logging this as a warning because users may choose to delete their bundles on disk which will trigger this state.
-                Addressables.LogWarning($"CachedAssetState found for {entry.AssetPath} but the previous bundle at {previousBundlePath} cannot be found. " +
-                    $"This will not affect loading the bundle in previously built players, but loading the missing bundle in Play Mode using the play mode script " +
-                    $"\"Use Existing Build (requires built groups)\" will fail.");
-            }
-
-            string builtBundlePath = BundleIdToBuildPath(contentUpdateContext.BundleToInternalBundleIdMap[fullInternalBundleName], loadPath, buildPath);
-
-            AssetEntryRevertOperation operation = new AssetEntryRevertOperation()
-            {
-                BundleCatalogEntry = catalogBundleEntry,
-                AssetEntry = entry,
-                CurrentBuildPath = builtBundlePath,
-                PreviousAssetState = previousAssetState,
-                PreviousBuildPath = previousBundlePath
-            };
-
-            operations.Add(operation);
-        }
-        return operations;
-    }
-
-    internal static string BundleIdToBuildPath(string bundleId, string rootLoadPath, string rootBuildPath)
-    {
-        if (bundleId == null)
-            return null;
-        bool replaceBackSlashes = rootLoadPath.Contains('/') && !ResourceManagerConfig.ShouldPathUseWebRequest(rootLoadPath);
-        string path = replaceBackSlashes ? bundleId.Replace('\\', '/') : bundleId;
-        return path.Replace(rootLoadPath, rootBuildPath);
-    }
-
-    private static bool IsPreviouslyRevertedDependency(string bundleFileId, ContentUpdateContext contentUpdateContext)
-    {
-        foreach (CachedAssetState state in contentUpdateContext.PreviousAssetStateCarryOver)
-        {
-            if (state.bundleFileId == bundleFileId)
-                return true;
-        }
-        return false;
-    }
-
-    internal static void ApplyAssetEntryUpdates(
-        List<AssetEntryRevertOperation> operations,
-        string bundleProviderName,
-        List<ContentCatalogDataEntry> locations,
-        ContentUpdateContext contentUpdateContext)
-    {
-        foreach (AssetEntryRevertOperation operation in operations)
-        {
-            //Check that we can replace the entry in the file registry
-            //before continuing.  Past this point destructive actions are taken.
-            if (contentUpdateContext.Registry.ReplaceBundleEntry(Path.GetFileNameWithoutExtension(operation.PreviousBuildPath), operation.PreviousAssetState.bundleFileId) ||
-                IsPreviouslyRevertedDependency(operation.PreviousAssetState.bundleFileId, contentUpdateContext))
-            {
-                File.Delete(operation.CurrentBuildPath);
-                operation.BundleCatalogEntry.InternalId = operation.PreviousAssetState.bundleFileId;
-                if (contentUpdateContext.ContentState.cachedBundles != null)
-                {
-                    var bundleState = contentUpdateContext.ContentState.cachedBundles.FirstOrDefault(s => s.bundleFileId == operation.PreviousAssetState.bundleFileId);
-                    operation.BundleCatalogEntry.Data = bundleState != null ? bundleState.data : null;
-                }
-                //If the entry has dependencies, we need to update those to point to their respective cached versions as well.
-                if (operation.PreviousAssetState.dependencies.Length > 0)
-                {
-                    operation.BundleCatalogEntry.Dependencies.Clear();
-                    foreach (AssetState state in operation.PreviousAssetState.dependencies)
-                    {
-                        if (contentUpdateContext.GuidToPreviousAssetStateMap.TryGetValue(state.guid.ToString(), out var cachedDependencyState) &&
-                            !string.IsNullOrEmpty(cachedDependencyState.bundleFileId))
-                        {
-                            string modifiedKey = cachedDependencyState.bundleFileId + operation.AssetEntry.GetHashCode();
-                            locations.Add(new ContentCatalogDataEntry(
-                                typeof(IAssetBundleResource),
-                                cachedDependencyState.bundleFileId,
-                                bundleProviderName,
-                                new List<object>() { modifiedKey }));
-
-                            contentUpdateContext.Registry.AddFile(cachedDependencyState.bundleFileId);
-                            if (!operation.BundleCatalogEntry.Dependencies.Contains(modifiedKey))
-                                operation.BundleCatalogEntry.Dependencies.Add(modifiedKey);
-
-                            contentUpdateContext.PreviousAssetStateCarryOver.Add(cachedDependencyState);
-                        }
-                    }
-                }
-                //sync the internal ids of the catalog entry and asset entry to the cached state
-                operation.BundleCatalogEntry.InternalId = operation.AssetEntry.BundleFileId = operation.PreviousAssetState.bundleFileId;
-            }
-        }
-    }
-}
->>>>>>> 094f4338
+using System.Collections.Generic;
+using System.IO;
+using System.Linq;
+using UnityEditor;
+using UnityEditor.AddressableAssets.Build;
+using UnityEditor.AddressableAssets.Build.BuildPipelineTasks;
+using UnityEditor.AddressableAssets.Build.DataBuilders;
+using UnityEditor.AddressableAssets.Settings;
+using UnityEditor.AddressableAssets.Settings.GroupSchemas;
+using UnityEditor.Build.Pipeline;
+using UnityEngine;
+using UnityEngine.AddressableAssets;
+using UnityEngine.AddressableAssets.ResourceLocators;
+using UnityEngine.ResourceManagement.ResourceProviders;
+using UnityEngine.ResourceManagement.Util;
+using static UnityEditor.AddressableAssets.Build.ContentUpdateScript;
+
+/// <summary>
+/// RevertUnchangedAssetsToPreviousAssetState uses the asset state from the previous build to determine if any assets
+/// need to use their previous settings or use the newly build data.
+/// </summary>
+public class RevertUnchangedAssetsToPreviousAssetState
+{
+    internal struct AssetEntryRevertOperation
+    {
+        public CachedAssetState PreviousAssetState;
+        public AddressableAssetEntry AssetEntry;
+        public ContentCatalogDataEntry BundleCatalogEntry;
+        public string CurrentBuildPath;
+        public string PreviousBuildPath;
+    }
+
+    /// <summary>
+    /// Reverts asset entries to their previous state if not modified by the new build.
+    /// </summary>
+    /// <param name="aaBuildContext">The new build data.</param>
+    /// <param name="updateContext">The cached build data.</param>
+    /// <returns>Returns the success ReturnCode if the content update succeeds.</returns>
+    public static ReturnCode Run(IAddressableAssetsBuildContext aaBuildContext, ContentUpdateContext updateContext)
+    {
+        var aaContext = aaBuildContext as AddressableAssetsBuildContext;
+        var groups = aaContext.Settings.groups.Where(group => group != null && group.HasSchema<BundledAssetGroupSchema>());
+        if (updateContext.ContentState.cachedBundles == null)
+            UnityEngine.Debug.LogWarning($"ContentUpdateContext does not contain previous asset bundle info, remote static bundles that are updated will not be cacheable.  If this is needed, rebuild the shipped application state with the current version of addressables to update the addressables_content_state.bin file.  The updated addressables_content_state.bin file can be used to create the content update.");
+
+        foreach (var assetGroup in groups)
+        {
+            List<AssetEntryRevertOperation> operations = DetermineRequiredAssetEntryUpdates(assetGroup, updateContext);
+            ApplyAssetEntryUpdates(operations, GenerateLocationListsTask.GetBundleProviderName(assetGroup), aaContext.locations, updateContext);
+        }
+        
+        var defaultContentUpdateSchema = aaContext.Settings.DefaultGroup.GetSchema<ContentUpdateGroupSchema>();
+        if(defaultContentUpdateSchema == null)
+        {
+            Debug.LogWarning($"Default group {aaContext.Settings.DefaultGroup.Name} does not contain a {nameof(ContentUpdateGroupSchema)}, so we're unable to determine if " +
+                $"the built in shader bundle and monoscript bundles need to be reverting to their previous paths.  We will not revert the paths for these bundles in the catalog, " +
+                $"if that is not the desired behavior, please add a {nameof(ContentUpdateGroupSchema)} to the Default group and set the Prevent Updates toggle to the correct setting.");
+        }
+        else if (defaultContentUpdateSchema.StaticContent)
+        {
+            // cannot detect individual shader usage, so just assume that the shaders haven't changed, and just indeterminisn.
+            if (!RevertBundleByNameContains("_unitybuiltinshaders", updateContext, aaContext))
+                return ReturnCode.Error;
+            // Scripts could have been added and fail, or removed and load fine, not enough information to know 
+            if (!RevertBundleByNameContains("_monoscripts", updateContext, aaContext))
+                return ReturnCode.Error;
+        }
+
+        return ReturnCode.Success;
+    }
+
+    internal static bool RevertBundleByNameContains(string containingString, ContentUpdateContext updateContext, AddressableAssetsBuildContext aaContext)
+    {
+        CachedBundleState previousBundleCache = null;
+        foreach (CachedBundleState cachedBundle in updateContext.ContentState.cachedBundles)
+        {
+            var options = cachedBundle.data as AssetBundleRequestOptions;
+            if (options != null && options.BundleName.Contains(containingString))
+            {
+                previousBundleCache = cachedBundle;
+                break;
+            }
+        }
+        
+        ContentCatalogDataEntry currentLocation = null;
+        // find current location with it
+        foreach (ContentCatalogDataEntry catalogEntry in aaContext.locations)
+        {
+            if (catalogEntry.Provider == "UnityEngine.ResourceManagement.ResourceProviders.AssetBundleProvider")
+            {
+                var options = catalogEntry.Data as AssetBundleRequestOptions;
+                if (options != null && options.BundleName.Contains(containingString))
+                {
+                    currentLocation = catalogEntry;
+                    break;
+                }
+            }
+        }
+
+        if (previousBundleCache == null && currentLocation == null)
+            return true; // bundle were not used in either build
+        if (previousBundleCache == null)
+        {
+            UnityEngine.Debug.LogError($"Matching cached update state for {currentLocation.InternalId} failed. Content not found in original build.");
+            return false; // bundle was in update build, but not original
+        }
+        if (currentLocation == null)
+            return true; // bundle not in update build but was in original is ok
+        
+        currentLocation.InternalId = previousBundleCache.bundleFileId;
+        var currentOptions = currentLocation.Data as AssetBundleRequestOptions;
+        var prevOptions = previousBundleCache.data as AssetBundleRequestOptions;
+        currentOptions.Crc = prevOptions.Crc;
+        currentOptions.Hash = prevOptions.Hash;
+        currentOptions.BundleSize = prevOptions.BundleSize;
+        currentOptions.BundleName = prevOptions.BundleName;
+        return true;
+    }
+
+    internal static List<AssetEntryRevertOperation> DetermineRequiredAssetEntryUpdates(AddressableAssetGroup group, ContentUpdateScript.ContentUpdateContext contentUpdateContext)
+    {
+        if (!group.HasSchema<BundledAssetGroupSchema>())
+            return new List<AssetEntryRevertOperation>();
+
+        bool groupIsStaticContentGroup = group.HasSchema<ContentUpdateGroupSchema>() && group.GetSchema<ContentUpdateGroupSchema>().StaticContent;
+        List<AssetEntryRevertOperation> operations = new List<AssetEntryRevertOperation>();
+
+        List<AddressableAssetEntry> allEntries = new List<AddressableAssetEntry>();
+        group.GatherAllAssets(allEntries, true, true, false);
+        foreach (AddressableAssetEntry entry in allEntries)
+        {
+            if (entry.IsFolder)
+                continue;
+            GUID guid = new GUID(entry.guid);
+            if (!contentUpdateContext.WriteData.AssetToFiles.ContainsKey(guid))
+                continue;
+
+            string file = contentUpdateContext.WriteData.AssetToFiles[guid][0];
+            string fullInternalBundleName = contentUpdateContext.WriteData.FileToBundle[file];
+            string finalBundleWritePath = contentUpdateContext.BundleToInternalBundleIdMap[fullInternalBundleName];
+
+            //Ensure we can get the catalog entry for the bundle we're looking to replace
+            if (!contentUpdateContext.IdToCatalogDataEntryMap.TryGetValue(finalBundleWritePath, out ContentCatalogDataEntry catalogBundleEntry))
+                continue;
+
+            //If new entries are added post initial build this will ensure that those new entries have their bundleFileId for SaveContentState
+            entry.BundleFileId = catalogBundleEntry.InternalId;
+
+            //If we have no cached state no reason to proceed.  This is new to the build.
+            if (!contentUpdateContext.GuidToPreviousAssetStateMap.TryGetValue(entry.guid, out CachedAssetState previousAssetState))
+                continue;
+
+            //If the parent group is different we don't want to revert it to its previous state
+            if (entry.parentGroup.Guid != previousAssetState.groupGuid)
+                continue;
+
+            //If the asset hash has changed and the group is not a static content update group we don't want to revert it to its previous state
+            if (AssetDatabase.GetAssetDependencyHash(entry.AssetPath) != previousAssetState.asset.hash && !groupIsStaticContentGroup)
+                continue;
+
+            //If the previous asset state has the same bundle file id as the current build we don't want to revert it to its previous state
+            if (catalogBundleEntry.InternalId == previousAssetState.bundleFileId)
+                continue;
+
+            var schema = group.GetSchema<BundledAssetGroupSchema>();
+            string loadPath = schema.LoadPath.GetValue(group.Settings);
+            string buildPath = schema.BuildPath.GetValue(group.Settings);
+
+            //Need to check and make sure our cached version exists
+            if (string.IsNullOrEmpty(previousAssetState.bundleFileId))
+            {
+                //Logging this as an error because a CachedAssetState without a set bundleFileId is indicative of a significant issue with the build script.
+                Addressables.LogError($"CachedAssetState found for {entry.AssetPath} but the bundleFileId was never set on the previous build.");
+                continue;
+            }
+
+            string previousBundlePath = BundleIdToBuildPath(previousAssetState.bundleFileId, loadPath, buildPath);
+            if (!File.Exists(previousBundlePath))
+            {
+                //Logging this as a warning because users may choose to delete their bundles on disk which will trigger this state.
+                Addressables.LogWarning($"CachedAssetState found for {entry.AssetPath} but the previous bundle at {previousBundlePath} cannot be found. " +
+                    $"This will not affect loading the bundle in previously built players, but loading the missing bundle in Play Mode using the play mode script " +
+                    $"\"Use Existing Build (requires built groups)\" will fail.");
+            }
+
+            string builtBundlePath = BundleIdToBuildPath(contentUpdateContext.BundleToInternalBundleIdMap[fullInternalBundleName], loadPath, buildPath);
+
+            AssetEntryRevertOperation operation = new AssetEntryRevertOperation()
+            {
+                BundleCatalogEntry = catalogBundleEntry,
+                AssetEntry = entry,
+                CurrentBuildPath = builtBundlePath,
+                PreviousAssetState = previousAssetState,
+                PreviousBuildPath = previousBundlePath
+            };
+
+            operations.Add(operation);
+        }
+        return operations;
+    }
+
+    internal static string BundleIdToBuildPath(string bundleId, string rootLoadPath, string rootBuildPath)
+    {
+        if (bundleId == null)
+            return null;
+        bool replaceBackSlashes = rootLoadPath.Contains('/') && !ResourceManagerConfig.ShouldPathUseWebRequest(rootLoadPath);
+        string path = replaceBackSlashes ? bundleId.Replace('\\', '/') : bundleId;
+        return path.Replace(rootLoadPath, rootBuildPath);
+    }
+
+    private static bool IsPreviouslyRevertedDependency(string bundleFileId, ContentUpdateContext contentUpdateContext)
+    {
+        foreach (CachedAssetState state in contentUpdateContext.PreviousAssetStateCarryOver)
+        {
+            if (state.bundleFileId == bundleFileId)
+                return true;
+        }
+        return false;
+    }
+
+    internal static void ApplyAssetEntryUpdates(
+        List<AssetEntryRevertOperation> operations,
+        string bundleProviderName,
+        List<ContentCatalogDataEntry> locations,
+        ContentUpdateContext contentUpdateContext)
+    {
+        foreach (AssetEntryRevertOperation operation in operations)
+        {
+            //Check that we can replace the entry in the file registry
+            //before continuing.  Past this point destructive actions are taken.
+            if (contentUpdateContext.Registry.ReplaceBundleEntry(Path.GetFileNameWithoutExtension(operation.PreviousBuildPath), operation.PreviousAssetState.bundleFileId) ||
+                IsPreviouslyRevertedDependency(operation.PreviousAssetState.bundleFileId, contentUpdateContext))
+            {
+                File.Delete(operation.CurrentBuildPath);
+                operation.BundleCatalogEntry.InternalId = operation.PreviousAssetState.bundleFileId;
+                if (contentUpdateContext.ContentState.cachedBundles != null)
+                {
+                    var bundleState = contentUpdateContext.ContentState.cachedBundles.FirstOrDefault(s => s.bundleFileId == operation.PreviousAssetState.bundleFileId);
+                    operation.BundleCatalogEntry.Data = bundleState != null ? bundleState.data : null;
+                }
+                //If the entry has dependencies, we need to update those to point to their respective cached versions as well.
+                if (operation.PreviousAssetState.dependencies.Length > 0)
+                {
+                    operation.BundleCatalogEntry.Dependencies.Clear();
+                    foreach (AssetState state in operation.PreviousAssetState.dependencies)
+                    {
+                        if (contentUpdateContext.GuidToPreviousAssetStateMap.TryGetValue(state.guid.ToString(), out var cachedDependencyState) &&
+                            !string.IsNullOrEmpty(cachedDependencyState.bundleFileId))
+                        {
+                            string modifiedKey = cachedDependencyState.bundleFileId + operation.AssetEntry.GetHashCode();
+                            locations.Add(new ContentCatalogDataEntry(
+                                typeof(IAssetBundleResource),
+                                cachedDependencyState.bundleFileId,
+                                bundleProviderName,
+                                new List<object>() { modifiedKey }));
+
+                            contentUpdateContext.Registry.AddFile(cachedDependencyState.bundleFileId);
+                            if (!operation.BundleCatalogEntry.Dependencies.Contains(modifiedKey))
+                                operation.BundleCatalogEntry.Dependencies.Add(modifiedKey);
+
+                            contentUpdateContext.PreviousAssetStateCarryOver.Add(cachedDependencyState);
+                        }
+                    }
+                }
+                //sync the internal ids of the catalog entry and asset entry to the cached state
+                operation.BundleCatalogEntry.InternalId = operation.AssetEntry.BundleFileId = operation.PreviousAssetState.bundleFileId;
+            }
+        }
+    }
+}