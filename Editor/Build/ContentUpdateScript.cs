<<<<<<< HEAD
using System;
using System.Collections.Generic;
using System.IO;
using System.Linq;
using System.Runtime.Serialization.Formatters.Binary;
using System.Text;
using UnityEditor.AddressableAssets.Build.BuildPipelineTasks;
using UnityEditor.AddressableAssets.Build.DataBuilders;
using UnityEditor.AddressableAssets.Settings;
using UnityEditor.AddressableAssets.Settings.GroupSchemas;
using UnityEditor.Build.Pipeline.Interfaces;
using UnityEngine;
using UnityEngine.AddressableAssets;
using UnityEngine.AddressableAssets.ResourceLocators;
using UnityEngine.ResourceManagement.ResourceProviders;

namespace UnityEditor.AddressableAssets.Build
{
    /// <summary>
    /// The given state of an Asset.  Represented by its guid and hash.
    /// </summary>
    [Serializable]
    public struct AssetState : IEquatable<AssetState>
    {
        /// <summary>
        /// Asset states GUID.
        /// </summary>
        public GUID guid;

        /// <summary>
        /// Asset State hash.
        /// </summary>
        public Hash128 hash;

        /// <summary>
        /// Check if one asset state is equal to another.
        /// </summary>
        /// <param name="other">Right hand side of comparision.</param>
        /// <returns>Returns true if the Asset States are equal to one another.</returns>
        public bool Equals(AssetState other)
        {
            return guid == other.guid && hash == other.hash;
        }
    }

    /// <summary>
    /// The Cached Asset State of an Addressable Asset.
    /// </summary>
    [Serializable]
    public class CachedAssetState : IEquatable<CachedAssetState>
    {
        /// <summary>
        /// The Asset State.
        /// </summary>
        public AssetState asset;

        /// <summary>
        /// The Asset State of all dependencies.
        /// </summary>
        public AssetState[] dependencies;

        /// <summary>
        /// The guid for the group the cached asset state belongs to.
        /// </summary>
        public string groupGuid;

        /// <summary>
        /// The name of the cached asset states bundle file.
        /// </summary>
        public string bundleFileId;

        /// <summary>
        /// The cached asset state data.
        /// </summary>
        public object data;

        /// <summary>
        /// Checks if one cached asset state is equal to another given the asset state and dependency state.
        /// </summary>
        /// <param name="other">Right hand side of comparision.</param>
        /// <returns>Returns true if the cached asset states are equal to one another.</returns>
        public bool Equals(CachedAssetState other)
        {
            bool result = other != null && asset.Equals(other.asset);
            result &= dependencies != null && other.dependencies != null;
            result &= dependencies.Length == other.dependencies.Length;
            var index = 0;
            while (result && index < dependencies.Length)
            {
                result &= dependencies[index].Equals(other.dependencies[index]);
                index++;
            }
            return result;
        }
    }

    /// <summary>
    /// Cached state of asset bundles.
    /// </summary>
    [Serializable]
    public class CachedBundleState
    {
        /// <summary>
        /// The name of the cached asset states bundle file.
        /// </summary>
        public string bundleFileId;
        /// <summary>
        /// The cached bundle state data.
        /// </summary>
        public object data;
    }

    /// <summary>
    /// Data stored with each build that is used to generated content updates.
    /// </summary>
    [Serializable]
    public class AddressablesContentState
    {
        /// <summary>
        /// The version that the player was built with.  This is usually set to AddressableAssetSettings.PlayerBuildVersion.
        /// </summary>
        [SerializeField]
        public string playerVersion;

        /// <summary>
        /// The version of the unity editor used to build the player.
        /// </summary>
        [SerializeField]
        public string editorVersion;

        /// <summary>
        /// Dependency information for all assets in the build that have been marked StaticContent.
        /// </summary>
        [SerializeField]
        public CachedAssetState[] cachedInfos;

        /// <summary>
        /// The path of a remote catalog.  This is the only place the player knows to look for an updated catalog.
        /// </summary>
        [SerializeField]
        public string remoteCatalogLoadPath;

        /// <summary>
        /// Information about asset bundles created for the build.
        /// </summary>
        [SerializeField]
        public CachedBundleState[] cachedBundles;
    }

    /// <summary>
    /// Contains methods used for the content update workflow.
    /// </summary>
    public static class ContentUpdateScript
    {
        /// <summary>
        /// Contains build information used for updating assets.
        /// </summary>
        public struct ContentUpdateContext
        {
            /// <summary>
            /// The mapping of an asset's guid to its cached asset state.
            /// </summary>
            public Dictionary<string, CachedAssetState> GuidToPreviousAssetStateMap;

            /// <summary>
            /// The mapping of an asset's or bundle's internal id to its catalog entry.
            /// </summary>
            public Dictionary<string, ContentCatalogDataEntry> IdToCatalogDataEntryMap;

            /// <summary>
            /// The mapping of a bundle's name to its internal bundle id.
            /// </summary>
            public Dictionary<string, string> BundleToInternalBundleIdMap;

            /// <summary>
            /// Stores the asset bundle write information.
            /// </summary>
            public IBundleWriteData WriteData;

            /// <summary>
            /// Stores the cached build data.
            /// </summary>
            public AddressablesContentState ContentState;

            /// <summary>
            /// Stores the paths of the files created during a build.
            /// </summary>
            public FileRegistry Registry;

            /// <summary>
            /// The list of asset state information gathered from the previous build.
            /// </summary>
            public List<CachedAssetState> PreviousAssetStateCarryOver;
        }

        static bool GetAssetState(GUID asset, out AssetState assetState)
        {
            assetState = new AssetState();
            if (asset.Empty())
                return false;

            var path = AssetDatabase.GUIDToAssetPath(asset.ToString());
            if (string.IsNullOrEmpty(path))
                return false;

            var hash = AssetDatabase.GetAssetDependencyHash(path);
            if (!hash.isValid)
                return false;

            assetState.guid = asset;
            assetState.hash = hash;
            return true;
        }

        static bool GetCachedAssetStateForData(GUID asset, string bundleFileId, string groupGuid, object data, IEnumerable<GUID> dependencies, out CachedAssetState cachedAssetState)
        {
            cachedAssetState = null;

            AssetState assetState;
            if (!GetAssetState(asset, out assetState))
                return false;

            var visited = new HashSet<GUID>();
            visited.Add(asset);
            var dependencyStates = new List<AssetState>();
            foreach (var dependency in dependencies)
            {
                if (!visited.Add(dependency))
                    continue;

                AssetState dependencyState;
                if (!GetAssetState(dependency, out dependencyState))
                    continue;
                dependencyStates.Add(dependencyState);
            }

            cachedAssetState = new CachedAssetState();
            cachedAssetState.asset = assetState;
            cachedAssetState.dependencies = dependencyStates.ToArray();
            cachedAssetState.groupGuid = groupGuid;
            cachedAssetState.bundleFileId = bundleFileId;
            cachedAssetState.data = data;

            return true;
        }

        static bool HasAssetOrDependencyChanged(CachedAssetState cachedInfo)
        {
            CachedAssetState newCachedInfo;
            if (!GetCachedAssetStateForData(cachedInfo.asset.guid, cachedInfo.bundleFileId, cachedInfo.groupGuid, cachedInfo.data, cachedInfo.dependencies.Select(x => x.guid), out newCachedInfo))
                return true;
            return !cachedInfo.Equals(newCachedInfo);
        }

        /// <summary>
        /// Save the content update information for a set of AddressableAssetEntry objects.
        /// </summary>
        /// <param name="path">File to write content stat info to.  If file already exists, it will be deleted before the new file is created.</param>
        /// <param name="entries">The entries to save.</param>
        /// <param name="dependencyData">The raw dependency information generated from the build.</param>
        /// <param name="playerVersion">The player version to save. This is usually set to AddressableAssetSettings.PlayerBuildVersion.</param>
        /// <param name="remoteCatalogPath">The server path (if any) that contains an updateable content catalog.  If this is empty, updates cannot occur.</param>
        /// <returns>True if the file is saved, false otherwise.</returns>
        [Obsolete]
        public static bool SaveContentState(string path, List<AddressableAssetEntry> entries, IDependencyData dependencyData, string playerVersion, string remoteCatalogPath)
        {
            return SaveContentState(new List<ContentCatalogDataEntry>(), path, entries, dependencyData, playerVersion, remoteCatalogPath);
        }

        /// <summary>
        /// Save the content update information for a set of AddressableAssetEntry objects.
        /// </summary>
        /// <param name="locations">The ContentCatalogDataEntry locations that were built into the Content Catalog.</param>
        /// <param name="path">File to write content stat info to.  If file already exists, it will be deleted before the new file is created.</param>
        /// <param name="entries">The entries to save.</param>
        /// <param name="dependencyData">The raw dependency information generated from the build.</param>
        /// <param name="playerVersion">The player version to save. This is usually set to AddressableAssetSettings.PlayerBuildVersion.</param>
        /// <param name="remoteCatalogPath">The server path (if any) that contains an updateable content catalog.  If this is empty, updates cannot occur.</param>
        /// <returns>True if the file is saved, false otherwise.</returns>
        public static bool SaveContentState(List<ContentCatalogDataEntry> locations, string path, List<AddressableAssetEntry> entries, IDependencyData dependencyData, string playerVersion, string remoteCatalogPath)
        {
            return SaveContentState(locations, path, entries, dependencyData, playerVersion, remoteCatalogPath, null);
        }

        /// <summary>
        /// Save the content update information for a set of AddressableAssetEntry objects.
        /// </summary>
        /// <param name="locations">The ContentCatalogDataEntry locations that were built into the Content Catalog.</param>
        /// <param name="path">File to write content stat info to.  If file already exists, it will be deleted before the new file is created.</param>
        /// <param name="entries">The entries to save.</param>
        /// <param name="dependencyData">The raw dependency information generated from the build.</param>
        /// <param name="playerVersion">The player version to save. This is usually set to AddressableAssetSettings.PlayerBuildVersion.</param>
        /// <param name="remoteCatalogPath">The server path (if any) that contains an updateable content catalog.  If this is empty, updates cannot occur.</param>
        /// <param name="carryOverCacheState">Cached state that needs to carry over from the previous build.  This mainly affects Content Update.</param>
        /// <returns>True if the file is saved, false otherwise.</returns>
        public static bool SaveContentState(List<ContentCatalogDataEntry> locations, string path, List<AddressableAssetEntry> entries, IDependencyData dependencyData, string playerVersion, string remoteCatalogPath, List<CachedAssetState> carryOverCacheState)
        {
            try
            {
                var cachedInfos = GetCachedAssetStates(locations, entries, dependencyData);

                var cachedBundleInfos = new List<CachedBundleState>();
                foreach (ContentCatalogDataEntry ccEntry in locations)
                {
                    if (typeof(IAssetBundleResource).IsAssignableFrom(ccEntry.ResourceType))
                        cachedBundleInfos.Add(new CachedBundleState() { bundleFileId = ccEntry.InternalId, data = ccEntry.Data });
                }

                if (carryOverCacheState != null)
                {
                    foreach (var cs in carryOverCacheState)
                        cachedInfos.Add(cs);
                }

                var cacheData = new AddressablesContentState
                {
                    cachedInfos = cachedInfos.ToArray(),
                    playerVersion = playerVersion,
                    editorVersion = Application.unityVersion,
                    remoteCatalogLoadPath = remoteCatalogPath,
                    cachedBundles = cachedBundleInfos.ToArray()
                };
                var formatter = new BinaryFormatter();
                if (File.Exists(path))
                    File.Delete(path);
                var dir = Path.GetDirectoryName(path);
                if (!string.IsNullOrEmpty(dir) && !Directory.Exists(dir))
                    Directory.CreateDirectory(dir);
                var stream = new FileStream(path, FileMode.CreateNew, FileAccess.Write);
                formatter.Serialize(stream, cacheData);
                stream.Flush();
                stream.Close();
                stream.Dispose();
                return true;
            }
            catch (UnauthorizedAccessException uae)
            {
                if (!AddressableAssetUtility.IsVCAssetOpenForEdit(path))
                    Debug.LogErrorFormat("Cannot access the file {0}. It may be locked by version control.", path);
                else
                    Debug.LogException(uae);
                return false;
            }
            catch (Exception e)
            {
                Debug.LogException(e);
                return false;
            }
        }

        static IList<CachedAssetState> GetCachedAssetStates(List<ContentCatalogDataEntry> locations, List<AddressableAssetEntry> entries, IDependencyData dependencyData)
        {
            Dictionary<string, AddressableAssetEntry> guidToEntries = new Dictionary<string, AddressableAssetEntry>();
            Dictionary<string, ContentCatalogDataEntry> key1ToCCEntries = new Dictionary<string, ContentCatalogDataEntry>();

            foreach (AddressableAssetEntry entry in entries)
                if (!guidToEntries.ContainsKey(entry.guid))
                    guidToEntries[entry.guid] = entry;
            foreach (ContentCatalogDataEntry ccEntry in locations)
                if (ccEntry != null && ccEntry.Keys != null && ccEntry.Keys.Count > 1 && (ccEntry.Keys[1] as string) != null && !key1ToCCEntries.ContainsKey(ccEntry.Keys[1] as string))
                    key1ToCCEntries[ccEntry.Keys[1] as string] = ccEntry;

            IList<CachedAssetState> cachedInfos = new List<CachedAssetState>();
            foreach (var assetData in dependencyData.AssetInfo)
            {
                guidToEntries.TryGetValue(assetData.Key.ToString(), out AddressableAssetEntry addressableAssetEntry);
                key1ToCCEntries.TryGetValue(assetData.Key.ToString(), out ContentCatalogDataEntry catalogAssetEntry);
                if (addressableAssetEntry != null && catalogAssetEntry != null &&
                    GetCachedAssetStateForData(assetData.Key, addressableAssetEntry.BundleFileId, addressableAssetEntry.parentGroup.Guid, catalogAssetEntry.Data, assetData.Value.referencedObjects.Select(x => x.guid), out CachedAssetState cachedAssetState))
                    cachedInfos.Add(cachedAssetState);
            }

            foreach (var sceneData in dependencyData.SceneInfo)
            {
                guidToEntries.TryGetValue(sceneData.Key.ToString(), out AddressableAssetEntry addressableSceneEntry);
                key1ToCCEntries.TryGetValue(sceneData.Key.ToString(), out ContentCatalogDataEntry catalogSceneEntry);
                if (addressableSceneEntry != null && catalogSceneEntry != null &&
                    GetCachedAssetStateForData(sceneData.Key, addressableSceneEntry.BundleFileId, addressableSceneEntry.parentGroup.Guid, catalogSceneEntry.Data, sceneData.Value.referencedObjects.Select(x => x.guid), out CachedAssetState cachedAssetState))
                    cachedInfos.Add(cachedAssetState);
            }

            return cachedInfos;
        }

        /// <summary>
        /// Gets the path of the cache data from a selected build.
        /// </summary>
        /// <param name="browse">If true, the user is allowed to browse for a specific file.</param>
        /// <returns></returns>
        public static string GetContentStateDataPath(bool browse)
        {
            string assetPath = AddressableAssetSettingsDefaultObject.Settings != null ?
                AddressableAssetSettingsDefaultObject.Settings.GetContentStateBuildPath() :
                Path.Combine(AddressableAssetSettingsDefaultObject.kDefaultConfigFolder, PlatformMappingService.GetPlatformPathSubFolder());

            if (browse)
            {
                if (string.IsNullOrEmpty(assetPath))
                    assetPath = Application.dataPath;

                assetPath = EditorUtility.OpenFilePanel("Build Data File", Path.GetDirectoryName(assetPath), "bin");

                if (string.IsNullOrEmpty(assetPath))
                    return null;

                return assetPath;
            }

            if (AddressableAssetSettingsDefaultObject.Settings != null)
            {
                try
                {
                    Directory.CreateDirectory(assetPath);
                }
                catch (Exception e)
                {
                    Debug.LogError(e.Message + "\nCheck \"Content State Build Path\" in Addressables settings. Falling back to config folder location.");
                    assetPath = Path.Combine(AddressableAssetSettingsDefaultObject.kDefaultConfigFolder,
                        PlatformMappingService.GetPlatformPathSubFolder());
                    Directory.CreateDirectory(assetPath);
                }
            }
            else
                Directory.CreateDirectory(assetPath);

            var path = Path.Combine(assetPath, "addressables_content_state.bin");
            return path;
        }

        /// <summary>
        /// Loads cache data from a specific location
        /// </summary>
        /// <param name="contentStateDataPath"></param>
        /// <returns>The ContentState object.</returns>
        public static AddressablesContentState LoadContentState(string contentStateDataPath)
        {
            if (string.IsNullOrEmpty(contentStateDataPath))
            {
                Debug.LogErrorFormat("Unable to load cache data from {0}.", contentStateDataPath);
                return null;
            }
            var stream = new FileStream(contentStateDataPath, FileMode.Open, FileAccess.Read);
            var formatter = new BinaryFormatter();
            var cacheData = formatter.Deserialize(stream) as AddressablesContentState;
            if (cacheData == null)
            {
                Addressables.LogError("Invalid hash data file.  This file is usually named addressables_content_state.bin and is saved in the same folder as your source AddressableAssetsSettings.asset file.");
                return null;
            }
            stream.Dispose();
            return cacheData;
        }

        static bool s_StreamingAssetsExists;
        static string kStreamingAssetsPath = "Assets/StreamingAssets";

        internal static void Cleanup(bool deleteStreamingAssetsFolderIfEmpty, bool cleanBuildPath)
        {
            if (cleanBuildPath)
            {
                DirectoryUtility.DeleteDirectory(Addressables.BuildPath, onlyIfEmpty: false, recursiveDelete: true);
            }
            if (deleteStreamingAssetsFolderIfEmpty)
            {
                DirectoryUtility.DeleteDirectory(kStreamingAssetsPath, onlyIfEmpty: true);
            }
        }

        /// <summary>
        /// Builds player content using the player content version from a specified cache file.
        /// </summary>
        /// <param name="settings">The settings object to use for the build.</param>
        /// <param name="contentStateDataPath">The path of the cache data to use.</param>
        /// <returns>The build operation.</returns>
        public static AddressablesPlayerBuildResult BuildContentUpdate(AddressableAssetSettings settings, string contentStateDataPath)
        {
            var cacheData = LoadContentState(contentStateDataPath);
            if (!IsCacheDataValid(settings, cacheData))
                return null;

            s_StreamingAssetsExists = Directory.Exists("Assets/StreamingAssets");
            var context = new AddressablesDataBuilderInput(settings, cacheData.playerVersion);
            context.PreviousContentState = cacheData;

            Cleanup(!s_StreamingAssetsExists, false);

            SceneManagerState.Record();
            var result = settings.ActivePlayerDataBuilder.BuildData<AddressablesPlayerBuildResult>(context);
            if (!string.IsNullOrEmpty(result.Error))
                Debug.LogError(result.Error);
            SceneManagerState.Restore();
            return result;
        }

        internal static bool IsCacheDataValid(AddressableAssetSettings settings, AddressablesContentState cacheData)
        {
            if (cacheData == null)
                return false;

            if (cacheData.editorVersion != Application.unityVersion)
                Addressables.LogWarningFormat("Building content update with Unity editor version `{0}`, data was created with version `{1}`.  This may result in incompatible data.", Application.unityVersion, cacheData.editorVersion);

            if (string.IsNullOrEmpty(cacheData.remoteCatalogLoadPath))
            {
                Addressables.LogError("Previous build had 'Build Remote Catalog' disabled.  You cannot update a player that has no remote catalog specified");
                return false;
            }
            if (!settings.BuildRemoteCatalog)
            {
                Addressables.LogError("Current settings have 'Build Remote Catalog' disabled.  You cannot update a player that has no remote catalog to look to.");
                return false;
            }

            if (cacheData.remoteCatalogLoadPath != settings.RemoteCatalogLoadPath.GetValue(settings))
            {
                Addressables.LogErrorFormat("Current 'Remote Catalog Load Path' does not match load path of original player.  Player will only know to look up catalog at original location. Original: {0}  Current: {1}", cacheData.remoteCatalogLoadPath, settings.RemoteCatalogLoadPath.GetValue(settings));
                return false;
            }

            return true;
        }

        /// <summary>
        /// Get all modified addressable asset entries in groups that have BundledAssetGroupSchema and ContentUpdateGroupSchema with static content enabled.
        /// This includes any Addressable dependencies that are affected by the modified entries.
        /// </summary>
        /// <param name="settings">Addressable asset settings.</param>
        /// <param name="cacheDataPath">The cache data path.</param>
        /// <returns>A list of all modified entries and dependencies (list is empty if there are none); null if failed to load cache data.</returns>
        public static List<AddressableAssetEntry> GatherModifiedEntries(AddressableAssetSettings settings, string cacheDataPath)
        {
            HashSet<AddressableAssetEntry> retVal = new HashSet<AddressableAssetEntry>();
            var entriesMap = GatherModifiedEntriesWithDependencies(settings, cacheDataPath);
            foreach (var entry in entriesMap.Keys)
            {
                if (!retVal.Contains(entry))
                    retVal.Add(entry);

                foreach (var dependency in entriesMap[entry])
                    if (!retVal.Contains(dependency))
                        retVal.Add(dependency);
            }

            return retVal.ToList();
        }

        internal static void GatherExplicitModifiedEntries(AddressableAssetSettings settings, ref Dictionary<AddressableAssetEntry, List<AddressableAssetEntry>> dependencyMap, AddressablesContentState cacheData)
        {
            List<string> noBundledAssetGroupSchema = new List<string>();
            List<string> noStaticContent = new List<string>();

            var allEntries = new List<AddressableAssetEntry>();
            settings.GetAllAssets(allEntries, false, g =>
            {
                if (g == null)
                    return false;

                if (!g.HasSchema<BundledAssetGroupSchema>())
                {
                    noBundledAssetGroupSchema.Add(g.Name);
                    return false;
                }

                if (!g.HasSchema<ContentUpdateGroupSchema>())
                {
                    noStaticContent.Add(g.Name);
                    return false;
                }

                if (!g.GetSchema<ContentUpdateGroupSchema>().StaticContent)
                {
                    noStaticContent.Add(g.Name);
                    return false;
                }

                return true;
            });

            StringBuilder builder = new StringBuilder();
            builder.AppendFormat("Skipping Prepare for Content Update on {0} group(s):\n\n",
                noBundledAssetGroupSchema.Count + noStaticContent.Count);


            AddInvalidGroupsToLogMessage(builder, noBundledAssetGroupSchema, "Group Did Not Contain BundledAssetGroupSchema");
            AddInvalidGroupsToLogMessage(builder, noStaticContent, "Static Content Not Enabled In Schemas");

            Debug.Log(builder.ToString());

            var entryToCacheInfo = new Dictionary<string, CachedAssetState>();
            foreach (var cacheInfo in cacheData.cachedInfos)
                if (cacheInfo != null)
                    entryToCacheInfo[cacheInfo.asset.guid.ToString()] = cacheInfo;
            var modifiedEntries = new List<AddressableAssetEntry>();
            foreach (var entry in allEntries)
            {
                CachedAssetState cachedInfo;
                if (!entryToCacheInfo.TryGetValue(entry.guid, out cachedInfo) || HasAssetOrDependencyChanged(cachedInfo))
                    modifiedEntries.Add(entry);
            }

            AddAllDependentScenesFromModifiedEntries(modifiedEntries);
            foreach (var entry in modifiedEntries)
            {
                if (!dependencyMap.ContainsKey(entry))
                    dependencyMap.Add(entry, new List<AddressableAssetEntry>());
            }
        }

        /// <summary>
        /// Get a Dictionary of all modified values and their dependencies.  Dependencies will be Addressable and part of a group
        /// with static content enabled.
        /// </summary>
        /// <param name="settings">Addressable asset settings.</param>
        /// <param name="cachePath">The cache data path.</param>
        /// <returns>A dictionary mapping explicit changed entries to their dependencies.</returns>
        public static Dictionary<AddressableAssetEntry, List<AddressableAssetEntry>> GatherModifiedEntriesWithDependencies(AddressableAssetSettings settings, string cachePath)
        {
            var modifiedData = new Dictionary<AddressableAssetEntry, List<AddressableAssetEntry>>();
            AddressablesContentState cacheData = LoadContentState(cachePath);
            if (cacheData == null)
                return modifiedData;

            GatherExplicitModifiedEntries(settings, ref modifiedData, cacheData);
            GetStaticContentDependenciesForEntries(settings, ref modifiedData, GetGroupGuidToCacheBundleNameMap(cacheData));
            return modifiedData;
        }

        internal static Dictionary<string, string> GetGroupGuidToCacheBundleNameMap(AddressablesContentState cacheData)
        {
            var bundleIdToCacheInfo = new Dictionary<string, string>();
            foreach (CachedBundleState bundleInfo in cacheData.cachedBundles)
            {
                if (bundleInfo != null && bundleInfo.data is AssetBundleRequestOptions options)
                    bundleIdToCacheInfo[bundleInfo.bundleFileId] = options.BundleName;
            }

            var groupGuidToCacheBundleName = new Dictionary<string, string>();
            foreach (CachedAssetState cacheInfo in cacheData.cachedInfos)
            {
                if (cacheInfo != null && bundleIdToCacheInfo.TryGetValue(cacheInfo.bundleFileId, out string bundleName))
                    groupGuidToCacheBundleName[cacheInfo.groupGuid] = bundleName;
            }
            return groupGuidToCacheBundleName;
        }

        internal static HashSet<string> GetGroupGuidsWithUnchangedBundleName(AddressableAssetSettings settings, Dictionary<AddressableAssetEntry, List<AddressableAssetEntry>> dependencyMap, Dictionary<string, string> groupGuidToCacheBundleName)
        {
            var result = new HashSet<string>();
            if (groupGuidToCacheBundleName == null || groupGuidToCacheBundleName.Count == 0)
                return result;

            var entryGuidToDeps = new Dictionary<string, List<AddressableAssetEntry>>();
            foreach (KeyValuePair<AddressableAssetEntry, List<AddressableAssetEntry>> entryToDeps in dependencyMap)
            {
                entryGuidToDeps.Add(entryToDeps.Key.guid, entryToDeps.Value);
            }

            foreach (AddressableAssetGroup group in settings.groups)
            {
                if (group == null || !group.HasSchema<BundledAssetGroupSchema>())
                    continue;

                var schema = group.GetSchema<BundledAssetGroupSchema>();
                List<AssetBundleBuild> bundleInputDefinitions = new List<AssetBundleBuild>();

                BuildScriptPackedMode.PrepGroupBundlePacking(group, bundleInputDefinitions, schema, entry => !entryGuidToDeps.ContainsKey(entry.guid));
                BuildScriptPackedMode.HandleDuplicateBundleNames(bundleInputDefinitions);

                for (int i = 0; i < bundleInputDefinitions.Count; i++)
                {
                    string bundleName = Path.GetFileNameWithoutExtension(bundleInputDefinitions[i].assetBundleName);
                    if (groupGuidToCacheBundleName.TryGetValue(group.Guid, out string cacheBundleName) && cacheBundleName == bundleName)
                        result.Add(group.Guid);
                }
            }
            return result;
        }

        internal static void GetStaticContentDependenciesForEntries(AddressableAssetSettings settings, ref Dictionary<AddressableAssetEntry, List<AddressableAssetEntry>> dependencyMap, Dictionary<string, string> groupGuidToCacheBundleName = null)
        {
            if (dependencyMap == null)
                return;
            
            Dictionary<AddressableAssetGroup, bool> groupHasStaticContentMap = new Dictionary<AddressableAssetGroup, bool>();
            HashSet<string> groupGuidsWithUnchangedBundleName = GetGroupGuidsWithUnchangedBundleName(settings, dependencyMap, groupGuidToCacheBundleName);

            foreach (AddressableAssetEntry entry in dependencyMap.Keys)
            {
                //since the entry here is from our list of modified entries we know that it must be a part of a static content group.
                //Since it's part of a static content update group we can go ahead and set the value to true in the dictionary without explicitly checking it.
                if (!groupHasStaticContentMap.ContainsKey(entry.parentGroup))
                    groupHasStaticContentMap.Add(entry.parentGroup, true);

                string[] dependencies = AssetDatabase.GetDependencies(entry.AssetPath);
                foreach (string dependency in dependencies)
                {
                    string guid = AssetDatabase.AssetPathToGUID(dependency);
                    var depEntry = settings.FindAssetEntry(guid, true);
                    if (depEntry == null)
                        continue;

                    if (!groupHasStaticContentMap.TryGetValue(depEntry.parentGroup, out bool groupHasStaticContentEnabled))
                    {
                        groupHasStaticContentEnabled = depEntry.parentGroup.HasSchema<ContentUpdateGroupSchema>() &&
                            depEntry.parentGroup.GetSchema<ContentUpdateGroupSchema>().StaticContent;

                        if (groupGuidsWithUnchangedBundleName.Contains(depEntry.parentGroup.Guid))
                            continue;

                        groupHasStaticContentMap.Add(depEntry.parentGroup, groupHasStaticContentEnabled);
                    }

                    if (!dependencyMap.ContainsKey(depEntry) && groupHasStaticContentEnabled)
                    {
                        if (!dependencyMap.ContainsKey(entry))
                            dependencyMap.Add(entry, new List<AddressableAssetEntry>());
                        dependencyMap[entry].Add(depEntry);
                    }
                }
            }
        }

        internal static void AddAllDependentScenesFromModifiedEntries(List<AddressableAssetEntry> modifiedEntries)
        {
            List<AddressableAssetEntry> entriesToAdd = new List<AddressableAssetEntry>();
            //If a scene has changed, all scenes that end up in the same bundle need to be marked as modified due to bundle dependencies
            foreach (AddressableAssetEntry entry in modifiedEntries)
            {
                if (entry.IsScene && !entriesToAdd.Contains(entry))
                {
                    switch (entry.parentGroup.GetSchema<BundledAssetGroupSchema>().BundleMode)
                    {
                        case BundledAssetGroupSchema.BundlePackingMode.PackTogether:
                            //Add every scene in the group to modified entries
                            foreach (AddressableAssetEntry sharedGroupEntry in entry.parentGroup.entries)
                            {
                                if (sharedGroupEntry.IsScene && !modifiedEntries.Contains(sharedGroupEntry))
                                    entriesToAdd.Add(sharedGroupEntry);
                            }
                            break;

                        case BundledAssetGroupSchema.BundlePackingMode.PackTogetherByLabel:
                            foreach (AddressableAssetEntry sharedGroupEntry in entry.parentGroup.entries)
                            {
                                //Check if one entry has 0 labels while the other contains labels.  The labels union check below will return true in this case.
                                //That is not the behavior we want.  So to avoid that, we check here first.
                                if (sharedGroupEntry.labels.Count == 0 ^ entry.labels.Count == 0)
                                    continue;

                                //Only add if labels are shared
                                if (sharedGroupEntry.IsScene && !modifiedEntries.Contains(sharedGroupEntry) && sharedGroupEntry.labels.Union(entry.labels).Any())
                                    entriesToAdd.Add(sharedGroupEntry);
                            }
                            break;

                        case BundledAssetGroupSchema.BundlePackingMode.PackSeparately:
                            //Do nothing.  The scene will be in a different bundle.
                            break;

                        default:
                            break;
                    }
                }
            }

            modifiedEntries.AddRange(entriesToAdd);
        }

        private static void AddInvalidGroupsToLogMessage(StringBuilder builder, List<string> invalidGroupList,
            string headerMessage)
        {
            if (invalidGroupList.Count > 0)
            {
                builder.AppendFormat("{0} ({1} groups):\n", headerMessage, invalidGroupList.Count);
                int maxList = 15;
                for (int i = 0; i < invalidGroupList.Count; i++)
                {
                    if (i > maxList)
                    {
                        builder.AppendLine("...");
                        break;
                    }

                    builder.AppendLine("-" + invalidGroupList[i]);
                }

                builder.AppendLine("");
            }
        }

        /// <summary>
        /// Create a new AddressableAssetGroup with the items and mark it as remote.
        /// </summary>
        /// <param name="settings">The settings object.</param>
        /// <param name="items">The items to move.</param>
        /// <param name="groupName">The name of the new group.</param>
        public static void CreateContentUpdateGroup(AddressableAssetSettings settings, List<AddressableAssetEntry> items, string groupName)
        {
            var contentGroup = settings.CreateGroup(settings.FindUniqueGroupName(groupName), false, false, true, null);
            var schema = contentGroup.AddSchema<BundledAssetGroupSchema>();
            schema.BuildPath.SetVariableByName(settings, AddressableAssetSettings.kRemoteBuildPath);
            schema.LoadPath.SetVariableByName(settings, AddressableAssetSettings.kRemoteLoadPath);
            schema.BundleMode = BundledAssetGroupSchema.BundlePackingMode.PackTogether;
            contentGroup.AddSchema<ContentUpdateGroupSchema>().StaticContent = false;
            settings.MoveEntries(items, contentGroup);
        }

        /// <summary>
        /// Functor to filter AddressableAssetGroups during content update. If the functor returns false, the group is excluded from the update.
        /// </summary>
        public static Func<AddressableAssetGroup, bool> GroupFilterFunc = GroupFilter;

        internal static bool GroupFilter(AddressableAssetGroup g)
        {
            if (g == null)
                return false;
            if (!g.HasSchema<ContentUpdateGroupSchema>() || !g.GetSchema<ContentUpdateGroupSchema>().StaticContent)
                return false;
            if (!g.HasSchema<BundledAssetGroupSchema>() || !g.GetSchema<BundledAssetGroupSchema>().IncludeInBuild)
                return false;
            return true;
        }
    }
}
=======
using System;
using System.Collections.Generic;
using System.IO;
using System.Linq;
using System.Net;
using System.Runtime.Serialization.Formatters.Binary;
using System.Text;
using UnityEditor.AddressableAssets.Build.DataBuilders;
using UnityEditor.AddressableAssets.Settings;
using UnityEditor.AddressableAssets.Settings.GroupSchemas;
using UnityEditor.Build.Pipeline.Interfaces;
using UnityEngine;
using UnityEngine.AddressableAssets;
using UnityEngine.AddressableAssets.ResourceLocators;
using UnityEngine.ResourceManagement.ResourceProviders;
using UnityEngine.ResourceManagement.Util;

#if ENABLE_CCD
using Unity.Services.Ccd.Management;
#endif

namespace UnityEditor.AddressableAssets.Build
{
    /// <summary>
    /// Option for how to deal with automatically checking for content update restrictions as part of the Update a Previous Build workflow.
    /// </summary>
    public enum CheckForContentUpdateRestrictionsOptions
    {
        /// If assets are modified that have been previously built in a Cannot Change Post Release group, 
        /// the build will be paused and the Update Restrictions Check window is opened
        /// </summary>
        ListUpdatedAssetsWithRestrictions = 0,
         /// <summary>
        /// If assets are modified that have been previously built in a Cannot Change Post Release group, the Content Update build will fail.
        /// </summary>
        FailBuild = 1,
        /// <summary>
        /// <summary>
        /// Updating a previous build does not automatically run the Check for Update Restrictions rule.
        /// </summary>
        Disabled = 2
    }

#if ENABLE_CCD
    /// <summary>
    /// This is used to determine the behavior of Update a Previous Build when taking advantage of the Build & Release feature.
    /// </summary>
    public enum BuildAndReleaseContentStateBehavior
    {
        /// <summary>
        /// Uses the Previous Content State bin file path set in the AddressableAssetSettings
        /// </summary>
        UsePresetLocation = 0,
        /// <summary>
        /// Pulls the Previous Content State bin from the associated Cloud Content Delivery bucket set in the profile variables.
        /// </summary>
        UseCCDBucket = 1
        
    }
#endif

    /// <summary>
    /// The given state of an Asset.  Represented by its guid and hash.
    /// </summary>
    [Serializable]
    public struct AssetState : IEquatable<AssetState>
    {
        /// <summary>
        /// Asset states GUID.
        /// </summary>
        public GUID guid;

        /// <summary>
        /// Asset State hash.
        /// </summary>
        public Hash128 hash;

        /// <summary>
        /// Check if one asset state is equal to another.
        /// </summary>
        /// <param name="other">Right hand side of comparision.</param>
        /// <returns>Returns true if the Asset States are equal to one another.</returns>
        public bool Equals(AssetState other)
        {
            return guid == other.guid && hash == other.hash;
        }
    }

    /// <summary>
    /// The Cached Asset State of an Addressable Asset.
    /// </summary>
    [Serializable]
    public class CachedAssetState : IEquatable<CachedAssetState>
    {
        /// <summary>
        /// The Asset State.
        /// </summary>
        public AssetState asset;

        /// <summary>
        /// The Asset State of all dependencies.
        /// </summary>
        public AssetState[] dependencies;

        /// <summary>
        /// The guid for the group the cached asset state belongs to.
        /// </summary>
        public string groupGuid;

        /// <summary>
        /// The name of the cached asset states bundle file.
        /// </summary>
        public string bundleFileId;

        /// <summary>
        /// The cached asset state data.
        /// </summary>
        public object data;

        /// <summary>
        /// Checks if one cached asset state is equal to another given the asset state and dependency state.
        /// </summary>
        /// <param name="other">Right hand side of comparision.</param>
        /// <returns>Returns true if the cached asset states are equal to one another.</returns>
        public bool Equals(CachedAssetState other)
        {
            bool result = other != null && asset.Equals(other.asset);
            result &= dependencies != null && other.dependencies != null;
            result &= dependencies.Length == other.dependencies.Length;
            var index = 0;
            while (result && index < dependencies.Length)
            {
                result &= dependencies[index].Equals(other.dependencies[index]);
                index++;
            }
            return result;
        }
    }

    /// <summary>
    /// Cached state of asset bundles.
    /// </summary>
    [Serializable]
    public class CachedBundleState
    {
        /// <summary>
        /// The name of the cached asset states bundle file.
        /// </summary>
        public string bundleFileId;
        /// <summary>
        /// The cached bundle state data.
        /// </summary>
        public object data;
    }

    /// <summary>
    /// Data stored with each build that is used to generated content updates.
    /// </summary>
    [Serializable]
    public class AddressablesContentState
    {
        /// <summary>
        /// The version that the player was built with.  This is usually set to AddressableAssetSettings.PlayerBuildVersion.
        /// </summary>
        [SerializeField]
        public string playerVersion;

        /// <summary>
        /// The version of the unity editor used to build the player.
        /// </summary>
        [SerializeField]
        public string editorVersion;

        /// <summary>
        /// Dependency information for all assets in the build that have been marked StaticContent.
        /// </summary>
        [SerializeField]
        public CachedAssetState[] cachedInfos;

        /// <summary>
        /// The path of a remote catalog.  This is the only place the player knows to look for an updated catalog.
        /// </summary>
        [SerializeField]
        public string remoteCatalogLoadPath;

        /// <summary>
        /// Information about asset bundles created for the build.
        /// </summary>
        [SerializeField]
        public CachedBundleState[] cachedBundles;
    }

    internal struct ContentUpdateUsageData
    {
        public string ContentUpdateInterruptMessage;
        public bool UsingCCD;
    }

    internal struct ContentUpdateBuildData
    {
        public string Error;
        public double BuildDuration;
    }

    /// <summary>
    /// Contains methods used for the content update workflow.
    /// </summary>
    public static class ContentUpdateScript
    {
        internal static readonly string FirstTimeUpdatePreviousBuild = nameof(FirstTimeUpdatePreviousBuild);

        /// <summary>
        /// Contains build information used for updating assets.
        /// </summary>
        public struct ContentUpdateContext
        {
            /// <summary>
            /// The mapping of an asset's guid to its cached asset state.
            /// </summary>
            public Dictionary<string, CachedAssetState> GuidToPreviousAssetStateMap;

            /// <summary>
            /// The mapping of an asset's or bundle's internal id to its catalog entry.
            /// </summary>
            public Dictionary<string, ContentCatalogDataEntry> IdToCatalogDataEntryMap;

            /// <summary>
            /// The mapping of a bundle's name to its internal bundle id.
            /// </summary>
            public Dictionary<string, string> BundleToInternalBundleIdMap;

            /// <summary>
            /// Stores the asset bundle write information.
            /// </summary>
            public IBundleWriteData WriteData;

            /// <summary>
            /// Stores the cached build data.
            /// </summary>
            public AddressablesContentState ContentState;

            /// <summary>
            /// Stores the paths of the files created during a build.
            /// </summary>
            public FileRegistry Registry;

            /// <summary>
            /// The list of asset state information gathered from the previous build.
            /// </summary>
            public List<CachedAssetState> PreviousAssetStateCarryOver;
        }

        private static string m_BinFileCachePath = "Library/com.unity.addressables/AddressablesBinFileDownload/addressables_content_state.bin";

        /// <summary>
        /// If the previous content state file location is a remote location, this path is where the file is downloaded to as part of a 
        /// contnet update build.  In the event of a fresh build where the previous state file build path is remote, this is the location the 
        /// file is built to.
        /// </summary>
        public static string PreviousContentStateFileCachePath
        {
            get {return m_BinFileCachePath; }
            set { m_BinFileCachePath = value; }
        }

        static bool GetAssetState(GUID asset, out AssetState assetState)
        {
            assetState = new AssetState();
            if (asset.Empty())
                return false;

            var path = AssetDatabase.GUIDToAssetPath(asset.ToString());
            if (string.IsNullOrEmpty(path))
                return false;

            var hash = AssetDatabase.GetAssetDependencyHash(path);
            if (!hash.isValid)
                return false;

            assetState.guid = asset;
            assetState.hash = hash;
            return true;
        }

        static bool GetCachedAssetStateForData(GUID asset, string bundleFileId, string groupGuid, object data, IEnumerable<GUID> dependencies, out CachedAssetState cachedAssetState)
        {
            cachedAssetState = null;

            AssetState assetState;
            if (!GetAssetState(asset, out assetState))
                return false;

            var visited = new HashSet<GUID>();
            visited.Add(asset);
            var dependencyStates = new List<AssetState>();
            foreach (var dependency in dependencies)
            {
                if (!visited.Add(dependency))
                    continue;

                AssetState dependencyState;
                if (!GetAssetState(dependency, out dependencyState))
                    continue;
                dependencyStates.Add(dependencyState);
            }

            cachedAssetState = new CachedAssetState();
            cachedAssetState.asset = assetState;
            cachedAssetState.dependencies = dependencyStates.ToArray();
            cachedAssetState.groupGuid = groupGuid;
            cachedAssetState.bundleFileId = bundleFileId;
            cachedAssetState.data = data;

            return true;
        }

        static bool HasAssetOrDependencyChanged(CachedAssetState cachedInfo)
        {
            CachedAssetState newCachedInfo;
            if (!GetCachedAssetStateForData(cachedInfo.asset.guid, cachedInfo.bundleFileId, cachedInfo.groupGuid, cachedInfo.data, cachedInfo.dependencies.Select(x => x.guid), out newCachedInfo))
                return true;
            return !cachedInfo.Equals(newCachedInfo);
        }

        /// <summary>
        /// Save the content update information for a set of AddressableAssetEntry objects.
        /// </summary>
        /// <param name="path">File to write content stat info to.  If file already exists, it will be deleted before the new file is created.</param>
        /// <param name="entries">The entries to save.</param>
        /// <param name="dependencyData">The raw dependency information generated from the build.</param>
        /// <param name="playerVersion">The player version to save. This is usually set to AddressableAssetSettings.PlayerBuildVersion.</param>
        /// <param name="remoteCatalogPath">The server path (if any) that contains an updateable content catalog.  If this is empty, updates cannot occur.</param>
        /// <returns>True if the file is saved, false otherwise.</returns>
        [Obsolete]
        public static bool SaveContentState(string path, List<AddressableAssetEntry> entries, IDependencyData dependencyData, string playerVersion, string remoteCatalogPath)
        {
            return SaveContentState(new List<ContentCatalogDataEntry>(), path, entries, dependencyData, playerVersion, remoteCatalogPath);
        }

        /// <summary>
        /// Save the content update information for a set of AddressableAssetEntry objects.
        /// </summary>
        /// <param name="locations">The ContentCatalogDataEntry locations that were built into the Content Catalog.</param>
        /// <param name="path">File to write content stat info to.  If file already exists, it will be deleted before the new file is created.</param>
        /// <param name="entries">The entries to save.</param>
        /// <param name="dependencyData">The raw dependency information generated from the build.</param>
        /// <param name="playerVersion">The player version to save. This is usually set to AddressableAssetSettings.PlayerBuildVersion.</param>
        /// <param name="remoteCatalogPath">The server path (if any) that contains an updateable content catalog.  If this is empty, updates cannot occur.</param>
        /// <returns>True if the file is saved, false otherwise.</returns>
        public static bool SaveContentState(List<ContentCatalogDataEntry> locations, string path, List<AddressableAssetEntry> entries, IDependencyData dependencyData, string playerVersion, string remoteCatalogPath)
        {
            return SaveContentState(locations, path, entries, dependencyData, playerVersion, remoteCatalogPath, null);
        }

        /// <summary>
        /// Save the content update information for a set of AddressableAssetEntry objects.
        /// </summary>
        /// <param name="locations">The ContentCatalogDataEntry locations that were built into the Content Catalog.</param>
        /// <param name="path">File to write content stat info to.  If file already exists, it will be deleted before the new file is created.</param>
        /// <param name="entries">The entries to save.</param>
        /// <param name="dependencyData">The raw dependency information generated from the build.</param>
        /// <param name="playerVersion">The player version to save. This is usually set to AddressableAssetSettings.PlayerBuildVersion.</param>
        /// <param name="remoteCatalogPath">The server path (if any) that contains an updateable content catalog.  If this is empty, updates cannot occur.</param>
        /// <param name="carryOverCacheState">Cached state that needs to carry over from the previous build.  This mainly affects Content Update.</param>
        /// <returns>True if the file is saved, false otherwise.</returns>
        public static bool SaveContentState(List<ContentCatalogDataEntry> locations, string path, List<AddressableAssetEntry> entries, IDependencyData dependencyData, string playerVersion, string remoteCatalogPath, List<CachedAssetState> carryOverCacheState)
        {
            try
            {
                var cachedInfos = GetCachedAssetStates(locations, entries, dependencyData);

                var cachedBundleInfos = new List<CachedBundleState>();
                foreach (ContentCatalogDataEntry ccEntry in locations)
                {
                    if (typeof(IAssetBundleResource).IsAssignableFrom(ccEntry.ResourceType))
                        cachedBundleInfos.Add(new CachedBundleState() { bundleFileId = ccEntry.InternalId, data = ccEntry.Data });
                }

                if (carryOverCacheState != null)
                {
                    foreach (var cs in carryOverCacheState)
                        cachedInfos.Add(cs);
                }

                var cacheData = new AddressablesContentState
                {
                    cachedInfos = cachedInfos.ToArray(),
                    playerVersion = playerVersion,
                    editorVersion = Application.unityVersion,
                    remoteCatalogLoadPath = remoteCatalogPath,
                    cachedBundles = cachedBundleInfos.ToArray()
                };
                var formatter = new BinaryFormatter();
                if (File.Exists(path))
                    File.Delete(path);
                var dir = Path.GetDirectoryName(path);
                if (!string.IsNullOrEmpty(dir) && !Directory.Exists(dir))
                    Directory.CreateDirectory(dir);
                var stream = new FileStream(path, FileMode.CreateNew, FileAccess.Write);
                formatter.Serialize(stream, cacheData);
                stream.Flush();
                stream.Close();
                stream.Dispose();
                return true;
            }
            catch (UnauthorizedAccessException uae)
            {
                if (!AddressableAssetUtility.IsVCAssetOpenForEdit(path))
                    Debug.LogErrorFormat("Cannot access the file {0}. It may be locked by version control.", path);
                else
                    Debug.LogException(uae);
                return false;
            }
            catch (Exception e)
            {
                Debug.LogException(e);
                return false;
            }
        }

        static IList<CachedAssetState> GetCachedAssetStates(List<ContentCatalogDataEntry> locations, List<AddressableAssetEntry> entries, IDependencyData dependencyData)
        {
            Dictionary<string, AddressableAssetEntry> guidToEntries = new Dictionary<string, AddressableAssetEntry>();
            Dictionary<string, ContentCatalogDataEntry> key1ToCCEntries = new Dictionary<string, ContentCatalogDataEntry>();

            foreach (AddressableAssetEntry entry in entries)
                if (!guidToEntries.ContainsKey(entry.guid))
                    guidToEntries[entry.guid] = entry;
            foreach (ContentCatalogDataEntry ccEntry in locations)
                if (ccEntry != null && ccEntry.Keys != null && ccEntry.Keys.Count > 1 && (ccEntry.Keys[1] as string) != null && !key1ToCCEntries.ContainsKey(ccEntry.Keys[1] as string))
                    key1ToCCEntries[ccEntry.Keys[1] as string] = ccEntry;

            IList<CachedAssetState> cachedInfos = new List<CachedAssetState>();
            foreach (var assetData in dependencyData.AssetInfo)
            {
                guidToEntries.TryGetValue(assetData.Key.ToString(), out AddressableAssetEntry addressableAssetEntry);
                key1ToCCEntries.TryGetValue(assetData.Key.ToString(), out ContentCatalogDataEntry catalogAssetEntry);
                if (addressableAssetEntry != null && catalogAssetEntry != null &&
                    GetCachedAssetStateForData(assetData.Key, addressableAssetEntry.BundleFileId, addressableAssetEntry.parentGroup.Guid, catalogAssetEntry.Data, assetData.Value.referencedObjects.Select(x => x.guid), out CachedAssetState cachedAssetState))
                    cachedInfos.Add(cachedAssetState);
            }

            foreach (var sceneData in dependencyData.SceneInfo)
            {
                guidToEntries.TryGetValue(sceneData.Key.ToString(), out AddressableAssetEntry addressableSceneEntry);
                key1ToCCEntries.TryGetValue(sceneData.Key.ToString(), out ContentCatalogDataEntry catalogSceneEntry);
                if (addressableSceneEntry != null && catalogSceneEntry != null &&
                    GetCachedAssetStateForData(sceneData.Key, addressableSceneEntry.BundleFileId, addressableSceneEntry.parentGroup.Guid, catalogSceneEntry.Data, sceneData.Value.referencedObjects.Select(x => x.guid), out CachedAssetState cachedAssetState))
                    cachedInfos.Add(cachedAssetState);
            }

            return cachedInfos;
        }

        /// <summary>
        /// Gets the path of the cache data from a selected build.
        /// </summary>
        /// <param name="browse">If true, the user is allowed to browse for a specific file.</param>
        /// <returns>The path of the previous state .bin file used to detect changes from the previous build to the content update build.</returns>
        public static string GetContentStateDataPath(bool browse)
        {
            return GetContentStateDataPath(browse, null);
        }
        
        internal static string GetContentStateDataPath(bool browse, AddressableAssetSettings settings)
        {
            if (settings == null)
                settings = AddressableAssetSettingsDefaultObject.Settings;
            var profileSettings = settings == null ? null : settings.profileSettings;
            string assetPath = profileSettings != null ?
                profileSettings.EvaluateString(settings.activeProfileId, settings.ContentStateBuildPath) : "";

            if (string.IsNullOrEmpty(assetPath))
            {
                assetPath = settings != null ? settings.GetContentStateBuildPath() :
                Path.Combine(AddressableAssetSettingsDefaultObject.kDefaultConfigFolder, PlatformMappingService.GetPlatformPathSubFolder());
            }

            if (browse)
            {
                if (string.IsNullOrEmpty(assetPath))
                    assetPath = Application.dataPath;

                assetPath = EditorUtility.OpenFilePanel("Build Data File", Path.GetDirectoryName(assetPath), "bin");

                if (string.IsNullOrEmpty(assetPath))
                    return null;

                return assetPath;
            }

            if(!ResourceManagerConfig.ShouldPathUseWebRequest(assetPath))
            {
                try
                {
                    Directory.CreateDirectory(assetPath);
                }
                catch (Exception e)
                {
                    Debug.LogError(e.Message + "\nCheck \"Content State Build Path\" in Addressables settings. Falling back to config folder location.");
                    assetPath = Path.Combine(AddressableAssetSettingsDefaultObject.kDefaultConfigFolder,
                        PlatformMappingService.GetPlatformPathSubFolder());
                    Directory.CreateDirectory(assetPath);
                }
            }
            
#if ENABLE_CCD
            switch(settings.BuildAndReleaseBinFileOption)
            {
                case BuildAndReleaseContentStateBehavior.UsePresetLocation:
                    //do nothing
                    break;
                case BuildAndReleaseContentStateBehavior.UseCCDBucket:
                    assetPath = settings.RemoteCatalogLoadPath.GetValue(settings);
                    break;
            }
#endif

            var path = Path.Combine(assetPath, "addressables_content_state.bin");
            return path;
        }

        /// <summary>
        /// Downloads the content state bin to a temporary directory
        /// </summary>
        /// <param name="url">The url of the bin file</param>
        /// <returns>The temp path the bin file was downloaded to.</returns>
        internal static string DownloadBinFileToTempLocation(string url)
        {
            if (!Directory.Exists(ContentUpdateScript.PreviousContentStateFileCachePath))
                Directory.CreateDirectory(Path.GetDirectoryName(ContentUpdateScript.PreviousContentStateFileCachePath));
            else if (File.Exists(ContentUpdateScript.PreviousContentStateFileCachePath))
                File.Delete(ContentUpdateScript.PreviousContentStateFileCachePath);

            try
            { 
                var bytes = new WebClient().DownloadData(url);
                File.WriteAllBytes(ContentUpdateScript.PreviousContentStateFileCachePath, bytes);

            }
            catch
            {
                //Do nothing, nothing will get downloaded and the users can select a file manually if they want.
            }

            return ContentUpdateScript.PreviousContentStateFileCachePath;
        }

        /// <summary>
        /// Loads cache data from a specific location
        /// </summary>
        /// <param name="contentStateDataPath"></param>
        /// <returns>The ContentState object.</returns>
        public static AddressablesContentState LoadContentState(string contentStateDataPath)
        {
            if (string.IsNullOrEmpty(contentStateDataPath))
            {
                Debug.LogErrorFormat("Unable to load cache data from {0}.", contentStateDataPath);
                return null;
            }
            var stream = new FileStream(contentStateDataPath, FileMode.Open, FileAccess.Read);
            var formatter = new BinaryFormatter();
            var cacheData = formatter.Deserialize(stream) as AddressablesContentState;
            if (cacheData == null)
            {
                Addressables.LogError("Invalid hash data file.  This file is usually named addressables_content_state.bin and is saved in the same folder as your source AddressableAssetsSettings.asset file.");
                return null;
            }
            stream.Dispose();
            return cacheData;
        }

        static bool s_StreamingAssetsExists;
        static string kStreamingAssetsPath = "Assets/StreamingAssets";

        internal static void Cleanup(bool deleteStreamingAssetsFolderIfEmpty, bool cleanBuildPath)
        {
            if (cleanBuildPath)
            {
                DirectoryUtility.DeleteDirectory(Addressables.BuildPath, onlyIfEmpty: false, recursiveDelete: true);
            }
            if (deleteStreamingAssetsFolderIfEmpty)
            {
                DirectoryUtility.DeleteDirectory(kStreamingAssetsPath, onlyIfEmpty: true);
            }
        }

        /// <summary>
        /// Builds player content using the player content version from a specified cache file.
        /// </summary>
        /// <param name="settings">The settings object to use for the build.</param>
        /// <param name="contentStateDataPath">The path of the cache data to use.</param>
        /// <returns>The build operation.</returns>
        public static AddressablesPlayerBuildResult BuildContentUpdate(AddressableAssetSettings settings, string contentStateDataPath)
        {
            var cacheData = LoadContentState(contentStateDataPath);
            if (!IsCacheDataValid(settings, cacheData))
                return null;

            s_StreamingAssetsExists = Directory.Exists("Assets/StreamingAssets");
            var context = new AddressablesDataBuilderInput(settings, cacheData.playerVersion);
            context.IsContentUpdateBuild = true;
            context.PreviousContentState = cacheData;

            Cleanup(!s_StreamingAssetsExists, false);

            SceneManagerState.Record();
            var result = settings.ActivePlayerDataBuilder.BuildData<AddressablesPlayerBuildResult>(context);
            if (!string.IsNullOrEmpty(result.Error))
                Debug.LogError(result.Error);
            SceneManagerState.Restore();
            return result;
        }

        internal static bool IsCacheDataValid(AddressableAssetSettings settings, AddressablesContentState cacheData)
        {
            if (cacheData == null)
                return false;

            if (cacheData.editorVersion != Application.unityVersion)
                Addressables.LogWarningFormat("Building content update with Unity editor version `{0}`, data was created with version `{1}`.  This may result in incompatible data.", Application.unityVersion, cacheData.editorVersion);

            if (string.IsNullOrEmpty(cacheData.remoteCatalogLoadPath))
            {
                Addressables.LogError("Previous build had 'Build Remote Catalog' disabled.  You cannot update a player that has no remote catalog specified");
                return false;
            }
            if (!settings.BuildRemoteCatalog)
            {
                Addressables.LogError("Current settings have 'Build Remote Catalog' disabled.  You cannot update a player that has no remote catalog to look to.");
                return false;
            }

            if (cacheData.remoteCatalogLoadPath != settings.RemoteCatalogLoadPath.GetValue(settings))
            {
                Addressables.LogErrorFormat("Current 'Remote Catalog Load Path' does not match load path of original player.  Player will only know to look up catalog at original location. Original: {0}  Current: {1}", cacheData.remoteCatalogLoadPath, settings.RemoteCatalogLoadPath.GetValue(settings));
                return false;
            }

            return true;
        }

        /// <summary>
        /// Get all modified addressable asset entries in groups that have BundledAssetGroupSchema and ContentUpdateGroupSchema with static content enabled.
        /// This includes any Addressable dependencies that are affected by the modified entries.
        /// </summary>
        /// <param name="settings">Addressable asset settings.</param>
        /// <param name="cacheDataPath">The cache data path.</param>
        /// <returns>A list of all modified entries and dependencies (list is empty if there are none); null if failed to load cache data.</returns>
        public static List<AddressableAssetEntry> GatherModifiedEntries(AddressableAssetSettings settings, string cacheDataPath)
        {
            HashSet<AddressableAssetEntry> retVal = new HashSet<AddressableAssetEntry>();
            var entriesMap = GatherModifiedEntriesWithDependencies(settings, cacheDataPath);
            foreach (var entry in entriesMap.Keys)
            {
                if (!retVal.Contains(entry))
                    retVal.Add(entry);

                foreach (var dependency in entriesMap[entry])
                    if (!retVal.Contains(dependency))
                        retVal.Add(dependency);
            }

            return retVal.ToList();
        }

        internal static void GatherExplicitModifiedEntries(AddressableAssetSettings settings, ref Dictionary<AddressableAssetEntry, List<AddressableAssetEntry>> dependencyMap, AddressablesContentState cacheData)
        {
            List<string> noBundledAssetGroupSchema = new List<string>();
            List<string> noStaticContent = new List<string>();

            var allEntries = new List<AddressableAssetEntry>();
            settings.GetAllAssets(allEntries, false, g =>
            {
                if (g == null)
                    return false;

                if (!g.HasSchema<BundledAssetGroupSchema>())
                {
                    noBundledAssetGroupSchema.Add(g.Name);
                    return false;
                }

                if (!g.HasSchema<ContentUpdateGroupSchema>())
                {
                    noStaticContent.Add(g.Name);
                    return false;
                }

                if (!g.GetSchema<ContentUpdateGroupSchema>().StaticContent)
                {
                    noStaticContent.Add(g.Name);
                    return false;
                }

                return true;
            });

            StringBuilder builder = new StringBuilder();
            builder.AppendFormat("Skipping Prepare for Content Update on {0} group(s):\n\n",
                noBundledAssetGroupSchema.Count + noStaticContent.Count);


            AddInvalidGroupsToLogMessage(builder, noBundledAssetGroupSchema, "Group Did Not Contain BundledAssetGroupSchema");
            AddInvalidGroupsToLogMessage(builder, noStaticContent, "Static Content Not Enabled In Schemas");

            Debug.Log(builder.ToString());

            var entryToCacheInfo = new Dictionary<string, CachedAssetState>();
            foreach (var cacheInfo in cacheData.cachedInfos)
                if (cacheInfo != null)
                    entryToCacheInfo[cacheInfo.asset.guid.ToString()] = cacheInfo;
            var modifiedEntries = new List<AddressableAssetEntry>();
            foreach (var entry in allEntries)
            {
                CachedAssetState cachedInfo;
                if (!entryToCacheInfo.TryGetValue(entry.guid, out cachedInfo) || HasAssetOrDependencyChanged(cachedInfo))
                { 
                    modifiedEntries.Add(entry);
                    entry.FlaggedDuringContentUpdateRestriction = true;
                }
                else
                    entry.FlaggedDuringContentUpdateRestriction = false;
            }

            AddAllDependentScenesFromModifiedEntries(modifiedEntries);
            foreach (var entry in modifiedEntries)
            {
                if (!dependencyMap.ContainsKey(entry))
                    dependencyMap.Add(entry, new List<AddressableAssetEntry>());
            }
        }

        /// <summary>
        /// Get a Dictionary of all modified values and their dependencies.  Dependencies will be Addressable and part of a group
        /// with static content enabled.
        /// </summary>
        /// <param name="settings">Addressable asset settings.</param>
        /// <param name="cachePath">The cache data path.</param>
        /// <returns>A dictionary mapping explicit changed entries to their dependencies.</returns>
        public static Dictionary<AddressableAssetEntry, List<AddressableAssetEntry>> GatherModifiedEntriesWithDependencies(AddressableAssetSettings settings, string cachePath)
        {
            var modifiedData = new Dictionary<AddressableAssetEntry, List<AddressableAssetEntry>>();
            AddressablesContentState cacheData = LoadContentState(cachePath);
            if (cacheData == null)
                return modifiedData;

            GatherExplicitModifiedEntries(settings, ref modifiedData, cacheData);
            GetStaticContentDependenciesForEntries(settings, ref modifiedData, GetGroupGuidToCacheBundleNameMap(cacheData));
            return modifiedData;
        }

        internal static Dictionary<string, string> GetGroupGuidToCacheBundleNameMap(AddressablesContentState cacheData)
        {
            var bundleIdToCacheInfo = new Dictionary<string, string>();
            foreach (CachedBundleState bundleInfo in cacheData.cachedBundles)
            {
                if (bundleInfo != null && bundleInfo.data is AssetBundleRequestOptions options)
                    bundleIdToCacheInfo[bundleInfo.bundleFileId] = options.BundleName;
            }

            var groupGuidToCacheBundleName = new Dictionary<string, string>();
            foreach (CachedAssetState cacheInfo in cacheData.cachedInfos)
            {
                if (cacheInfo != null && bundleIdToCacheInfo.TryGetValue(cacheInfo.bundleFileId, out string bundleName))
                    groupGuidToCacheBundleName[cacheInfo.groupGuid] = bundleName;
            }
            return groupGuidToCacheBundleName;
        }

        internal static HashSet<string> GetGroupGuidsWithUnchangedBundleName(AddressableAssetSettings settings, Dictionary<AddressableAssetEntry, List<AddressableAssetEntry>> dependencyMap, Dictionary<string, string> groupGuidToCacheBundleName)
        {
            var result = new HashSet<string>();
            if (groupGuidToCacheBundleName == null || groupGuidToCacheBundleName.Count == 0)
                return result;

            var entryGuidToDeps = new Dictionary<string, List<AddressableAssetEntry>>();
            foreach (KeyValuePair<AddressableAssetEntry, List<AddressableAssetEntry>> entryToDeps in dependencyMap)
            {
                entryGuidToDeps.Add(entryToDeps.Key.guid, entryToDeps.Value);
            }

            foreach (AddressableAssetGroup group in settings.groups)
            {
                if (group == null || !group.HasSchema<BundledAssetGroupSchema>())
                    continue;

                var schema = group.GetSchema<BundledAssetGroupSchema>();
                List<AssetBundleBuild> bundleInputDefinitions = new List<AssetBundleBuild>();

                BuildScriptPackedMode.PrepGroupBundlePacking(group, bundleInputDefinitions, schema, entry => !entryGuidToDeps.ContainsKey(entry.guid));
                BuildScriptPackedMode.HandleDuplicateBundleNames(bundleInputDefinitions);

                for (int i = 0; i < bundleInputDefinitions.Count; i++)
                {
                    string bundleName = Path.GetFileNameWithoutExtension(bundleInputDefinitions[i].assetBundleName);
                    if (groupGuidToCacheBundleName.TryGetValue(group.Guid, out string cacheBundleName) && cacheBundleName == bundleName)
                        result.Add(group.Guid);
                }
            }
            return result;
        }

        internal static void GetStaticContentDependenciesForEntries(AddressableAssetSettings settings, ref Dictionary<AddressableAssetEntry, List<AddressableAssetEntry>> dependencyMap, Dictionary<string, string> groupGuidToCacheBundleName = null)
        {
            if (dependencyMap == null)
                return;
            
            Dictionary<AddressableAssetGroup, bool> groupHasStaticContentMap = new Dictionary<AddressableAssetGroup, bool>();
            HashSet<string> groupGuidsWithUnchangedBundleName = GetGroupGuidsWithUnchangedBundleName(settings, dependencyMap, groupGuidToCacheBundleName);

            foreach (AddressableAssetEntry entry in dependencyMap.Keys)
            {
                //since the entry here is from our list of modified entries we know that it must be a part of a static content group.
                //Since it's part of a static content update group we can go ahead and set the value to true in the dictionary without explicitly checking it.
                if (!groupHasStaticContentMap.ContainsKey(entry.parentGroup))
                    groupHasStaticContentMap.Add(entry.parentGroup, true);

                string[] dependencies = AssetDatabase.GetDependencies(entry.AssetPath);
                foreach (string dependency in dependencies)
                {
                    string guid = AssetDatabase.AssetPathToGUID(dependency);
                    var depEntry = settings.FindAssetEntry(guid, true);
                    if (depEntry == null)
                        continue;

                    if (!groupHasStaticContentMap.TryGetValue(depEntry.parentGroup, out bool groupHasStaticContentEnabled))
                    {
                        groupHasStaticContentEnabled = depEntry.parentGroup.HasSchema<ContentUpdateGroupSchema>() &&
                            depEntry.parentGroup.GetSchema<ContentUpdateGroupSchema>().StaticContent;

                        if (groupGuidsWithUnchangedBundleName.Contains(depEntry.parentGroup.Guid))
                            continue;

                        groupHasStaticContentMap.Add(depEntry.parentGroup, groupHasStaticContentEnabled);
                    }

                    if (!dependencyMap.ContainsKey(depEntry) && groupHasStaticContentEnabled)
                    {
                        if (!dependencyMap.ContainsKey(entry))
                            dependencyMap.Add(entry, new List<AddressableAssetEntry>());
                        dependencyMap[entry].Add(depEntry);
                        depEntry.FlaggedDuringContentUpdateRestriction = true;
                    }
                }
            }
        }

        internal static void AddAllDependentScenesFromModifiedEntries(List<AddressableAssetEntry> modifiedEntries)
        {
            List<AddressableAssetEntry> entriesToAdd = new List<AddressableAssetEntry>();
            //If a scene has changed, all scenes that end up in the same bundle need to be marked as modified due to bundle dependencies
            foreach (AddressableAssetEntry entry in modifiedEntries)
            {
                if (entry.IsScene && !entriesToAdd.Contains(entry))
                {
                    switch (entry.parentGroup.GetSchema<BundledAssetGroupSchema>().BundleMode)
                    {
                        case BundledAssetGroupSchema.BundlePackingMode.PackTogether:
                            //Add every scene in the group to modified entries
                            foreach (AddressableAssetEntry sharedGroupEntry in entry.parentGroup.entries)
                            {
                                if (sharedGroupEntry.IsScene && !modifiedEntries.Contains(sharedGroupEntry))
                                {
                                    sharedGroupEntry.FlaggedDuringContentUpdateRestriction = true;
                                    entriesToAdd.Add(sharedGroupEntry);
                                }
                            }
                            break;

                        case BundledAssetGroupSchema.BundlePackingMode.PackTogetherByLabel:
                            foreach (AddressableAssetEntry sharedGroupEntry in entry.parentGroup.entries)
                            {
                                //Check if one entry has 0 labels while the other contains labels.  The labels union check below will return true in this case.
                                //That is not the behavior we want.  So to avoid that, we check here first.
                                if (sharedGroupEntry.labels.Count == 0 ^ entry.labels.Count == 0)
                                    continue;

                                //Only add if labels are shared
                                if (sharedGroupEntry.IsScene && !modifiedEntries.Contains(sharedGroupEntry) && sharedGroupEntry.labels.Union(entry.labels).Any())
                                { 
                                 
                                    sharedGroupEntry.FlaggedDuringContentUpdateRestriction = true;
                                    entriesToAdd.Add(sharedGroupEntry);
                                }
                            }
                            break;

                        case BundledAssetGroupSchema.BundlePackingMode.PackSeparately:
                            //Do nothing.  The scene will be in a different bundle.
                            break;

                        default:
                            break;
                    }
                }
            }

            modifiedEntries.AddRange(entriesToAdd);
        }

        private static void AddInvalidGroupsToLogMessage(StringBuilder builder, List<string> invalidGroupList,
            string headerMessage)
        {
            if (invalidGroupList.Count > 0)
            {
                builder.AppendFormat("{0} ({1} groups):\n", headerMessage, invalidGroupList.Count);
                int maxList = 15;
                for (int i = 0; i < invalidGroupList.Count; i++)
                {
                    if (i > maxList)
                    {
                        builder.AppendLine("...");
                        break;
                    }

                    builder.AppendLine("-" + invalidGroupList[i]);
                }

                builder.AppendLine("");
            }
        }

        /// <summary>
        /// Create a new AddressableAssetGroup with the items and mark it as remote.
        /// </summary>
        /// <param name="settings">The settings object.</param>
        /// <param name="items">The items to move.</param>
        /// <param name="groupName">The name of the new group.</param>
        public static void CreateContentUpdateGroup(AddressableAssetSettings settings, List<AddressableAssetEntry> items, string groupName)
        {
            var contentGroup = settings.CreateGroup(settings.FindUniqueGroupName(groupName), false, false, true, null);
            var schema = contentGroup.AddSchema<BundledAssetGroupSchema>();
            schema.BuildPath.SetVariableByName(settings, AddressableAssetSettings.kRemoteBuildPath);
            schema.LoadPath.SetVariableByName(settings, AddressableAssetSettings.kRemoteLoadPath);
            schema.BundleMode = BundledAssetGroupSchema.BundlePackingMode.PackTogether;
            contentGroup.AddSchema<ContentUpdateGroupSchema>().StaticContent = false;
            settings.MoveEntries(items, contentGroup);
        }

        /// <summary>
        /// Functor to filter AddressableAssetGroups during content update. If the functor returns false, the group is excluded from the update.
        /// </summary>
        public static Func<AddressableAssetGroup, bool> GroupFilterFunc = GroupFilter;

        internal static bool GroupFilter(AddressableAssetGroup g)
        {
            if (g == null)
                return false;
            if (!g.HasSchema<ContentUpdateGroupSchema>() || !g.GetSchema<ContentUpdateGroupSchema>().StaticContent)
                return false;
            if (!g.HasSchema<BundledAssetGroupSchema>() || !g.GetSchema<BundledAssetGroupSchema>().IncludeInBuild)
                return false;
            return true;
        }
    }
}
>>>>>>> 094f4338
<|MERGE_RESOLUTION|>--- conflicted
+++ resolved
@@ -1,1784 +1,957 @@
-<<<<<<< HEAD
-using System;
-using System.Collections.Generic;
-using System.IO;
-using System.Linq;
-using System.Runtime.Serialization.Formatters.Binary;
-using System.Text;
-using UnityEditor.AddressableAssets.Build.BuildPipelineTasks;
-using UnityEditor.AddressableAssets.Build.DataBuilders;
-using UnityEditor.AddressableAssets.Settings;
-using UnityEditor.AddressableAssets.Settings.GroupSchemas;
-using UnityEditor.Build.Pipeline.Interfaces;
-using UnityEngine;
-using UnityEngine.AddressableAssets;
-using UnityEngine.AddressableAssets.ResourceLocators;
-using UnityEngine.ResourceManagement.ResourceProviders;
-
-namespace UnityEditor.AddressableAssets.Build
-{
-    /// <summary>
-    /// The given state of an Asset.  Represented by its guid and hash.
-    /// </summary>
-    [Serializable]
-    public struct AssetState : IEquatable<AssetState>
-    {
-        /// <summary>
-        /// Asset states GUID.
-        /// </summary>
-        public GUID guid;
-
-        /// <summary>
-        /// Asset State hash.
-        /// </summary>
-        public Hash128 hash;
-
-        /// <summary>
-        /// Check if one asset state is equal to another.
-        /// </summary>
-        /// <param name="other">Right hand side of comparision.</param>
-        /// <returns>Returns true if the Asset States are equal to one another.</returns>
-        public bool Equals(AssetState other)
-        {
-            return guid == other.guid && hash == other.hash;
-        }
-    }
-
-    /// <summary>
-    /// The Cached Asset State of an Addressable Asset.
-    /// </summary>
-    [Serializable]
-    public class CachedAssetState : IEquatable<CachedAssetState>
-    {
-        /// <summary>
-        /// The Asset State.
-        /// </summary>
-        public AssetState asset;
-
-        /// <summary>
-        /// The Asset State of all dependencies.
-        /// </summary>
-        public AssetState[] dependencies;
-
-        /// <summary>
-        /// The guid for the group the cached asset state belongs to.
-        /// </summary>
-        public string groupGuid;
-
-        /// <summary>
-        /// The name of the cached asset states bundle file.
-        /// </summary>
-        public string bundleFileId;
-
-        /// <summary>
-        /// The cached asset state data.
-        /// </summary>
-        public object data;
-
-        /// <summary>
-        /// Checks if one cached asset state is equal to another given the asset state and dependency state.
-        /// </summary>
-        /// <param name="other">Right hand side of comparision.</param>
-        /// <returns>Returns true if the cached asset states are equal to one another.</returns>
-        public bool Equals(CachedAssetState other)
-        {
-            bool result = other != null && asset.Equals(other.asset);
-            result &= dependencies != null && other.dependencies != null;
-            result &= dependencies.Length == other.dependencies.Length;
-            var index = 0;
-            while (result && index < dependencies.Length)
-            {
-                result &= dependencies[index].Equals(other.dependencies[index]);
-                index++;
-            }
-            return result;
-        }
-    }
-
-    /// <summary>
-    /// Cached state of asset bundles.
-    /// </summary>
-    [Serializable]
-    public class CachedBundleState
-    {
-        /// <summary>
-        /// The name of the cached asset states bundle file.
-        /// </summary>
-        public string bundleFileId;
-        /// <summary>
-        /// The cached bundle state data.
-        /// </summary>
-        public object data;
-    }
-
-    /// <summary>
-    /// Data stored with each build that is used to generated content updates.
-    /// </summary>
-    [Serializable]
-    public class AddressablesContentState
-    {
-        /// <summary>
-        /// The version that the player was built with.  This is usually set to AddressableAssetSettings.PlayerBuildVersion.
-        /// </summary>
-        [SerializeField]
-        public string playerVersion;
-
-        /// <summary>
-        /// The version of the unity editor used to build the player.
-        /// </summary>
-        [SerializeField]
-        public string editorVersion;
-
-        /// <summary>
-        /// Dependency information for all assets in the build that have been marked StaticContent.
-        /// </summary>
-        [SerializeField]
-        public CachedAssetState[] cachedInfos;
-
-        /// <summary>
-        /// The path of a remote catalog.  This is the only place the player knows to look for an updated catalog.
-        /// </summary>
-        [SerializeField]
-        public string remoteCatalogLoadPath;
-
-        /// <summary>
-        /// Information about asset bundles created for the build.
-        /// </summary>
-        [SerializeField]
-        public CachedBundleState[] cachedBundles;
-    }
-
-    /// <summary>
-    /// Contains methods used for the content update workflow.
-    /// </summary>
-    public static class ContentUpdateScript
-    {
-        /// <summary>
-        /// Contains build information used for updating assets.
-        /// </summary>
-        public struct ContentUpdateContext
-        {
-            /// <summary>
-            /// The mapping of an asset's guid to its cached asset state.
-            /// </summary>
-            public Dictionary<string, CachedAssetState> GuidToPreviousAssetStateMap;
-
-            /// <summary>
-            /// The mapping of an asset's or bundle's internal id to its catalog entry.
-            /// </summary>
-            public Dictionary<string, ContentCatalogDataEntry> IdToCatalogDataEntryMap;
-
-            /// <summary>
-            /// The mapping of a bundle's name to its internal bundle id.
-            /// </summary>
-            public Dictionary<string, string> BundleToInternalBundleIdMap;
-
-            /// <summary>
-            /// Stores the asset bundle write information.
-            /// </summary>
-            public IBundleWriteData WriteData;
-
-            /// <summary>
-            /// Stores the cached build data.
-            /// </summary>
-            public AddressablesContentState ContentState;
-
-            /// <summary>
-            /// Stores the paths of the files created during a build.
-            /// </summary>
-            public FileRegistry Registry;
-
-            /// <summary>
-            /// The list of asset state information gathered from the previous build.
-            /// </summary>
-            public List<CachedAssetState> PreviousAssetStateCarryOver;
-        }
-
-        static bool GetAssetState(GUID asset, out AssetState assetState)
-        {
-            assetState = new AssetState();
-            if (asset.Empty())
-                return false;
-
-            var path = AssetDatabase.GUIDToAssetPath(asset.ToString());
-            if (string.IsNullOrEmpty(path))
-                return false;
-
-            var hash = AssetDatabase.GetAssetDependencyHash(path);
-            if (!hash.isValid)
-                return false;
-
-            assetState.guid = asset;
-            assetState.hash = hash;
-            return true;
-        }
-
-        static bool GetCachedAssetStateForData(GUID asset, string bundleFileId, string groupGuid, object data, IEnumerable<GUID> dependencies, out CachedAssetState cachedAssetState)
-        {
-            cachedAssetState = null;
-
-            AssetState assetState;
-            if (!GetAssetState(asset, out assetState))
-                return false;
-
-            var visited = new HashSet<GUID>();
-            visited.Add(asset);
-            var dependencyStates = new List<AssetState>();
-            foreach (var dependency in dependencies)
-            {
-                if (!visited.Add(dependency))
-                    continue;
-
-                AssetState dependencyState;
-                if (!GetAssetState(dependency, out dependencyState))
-                    continue;
-                dependencyStates.Add(dependencyState);
-            }
-
-            cachedAssetState = new CachedAssetState();
-            cachedAssetState.asset = assetState;
-            cachedAssetState.dependencies = dependencyStates.ToArray();
-            cachedAssetState.groupGuid = groupGuid;
-            cachedAssetState.bundleFileId = bundleFileId;
-            cachedAssetState.data = data;
-
-            return true;
-        }
-
-        static bool HasAssetOrDependencyChanged(CachedAssetState cachedInfo)
-        {
-            CachedAssetState newCachedInfo;
-            if (!GetCachedAssetStateForData(cachedInfo.asset.guid, cachedInfo.bundleFileId, cachedInfo.groupGuid, cachedInfo.data, cachedInfo.dependencies.Select(x => x.guid), out newCachedInfo))
-                return true;
-            return !cachedInfo.Equals(newCachedInfo);
-        }
-
-        /// <summary>
-        /// Save the content update information for a set of AddressableAssetEntry objects.
-        /// </summary>
-        /// <param name="path">File to write content stat info to.  If file already exists, it will be deleted before the new file is created.</param>
-        /// <param name="entries">The entries to save.</param>
-        /// <param name="dependencyData">The raw dependency information generated from the build.</param>
-        /// <param name="playerVersion">The player version to save. This is usually set to AddressableAssetSettings.PlayerBuildVersion.</param>
-        /// <param name="remoteCatalogPath">The server path (if any) that contains an updateable content catalog.  If this is empty, updates cannot occur.</param>
-        /// <returns>True if the file is saved, false otherwise.</returns>
-        [Obsolete]
-        public static bool SaveContentState(string path, List<AddressableAssetEntry> entries, IDependencyData dependencyData, string playerVersion, string remoteCatalogPath)
-        {
-            return SaveContentState(new List<ContentCatalogDataEntry>(), path, entries, dependencyData, playerVersion, remoteCatalogPath);
-        }
-
-        /// <summary>
-        /// Save the content update information for a set of AddressableAssetEntry objects.
-        /// </summary>
-        /// <param name="locations">The ContentCatalogDataEntry locations that were built into the Content Catalog.</param>
-        /// <param name="path">File to write content stat info to.  If file already exists, it will be deleted before the new file is created.</param>
-        /// <param name="entries">The entries to save.</param>
-        /// <param name="dependencyData">The raw dependency information generated from the build.</param>
-        /// <param name="playerVersion">The player version to save. This is usually set to AddressableAssetSettings.PlayerBuildVersion.</param>
-        /// <param name="remoteCatalogPath">The server path (if any) that contains an updateable content catalog.  If this is empty, updates cannot occur.</param>
-        /// <returns>True if the file is saved, false otherwise.</returns>
-        public static bool SaveContentState(List<ContentCatalogDataEntry> locations, string path, List<AddressableAssetEntry> entries, IDependencyData dependencyData, string playerVersion, string remoteCatalogPath)
-        {
-            return SaveContentState(locations, path, entries, dependencyData, playerVersion, remoteCatalogPath, null);
-        }
-
-        /// <summary>
-        /// Save the content update information for a set of AddressableAssetEntry objects.
-        /// </summary>
-        /// <param name="locations">The ContentCatalogDataEntry locations that were built into the Content Catalog.</param>
-        /// <param name="path">File to write content stat info to.  If file already exists, it will be deleted before the new file is created.</param>
-        /// <param name="entries">The entries to save.</param>
-        /// <param name="dependencyData">The raw dependency information generated from the build.</param>
-        /// <param name="playerVersion">The player version to save. This is usually set to AddressableAssetSettings.PlayerBuildVersion.</param>
-        /// <param name="remoteCatalogPath">The server path (if any) that contains an updateable content catalog.  If this is empty, updates cannot occur.</param>
-        /// <param name="carryOverCacheState">Cached state that needs to carry over from the previous build.  This mainly affects Content Update.</param>
-        /// <returns>True if the file is saved, false otherwise.</returns>
-        public static bool SaveContentState(List<ContentCatalogDataEntry> locations, string path, List<AddressableAssetEntry> entries, IDependencyData dependencyData, string playerVersion, string remoteCatalogPath, List<CachedAssetState> carryOverCacheState)
-        {
-            try
-            {
-                var cachedInfos = GetCachedAssetStates(locations, entries, dependencyData);
-
-                var cachedBundleInfos = new List<CachedBundleState>();
-                foreach (ContentCatalogDataEntry ccEntry in locations)
-                {
-                    if (typeof(IAssetBundleResource).IsAssignableFrom(ccEntry.ResourceType))
-                        cachedBundleInfos.Add(new CachedBundleState() { bundleFileId = ccEntry.InternalId, data = ccEntry.Data });
-                }
-
-                if (carryOverCacheState != null)
-                {
-                    foreach (var cs in carryOverCacheState)
-                        cachedInfos.Add(cs);
-                }
-
-                var cacheData = new AddressablesContentState
-                {
-                    cachedInfos = cachedInfos.ToArray(),
-                    playerVersion = playerVersion,
-                    editorVersion = Application.unityVersion,
-                    remoteCatalogLoadPath = remoteCatalogPath,
-                    cachedBundles = cachedBundleInfos.ToArray()
-                };
-                var formatter = new BinaryFormatter();
-                if (File.Exists(path))
-                    File.Delete(path);
-                var dir = Path.GetDirectoryName(path);
-                if (!string.IsNullOrEmpty(dir) && !Directory.Exists(dir))
-                    Directory.CreateDirectory(dir);
-                var stream = new FileStream(path, FileMode.CreateNew, FileAccess.Write);
-                formatter.Serialize(stream, cacheData);
-                stream.Flush();
-                stream.Close();
-                stream.Dispose();
-                return true;
-            }
-            catch (UnauthorizedAccessException uae)
-            {
-                if (!AddressableAssetUtility.IsVCAssetOpenForEdit(path))
-                    Debug.LogErrorFormat("Cannot access the file {0}. It may be locked by version control.", path);
-                else
-                    Debug.LogException(uae);
-                return false;
-            }
-            catch (Exception e)
-            {
-                Debug.LogException(e);
-                return false;
-            }
-        }
-
-        static IList<CachedAssetState> GetCachedAssetStates(List<ContentCatalogDataEntry> locations, List<AddressableAssetEntry> entries, IDependencyData dependencyData)
-        {
-            Dictionary<string, AddressableAssetEntry> guidToEntries = new Dictionary<string, AddressableAssetEntry>();
-            Dictionary<string, ContentCatalogDataEntry> key1ToCCEntries = new Dictionary<string, ContentCatalogDataEntry>();
-
-            foreach (AddressableAssetEntry entry in entries)
-                if (!guidToEntries.ContainsKey(entry.guid))
-                    guidToEntries[entry.guid] = entry;
-            foreach (ContentCatalogDataEntry ccEntry in locations)
-                if (ccEntry != null && ccEntry.Keys != null && ccEntry.Keys.Count > 1 && (ccEntry.Keys[1] as string) != null && !key1ToCCEntries.ContainsKey(ccEntry.Keys[1] as string))
-                    key1ToCCEntries[ccEntry.Keys[1] as string] = ccEntry;
-
-            IList<CachedAssetState> cachedInfos = new List<CachedAssetState>();
-            foreach (var assetData in dependencyData.AssetInfo)
-            {
-                guidToEntries.TryGetValue(assetData.Key.ToString(), out AddressableAssetEntry addressableAssetEntry);
-                key1ToCCEntries.TryGetValue(assetData.Key.ToString(), out ContentCatalogDataEntry catalogAssetEntry);
-                if (addressableAssetEntry != null && catalogAssetEntry != null &&
-                    GetCachedAssetStateForData(assetData.Key, addressableAssetEntry.BundleFileId, addressableAssetEntry.parentGroup.Guid, catalogAssetEntry.Data, assetData.Value.referencedObjects.Select(x => x.guid), out CachedAssetState cachedAssetState))
-                    cachedInfos.Add(cachedAssetState);
-            }
-
-            foreach (var sceneData in dependencyData.SceneInfo)
-            {
-                guidToEntries.TryGetValue(sceneData.Key.ToString(), out AddressableAssetEntry addressableSceneEntry);
-                key1ToCCEntries.TryGetValue(sceneData.Key.ToString(), out ContentCatalogDataEntry catalogSceneEntry);
-                if (addressableSceneEntry != null && catalogSceneEntry != null &&
-                    GetCachedAssetStateForData(sceneData.Key, addressableSceneEntry.BundleFileId, addressableSceneEntry.parentGroup.Guid, catalogSceneEntry.Data, sceneData.Value.referencedObjects.Select(x => x.guid), out CachedAssetState cachedAssetState))
-                    cachedInfos.Add(cachedAssetState);
-            }
-
-            return cachedInfos;
-        }
-
-        /// <summary>
-        /// Gets the path of the cache data from a selected build.
-        /// </summary>
-        /// <param name="browse">If true, the user is allowed to browse for a specific file.</param>
-        /// <returns></returns>
-        public static string GetContentStateDataPath(bool browse)
-        {
-            string assetPath = AddressableAssetSettingsDefaultObject.Settings != null ?
-                AddressableAssetSettingsDefaultObject.Settings.GetContentStateBuildPath() :
-                Path.Combine(AddressableAssetSettingsDefaultObject.kDefaultConfigFolder, PlatformMappingService.GetPlatformPathSubFolder());
-
-            if (browse)
-            {
-                if (string.IsNullOrEmpty(assetPath))
-                    assetPath = Application.dataPath;
-
-                assetPath = EditorUtility.OpenFilePanel("Build Data File", Path.GetDirectoryName(assetPath), "bin");
-
-                if (string.IsNullOrEmpty(assetPath))
-                    return null;
-
-                return assetPath;
-            }
-
-            if (AddressableAssetSettingsDefaultObject.Settings != null)
-            {
-                try
-                {
-                    Directory.CreateDirectory(assetPath);
-                }
-                catch (Exception e)
-                {
-                    Debug.LogError(e.Message + "\nCheck \"Content State Build Path\" in Addressables settings. Falling back to config folder location.");
-                    assetPath = Path.Combine(AddressableAssetSettingsDefaultObject.kDefaultConfigFolder,
-                        PlatformMappingService.GetPlatformPathSubFolder());
-                    Directory.CreateDirectory(assetPath);
-                }
-            }
-            else
-                Directory.CreateDirectory(assetPath);
-
-            var path = Path.Combine(assetPath, "addressables_content_state.bin");
-            return path;
-        }
-
-        /// <summary>
-        /// Loads cache data from a specific location
-        /// </summary>
-        /// <param name="contentStateDataPath"></param>
-        /// <returns>The ContentState object.</returns>
-        public static AddressablesContentState LoadContentState(string contentStateDataPath)
-        {
-            if (string.IsNullOrEmpty(contentStateDataPath))
-            {
-                Debug.LogErrorFormat("Unable to load cache data from {0}.", contentStateDataPath);
-                return null;
-            }
-            var stream = new FileStream(contentStateDataPath, FileMode.Open, FileAccess.Read);
-            var formatter = new BinaryFormatter();
-            var cacheData = formatter.Deserialize(stream) as AddressablesContentState;
-            if (cacheData == null)
-            {
-                Addressables.LogError("Invalid hash data file.  This file is usually named addressables_content_state.bin and is saved in the same folder as your source AddressableAssetsSettings.asset file.");
-                return null;
-            }
-            stream.Dispose();
-            return cacheData;
-        }
-
-        static bool s_StreamingAssetsExists;
-        static string kStreamingAssetsPath = "Assets/StreamingAssets";
-
-        internal static void Cleanup(bool deleteStreamingAssetsFolderIfEmpty, bool cleanBuildPath)
-        {
-            if (cleanBuildPath)
-            {
-                DirectoryUtility.DeleteDirectory(Addressables.BuildPath, onlyIfEmpty: false, recursiveDelete: true);
-            }
-            if (deleteStreamingAssetsFolderIfEmpty)
-            {
-                DirectoryUtility.DeleteDirectory(kStreamingAssetsPath, onlyIfEmpty: true);
-            }
-        }
-
-        /// <summary>
-        /// Builds player content using the player content version from a specified cache file.
-        /// </summary>
-        /// <param name="settings">The settings object to use for the build.</param>
-        /// <param name="contentStateDataPath">The path of the cache data to use.</param>
-        /// <returns>The build operation.</returns>
-        public static AddressablesPlayerBuildResult BuildContentUpdate(AddressableAssetSettings settings, string contentStateDataPath)
-        {
-            var cacheData = LoadContentState(contentStateDataPath);
-            if (!IsCacheDataValid(settings, cacheData))
-                return null;
-
-            s_StreamingAssetsExists = Directory.Exists("Assets/StreamingAssets");
-            var context = new AddressablesDataBuilderInput(settings, cacheData.playerVersion);
-            context.PreviousContentState = cacheData;
-
-            Cleanup(!s_StreamingAssetsExists, false);
-
-            SceneManagerState.Record();
-            var result = settings.ActivePlayerDataBuilder.BuildData<AddressablesPlayerBuildResult>(context);
-            if (!string.IsNullOrEmpty(result.Error))
-                Debug.LogError(result.Error);
-            SceneManagerState.Restore();
-            return result;
-        }
-
-        internal static bool IsCacheDataValid(AddressableAssetSettings settings, AddressablesContentState cacheData)
-        {
-            if (cacheData == null)
-                return false;
-
-            if (cacheData.editorVersion != Application.unityVersion)
-                Addressables.LogWarningFormat("Building content update with Unity editor version `{0}`, data was created with version `{1}`.  This may result in incompatible data.", Application.unityVersion, cacheData.editorVersion);
-
-            if (string.IsNullOrEmpty(cacheData.remoteCatalogLoadPath))
-            {
-                Addressables.LogError("Previous build had 'Build Remote Catalog' disabled.  You cannot update a player that has no remote catalog specified");
-                return false;
-            }
-            if (!settings.BuildRemoteCatalog)
-            {
-                Addressables.LogError("Current settings have 'Build Remote Catalog' disabled.  You cannot update a player that has no remote catalog to look to.");
-                return false;
-            }
-
-            if (cacheData.remoteCatalogLoadPath != settings.RemoteCatalogLoadPath.GetValue(settings))
-            {
-                Addressables.LogErrorFormat("Current 'Remote Catalog Load Path' does not match load path of original player.  Player will only know to look up catalog at original location. Original: {0}  Current: {1}", cacheData.remoteCatalogLoadPath, settings.RemoteCatalogLoadPath.GetValue(settings));
-                return false;
-            }
-
-            return true;
-        }
-
-        /// <summary>
-        /// Get all modified addressable asset entries in groups that have BundledAssetGroupSchema and ContentUpdateGroupSchema with static content enabled.
-        /// This includes any Addressable dependencies that are affected by the modified entries.
-        /// </summary>
-        /// <param name="settings">Addressable asset settings.</param>
-        /// <param name="cacheDataPath">The cache data path.</param>
-        /// <returns>A list of all modified entries and dependencies (list is empty if there are none); null if failed to load cache data.</returns>
-        public static List<AddressableAssetEntry> GatherModifiedEntries(AddressableAssetSettings settings, string cacheDataPath)
-        {
-            HashSet<AddressableAssetEntry> retVal = new HashSet<AddressableAssetEntry>();
-            var entriesMap = GatherModifiedEntriesWithDependencies(settings, cacheDataPath);
-            foreach (var entry in entriesMap.Keys)
-            {
-                if (!retVal.Contains(entry))
-                    retVal.Add(entry);
-
-                foreach (var dependency in entriesMap[entry])
-                    if (!retVal.Contains(dependency))
-                        retVal.Add(dependency);
-            }
-
-            return retVal.ToList();
-        }
-
-        internal static void GatherExplicitModifiedEntries(AddressableAssetSettings settings, ref Dictionary<AddressableAssetEntry, List<AddressableAssetEntry>> dependencyMap, AddressablesContentState cacheData)
-        {
-            List<string> noBundledAssetGroupSchema = new List<string>();
-            List<string> noStaticContent = new List<string>();
-
-            var allEntries = new List<AddressableAssetEntry>();
-            settings.GetAllAssets(allEntries, false, g =>
-            {
-                if (g == null)
-                    return false;
-
-                if (!g.HasSchema<BundledAssetGroupSchema>())
-                {
-                    noBundledAssetGroupSchema.Add(g.Name);
-                    return false;
-                }
-
-                if (!g.HasSchema<ContentUpdateGroupSchema>())
-                {
-                    noStaticContent.Add(g.Name);
-                    return false;
-                }
-
-                if (!g.GetSchema<ContentUpdateGroupSchema>().StaticContent)
-                {
-                    noStaticContent.Add(g.Name);
-                    return false;
-                }
-
-                return true;
-            });
-
-            StringBuilder builder = new StringBuilder();
-            builder.AppendFormat("Skipping Prepare for Content Update on {0} group(s):\n\n",
-                noBundledAssetGroupSchema.Count + noStaticContent.Count);
-
-
-            AddInvalidGroupsToLogMessage(builder, noBundledAssetGroupSchema, "Group Did Not Contain BundledAssetGroupSchema");
-            AddInvalidGroupsToLogMessage(builder, noStaticContent, "Static Content Not Enabled In Schemas");
-
-            Debug.Log(builder.ToString());
-
-            var entryToCacheInfo = new Dictionary<string, CachedAssetState>();
-            foreach (var cacheInfo in cacheData.cachedInfos)
-                if (cacheInfo != null)
-                    entryToCacheInfo[cacheInfo.asset.guid.ToString()] = cacheInfo;
-            var modifiedEntries = new List<AddressableAssetEntry>();
-            foreach (var entry in allEntries)
-            {
-                CachedAssetState cachedInfo;
-                if (!entryToCacheInfo.TryGetValue(entry.guid, out cachedInfo) || HasAssetOrDependencyChanged(cachedInfo))
-                    modifiedEntries.Add(entry);
-            }
-
-            AddAllDependentScenesFromModifiedEntries(modifiedEntries);
-            foreach (var entry in modifiedEntries)
-            {
-                if (!dependencyMap.ContainsKey(entry))
-                    dependencyMap.Add(entry, new List<AddressableAssetEntry>());
-            }
-        }
-
-        /// <summary>
-        /// Get a Dictionary of all modified values and their dependencies.  Dependencies will be Addressable and part of a group
-        /// with static content enabled.
-        /// </summary>
-        /// <param name="settings">Addressable asset settings.</param>
-        /// <param name="cachePath">The cache data path.</param>
-        /// <returns>A dictionary mapping explicit changed entries to their dependencies.</returns>
-        public static Dictionary<AddressableAssetEntry, List<AddressableAssetEntry>> GatherModifiedEntriesWithDependencies(AddressableAssetSettings settings, string cachePath)
-        {
-            var modifiedData = new Dictionary<AddressableAssetEntry, List<AddressableAssetEntry>>();
-            AddressablesContentState cacheData = LoadContentState(cachePath);
-            if (cacheData == null)
-                return modifiedData;
-
-            GatherExplicitModifiedEntries(settings, ref modifiedData, cacheData);
-            GetStaticContentDependenciesForEntries(settings, ref modifiedData, GetGroupGuidToCacheBundleNameMap(cacheData));
-            return modifiedData;
-        }
-
-        internal static Dictionary<string, string> GetGroupGuidToCacheBundleNameMap(AddressablesContentState cacheData)
-        {
-            var bundleIdToCacheInfo = new Dictionary<string, string>();
-            foreach (CachedBundleState bundleInfo in cacheData.cachedBundles)
-            {
-                if (bundleInfo != null && bundleInfo.data is AssetBundleRequestOptions options)
-                    bundleIdToCacheInfo[bundleInfo.bundleFileId] = options.BundleName;
-            }
-
-            var groupGuidToCacheBundleName = new Dictionary<string, string>();
-            foreach (CachedAssetState cacheInfo in cacheData.cachedInfos)
-            {
-                if (cacheInfo != null && bundleIdToCacheInfo.TryGetValue(cacheInfo.bundleFileId, out string bundleName))
-                    groupGuidToCacheBundleName[cacheInfo.groupGuid] = bundleName;
-            }
-            return groupGuidToCacheBundleName;
-        }
-
-        internal static HashSet<string> GetGroupGuidsWithUnchangedBundleName(AddressableAssetSettings settings, Dictionary<AddressableAssetEntry, List<AddressableAssetEntry>> dependencyMap, Dictionary<string, string> groupGuidToCacheBundleName)
-        {
-            var result = new HashSet<string>();
-            if (groupGuidToCacheBundleName == null || groupGuidToCacheBundleName.Count == 0)
-                return result;
-
-            var entryGuidToDeps = new Dictionary<string, List<AddressableAssetEntry>>();
-            foreach (KeyValuePair<AddressableAssetEntry, List<AddressableAssetEntry>> entryToDeps in dependencyMap)
-            {
-                entryGuidToDeps.Add(entryToDeps.Key.guid, entryToDeps.Value);
-            }
-
-            foreach (AddressableAssetGroup group in settings.groups)
-            {
-                if (group == null || !group.HasSchema<BundledAssetGroupSchema>())
-                    continue;
-
-                var schema = group.GetSchema<BundledAssetGroupSchema>();
-                List<AssetBundleBuild> bundleInputDefinitions = new List<AssetBundleBuild>();
-
-                BuildScriptPackedMode.PrepGroupBundlePacking(group, bundleInputDefinitions, schema, entry => !entryGuidToDeps.ContainsKey(entry.guid));
-                BuildScriptPackedMode.HandleDuplicateBundleNames(bundleInputDefinitions);
-
-                for (int i = 0; i < bundleInputDefinitions.Count; i++)
-                {
-                    string bundleName = Path.GetFileNameWithoutExtension(bundleInputDefinitions[i].assetBundleName);
-                    if (groupGuidToCacheBundleName.TryGetValue(group.Guid, out string cacheBundleName) && cacheBundleName == bundleName)
-                        result.Add(group.Guid);
-                }
-            }
-            return result;
-        }
-
-        internal static void GetStaticContentDependenciesForEntries(AddressableAssetSettings settings, ref Dictionary<AddressableAssetEntry, List<AddressableAssetEntry>> dependencyMap, Dictionary<string, string> groupGuidToCacheBundleName = null)
-        {
-            if (dependencyMap == null)
-                return;
-            
-            Dictionary<AddressableAssetGroup, bool> groupHasStaticContentMap = new Dictionary<AddressableAssetGroup, bool>();
-            HashSet<string> groupGuidsWithUnchangedBundleName = GetGroupGuidsWithUnchangedBundleName(settings, dependencyMap, groupGuidToCacheBundleName);
-
-            foreach (AddressableAssetEntry entry in dependencyMap.Keys)
-            {
-                //since the entry here is from our list of modified entries we know that it must be a part of a static content group.
-                //Since it's part of a static content update group we can go ahead and set the value to true in the dictionary without explicitly checking it.
-                if (!groupHasStaticContentMap.ContainsKey(entry.parentGroup))
-                    groupHasStaticContentMap.Add(entry.parentGroup, true);
-
-                string[] dependencies = AssetDatabase.GetDependencies(entry.AssetPath);
-                foreach (string dependency in dependencies)
-                {
-                    string guid = AssetDatabase.AssetPathToGUID(dependency);
-                    var depEntry = settings.FindAssetEntry(guid, true);
-                    if (depEntry == null)
-                        continue;
-
-                    if (!groupHasStaticContentMap.TryGetValue(depEntry.parentGroup, out bool groupHasStaticContentEnabled))
-                    {
-                        groupHasStaticContentEnabled = depEntry.parentGroup.HasSchema<ContentUpdateGroupSchema>() &&
-                            depEntry.parentGroup.GetSchema<ContentUpdateGroupSchema>().StaticContent;
-
-                        if (groupGuidsWithUnchangedBundleName.Contains(depEntry.parentGroup.Guid))
-                            continue;
-
-                        groupHasStaticContentMap.Add(depEntry.parentGroup, groupHasStaticContentEnabled);
-                    }
-
-                    if (!dependencyMap.ContainsKey(depEntry) && groupHasStaticContentEnabled)
-                    {
-                        if (!dependencyMap.ContainsKey(entry))
-                            dependencyMap.Add(entry, new List<AddressableAssetEntry>());
-                        dependencyMap[entry].Add(depEntry);
-                    }
-                }
-            }
-        }
-
-        internal static void AddAllDependentScenesFromModifiedEntries(List<AddressableAssetEntry> modifiedEntries)
-        {
-            List<AddressableAssetEntry> entriesToAdd = new List<AddressableAssetEntry>();
-            //If a scene has changed, all scenes that end up in the same bundle need to be marked as modified due to bundle dependencies
-            foreach (AddressableAssetEntry entry in modifiedEntries)
-            {
-                if (entry.IsScene && !entriesToAdd.Contains(entry))
-                {
-                    switch (entry.parentGroup.GetSchema<BundledAssetGroupSchema>().BundleMode)
-                    {
-                        case BundledAssetGroupSchema.BundlePackingMode.PackTogether:
-                            //Add every scene in the group to modified entries
-                            foreach (AddressableAssetEntry sharedGroupEntry in entry.parentGroup.entries)
-                            {
-                                if (sharedGroupEntry.IsScene && !modifiedEntries.Contains(sharedGroupEntry))
-                                    entriesToAdd.Add(sharedGroupEntry);
-                            }
-                            break;
-
-                        case BundledAssetGroupSchema.BundlePackingMode.PackTogetherByLabel:
-                            foreach (AddressableAssetEntry sharedGroupEntry in entry.parentGroup.entries)
-                            {
-                                //Check if one entry has 0 labels while the other contains labels.  The labels union check below will return true in this case.
-                                //That is not the behavior we want.  So to avoid that, we check here first.
-                                if (sharedGroupEntry.labels.Count == 0 ^ entry.labels.Count == 0)
-                                    continue;
-
-                                //Only add if labels are shared
-                                if (sharedGroupEntry.IsScene && !modifiedEntries.Contains(sharedGroupEntry) && sharedGroupEntry.labels.Union(entry.labels).Any())
-                                    entriesToAdd.Add(sharedGroupEntry);
-                            }
-                            break;
-
-                        case BundledAssetGroupSchema.BundlePackingMode.PackSeparately:
-                            //Do nothing.  The scene will be in a different bundle.
-                            break;
-
-                        default:
-                            break;
-                    }
-                }
-            }
-
-            modifiedEntries.AddRange(entriesToAdd);
-        }
-
-        private static void AddInvalidGroupsToLogMessage(StringBuilder builder, List<string> invalidGroupList,
-            string headerMessage)
-        {
-            if (invalidGroupList.Count > 0)
-            {
-                builder.AppendFormat("{0} ({1} groups):\n", headerMessage, invalidGroupList.Count);
-                int maxList = 15;
-                for (int i = 0; i < invalidGroupList.Count; i++)
-                {
-                    if (i > maxList)
-                    {
-                        builder.AppendLine("...");
-                        break;
-                    }
-
-                    builder.AppendLine("-" + invalidGroupList[i]);
-                }
-
-                builder.AppendLine("");
-            }
-        }
-
-        /// <summary>
-        /// Create a new AddressableAssetGroup with the items and mark it as remote.
-        /// </summary>
-        /// <param name="settings">The settings object.</param>
-        /// <param name="items">The items to move.</param>
-        /// <param name="groupName">The name of the new group.</param>
-        public static void CreateContentUpdateGroup(AddressableAssetSettings settings, List<AddressableAssetEntry> items, string groupName)
-        {
-            var contentGroup = settings.CreateGroup(settings.FindUniqueGroupName(groupName), false, false, true, null);
-            var schema = contentGroup.AddSchema<BundledAssetGroupSchema>();
-            schema.BuildPath.SetVariableByName(settings, AddressableAssetSettings.kRemoteBuildPath);
-            schema.LoadPath.SetVariableByName(settings, AddressableAssetSettings.kRemoteLoadPath);
-            schema.BundleMode = BundledAssetGroupSchema.BundlePackingMode.PackTogether;
-            contentGroup.AddSchema<ContentUpdateGroupSchema>().StaticContent = false;
-            settings.MoveEntries(items, contentGroup);
-        }
-
-        /// <summary>
-        /// Functor to filter AddressableAssetGroups during content update. If the functor returns false, the group is excluded from the update.
-        /// </summary>
-        public static Func<AddressableAssetGroup, bool> GroupFilterFunc = GroupFilter;
-
-        internal static bool GroupFilter(AddressableAssetGroup g)
-        {
-            if (g == null)
-                return false;
-            if (!g.HasSchema<ContentUpdateGroupSchema>() || !g.GetSchema<ContentUpdateGroupSchema>().StaticContent)
-                return false;
-            if (!g.HasSchema<BundledAssetGroupSchema>() || !g.GetSchema<BundledAssetGroupSchema>().IncludeInBuild)
-                return false;
-            return true;
-        }
-    }
-}
-=======
-using System;
-using System.Collections.Generic;
-using System.IO;
-using System.Linq;
-using System.Net;
-using System.Runtime.Serialization.Formatters.Binary;
-using System.Text;
-using UnityEditor.AddressableAssets.Build.DataBuilders;
-using UnityEditor.AddressableAssets.Settings;
-using UnityEditor.AddressableAssets.Settings.GroupSchemas;
-using UnityEditor.Build.Pipeline.Interfaces;
-using UnityEngine;
-using UnityEngine.AddressableAssets;
-using UnityEngine.AddressableAssets.ResourceLocators;
-using UnityEngine.ResourceManagement.ResourceProviders;
-using UnityEngine.ResourceManagement.Util;
-
-#if ENABLE_CCD
-using Unity.Services.Ccd.Management;
-#endif
-
-namespace UnityEditor.AddressableAssets.Build
-{
-    /// <summary>
-    /// Option for how to deal with automatically checking for content update restrictions as part of the Update a Previous Build workflow.
-    /// </summary>
-    public enum CheckForContentUpdateRestrictionsOptions
-    {
-        /// If assets are modified that have been previously built in a Cannot Change Post Release group, 
-        /// the build will be paused and the Update Restrictions Check window is opened
-        /// </summary>
-        ListUpdatedAssetsWithRestrictions = 0,
-         /// <summary>
-        /// If assets are modified that have been previously built in a Cannot Change Post Release group, the Content Update build will fail.
-        /// </summary>
-        FailBuild = 1,
-        /// <summary>
-        /// <summary>
-        /// Updating a previous build does not automatically run the Check for Update Restrictions rule.
-        /// </summary>
-        Disabled = 2
-    }
-
-#if ENABLE_CCD
-    /// <summary>
-    /// This is used to determine the behavior of Update a Previous Build when taking advantage of the Build & Release feature.
-    /// </summary>
-    public enum BuildAndReleaseContentStateBehavior
-    {
-        /// <summary>
-        /// Uses the Previous Content State bin file path set in the AddressableAssetSettings
-        /// </summary>
-        UsePresetLocation = 0,
-        /// <summary>
-        /// Pulls the Previous Content State bin from the associated Cloud Content Delivery bucket set in the profile variables.
-        /// </summary>
-        UseCCDBucket = 1
-        
-    }
-#endif
-
-    /// <summary>
-    /// The given state of an Asset.  Represented by its guid and hash.
-    /// </summary>
-    [Serializable]
-    public struct AssetState : IEquatable<AssetState>
-    {
-        /// <summary>
-        /// Asset states GUID.
-        /// </summary>
-        public GUID guid;
-
-        /// <summary>
-        /// Asset State hash.
-        /// </summary>
-        public Hash128 hash;
-
-        /// <summary>
-        /// Check if one asset state is equal to another.
-        /// </summary>
-        /// <param name="other">Right hand side of comparision.</param>
-        /// <returns>Returns true if the Asset States are equal to one another.</returns>
-        public bool Equals(AssetState other)
-        {
-            return guid == other.guid && hash == other.hash;
-        }
-    }
-
-    /// <summary>
-    /// The Cached Asset State of an Addressable Asset.
-    /// </summary>
-    [Serializable]
-    public class CachedAssetState : IEquatable<CachedAssetState>
-    {
-        /// <summary>
-        /// The Asset State.
-        /// </summary>
-        public AssetState asset;
-
-        /// <summary>
-        /// The Asset State of all dependencies.
-        /// </summary>
-        public AssetState[] dependencies;
-
-        /// <summary>
-        /// The guid for the group the cached asset state belongs to.
-        /// </summary>
-        public string groupGuid;
-
-        /// <summary>
-        /// The name of the cached asset states bundle file.
-        /// </summary>
-        public string bundleFileId;
-
-        /// <summary>
-        /// The cached asset state data.
-        /// </summary>
-        public object data;
-
-        /// <summary>
-        /// Checks if one cached asset state is equal to another given the asset state and dependency state.
-        /// </summary>
-        /// <param name="other">Right hand side of comparision.</param>
-        /// <returns>Returns true if the cached asset states are equal to one another.</returns>
-        public bool Equals(CachedAssetState other)
-        {
-            bool result = other != null && asset.Equals(other.asset);
-            result &= dependencies != null && other.dependencies != null;
-            result &= dependencies.Length == other.dependencies.Length;
-            var index = 0;
-            while (result && index < dependencies.Length)
-            {
-                result &= dependencies[index].Equals(other.dependencies[index]);
-                index++;
-            }
-            return result;
-        }
-    }
-
-    /// <summary>
-    /// Cached state of asset bundles.
-    /// </summary>
-    [Serializable]
-    public class CachedBundleState
-    {
-        /// <summary>
-        /// The name of the cached asset states bundle file.
-        /// </summary>
-        public string bundleFileId;
-        /// <summary>
-        /// The cached bundle state data.
-        /// </summary>
-        public object data;
-    }
-
-    /// <summary>
-    /// Data stored with each build that is used to generated content updates.
-    /// </summary>
-    [Serializable]
-    public class AddressablesContentState
-    {
-        /// <summary>
-        /// The version that the player was built with.  This is usually set to AddressableAssetSettings.PlayerBuildVersion.
-        /// </summary>
-        [SerializeField]
-        public string playerVersion;
-
-        /// <summary>
-        /// The version of the unity editor used to build the player.
-        /// </summary>
-        [SerializeField]
-        public string editorVersion;
-
-        /// <summary>
-        /// Dependency information for all assets in the build that have been marked StaticContent.
-        /// </summary>
-        [SerializeField]
-        public CachedAssetState[] cachedInfos;
-
-        /// <summary>
-        /// The path of a remote catalog.  This is the only place the player knows to look for an updated catalog.
-        /// </summary>
-        [SerializeField]
-        public string remoteCatalogLoadPath;
-
-        /// <summary>
-        /// Information about asset bundles created for the build.
-        /// </summary>
-        [SerializeField]
-        public CachedBundleState[] cachedBundles;
-    }
-
-    internal struct ContentUpdateUsageData
-    {
-        public string ContentUpdateInterruptMessage;
-        public bool UsingCCD;
-    }
-
-    internal struct ContentUpdateBuildData
-    {
-        public string Error;
-        public double BuildDuration;
-    }
-
-    /// <summary>
-    /// Contains methods used for the content update workflow.
-    /// </summary>
-    public static class ContentUpdateScript
-    {
-        internal static readonly string FirstTimeUpdatePreviousBuild = nameof(FirstTimeUpdatePreviousBuild);
-
-        /// <summary>
-        /// Contains build information used for updating assets.
-        /// </summary>
-        public struct ContentUpdateContext
-        {
-            /// <summary>
-            /// The mapping of an asset's guid to its cached asset state.
-            /// </summary>
-            public Dictionary<string, CachedAssetState> GuidToPreviousAssetStateMap;
-
-            /// <summary>
-            /// The mapping of an asset's or bundle's internal id to its catalog entry.
-            /// </summary>
-            public Dictionary<string, ContentCatalogDataEntry> IdToCatalogDataEntryMap;
-
-            /// <summary>
-            /// The mapping of a bundle's name to its internal bundle id.
-            /// </summary>
-            public Dictionary<string, string> BundleToInternalBundleIdMap;
-
-            /// <summary>
-            /// Stores the asset bundle write information.
-            /// </summary>
-            public IBundleWriteData WriteData;
-
-            /// <summary>
-            /// Stores the cached build data.
-            /// </summary>
-            public AddressablesContentState ContentState;
-
-            /// <summary>
-            /// Stores the paths of the files created during a build.
-            /// </summary>
-            public FileRegistry Registry;
-
-            /// <summary>
-            /// The list of asset state information gathered from the previous build.
-            /// </summary>
-            public List<CachedAssetState> PreviousAssetStateCarryOver;
-        }
-
-        private static string m_BinFileCachePath = "Library/com.unity.addressables/AddressablesBinFileDownload/addressables_content_state.bin";
-
-        /// <summary>
-        /// If the previous content state file location is a remote location, this path is where the file is downloaded to as part of a 
-        /// contnet update build.  In the event of a fresh build where the previous state file build path is remote, this is the location the 
-        /// file is built to.
-        /// </summary>
-        public static string PreviousContentStateFileCachePath
-        {
-            get {return m_BinFileCachePath; }
-            set { m_BinFileCachePath = value; }
-        }
-
-        static bool GetAssetState(GUID asset, out AssetState assetState)
-        {
-            assetState = new AssetState();
-            if (asset.Empty())
-                return false;
-
-            var path = AssetDatabase.GUIDToAssetPath(asset.ToString());
-            if (string.IsNullOrEmpty(path))
-                return false;
-
-            var hash = AssetDatabase.GetAssetDependencyHash(path);
-            if (!hash.isValid)
-                return false;
-
-            assetState.guid = asset;
-            assetState.hash = hash;
-            return true;
-        }
-
-        static bool GetCachedAssetStateForData(GUID asset, string bundleFileId, string groupGuid, object data, IEnumerable<GUID> dependencies, out CachedAssetState cachedAssetState)
-        {
-            cachedAssetState = null;
-
-            AssetState assetState;
-            if (!GetAssetState(asset, out assetState))
-                return false;
-
-            var visited = new HashSet<GUID>();
-            visited.Add(asset);
-            var dependencyStates = new List<AssetState>();
-            foreach (var dependency in dependencies)
-            {
-                if (!visited.Add(dependency))
-                    continue;
-
-                AssetState dependencyState;
-                if (!GetAssetState(dependency, out dependencyState))
-                    continue;
-                dependencyStates.Add(dependencyState);
-            }
-
-            cachedAssetState = new CachedAssetState();
-            cachedAssetState.asset = assetState;
-            cachedAssetState.dependencies = dependencyStates.ToArray();
-            cachedAssetState.groupGuid = groupGuid;
-            cachedAssetState.bundleFileId = bundleFileId;
-            cachedAssetState.data = data;
-
-            return true;
-        }
-
-        static bool HasAssetOrDependencyChanged(CachedAssetState cachedInfo)
-        {
-            CachedAssetState newCachedInfo;
-            if (!GetCachedAssetStateForData(cachedInfo.asset.guid, cachedInfo.bundleFileId, cachedInfo.groupGuid, cachedInfo.data, cachedInfo.dependencies.Select(x => x.guid), out newCachedInfo))
-                return true;
-            return !cachedInfo.Equals(newCachedInfo);
-        }
-
-        /// <summary>
-        /// Save the content update information for a set of AddressableAssetEntry objects.
-        /// </summary>
-        /// <param name="path">File to write content stat info to.  If file already exists, it will be deleted before the new file is created.</param>
-        /// <param name="entries">The entries to save.</param>
-        /// <param name="dependencyData">The raw dependency information generated from the build.</param>
-        /// <param name="playerVersion">The player version to save. This is usually set to AddressableAssetSettings.PlayerBuildVersion.</param>
-        /// <param name="remoteCatalogPath">The server path (if any) that contains an updateable content catalog.  If this is empty, updates cannot occur.</param>
-        /// <returns>True if the file is saved, false otherwise.</returns>
-        [Obsolete]
-        public static bool SaveContentState(string path, List<AddressableAssetEntry> entries, IDependencyData dependencyData, string playerVersion, string remoteCatalogPath)
-        {
-            return SaveContentState(new List<ContentCatalogDataEntry>(), path, entries, dependencyData, playerVersion, remoteCatalogPath);
-        }
-
-        /// <summary>
-        /// Save the content update information for a set of AddressableAssetEntry objects.
-        /// </summary>
-        /// <param name="locations">The ContentCatalogDataEntry locations that were built into the Content Catalog.</param>
-        /// <param name="path">File to write content stat info to.  If file already exists, it will be deleted before the new file is created.</param>
-        /// <param name="entries">The entries to save.</param>
-        /// <param name="dependencyData">The raw dependency information generated from the build.</param>
-        /// <param name="playerVersion">The player version to save. This is usually set to AddressableAssetSettings.PlayerBuildVersion.</param>
-        /// <param name="remoteCatalogPath">The server path (if any) that contains an updateable content catalog.  If this is empty, updates cannot occur.</param>
-        /// <returns>True if the file is saved, false otherwise.</returns>
-        public static bool SaveContentState(List<ContentCatalogDataEntry> locations, string path, List<AddressableAssetEntry> entries, IDependencyData dependencyData, string playerVersion, string remoteCatalogPath)
-        {
-            return SaveContentState(locations, path, entries, dependencyData, playerVersion, remoteCatalogPath, null);
-        }
-
-        /// <summary>
-        /// Save the content update information for a set of AddressableAssetEntry objects.
-        /// </summary>
-        /// <param name="locations">The ContentCatalogDataEntry locations that were built into the Content Catalog.</param>
-        /// <param name="path">File to write content stat info to.  If file already exists, it will be deleted before the new file is created.</param>
-        /// <param name="entries">The entries to save.</param>
-        /// <param name="dependencyData">The raw dependency information generated from the build.</param>
-        /// <param name="playerVersion">The player version to save. This is usually set to AddressableAssetSettings.PlayerBuildVersion.</param>
-        /// <param name="remoteCatalogPath">The server path (if any) that contains an updateable content catalog.  If this is empty, updates cannot occur.</param>
-        /// <param name="carryOverCacheState">Cached state that needs to carry over from the previous build.  This mainly affects Content Update.</param>
-        /// <returns>True if the file is saved, false otherwise.</returns>
-        public static bool SaveContentState(List<ContentCatalogDataEntry> locations, string path, List<AddressableAssetEntry> entries, IDependencyData dependencyData, string playerVersion, string remoteCatalogPath, List<CachedAssetState> carryOverCacheState)
-        {
-            try
-            {
-                var cachedInfos = GetCachedAssetStates(locations, entries, dependencyData);
-
-                var cachedBundleInfos = new List<CachedBundleState>();
-                foreach (ContentCatalogDataEntry ccEntry in locations)
-                {
-                    if (typeof(IAssetBundleResource).IsAssignableFrom(ccEntry.ResourceType))
-                        cachedBundleInfos.Add(new CachedBundleState() { bundleFileId = ccEntry.InternalId, data = ccEntry.Data });
-                }
-
-                if (carryOverCacheState != null)
-                {
-                    foreach (var cs in carryOverCacheState)
-                        cachedInfos.Add(cs);
-                }
-
-                var cacheData = new AddressablesContentState
-                {
-                    cachedInfos = cachedInfos.ToArray(),
-                    playerVersion = playerVersion,
-                    editorVersion = Application.unityVersion,
-                    remoteCatalogLoadPath = remoteCatalogPath,
-                    cachedBundles = cachedBundleInfos.ToArray()
-                };
-                var formatter = new BinaryFormatter();
-                if (File.Exists(path))
-                    File.Delete(path);
-                var dir = Path.GetDirectoryName(path);
-                if (!string.IsNullOrEmpty(dir) && !Directory.Exists(dir))
-                    Directory.CreateDirectory(dir);
-                var stream = new FileStream(path, FileMode.CreateNew, FileAccess.Write);
-                formatter.Serialize(stream, cacheData);
-                stream.Flush();
-                stream.Close();
-                stream.Dispose();
-                return true;
-            }
-            catch (UnauthorizedAccessException uae)
-            {
-                if (!AddressableAssetUtility.IsVCAssetOpenForEdit(path))
-                    Debug.LogErrorFormat("Cannot access the file {0}. It may be locked by version control.", path);
-                else
-                    Debug.LogException(uae);
-                return false;
-            }
-            catch (Exception e)
-            {
-                Debug.LogException(e);
-                return false;
-            }
-        }
-
-        static IList<CachedAssetState> GetCachedAssetStates(List<ContentCatalogDataEntry> locations, List<AddressableAssetEntry> entries, IDependencyData dependencyData)
-        {
-            Dictionary<string, AddressableAssetEntry> guidToEntries = new Dictionary<string, AddressableAssetEntry>();
-            Dictionary<string, ContentCatalogDataEntry> key1ToCCEntries = new Dictionary<string, ContentCatalogDataEntry>();
-
-            foreach (AddressableAssetEntry entry in entries)
-                if (!guidToEntries.ContainsKey(entry.guid))
-                    guidToEntries[entry.guid] = entry;
-            foreach (ContentCatalogDataEntry ccEntry in locations)
-                if (ccEntry != null && ccEntry.Keys != null && ccEntry.Keys.Count > 1 && (ccEntry.Keys[1] as string) != null && !key1ToCCEntries.ContainsKey(ccEntry.Keys[1] as string))
-                    key1ToCCEntries[ccEntry.Keys[1] as string] = ccEntry;
-
-            IList<CachedAssetState> cachedInfos = new List<CachedAssetState>();
-            foreach (var assetData in dependencyData.AssetInfo)
-            {
-                guidToEntries.TryGetValue(assetData.Key.ToString(), out AddressableAssetEntry addressableAssetEntry);
-                key1ToCCEntries.TryGetValue(assetData.Key.ToString(), out ContentCatalogDataEntry catalogAssetEntry);
-                if (addressableAssetEntry != null && catalogAssetEntry != null &&
-                    GetCachedAssetStateForData(assetData.Key, addressableAssetEntry.BundleFileId, addressableAssetEntry.parentGroup.Guid, catalogAssetEntry.Data, assetData.Value.referencedObjects.Select(x => x.guid), out CachedAssetState cachedAssetState))
-                    cachedInfos.Add(cachedAssetState);
-            }
-
-            foreach (var sceneData in dependencyData.SceneInfo)
-            {
-                guidToEntries.TryGetValue(sceneData.Key.ToString(), out AddressableAssetEntry addressableSceneEntry);
-                key1ToCCEntries.TryGetValue(sceneData.Key.ToString(), out ContentCatalogDataEntry catalogSceneEntry);
-                if (addressableSceneEntry != null && catalogSceneEntry != null &&
-                    GetCachedAssetStateForData(sceneData.Key, addressableSceneEntry.BundleFileId, addressableSceneEntry.parentGroup.Guid, catalogSceneEntry.Data, sceneData.Value.referencedObjects.Select(x => x.guid), out CachedAssetState cachedAssetState))
-                    cachedInfos.Add(cachedAssetState);
-            }
-
-            return cachedInfos;
-        }
-
-        /// <summary>
-        /// Gets the path of the cache data from a selected build.
-        /// </summary>
-        /// <param name="browse">If true, the user is allowed to browse for a specific file.</param>
-        /// <returns>The path of the previous state .bin file used to detect changes from the previous build to the content update build.</returns>
-        public static string GetContentStateDataPath(bool browse)
-        {
-            return GetContentStateDataPath(browse, null);
-        }
-        
-        internal static string GetContentStateDataPath(bool browse, AddressableAssetSettings settings)
-        {
-            if (settings == null)
-                settings = AddressableAssetSettingsDefaultObject.Settings;
-            var profileSettings = settings == null ? null : settings.profileSettings;
-            string assetPath = profileSettings != null ?
-                profileSettings.EvaluateString(settings.activeProfileId, settings.ContentStateBuildPath) : "";
-
-            if (string.IsNullOrEmpty(assetPath))
-            {
-                assetPath = settings != null ? settings.GetContentStateBuildPath() :
-                Path.Combine(AddressableAssetSettingsDefaultObject.kDefaultConfigFolder, PlatformMappingService.GetPlatformPathSubFolder());
-            }
-
-            if (browse)
-            {
-                if (string.IsNullOrEmpty(assetPath))
-                    assetPath = Application.dataPath;
-
-                assetPath = EditorUtility.OpenFilePanel("Build Data File", Path.GetDirectoryName(assetPath), "bin");
-
-                if (string.IsNullOrEmpty(assetPath))
-                    return null;
-
-                return assetPath;
-            }
-
-            if(!ResourceManagerConfig.ShouldPathUseWebRequest(assetPath))
-            {
-                try
-                {
-                    Directory.CreateDirectory(assetPath);
-                }
-                catch (Exception e)
-                {
-                    Debug.LogError(e.Message + "\nCheck \"Content State Build Path\" in Addressables settings. Falling back to config folder location.");
-                    assetPath = Path.Combine(AddressableAssetSettingsDefaultObject.kDefaultConfigFolder,
-                        PlatformMappingService.GetPlatformPathSubFolder());
-                    Directory.CreateDirectory(assetPath);
-                }
-            }
-            
-#if ENABLE_CCD
-            switch(settings.BuildAndReleaseBinFileOption)
-            {
-                case BuildAndReleaseContentStateBehavior.UsePresetLocation:
-                    //do nothing
-                    break;
-                case BuildAndReleaseContentStateBehavior.UseCCDBucket:
-                    assetPath = settings.RemoteCatalogLoadPath.GetValue(settings);
-                    break;
-            }
-#endif
-
-            var path = Path.Combine(assetPath, "addressables_content_state.bin");
-            return path;
-        }
-
-        /// <summary>
-        /// Downloads the content state bin to a temporary directory
-        /// </summary>
-        /// <param name="url">The url of the bin file</param>
-        /// <returns>The temp path the bin file was downloaded to.</returns>
-        internal static string DownloadBinFileToTempLocation(string url)
-        {
-            if (!Directory.Exists(ContentUpdateScript.PreviousContentStateFileCachePath))
-                Directory.CreateDirectory(Path.GetDirectoryName(ContentUpdateScript.PreviousContentStateFileCachePath));
-            else if (File.Exists(ContentUpdateScript.PreviousContentStateFileCachePath))
-                File.Delete(ContentUpdateScript.PreviousContentStateFileCachePath);
-
-            try
-            { 
-                var bytes = new WebClient().DownloadData(url);
-                File.WriteAllBytes(ContentUpdateScript.PreviousContentStateFileCachePath, bytes);
-
-            }
-            catch
-            {
-                //Do nothing, nothing will get downloaded and the users can select a file manually if they want.
-            }
-
-            return ContentUpdateScript.PreviousContentStateFileCachePath;
-        }
-
-        /// <summary>
-        /// Loads cache data from a specific location
-        /// </summary>
-        /// <param name="contentStateDataPath"></param>
-        /// <returns>The ContentState object.</returns>
-        public static AddressablesContentState LoadContentState(string contentStateDataPath)
-        {
-            if (string.IsNullOrEmpty(contentStateDataPath))
-            {
-                Debug.LogErrorFormat("Unable to load cache data from {0}.", contentStateDataPath);
-                return null;
-            }
-            var stream = new FileStream(contentStateDataPath, FileMode.Open, FileAccess.Read);
-            var formatter = new BinaryFormatter();
-            var cacheData = formatter.Deserialize(stream) as AddressablesContentState;
-            if (cacheData == null)
-            {
-                Addressables.LogError("Invalid hash data file.  This file is usually named addressables_content_state.bin and is saved in the same folder as your source AddressableAssetsSettings.asset file.");
-                return null;
-            }
-            stream.Dispose();
-            return cacheData;
-        }
-
-        static bool s_StreamingAssetsExists;
-        static string kStreamingAssetsPath = "Assets/StreamingAssets";
-
-        internal static void Cleanup(bool deleteStreamingAssetsFolderIfEmpty, bool cleanBuildPath)
-        {
-            if (cleanBuildPath)
-            {
-                DirectoryUtility.DeleteDirectory(Addressables.BuildPath, onlyIfEmpty: false, recursiveDelete: true);
-            }
-            if (deleteStreamingAssetsFolderIfEmpty)
-            {
-                DirectoryUtility.DeleteDirectory(kStreamingAssetsPath, onlyIfEmpty: true);
-            }
-        }
-
-        /// <summary>
-        /// Builds player content using the player content version from a specified cache file.
-        /// </summary>
-        /// <param name="settings">The settings object to use for the build.</param>
-        /// <param name="contentStateDataPath">The path of the cache data to use.</param>
-        /// <returns>The build operation.</returns>
-        public static AddressablesPlayerBuildResult BuildContentUpdate(AddressableAssetSettings settings, string contentStateDataPath)
-        {
-            var cacheData = LoadContentState(contentStateDataPath);
-            if (!IsCacheDataValid(settings, cacheData))
-                return null;
-
-            s_StreamingAssetsExists = Directory.Exists("Assets/StreamingAssets");
-            var context = new AddressablesDataBuilderInput(settings, cacheData.playerVersion);
-            context.IsContentUpdateBuild = true;
-            context.PreviousContentState = cacheData;
-
-            Cleanup(!s_StreamingAssetsExists, false);
-
-            SceneManagerState.Record();
-            var result = settings.ActivePlayerDataBuilder.BuildData<AddressablesPlayerBuildResult>(context);
-            if (!string.IsNullOrEmpty(result.Error))
-                Debug.LogError(result.Error);
-            SceneManagerState.Restore();
-            return result;
-        }
-
-        internal static bool IsCacheDataValid(AddressableAssetSettings settings, AddressablesContentState cacheData)
-        {
-            if (cacheData == null)
-                return false;
-
-            if (cacheData.editorVersion != Application.unityVersion)
-                Addressables.LogWarningFormat("Building content update with Unity editor version `{0}`, data was created with version `{1}`.  This may result in incompatible data.", Application.unityVersion, cacheData.editorVersion);
-
-            if (string.IsNullOrEmpty(cacheData.remoteCatalogLoadPath))
-            {
-                Addressables.LogError("Previous build had 'Build Remote Catalog' disabled.  You cannot update a player that has no remote catalog specified");
-                return false;
-            }
-            if (!settings.BuildRemoteCatalog)
-            {
-                Addressables.LogError("Current settings have 'Build Remote Catalog' disabled.  You cannot update a player that has no remote catalog to look to.");
-                return false;
-            }
-
-            if (cacheData.remoteCatalogLoadPath != settings.RemoteCatalogLoadPath.GetValue(settings))
-            {
-                Addressables.LogErrorFormat("Current 'Remote Catalog Load Path' does not match load path of original player.  Player will only know to look up catalog at original location. Original: {0}  Current: {1}", cacheData.remoteCatalogLoadPath, settings.RemoteCatalogLoadPath.GetValue(settings));
-                return false;
-            }
-
-            return true;
-        }
-
-        /// <summary>
-        /// Get all modified addressable asset entries in groups that have BundledAssetGroupSchema and ContentUpdateGroupSchema with static content enabled.
-        /// This includes any Addressable dependencies that are affected by the modified entries.
-        /// </summary>
-        /// <param name="settings">Addressable asset settings.</param>
-        /// <param name="cacheDataPath">The cache data path.</param>
-        /// <returns>A list of all modified entries and dependencies (list is empty if there are none); null if failed to load cache data.</returns>
-        public static List<AddressableAssetEntry> GatherModifiedEntries(AddressableAssetSettings settings, string cacheDataPath)
-        {
-            HashSet<AddressableAssetEntry> retVal = new HashSet<AddressableAssetEntry>();
-            var entriesMap = GatherModifiedEntriesWithDependencies(settings, cacheDataPath);
-            foreach (var entry in entriesMap.Keys)
-            {
-                if (!retVal.Contains(entry))
-                    retVal.Add(entry);
-
-                foreach (var dependency in entriesMap[entry])
-                    if (!retVal.Contains(dependency))
-                        retVal.Add(dependency);
-            }
-
-            return retVal.ToList();
-        }
-
-        internal static void GatherExplicitModifiedEntries(AddressableAssetSettings settings, ref Dictionary<AddressableAssetEntry, List<AddressableAssetEntry>> dependencyMap, AddressablesContentState cacheData)
-        {
-            List<string> noBundledAssetGroupSchema = new List<string>();
-            List<string> noStaticContent = new List<string>();
-
-            var allEntries = new List<AddressableAssetEntry>();
-            settings.GetAllAssets(allEntries, false, g =>
-            {
-                if (g == null)
-                    return false;
-
-                if (!g.HasSchema<BundledAssetGroupSchema>())
-                {
-                    noBundledAssetGroupSchema.Add(g.Name);
-                    return false;
-                }
-
-                if (!g.HasSchema<ContentUpdateGroupSchema>())
-                {
-                    noStaticContent.Add(g.Name);
-                    return false;
-                }
-
-                if (!g.GetSchema<ContentUpdateGroupSchema>().StaticContent)
-                {
-                    noStaticContent.Add(g.Name);
-                    return false;
-                }
-
-                return true;
-            });
-
-            StringBuilder builder = new StringBuilder();
-            builder.AppendFormat("Skipping Prepare for Content Update on {0} group(s):\n\n",
-                noBundledAssetGroupSchema.Count + noStaticContent.Count);
-
-
-            AddInvalidGroupsToLogMessage(builder, noBundledAssetGroupSchema, "Group Did Not Contain BundledAssetGroupSchema");
-            AddInvalidGroupsToLogMessage(builder, noStaticContent, "Static Content Not Enabled In Schemas");
-
-            Debug.Log(builder.ToString());
-
-            var entryToCacheInfo = new Dictionary<string, CachedAssetState>();
-            foreach (var cacheInfo in cacheData.cachedInfos)
-                if (cacheInfo != null)
-                    entryToCacheInfo[cacheInfo.asset.guid.ToString()] = cacheInfo;
-            var modifiedEntries = new List<AddressableAssetEntry>();
-            foreach (var entry in allEntries)
-            {
-                CachedAssetState cachedInfo;
-                if (!entryToCacheInfo.TryGetValue(entry.guid, out cachedInfo) || HasAssetOrDependencyChanged(cachedInfo))
-                { 
-                    modifiedEntries.Add(entry);
-                    entry.FlaggedDuringContentUpdateRestriction = true;
-                }
-                else
-                    entry.FlaggedDuringContentUpdateRestriction = false;
-            }
-
-            AddAllDependentScenesFromModifiedEntries(modifiedEntries);
-            foreach (var entry in modifiedEntries)
-            {
-                if (!dependencyMap.ContainsKey(entry))
-                    dependencyMap.Add(entry, new List<AddressableAssetEntry>());
-            }
-        }
-
-        /// <summary>
-        /// Get a Dictionary of all modified values and their dependencies.  Dependencies will be Addressable and part of a group
-        /// with static content enabled.
-        /// </summary>
-        /// <param name="settings">Addressable asset settings.</param>
-        /// <param name="cachePath">The cache data path.</param>
-        /// <returns>A dictionary mapping explicit changed entries to their dependencies.</returns>
-        public static Dictionary<AddressableAssetEntry, List<AddressableAssetEntry>> GatherModifiedEntriesWithDependencies(AddressableAssetSettings settings, string cachePath)
-        {
-            var modifiedData = new Dictionary<AddressableAssetEntry, List<AddressableAssetEntry>>();
-            AddressablesContentState cacheData = LoadContentState(cachePath);
-            if (cacheData == null)
-                return modifiedData;
-
-            GatherExplicitModifiedEntries(settings, ref modifiedData, cacheData);
-            GetStaticContentDependenciesForEntries(settings, ref modifiedData, GetGroupGuidToCacheBundleNameMap(cacheData));
-            return modifiedData;
-        }
-
-        internal static Dictionary<string, string> GetGroupGuidToCacheBundleNameMap(AddressablesContentState cacheData)
-        {
-            var bundleIdToCacheInfo = new Dictionary<string, string>();
-            foreach (CachedBundleState bundleInfo in cacheData.cachedBundles)
-            {
-                if (bundleInfo != null && bundleInfo.data is AssetBundleRequestOptions options)
-                    bundleIdToCacheInfo[bundleInfo.bundleFileId] = options.BundleName;
-            }
-
-            var groupGuidToCacheBundleName = new Dictionary<string, string>();
-            foreach (CachedAssetState cacheInfo in cacheData.cachedInfos)
-            {
-                if (cacheInfo != null && bundleIdToCacheInfo.TryGetValue(cacheInfo.bundleFileId, out string bundleName))
-                    groupGuidToCacheBundleName[cacheInfo.groupGuid] = bundleName;
-            }
-            return groupGuidToCacheBundleName;
-        }
-
-        internal static HashSet<string> GetGroupGuidsWithUnchangedBundleName(AddressableAssetSettings settings, Dictionary<AddressableAssetEntry, List<AddressableAssetEntry>> dependencyMap, Dictionary<string, string> groupGuidToCacheBundleName)
-        {
-            var result = new HashSet<string>();
-            if (groupGuidToCacheBundleName == null || groupGuidToCacheBundleName.Count == 0)
-                return result;
-
-            var entryGuidToDeps = new Dictionary<string, List<AddressableAssetEntry>>();
-            foreach (KeyValuePair<AddressableAssetEntry, List<AddressableAssetEntry>> entryToDeps in dependencyMap)
-            {
-                entryGuidToDeps.Add(entryToDeps.Key.guid, entryToDeps.Value);
-            }
-
-            foreach (AddressableAssetGroup group in settings.groups)
-            {
-                if (group == null || !group.HasSchema<BundledAssetGroupSchema>())
-                    continue;
-
-                var schema = group.GetSchema<BundledAssetGroupSchema>();
-                List<AssetBundleBuild> bundleInputDefinitions = new List<AssetBundleBuild>();
-
-                BuildScriptPackedMode.PrepGroupBundlePacking(group, bundleInputDefinitions, schema, entry => !entryGuidToDeps.ContainsKey(entry.guid));
-                BuildScriptPackedMode.HandleDuplicateBundleNames(bundleInputDefinitions);
-
-                for (int i = 0; i < bundleInputDefinitions.Count; i++)
-                {
-                    string bundleName = Path.GetFileNameWithoutExtension(bundleInputDefinitions[i].assetBundleName);
-                    if (groupGuidToCacheBundleName.TryGetValue(group.Guid, out string cacheBundleName) && cacheBundleName == bundleName)
-                        result.Add(group.Guid);
-                }
-            }
-            return result;
-        }
-
-        internal static void GetStaticContentDependenciesForEntries(AddressableAssetSettings settings, ref Dictionary<AddressableAssetEntry, List<AddressableAssetEntry>> dependencyMap, Dictionary<string, string> groupGuidToCacheBundleName = null)
-        {
-            if (dependencyMap == null)
-                return;
-            
-            Dictionary<AddressableAssetGroup, bool> groupHasStaticContentMap = new Dictionary<AddressableAssetGroup, bool>();
-            HashSet<string> groupGuidsWithUnchangedBundleName = GetGroupGuidsWithUnchangedBundleName(settings, dependencyMap, groupGuidToCacheBundleName);
-
-            foreach (AddressableAssetEntry entry in dependencyMap.Keys)
-            {
-                //since the entry here is from our list of modified entries we know that it must be a part of a static content group.
-                //Since it's part of a static content update group we can go ahead and set the value to true in the dictionary without explicitly checking it.
-                if (!groupHasStaticContentMap.ContainsKey(entry.parentGroup))
-                    groupHasStaticContentMap.Add(entry.parentGroup, true);
-
-                string[] dependencies = AssetDatabase.GetDependencies(entry.AssetPath);
-                foreach (string dependency in dependencies)
-                {
-                    string guid = AssetDatabase.AssetPathToGUID(dependency);
-                    var depEntry = settings.FindAssetEntry(guid, true);
-                    if (depEntry == null)
-                        continue;
-
-                    if (!groupHasStaticContentMap.TryGetValue(depEntry.parentGroup, out bool groupHasStaticContentEnabled))
-                    {
-                        groupHasStaticContentEnabled = depEntry.parentGroup.HasSchema<ContentUpdateGroupSchema>() &&
-                            depEntry.parentGroup.GetSchema<ContentUpdateGroupSchema>().StaticContent;
-
-                        if (groupGuidsWithUnchangedBundleName.Contains(depEntry.parentGroup.Guid))
-                            continue;
-
-                        groupHasStaticContentMap.Add(depEntry.parentGroup, groupHasStaticContentEnabled);
-                    }
-
-                    if (!dependencyMap.ContainsKey(depEntry) && groupHasStaticContentEnabled)
-                    {
-                        if (!dependencyMap.ContainsKey(entry))
-                            dependencyMap.Add(entry, new List<AddressableAssetEntry>());
-                        dependencyMap[entry].Add(depEntry);
-                        depEntry.FlaggedDuringContentUpdateRestriction = true;
-                    }
-                }
-            }
-        }
-
-        internal static void AddAllDependentScenesFromModifiedEntries(List<AddressableAssetEntry> modifiedEntries)
-        {
-            List<AddressableAssetEntry> entriesToAdd = new List<AddressableAssetEntry>();
-            //If a scene has changed, all scenes that end up in the same bundle need to be marked as modified due to bundle dependencies
-            foreach (AddressableAssetEntry entry in modifiedEntries)
-            {
-                if (entry.IsScene && !entriesToAdd.Contains(entry))
-                {
-                    switch (entry.parentGroup.GetSchema<BundledAssetGroupSchema>().BundleMode)
-                    {
-                        case BundledAssetGroupSchema.BundlePackingMode.PackTogether:
-                            //Add every scene in the group to modified entries
-                            foreach (AddressableAssetEntry sharedGroupEntry in entry.parentGroup.entries)
-                            {
-                                if (sharedGroupEntry.IsScene && !modifiedEntries.Contains(sharedGroupEntry))
-                                {
-                                    sharedGroupEntry.FlaggedDuringContentUpdateRestriction = true;
-                                    entriesToAdd.Add(sharedGroupEntry);
-                                }
-                            }
-                            break;
-
-                        case BundledAssetGroupSchema.BundlePackingMode.PackTogetherByLabel:
-                            foreach (AddressableAssetEntry sharedGroupEntry in entry.parentGroup.entries)
-                            {
-                                //Check if one entry has 0 labels while the other contains labels.  The labels union check below will return true in this case.
-                                //That is not the behavior we want.  So to avoid that, we check here first.
-                                if (sharedGroupEntry.labels.Count == 0 ^ entry.labels.Count == 0)
-                                    continue;
-
-                                //Only add if labels are shared
-                                if (sharedGroupEntry.IsScene && !modifiedEntries.Contains(sharedGroupEntry) && sharedGroupEntry.labels.Union(entry.labels).Any())
-                                { 
-                                 
-                                    sharedGroupEntry.FlaggedDuringContentUpdateRestriction = true;
-                                    entriesToAdd.Add(sharedGroupEntry);
-                                }
-                            }
-                            break;
-
-                        case BundledAssetGroupSchema.BundlePackingMode.PackSeparately:
-                            //Do nothing.  The scene will be in a different bundle.
-                            break;
-
-                        default:
-                            break;
-                    }
-                }
-            }
-
-            modifiedEntries.AddRange(entriesToAdd);
-        }
-
-        private static void AddInvalidGroupsToLogMessage(StringBuilder builder, List<string> invalidGroupList,
-            string headerMessage)
-        {
-            if (invalidGroupList.Count > 0)
-            {
-                builder.AppendFormat("{0} ({1} groups):\n", headerMessage, invalidGroupList.Count);
-                int maxList = 15;
-                for (int i = 0; i < invalidGroupList.Count; i++)
-                {
-                    if (i > maxList)
-                    {
-                        builder.AppendLine("...");
-                        break;
-                    }
-
-                    builder.AppendLine("-" + invalidGroupList[i]);
-                }
-
-                builder.AppendLine("");
-            }
-        }
-
-        /// <summary>
-        /// Create a new AddressableAssetGroup with the items and mark it as remote.
-        /// </summary>
-        /// <param name="settings">The settings object.</param>
-        /// <param name="items">The items to move.</param>
-        /// <param name="groupName">The name of the new group.</param>
-        public static void CreateContentUpdateGroup(AddressableAssetSettings settings, List<AddressableAssetEntry> items, string groupName)
-        {
-            var contentGroup = settings.CreateGroup(settings.FindUniqueGroupName(groupName), false, false, true, null);
-            var schema = contentGroup.AddSchema<BundledAssetGroupSchema>();
-            schema.BuildPath.SetVariableByName(settings, AddressableAssetSettings.kRemoteBuildPath);
-            schema.LoadPath.SetVariableByName(settings, AddressableAssetSettings.kRemoteLoadPath);
-            schema.BundleMode = BundledAssetGroupSchema.BundlePackingMode.PackTogether;
-            contentGroup.AddSchema<ContentUpdateGroupSchema>().StaticContent = false;
-            settings.MoveEntries(items, contentGroup);
-        }
-
-        /// <summary>
-        /// Functor to filter AddressableAssetGroups during content update. If the functor returns false, the group is excluded from the update.
-        /// </summary>
-        public static Func<AddressableAssetGroup, bool> GroupFilterFunc = GroupFilter;
-
-        internal static bool GroupFilter(AddressableAssetGroup g)
-        {
-            if (g == null)
-                return false;
-            if (!g.HasSchema<ContentUpdateGroupSchema>() || !g.GetSchema<ContentUpdateGroupSchema>().StaticContent)
-                return false;
-            if (!g.HasSchema<BundledAssetGroupSchema>() || !g.GetSchema<BundledAssetGroupSchema>().IncludeInBuild)
-                return false;
-            return true;
-        }
-    }
-}
->>>>>>> 094f4338
+using System;
+using System.Collections.Generic;
+using System.IO;
+using System.Linq;
+using System.Net;
+using System.Runtime.Serialization.Formatters.Binary;
+using System.Text;
+using UnityEditor.AddressableAssets.Build.DataBuilders;
+using UnityEditor.AddressableAssets.Settings;
+using UnityEditor.AddressableAssets.Settings.GroupSchemas;
+using UnityEditor.Build.Pipeline.Interfaces;
+using UnityEngine;
+using UnityEngine.AddressableAssets;
+using UnityEngine.AddressableAssets.ResourceLocators;
+using UnityEngine.ResourceManagement.ResourceProviders;
+using UnityEngine.ResourceManagement.Util;
+
+#if ENABLE_CCD
+using Unity.Services.Ccd.Management;
+#endif
+
+namespace UnityEditor.AddressableAssets.Build
+{
+    /// <summary>
+    /// Option for how to deal with automatically checking for content update restrictions as part of the Update a Previous Build workflow.
+    /// </summary>
+    public enum CheckForContentUpdateRestrictionsOptions
+    {
+        /// If assets are modified that have been previously built in a Cannot Change Post Release group, 
+        /// the build will be paused and the Update Restrictions Check window is opened
+        /// </summary>
+        ListUpdatedAssetsWithRestrictions = 0,
+         /// <summary>
+        /// If assets are modified that have been previously built in a Cannot Change Post Release group, the Content Update build will fail.
+        /// </summary>
+        FailBuild = 1,
+        /// <summary>
+        /// <summary>
+        /// Updating a previous build does not automatically run the Check for Update Restrictions rule.
+        /// </summary>
+        Disabled = 2
+    }
+
+#if ENABLE_CCD
+    /// <summary>
+    /// This is used to determine the behavior of Update a Previous Build when taking advantage of the Build & Release feature.
+    /// </summary>
+    public enum BuildAndReleaseContentStateBehavior
+    {
+        /// <summary>
+        /// Uses the Previous Content State bin file path set in the AddressableAssetSettings
+        /// </summary>
+        UsePresetLocation = 0,
+        /// <summary>
+        /// Pulls the Previous Content State bin from the associated Cloud Content Delivery bucket set in the profile variables.
+        /// </summary>
+        UseCCDBucket = 1
+        
+    }
+#endif
+
+    /// <summary>
+    /// The given state of an Asset.  Represented by its guid and hash.
+    /// </summary>
+    [Serializable]
+    public struct AssetState : IEquatable<AssetState>
+    {
+        /// <summary>
+        /// Asset states GUID.
+        /// </summary>
+        public GUID guid;
+
+        /// <summary>
+        /// Asset State hash.
+        /// </summary>
+        public Hash128 hash;
+
+        /// <summary>
+        /// Check if one asset state is equal to another.
+        /// </summary>
+        /// <param name="other">Right hand side of comparision.</param>
+        /// <returns>Returns true if the Asset States are equal to one another.</returns>
+        public bool Equals(AssetState other)
+        {
+            return guid == other.guid && hash == other.hash;
+        }
+    }
+
+    /// <summary>
+    /// The Cached Asset State of an Addressable Asset.
+    /// </summary>
+    [Serializable]
+    public class CachedAssetState : IEquatable<CachedAssetState>
+    {
+        /// <summary>
+        /// The Asset State.
+        /// </summary>
+        public AssetState asset;
+
+        /// <summary>
+        /// The Asset State of all dependencies.
+        /// </summary>
+        public AssetState[] dependencies;
+
+        /// <summary>
+        /// The guid for the group the cached asset state belongs to.
+        /// </summary>
+        public string groupGuid;
+
+        /// <summary>
+        /// The name of the cached asset states bundle file.
+        /// </summary>
+        public string bundleFileId;
+
+        /// <summary>
+        /// The cached asset state data.
+        /// </summary>
+        public object data;
+
+        /// <summary>
+        /// Checks if one cached asset state is equal to another given the asset state and dependency state.
+        /// </summary>
+        /// <param name="other">Right hand side of comparision.</param>
+        /// <returns>Returns true if the cached asset states are equal to one another.</returns>
+        public bool Equals(CachedAssetState other)
+        {
+            bool result = other != null && asset.Equals(other.asset);
+            result &= dependencies != null && other.dependencies != null;
+            result &= dependencies.Length == other.dependencies.Length;
+            var index = 0;
+            while (result && index < dependencies.Length)
+            {
+                result &= dependencies[index].Equals(other.dependencies[index]);
+                index++;
+            }
+            return result;
+        }
+    }
+
+    /// <summary>
+    /// Cached state of asset bundles.
+    /// </summary>
+    [Serializable]
+    public class CachedBundleState
+    {
+        /// <summary>
+        /// The name of the cached asset states bundle file.
+        /// </summary>
+        public string bundleFileId;
+        /// <summary>
+        /// The cached bundle state data.
+        /// </summary>
+        public object data;
+    }
+
+    /// <summary>
+    /// Data stored with each build that is used to generated content updates.
+    /// </summary>
+    [Serializable]
+    public class AddressablesContentState
+    {
+        /// <summary>
+        /// The version that the player was built with.  This is usually set to AddressableAssetSettings.PlayerBuildVersion.
+        /// </summary>
+        [SerializeField]
+        public string playerVersion;
+
+        /// <summary>
+        /// The version of the unity editor used to build the player.
+        /// </summary>
+        [SerializeField]
+        public string editorVersion;
+
+        /// <summary>
+        /// Dependency information for all assets in the build that have been marked StaticContent.
+        /// </summary>
+        [SerializeField]
+        public CachedAssetState[] cachedInfos;
+
+        /// <summary>
+        /// The path of a remote catalog.  This is the only place the player knows to look for an updated catalog.
+        /// </summary>
+        [SerializeField]
+        public string remoteCatalogLoadPath;
+
+        /// <summary>
+        /// Information about asset bundles created for the build.
+        /// </summary>
+        [SerializeField]
+        public CachedBundleState[] cachedBundles;
+    }
+
+    internal struct ContentUpdateUsageData
+    {
+        public string ContentUpdateInterruptMessage;
+        public bool UsingCCD;
+    }
+
+    internal struct ContentUpdateBuildData
+    {
+        public string Error;
+        public double BuildDuration;
+    }
+
+    /// <summary>
+    /// Contains methods used for the content update workflow.
+    /// </summary>
+    public static class ContentUpdateScript
+    {
+        internal static readonly string FirstTimeUpdatePreviousBuild = nameof(FirstTimeUpdatePreviousBuild);
+
+        /// <summary>
+        /// Contains build information used for updating assets.
+        /// </summary>
+        public struct ContentUpdateContext
+        {
+            /// <summary>
+            /// The mapping of an asset's guid to its cached asset state.
+            /// </summary>
+            public Dictionary<string, CachedAssetState> GuidToPreviousAssetStateMap;
+
+            /// <summary>
+            /// The mapping of an asset's or bundle's internal id to its catalog entry.
+            /// </summary>
+            public Dictionary<string, ContentCatalogDataEntry> IdToCatalogDataEntryMap;
+
+            /// <summary>
+            /// The mapping of a bundle's name to its internal bundle id.
+            /// </summary>
+            public Dictionary<string, string> BundleToInternalBundleIdMap;
+
+            /// <summary>
+            /// Stores the asset bundle write information.
+            /// </summary>
+            public IBundleWriteData WriteData;
+
+            /// <summary>
+            /// Stores the cached build data.
+            /// </summary>
+            public AddressablesContentState ContentState;
+
+            /// <summary>
+            /// Stores the paths of the files created during a build.
+            /// </summary>
+            public FileRegistry Registry;
+
+            /// <summary>
+            /// The list of asset state information gathered from the previous build.
+            /// </summary>
+            public List<CachedAssetState> PreviousAssetStateCarryOver;
+        }
+
+        private static string m_BinFileCachePath = "Library/com.unity.addressables/AddressablesBinFileDownload/addressables_content_state.bin";
+
+        /// <summary>
+        /// If the previous content state file location is a remote location, this path is where the file is downloaded to as part of a 
+        /// contnet update build.  In the event of a fresh build where the previous state file build path is remote, this is the location the 
+        /// file is built to.
+        /// </summary>
+        public static string PreviousContentStateFileCachePath
+        {
+            get {return m_BinFileCachePath; }
+            set { m_BinFileCachePath = value; }
+        }
+
+        static bool GetAssetState(GUID asset, out AssetState assetState)
+        {
+            assetState = new AssetState();
+            if (asset.Empty())
+                return false;
+
+            var path = AssetDatabase.GUIDToAssetPath(asset.ToString());
+            if (string.IsNullOrEmpty(path))
+                return false;
+
+            var hash = AssetDatabase.GetAssetDependencyHash(path);
+            if (!hash.isValid)
+                return false;
+
+            assetState.guid = asset;
+            assetState.hash = hash;
+            return true;
+        }
+
+        static bool GetCachedAssetStateForData(GUID asset, string bundleFileId, string groupGuid, object data, IEnumerable<GUID> dependencies, out CachedAssetState cachedAssetState)
+        {
+            cachedAssetState = null;
+
+            AssetState assetState;
+            if (!GetAssetState(asset, out assetState))
+                return false;
+
+            var visited = new HashSet<GUID>();
+            visited.Add(asset);
+            var dependencyStates = new List<AssetState>();
+            foreach (var dependency in dependencies)
+            {
+                if (!visited.Add(dependency))
+                    continue;
+
+                AssetState dependencyState;
+                if (!GetAssetState(dependency, out dependencyState))
+                    continue;
+                dependencyStates.Add(dependencyState);
+            }
+
+            cachedAssetState = new CachedAssetState();
+            cachedAssetState.asset = assetState;
+            cachedAssetState.dependencies = dependencyStates.ToArray();
+            cachedAssetState.groupGuid = groupGuid;
+            cachedAssetState.bundleFileId = bundleFileId;
+            cachedAssetState.data = data;
+
+            return true;
+        }
+
+        static bool HasAssetOrDependencyChanged(CachedAssetState cachedInfo)
+        {
+            CachedAssetState newCachedInfo;
+            if (!GetCachedAssetStateForData(cachedInfo.asset.guid, cachedInfo.bundleFileId, cachedInfo.groupGuid, cachedInfo.data, cachedInfo.dependencies.Select(x => x.guid), out newCachedInfo))
+                return true;
+            return !cachedInfo.Equals(newCachedInfo);
+        }
+
+        /// <summary>
+        /// Save the content update information for a set of AddressableAssetEntry objects.
+        /// </summary>
+        /// <param name="path">File to write content stat info to.  If file already exists, it will be deleted before the new file is created.</param>
+        /// <param name="entries">The entries to save.</param>
+        /// <param name="dependencyData">The raw dependency information generated from the build.</param>
+        /// <param name="playerVersion">The player version to save. This is usually set to AddressableAssetSettings.PlayerBuildVersion.</param>
+        /// <param name="remoteCatalogPath">The server path (if any) that contains an updateable content catalog.  If this is empty, updates cannot occur.</param>
+        /// <returns>True if the file is saved, false otherwise.</returns>
+        [Obsolete]
+        public static bool SaveContentState(string path, List<AddressableAssetEntry> entries, IDependencyData dependencyData, string playerVersion, string remoteCatalogPath)
+        {
+            return SaveContentState(new List<ContentCatalogDataEntry>(), path, entries, dependencyData, playerVersion, remoteCatalogPath);
+        }
+
+        /// <summary>
+        /// Save the content update information for a set of AddressableAssetEntry objects.
+        /// </summary>
+        /// <param name="locations">The ContentCatalogDataEntry locations that were built into the Content Catalog.</param>
+        /// <param name="path">File to write content stat info to.  If file already exists, it will be deleted before the new file is created.</param>
+        /// <param name="entries">The entries to save.</param>
+        /// <param name="dependencyData">The raw dependency information generated from the build.</param>
+        /// <param name="playerVersion">The player version to save. This is usually set to AddressableAssetSettings.PlayerBuildVersion.</param>
+        /// <param name="remoteCatalogPath">The server path (if any) that contains an updateable content catalog.  If this is empty, updates cannot occur.</param>
+        /// <returns>True if the file is saved, false otherwise.</returns>
+        public static bool SaveContentState(List<ContentCatalogDataEntry> locations, string path, List<AddressableAssetEntry> entries, IDependencyData dependencyData, string playerVersion, string remoteCatalogPath)
+        {
+            return SaveContentState(locations, path, entries, dependencyData, playerVersion, remoteCatalogPath, null);
+        }
+
+        /// <summary>
+        /// Save the content update information for a set of AddressableAssetEntry objects.
+        /// </summary>
+        /// <param name="locations">The ContentCatalogDataEntry locations that were built into the Content Catalog.</param>
+        /// <param name="path">File to write content stat info to.  If file already exists, it will be deleted before the new file is created.</param>
+        /// <param name="entries">The entries to save.</param>
+        /// <param name="dependencyData">The raw dependency information generated from the build.</param>
+        /// <param name="playerVersion">The player version to save. This is usually set to AddressableAssetSettings.PlayerBuildVersion.</param>
+        /// <param name="remoteCatalogPath">The server path (if any) that contains an updateable content catalog.  If this is empty, updates cannot occur.</param>
+        /// <param name="carryOverCacheState">Cached state that needs to carry over from the previous build.  This mainly affects Content Update.</param>
+        /// <returns>True if the file is saved, false otherwise.</returns>
+        public static bool SaveContentState(List<ContentCatalogDataEntry> locations, string path, List<AddressableAssetEntry> entries, IDependencyData dependencyData, string playerVersion, string remoteCatalogPath, List<CachedAssetState> carryOverCacheState)
+        {
+            try
+            {
+                var cachedInfos = GetCachedAssetStates(locations, entries, dependencyData);
+
+                var cachedBundleInfos = new List<CachedBundleState>();
+                foreach (ContentCatalogDataEntry ccEntry in locations)
+                {
+                    if (typeof(IAssetBundleResource).IsAssignableFrom(ccEntry.ResourceType))
+                        cachedBundleInfos.Add(new CachedBundleState() { bundleFileId = ccEntry.InternalId, data = ccEntry.Data });
+                }
+
+                if (carryOverCacheState != null)
+                {
+                    foreach (var cs in carryOverCacheState)
+                        cachedInfos.Add(cs);
+                }
+
+                var cacheData = new AddressablesContentState
+                {
+                    cachedInfos = cachedInfos.ToArray(),
+                    playerVersion = playerVersion,
+                    editorVersion = Application.unityVersion,
+                    remoteCatalogLoadPath = remoteCatalogPath,
+                    cachedBundles = cachedBundleInfos.ToArray()
+                };
+                var formatter = new BinaryFormatter();
+                if (File.Exists(path))
+                    File.Delete(path);
+                var dir = Path.GetDirectoryName(path);
+                if (!string.IsNullOrEmpty(dir) && !Directory.Exists(dir))
+                    Directory.CreateDirectory(dir);
+                var stream = new FileStream(path, FileMode.CreateNew, FileAccess.Write);
+                formatter.Serialize(stream, cacheData);
+                stream.Flush();
+                stream.Close();
+                stream.Dispose();
+                return true;
+            }
+            catch (UnauthorizedAccessException uae)
+            {
+                if (!AddressableAssetUtility.IsVCAssetOpenForEdit(path))
+                    Debug.LogErrorFormat("Cannot access the file {0}. It may be locked by version control.", path);
+                else
+                    Debug.LogException(uae);
+                return false;
+            }
+            catch (Exception e)
+            {
+                Debug.LogException(e);
+                return false;
+            }
+        }
+
+        static IList<CachedAssetState> GetCachedAssetStates(List<ContentCatalogDataEntry> locations, List<AddressableAssetEntry> entries, IDependencyData dependencyData)
+        {
+            Dictionary<string, AddressableAssetEntry> guidToEntries = new Dictionary<string, AddressableAssetEntry>();
+            Dictionary<string, ContentCatalogDataEntry> key1ToCCEntries = new Dictionary<string, ContentCatalogDataEntry>();
+
+            foreach (AddressableAssetEntry entry in entries)
+                if (!guidToEntries.ContainsKey(entry.guid))
+                    guidToEntries[entry.guid] = entry;
+            foreach (ContentCatalogDataEntry ccEntry in locations)
+                if (ccEntry != null && ccEntry.Keys != null && ccEntry.Keys.Count > 1 && (ccEntry.Keys[1] as string) != null && !key1ToCCEntries.ContainsKey(ccEntry.Keys[1] as string))
+                    key1ToCCEntries[ccEntry.Keys[1] as string] = ccEntry;
+
+            IList<CachedAssetState> cachedInfos = new List<CachedAssetState>();
+            foreach (var assetData in dependencyData.AssetInfo)
+            {
+                guidToEntries.TryGetValue(assetData.Key.ToString(), out AddressableAssetEntry addressableAssetEntry);
+                key1ToCCEntries.TryGetValue(assetData.Key.ToString(), out ContentCatalogDataEntry catalogAssetEntry);
+                if (addressableAssetEntry != null && catalogAssetEntry != null &&
+                    GetCachedAssetStateForData(assetData.Key, addressableAssetEntry.BundleFileId, addressableAssetEntry.parentGroup.Guid, catalogAssetEntry.Data, assetData.Value.referencedObjects.Select(x => x.guid), out CachedAssetState cachedAssetState))
+                    cachedInfos.Add(cachedAssetState);
+            }
+
+            foreach (var sceneData in dependencyData.SceneInfo)
+            {
+                guidToEntries.TryGetValue(sceneData.Key.ToString(), out AddressableAssetEntry addressableSceneEntry);
+                key1ToCCEntries.TryGetValue(sceneData.Key.ToString(), out ContentCatalogDataEntry catalogSceneEntry);
+                if (addressableSceneEntry != null && catalogSceneEntry != null &&
+                    GetCachedAssetStateForData(sceneData.Key, addressableSceneEntry.BundleFileId, addressableSceneEntry.parentGroup.Guid, catalogSceneEntry.Data, sceneData.Value.referencedObjects.Select(x => x.guid), out CachedAssetState cachedAssetState))
+                    cachedInfos.Add(cachedAssetState);
+            }
+
+            return cachedInfos;
+        }
+
+        /// <summary>
+        /// Gets the path of the cache data from a selected build.
+        /// </summary>
+        /// <param name="browse">If true, the user is allowed to browse for a specific file.</param>
+        /// <returns>The path of the previous state .bin file used to detect changes from the previous build to the content update build.</returns>
+        public static string GetContentStateDataPath(bool browse)
+        {
+            return GetContentStateDataPath(browse, null);
+        }
+        
+        internal static string GetContentStateDataPath(bool browse, AddressableAssetSettings settings)
+        {
+            if (settings == null)
+                settings = AddressableAssetSettingsDefaultObject.Settings;
+            var profileSettings = settings == null ? null : settings.profileSettings;
+            string assetPath = profileSettings != null ?
+                profileSettings.EvaluateString(settings.activeProfileId, settings.ContentStateBuildPath) : "";
+
+            if (string.IsNullOrEmpty(assetPath))
+            {
+                assetPath = settings != null ? settings.GetContentStateBuildPath() :
+                Path.Combine(AddressableAssetSettingsDefaultObject.kDefaultConfigFolder, PlatformMappingService.GetPlatformPathSubFolder());
+            }
+
+            if (browse)
+            {
+                if (string.IsNullOrEmpty(assetPath))
+                    assetPath = Application.dataPath;
+
+                assetPath = EditorUtility.OpenFilePanel("Build Data File", Path.GetDirectoryName(assetPath), "bin");
+
+                if (string.IsNullOrEmpty(assetPath))
+                    return null;
+
+                return assetPath;
+            }
+
+            if(!ResourceManagerConfig.ShouldPathUseWebRequest(assetPath))
+            {
+                try
+                {
+                    Directory.CreateDirectory(assetPath);
+                }
+                catch (Exception e)
+                {
+                    Debug.LogError(e.Message + "\nCheck \"Content State Build Path\" in Addressables settings. Falling back to config folder location.");
+                    assetPath = Path.Combine(AddressableAssetSettingsDefaultObject.kDefaultConfigFolder,
+                        PlatformMappingService.GetPlatformPathSubFolder());
+                    Directory.CreateDirectory(assetPath);
+                }
+            }
+            
+#if ENABLE_CCD
+            switch(settings.BuildAndReleaseBinFileOption)
+            {
+                case BuildAndReleaseContentStateBehavior.UsePresetLocation:
+                    //do nothing
+                    break;
+                case BuildAndReleaseContentStateBehavior.UseCCDBucket:
+                    assetPath = settings.RemoteCatalogLoadPath.GetValue(settings);
+                    break;
+            }
+#endif
+
+            var path = Path.Combine(assetPath, "addressables_content_state.bin");
+            return path;
+        }
+
+        /// <summary>
+        /// Downloads the content state bin to a temporary directory
+        /// </summary>
+        /// <param name="url">The url of the bin file</param>
+        /// <returns>The temp path the bin file was downloaded to.</returns>
+        internal static string DownloadBinFileToTempLocation(string url)
+        {
+            if (!Directory.Exists(ContentUpdateScript.PreviousContentStateFileCachePath))
+                Directory.CreateDirectory(Path.GetDirectoryName(ContentUpdateScript.PreviousContentStateFileCachePath));
+            else if (File.Exists(ContentUpdateScript.PreviousContentStateFileCachePath))
+                File.Delete(ContentUpdateScript.PreviousContentStateFileCachePath);
+
+            try
+            { 
+                var bytes = new WebClient().DownloadData(url);
+                File.WriteAllBytes(ContentUpdateScript.PreviousContentStateFileCachePath, bytes);
+
+            }
+            catch
+            {
+                //Do nothing, nothing will get downloaded and the users can select a file manually if they want.
+            }
+
+            return ContentUpdateScript.PreviousContentStateFileCachePath;
+        }
+
+        /// <summary>
+        /// Loads cache data from a specific location
+        /// </summary>
+        /// <param name="contentStateDataPath"></param>
+        /// <returns>The ContentState object.</returns>
+        public static AddressablesContentState LoadContentState(string contentStateDataPath)
+        {
+            if (string.IsNullOrEmpty(contentStateDataPath))
+            {
+                Debug.LogErrorFormat("Unable to load cache data from {0}.", contentStateDataPath);
+                return null;
+            }
+            var stream = new FileStream(contentStateDataPath, FileMode.Open, FileAccess.Read);
+            var formatter = new BinaryFormatter();
+            var cacheData = formatter.Deserialize(stream) as AddressablesContentState;
+            if (cacheData == null)
+            {
+                Addressables.LogError("Invalid hash data file.  This file is usually named addressables_content_state.bin and is saved in the same folder as your source AddressableAssetsSettings.asset file.");
+                return null;
+            }
+            stream.Dispose();
+            return cacheData;
+        }
+
+        static bool s_StreamingAssetsExists;
+        static string kStreamingAssetsPath = "Assets/StreamingAssets";
+
+        internal static void Cleanup(bool deleteStreamingAssetsFolderIfEmpty, bool cleanBuildPath)
+        {
+            if (cleanBuildPath)
+            {
+                DirectoryUtility.DeleteDirectory(Addressables.BuildPath, onlyIfEmpty: false, recursiveDelete: true);
+            }
+            if (deleteStreamingAssetsFolderIfEmpty)
+            {
+                DirectoryUtility.DeleteDirectory(kStreamingAssetsPath, onlyIfEmpty: true);
+            }
+        }
+
+        /// <summary>
+        /// Builds player content using the player content version from a specified cache file.
+        /// </summary>
+        /// <param name="settings">The settings object to use for the build.</param>
+        /// <param name="contentStateDataPath">The path of the cache data to use.</param>
+        /// <returns>The build operation.</returns>
+        public static AddressablesPlayerBuildResult BuildContentUpdate(AddressableAssetSettings settings, string contentStateDataPath)
+        {
+            var cacheData = LoadContentState(contentStateDataPath);
+            if (!IsCacheDataValid(settings, cacheData))
+                return null;
+
+            s_StreamingAssetsExists = Directory.Exists("Assets/StreamingAssets");
+            var context = new AddressablesDataBuilderInput(settings, cacheData.playerVersion);
+            context.IsContentUpdateBuild = true;
+            context.PreviousContentState = cacheData;
+
+            Cleanup(!s_StreamingAssetsExists, false);
+
+            SceneManagerState.Record();
+            var result = settings.ActivePlayerDataBuilder.BuildData<AddressablesPlayerBuildResult>(context);
+            if (!string.IsNullOrEmpty(result.Error))
+                Debug.LogError(result.Error);
+            SceneManagerState.Restore();
+            return result;
+        }
+
+        internal static bool IsCacheDataValid(AddressableAssetSettings settings, AddressablesContentState cacheData)
+        {
+            if (cacheData == null)
+                return false;
+
+            if (cacheData.editorVersion != Application.unityVersion)
+                Addressables.LogWarningFormat("Building content update with Unity editor version `{0}`, data was created with version `{1}`.  This may result in incompatible data.", Application.unityVersion, cacheData.editorVersion);
+
+            if (string.IsNullOrEmpty(cacheData.remoteCatalogLoadPath))
+            {
+                Addressables.LogError("Previous build had 'Build Remote Catalog' disabled.  You cannot update a player that has no remote catalog specified");
+                return false;
+            }
+            if (!settings.BuildRemoteCatalog)
+            {
+                Addressables.LogError("Current settings have 'Build Remote Catalog' disabled.  You cannot update a player that has no remote catalog to look to.");
+                return false;
+            }
+
+            if (cacheData.remoteCatalogLoadPath != settings.RemoteCatalogLoadPath.GetValue(settings))
+            {
+                Addressables.LogErrorFormat("Current 'Remote Catalog Load Path' does not match load path of original player.  Player will only know to look up catalog at original location. Original: {0}  Current: {1}", cacheData.remoteCatalogLoadPath, settings.RemoteCatalogLoadPath.GetValue(settings));
+                return false;
+            }
+
+            return true;
+        }
+
+        /// <summary>
+        /// Get all modified addressable asset entries in groups that have BundledAssetGroupSchema and ContentUpdateGroupSchema with static content enabled.
+        /// This includes any Addressable dependencies that are affected by the modified entries.
+        /// </summary>
+        /// <param name="settings">Addressable asset settings.</param>
+        /// <param name="cacheDataPath">The cache data path.</param>
+        /// <returns>A list of all modified entries and dependencies (list is empty if there are none); null if failed to load cache data.</returns>
+        public static List<AddressableAssetEntry> GatherModifiedEntries(AddressableAssetSettings settings, string cacheDataPath)
+        {
+            HashSet<AddressableAssetEntry> retVal = new HashSet<AddressableAssetEntry>();
+            var entriesMap = GatherModifiedEntriesWithDependencies(settings, cacheDataPath);
+            foreach (var entry in entriesMap.Keys)
+            {
+                if (!retVal.Contains(entry))
+                    retVal.Add(entry);
+
+                foreach (var dependency in entriesMap[entry])
+                    if (!retVal.Contains(dependency))
+                        retVal.Add(dependency);
+            }
+
+            return retVal.ToList();
+        }
+
+        internal static void GatherExplicitModifiedEntries(AddressableAssetSettings settings, ref Dictionary<AddressableAssetEntry, List<AddressableAssetEntry>> dependencyMap, AddressablesContentState cacheData)
+        {
+            List<string> noBundledAssetGroupSchema = new List<string>();
+            List<string> noStaticContent = new List<string>();
+
+            var allEntries = new List<AddressableAssetEntry>();
+            settings.GetAllAssets(allEntries, false, g =>
+            {
+                if (g == null)
+                    return false;
+
+                if (!g.HasSchema<BundledAssetGroupSchema>())
+                {
+                    noBundledAssetGroupSchema.Add(g.Name);
+                    return false;
+                }
+
+                if (!g.HasSchema<ContentUpdateGroupSchema>())
+                {
+                    noStaticContent.Add(g.Name);
+                    return false;
+                }
+
+                if (!g.GetSchema<ContentUpdateGroupSchema>().StaticContent)
+                {
+                    noStaticContent.Add(g.Name);
+                    return false;
+                }
+
+                return true;
+            });
+
+            StringBuilder builder = new StringBuilder();
+            builder.AppendFormat("Skipping Prepare for Content Update on {0} group(s):\n\n",
+                noBundledAssetGroupSchema.Count + noStaticContent.Count);
+
+
+            AddInvalidGroupsToLogMessage(builder, noBundledAssetGroupSchema, "Group Did Not Contain BundledAssetGroupSchema");
+            AddInvalidGroupsToLogMessage(builder, noStaticContent, "Static Content Not Enabled In Schemas");
+
+            Debug.Log(builder.ToString());
+
+            var entryToCacheInfo = new Dictionary<string, CachedAssetState>();
+            foreach (var cacheInfo in cacheData.cachedInfos)
+                if (cacheInfo != null)
+                    entryToCacheInfo[cacheInfo.asset.guid.ToString()] = cacheInfo;
+            var modifiedEntries = new List<AddressableAssetEntry>();
+            foreach (var entry in allEntries)
+            {
+                CachedAssetState cachedInfo;
+                if (!entryToCacheInfo.TryGetValue(entry.guid, out cachedInfo) || HasAssetOrDependencyChanged(cachedInfo))
+                { 
+                    modifiedEntries.Add(entry);
+                    entry.FlaggedDuringContentUpdateRestriction = true;
+                }
+                else
+                    entry.FlaggedDuringContentUpdateRestriction = false;
+            }
+
+            AddAllDependentScenesFromModifiedEntries(modifiedEntries);
+            foreach (var entry in modifiedEntries)
+            {
+                if (!dependencyMap.ContainsKey(entry))
+                    dependencyMap.Add(entry, new List<AddressableAssetEntry>());
+            }
+        }
+
+        /// <summary>
+        /// Get a Dictionary of all modified values and their dependencies.  Dependencies will be Addressable and part of a group
+        /// with static content enabled.
+        /// </summary>
+        /// <param name="settings">Addressable asset settings.</param>
+        /// <param name="cachePath">The cache data path.</param>
+        /// <returns>A dictionary mapping explicit changed entries to their dependencies.</returns>
+        public static Dictionary<AddressableAssetEntry, List<AddressableAssetEntry>> GatherModifiedEntriesWithDependencies(AddressableAssetSettings settings, string cachePath)
+        {
+            var modifiedData = new Dictionary<AddressableAssetEntry, List<AddressableAssetEntry>>();
+            AddressablesContentState cacheData = LoadContentState(cachePath);
+            if (cacheData == null)
+                return modifiedData;
+
+            GatherExplicitModifiedEntries(settings, ref modifiedData, cacheData);
+            GetStaticContentDependenciesForEntries(settings, ref modifiedData, GetGroupGuidToCacheBundleNameMap(cacheData));
+            return modifiedData;
+        }
+
+        internal static Dictionary<string, string> GetGroupGuidToCacheBundleNameMap(AddressablesContentState cacheData)
+        {
+            var bundleIdToCacheInfo = new Dictionary<string, string>();
+            foreach (CachedBundleState bundleInfo in cacheData.cachedBundles)
+            {
+                if (bundleInfo != null && bundleInfo.data is AssetBundleRequestOptions options)
+                    bundleIdToCacheInfo[bundleInfo.bundleFileId] = options.BundleName;
+            }
+
+            var groupGuidToCacheBundleName = new Dictionary<string, string>();
+            foreach (CachedAssetState cacheInfo in cacheData.cachedInfos)
+            {
+                if (cacheInfo != null && bundleIdToCacheInfo.TryGetValue(cacheInfo.bundleFileId, out string bundleName))
+                    groupGuidToCacheBundleName[cacheInfo.groupGuid] = bundleName;
+            }
+            return groupGuidToCacheBundleName;
+        }
+
+        internal static HashSet<string> GetGroupGuidsWithUnchangedBundleName(AddressableAssetSettings settings, Dictionary<AddressableAssetEntry, List<AddressableAssetEntry>> dependencyMap, Dictionary<string, string> groupGuidToCacheBundleName)
+        {
+            var result = new HashSet<string>();
+            if (groupGuidToCacheBundleName == null || groupGuidToCacheBundleName.Count == 0)
+                return result;
+
+            var entryGuidToDeps = new Dictionary<string, List<AddressableAssetEntry>>();
+            foreach (KeyValuePair<AddressableAssetEntry, List<AddressableAssetEntry>> entryToDeps in dependencyMap)
+            {
+                entryGuidToDeps.Add(entryToDeps.Key.guid, entryToDeps.Value);
+            }
+
+            foreach (AddressableAssetGroup group in settings.groups)
+            {
+                if (group == null || !group.HasSchema<BundledAssetGroupSchema>())
+                    continue;
+
+                var schema = group.GetSchema<BundledAssetGroupSchema>();
+                List<AssetBundleBuild> bundleInputDefinitions = new List<AssetBundleBuild>();
+
+                BuildScriptPackedMode.PrepGroupBundlePacking(group, bundleInputDefinitions, schema, entry => !entryGuidToDeps.ContainsKey(entry.guid));
+                BuildScriptPackedMode.HandleDuplicateBundleNames(bundleInputDefinitions);
+
+                for (int i = 0; i < bundleInputDefinitions.Count; i++)
+                {
+                    string bundleName = Path.GetFileNameWithoutExtension(bundleInputDefinitions[i].assetBundleName);
+                    if (groupGuidToCacheBundleName.TryGetValue(group.Guid, out string cacheBundleName) && cacheBundleName == bundleName)
+                        result.Add(group.Guid);
+                }
+            }
+            return result;
+        }
+
+        internal static void GetStaticContentDependenciesForEntries(AddressableAssetSettings settings, ref Dictionary<AddressableAssetEntry, List<AddressableAssetEntry>> dependencyMap, Dictionary<string, string> groupGuidToCacheBundleName = null)
+        {
+            if (dependencyMap == null)
+                return;
+            
+            Dictionary<AddressableAssetGroup, bool> groupHasStaticContentMap = new Dictionary<AddressableAssetGroup, bool>();
+            HashSet<string> groupGuidsWithUnchangedBundleName = GetGroupGuidsWithUnchangedBundleName(settings, dependencyMap, groupGuidToCacheBundleName);
+
+            foreach (AddressableAssetEntry entry in dependencyMap.Keys)
+            {
+                //since the entry here is from our list of modified entries we know that it must be a part of a static content group.
+                //Since it's part of a static content update group we can go ahead and set the value to true in the dictionary without explicitly checking it.
+                if (!groupHasStaticContentMap.ContainsKey(entry.parentGroup))
+                    groupHasStaticContentMap.Add(entry.parentGroup, true);
+
+                string[] dependencies = AssetDatabase.GetDependencies(entry.AssetPath);
+                foreach (string dependency in dependencies)
+                {
+                    string guid = AssetDatabase.AssetPathToGUID(dependency);
+                    var depEntry = settings.FindAssetEntry(guid, true);
+                    if (depEntry == null)
+                        continue;
+
+                    if (!groupHasStaticContentMap.TryGetValue(depEntry.parentGroup, out bool groupHasStaticContentEnabled))
+                    {
+                        groupHasStaticContentEnabled = depEntry.parentGroup.HasSchema<ContentUpdateGroupSchema>() &&
+                            depEntry.parentGroup.GetSchema<ContentUpdateGroupSchema>().StaticContent;
+
+                        if (groupGuidsWithUnchangedBundleName.Contains(depEntry.parentGroup.Guid))
+                            continue;
+
+                        groupHasStaticContentMap.Add(depEntry.parentGroup, groupHasStaticContentEnabled);
+                    }
+
+                    if (!dependencyMap.ContainsKey(depEntry) && groupHasStaticContentEnabled)
+                    {
+                        if (!dependencyMap.ContainsKey(entry))
+                            dependencyMap.Add(entry, new List<AddressableAssetEntry>());
+                        dependencyMap[entry].Add(depEntry);
+                        depEntry.FlaggedDuringContentUpdateRestriction = true;
+                    }
+                }
+            }
+        }
+
+        internal static void AddAllDependentScenesFromModifiedEntries(List<AddressableAssetEntry> modifiedEntries)
+        {
+            List<AddressableAssetEntry> entriesToAdd = new List<AddressableAssetEntry>();
+            //If a scene has changed, all scenes that end up in the same bundle need to be marked as modified due to bundle dependencies
+            foreach (AddressableAssetEntry entry in modifiedEntries)
+            {
+                if (entry.IsScene && !entriesToAdd.Contains(entry))
+                {
+                    switch (entry.parentGroup.GetSchema<BundledAssetGroupSchema>().BundleMode)
+                    {
+                        case BundledAssetGroupSchema.BundlePackingMode.PackTogether:
+                            //Add every scene in the group to modified entries
+                            foreach (AddressableAssetEntry sharedGroupEntry in entry.parentGroup.entries)
+                            {
+                                if (sharedGroupEntry.IsScene && !modifiedEntries.Contains(sharedGroupEntry))
+                                {
+                                    sharedGroupEntry.FlaggedDuringContentUpdateRestriction = true;
+                                    entriesToAdd.Add(sharedGroupEntry);
+                                }
+                            }
+                            break;
+
+                        case BundledAssetGroupSchema.BundlePackingMode.PackTogetherByLabel:
+                            foreach (AddressableAssetEntry sharedGroupEntry in entry.parentGroup.entries)
+                            {
+                                //Check if one entry has 0 labels while the other contains labels.  The labels union check below will return true in this case.
+                                //That is not the behavior we want.  So to avoid that, we check here first.
+                                if (sharedGroupEntry.labels.Count == 0 ^ entry.labels.Count == 0)
+                                    continue;
+
+                                //Only add if labels are shared
+                                if (sharedGroupEntry.IsScene && !modifiedEntries.Contains(sharedGroupEntry) && sharedGroupEntry.labels.Union(entry.labels).Any())
+                                { 
+                                 
+                                    sharedGroupEntry.FlaggedDuringContentUpdateRestriction = true;
+                                    entriesToAdd.Add(sharedGroupEntry);
+                                }
+                            }
+                            break;
+
+                        case BundledAssetGroupSchema.BundlePackingMode.PackSeparately:
+                            //Do nothing.  The scene will be in a different bundle.
+                            break;
+
+                        default:
+                            break;
+                    }
+                }
+            }
+
+            modifiedEntries.AddRange(entriesToAdd);
+        }
+
+        private static void AddInvalidGroupsToLogMessage(StringBuilder builder, List<string> invalidGroupList,
+            string headerMessage)
+        {
+            if (invalidGroupList.Count > 0)
+            {
+                builder.AppendFormat("{0} ({1} groups):\n", headerMessage, invalidGroupList.Count);
+                int maxList = 15;
+                for (int i = 0; i < invalidGroupList.Count; i++)
+                {
+                    if (i > maxList)
+                    {
+                        builder.AppendLine("...");
+                        break;
+                    }
+
+                    builder.AppendLine("-" + invalidGroupList[i]);
+                }
+
+                builder.AppendLine("");
+            }
+        }
+
+        /// <summary>
+        /// Create a new AddressableAssetGroup with the items and mark it as remote.
+        /// </summary>
+        /// <param name="settings">The settings object.</param>
+        /// <param name="items">The items to move.</param>
+        /// <param name="groupName">The name of the new group.</param>
+        public static void CreateContentUpdateGroup(AddressableAssetSettings settings, List<AddressableAssetEntry> items, string groupName)
+        {
+            var contentGroup = settings.CreateGroup(settings.FindUniqueGroupName(groupName), false, false, true, null);
+            var schema = contentGroup.AddSchema<BundledAssetGroupSchema>();
+            schema.BuildPath.SetVariableByName(settings, AddressableAssetSettings.kRemoteBuildPath);
+            schema.LoadPath.SetVariableByName(settings, AddressableAssetSettings.kRemoteLoadPath);
+            schema.BundleMode = BundledAssetGroupSchema.BundlePackingMode.PackTogether;
+            contentGroup.AddSchema<ContentUpdateGroupSchema>().StaticContent = false;
+            settings.MoveEntries(items, contentGroup);
+        }
+
+        /// <summary>
+        /// Functor to filter AddressableAssetGroups during content update. If the functor returns false, the group is excluded from the update.
+        /// </summary>
+        public static Func<AddressableAssetGroup, bool> GroupFilterFunc = GroupFilter;
+
+        internal static bool GroupFilter(AddressableAssetGroup g)
+        {
+            if (g == null)
+                return false;
+            if (!g.HasSchema<ContentUpdateGroupSchema>() || !g.GetSchema<ContentUpdateGroupSchema>().StaticContent)
+                return false;
+            if (!g.HasSchema<BundledAssetGroupSchema>() || !g.GetSchema<BundledAssetGroupSchema>().IncludeInBuild)
+                return false;
+            return true;
+        }
+    }
+}