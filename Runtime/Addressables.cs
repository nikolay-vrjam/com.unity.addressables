--- conflicted
+++ resolved
@@ -1,3771 +1,1909 @@
-<<<<<<< HEAD
-using System;
-using System.Collections.Generic;
-using System.Diagnostics;
-using System.Runtime.CompilerServices;
-using System.Runtime.Serialization;
-using UnityEngine.AddressableAssets.ResourceLocators;
-using UnityEngine.ResourceManagement;
-using UnityEngine.ResourceManagement.AsyncOperations;
-using UnityEngine.ResourceManagement.ResourceLocations;
-using UnityEngine.ResourceManagement.ResourceProviders;
-using UnityEngine.ResourceManagement.Util;
-using UnityEngine.SceneManagement;
-using System.Collections;
-using UnityEngine.Networking;
-#if UNITY_EDITOR
-using UnityEditor;
-#endif
-
-[assembly: InternalsVisibleTo("Unity.Addressables.Tests")]
-#if UNITY_EDITOR
-[assembly: InternalsVisibleTo("Unity.Addressables.Editor")]
-#endif
-
-namespace UnityEngine.AddressableAssets
-{
-    /// <summary>
-    /// Exception to encapsulate invalid key errors.
-    /// </summary>
-    public class InvalidKeyException : Exception
-    {
-        /// <summary>
-        /// The key used to generate the exception.
-        /// </summary>
-        public object Key { get; private set; }
-
-        /// <summary>
-        /// The type of the key used to generate the exception.
-        /// </summary>
-        public Type Type { get; private set; }
-
-        /// <summary>
-        /// MergeMode if used, else null.
-        /// </summary>
-        public Addressables.MergeMode? MergeMode { get; }
-
-        /// <summary>
-        /// Construct a new InvalidKeyException.
-        /// </summary>
-        /// <param name="key">The key that caused the exception.</param>
-        public InvalidKeyException(object key) : this(key, typeof(object)) {}
-
-        /// <summary>
-        /// Construct a new InvalidKeyException.
-        /// </summary>
-        /// <param name="key">The key that caused the exception.</param>
-        /// <param name="type">The type of the key that caused the exception.</param>
-        public InvalidKeyException(object key, Type type)
-        {
-            Key = key;
-            Type = type;
-        }
-
-        /// <summary>
-        /// Construct a new InvalidKeyException.
-        /// </summary>
-        /// <param name="key">The key that caused the exception.</param>
-        /// <param name="type">The type of the key that caused the exception.</param>
-        /// <param name="mergeMode">The mergeMode of the input that caused the exception.</param>
-        public InvalidKeyException(object key, Type type, Addressables.MergeMode mergeMode)
-        {
-            Key = key;
-            Type = type;
-            MergeMode = mergeMode;
-        }
-
-        ///<inheritdoc cref="InvalidKeyException"/>
-        public InvalidKeyException() {}
-
-        ///<inheritdoc/>
-        public InvalidKeyException(string message) : base(message) {}
-
-        ///<inheritdoc/>
-        public InvalidKeyException(string message, Exception innerException) : base(message, innerException) {}
-
-        ///<inheritdoc/>
-        protected InvalidKeyException(SerializationInfo message, StreamingContext context) : base(message, context) {}
-
-        /// <summary>
-        /// Stores information about the exception.
-        /// </summary>
-        public override string Message
-        {
-            get
-            {
-                if (Key is string)
-                    return base.Message + $", Key={Key}, Type={Type}";
-
-                IEnumerable enumerableKey = Key as IEnumerable;
-                if (enumerableKey != null)
-                {
-                    System.Text.StringBuilder stringBuilder = new System.Text.StringBuilder("Keys=");
-                    int count = 0;
-                    foreach (object s in enumerableKey)
-                    {
-                        count++;
-                        stringBuilder.Append(count > 1 ? $", {s}" : s);
-                    }
-
-                    if (count == 1)
-                        stringBuilder.Replace("Keys=", "Key=");
-
-                    if (MergeMode.HasValue)
-                        return base.Message + $", {stringBuilder}, Type={Type}, MergeMode={MergeMode.Value}";
-                    return base.Message + $", {stringBuilder}, Type={Type}";
-                }
-
-                return base.Message + $", Key={Key}, Type={Type}";
-            }
-        }
-    }
-
-    /// <summary>
-    /// Entry point for Addressable API, this provides a simpler interface than using ResourceManager directly as it assumes string address type.
-    /// </summary>
-    public static class Addressables
-    {
-        internal static bool reinitializeAddressables = true;
-        internal static AddressablesImpl m_AddressablesInstance = new AddressablesImpl(new LRUCacheAllocationStrategy(1000, 1000, 100, 10));
-        static AddressablesImpl m_Addressables
-        {
-            get
-            {
-#if UNITY_EDITOR
-                if (EditorSettings.enterPlayModeOptionsEnabled && reinitializeAddressables)
-                {
-                    reinitializeAddressables = false;
-                    m_AddressablesInstance.ReleaseSceneManagerOperation();
-                    m_AddressablesInstance = new AddressablesImpl(new LRUCacheAllocationStrategy(1000, 1000, 100, 10));
-                }
-#endif
-                return m_AddressablesInstance;
-            }
-        }
-        /// <summary>
-        /// Stores the ResourceManager associated with this Addressables instance.
-        /// </summary>
-        public static ResourceManager ResourceManager { get { return m_Addressables.ResourceManager; } }
-        internal static AddressablesImpl Instance { get { return m_Addressables; } }
-
-#if UNITY_EDITOR
-        [InitializeOnLoadMethod]
-        static void RegisterPlayModeStateChange()
-        {
-            EditorApplication.playModeStateChanged += SetAddressablesReInitFlagOnExitPlayMode;
-        }
-
-        static void SetAddressablesReInitFlagOnExitPlayMode(PlayModeStateChange change)
-        {
-            if (change == PlayModeStateChange.EnteredEditMode)
-                reinitializeAddressables = true;
-        }
-
-#endif
-
-        /// <summary>
-        /// The Instance Provider used by the Addressables System.
-        /// </summary>
-        public static IInstanceProvider InstanceProvider { get { return m_Addressables.InstanceProvider; } }
-
-        /// <summary>
-        /// Used to resolve a string using addressables config values
-        /// </summary>
-        /// <param name="id">The internal id to resolve.</param>
-        /// <returns>Returns the string that the internal id represents.</returns>
-        public static string ResolveInternalId(string id)
-        {
-            return m_Addressables.ResolveInternalId(id);
-        }
-
-        /// <summary>
-        /// Functor to transform internal ids before being used by the providers.
-        /// </summary>
-        /// <remarks>
-        /// The <see cref="ResourceManager"/> calls your transorm function when it looks up an asset, 
-        /// passing the <see cref="IResourceLocation"/> instance for the asset to your function. 
-        /// You can change the <see cref="IResourceLocation.InternalId"/> property of this instance 
-        /// and return the modified object as the return value of your function.
-        /// 
-        /// See also: [Transforming resource URLs](xref:addressables-api-transform-internal-id)
-        /// </remarks>
-        static public Func<IResourceLocation, string> InternalIdTransformFunc
-        {
-            get { return m_Addressables.InternalIdTransformFunc; }
-            set { m_Addressables.InternalIdTransformFunc = value; }
-        }
-
-        /// <summary>
-        /// Delegate that can be used to override the web request options before being sent.
-        /// </summary>
-        /// <remarks>
-        /// The web request passed to this delegate has already been preconfigured internally. Override at your own risk.
-        /// </remarks>
-        public static Action<UnityWebRequest> WebRequestOverride
-        {
-            get { return m_Addressables.WebRequestOverride; }
-            set { m_Addressables.WebRequestOverride = value; }
-        }
-
-        /// <summary>
-        /// Options for merging the results of requests.
-        /// If keys (A, B) mapped to results ([1,2,4],[3,4,5])...
-        ///  - UseFirst (or None) takes the results from the first key
-        ///  -- [1,2,4]
-        ///  - Union takes results of each key and collects items that matched any key.
-        ///  -- [1,2,3,4,5]
-        ///  - Intersection takes results of each key, and collects items that matched every key.
-        ///  -- [4]
-        /// </summary>
-        public enum MergeMode
-        {
-            /// <summary>
-            /// Use to indicate that no merge should occur. The first set of results will be used.
-            /// </summary>
-            None = 0,
-            /// <summary>
-            /// Use to indicate that the merge should take the first set of results.
-            /// </summary>
-            UseFirst = 0,
-            /// <summary>
-            /// Use to indicate that the merge should take the union of the results.
-            /// </summary>
-            Union,
-            /// <summary>
-            /// Use to indicate that the merge should take the intersection of the results.
-            /// </summary>
-            Intersection
-        }
-
-        /// <summary>
-        /// The name of the PlayerPrefs value used to set the path to load the addressables runtime data file.
-        /// </summary>
-        public const string kAddressablesRuntimeDataPath = "AddressablesRuntimeDataPath";
-        const string k_AddressablesLogConditional = "ADDRESSABLES_LOG_ALL";
-
-        /// <summary>
-        /// The name of the PlayerPrefs value used to set the path to check for build logs that need to be shown in the runtime.
-        /// </summary>
-        public const string kAddressablesRuntimeBuildLogPath = "AddressablesRuntimeBuildLog";
-
-        /// <summary>
-        /// The subfolder used by the Addressables system for its initialization data.
-        /// </summary>
-        public static string StreamingAssetsSubFolder { get { return m_Addressables.StreamingAssetsSubFolder; } }
-
-        /// <summary>
-        /// The path to the Addressables Library subfolder
-        /// </summary>
-        public static string LibraryPath = "Library/com.unity.addressables/";
-
-        /// <summary>
-        /// The path used by the Addressables system for its initialization data.
-        /// </summary>
-        public static string BuildPath { get { return m_Addressables.BuildPath; } }
-
-        /// <summary>
-        /// The path that addressables player data gets copied to during a player build.
-        /// </summary>
-        public static string PlayerBuildDataPath { get { return m_Addressables.PlayerBuildDataPath; } }
-
-        /// <summary>
-        /// The path used by the Addressables system to load initialization data.
-        /// </summary>
-        public static string RuntimePath { get { return m_Addressables.RuntimePath; } }
-
-
-        /// <summary>
-        /// Gets the collection of configured <see cref="IResourceLocator"/> objects. Resource Locators are used to find <see cref="IResourceLocation"/> objects from user-defined typed keys.
-        /// </summary>
-        /// <value>The resource locators collection.</value>
-        public static IEnumerable<IResourceLocator> ResourceLocators { get { return m_Addressables.ResourceLocators; } }
-
-        [Conditional(k_AddressablesLogConditional)]
-        internal static void InternalSafeSerializationLog(string msg, LogType logType = LogType.Log)
-        {
-            if (m_AddressablesInstance == null)
-                return;
-            switch (logType)
-            {
-                case LogType.Warning:
-                    m_AddressablesInstance.LogWarning(msg);
-                    break;
-                case LogType.Error:
-                    m_AddressablesInstance.LogError(msg);
-                    break;
-                case LogType.Log:
-                    m_AddressablesInstance.Log(msg);
-                    break;
-            }
-        }
-
-        [Conditional(k_AddressablesLogConditional)]
-        internal static void InternalSafeSerializationLogFormat(string format, LogType logType = LogType.Log, params object[] args)
-        {
-            if (m_AddressablesInstance == null)
-                return;
-            switch (logType)
-            {
-                case LogType.Warning:
-                    m_AddressablesInstance.LogWarningFormat(format, args);
-                    break;
-                case LogType.Error:
-                    m_AddressablesInstance.LogErrorFormat(format, args);
-                    break;
-                case LogType.Log:
-                    m_AddressablesInstance.LogFormat(format, args);
-                    break;
-            }
-        }
-
-        /// <summary>
-        /// Debug.Log wrapper method that is contional on the ADDRESSABLES_LOG_ALL symbol definition.  This can be set in the Player preferences in the 'Scripting Define Symbols'.
-        /// </summary>
-        /// <param name="msg">The msg to log</param>
-        [Conditional(k_AddressablesLogConditional)]
-        public static void Log(string msg)
-        {
-            m_Addressables.Log(msg);
-        }
-
-        /// <summary>
-        /// Debug.LogFormat wrapper method that is contional on the ADDRESSABLES_LOG_ALL symbol definition.  This can be set in the Player preferences in the 'Scripting Define Symbols'.
-        /// </summary>
-        /// <param name="format">The string with format tags.</param>
-        /// <param name="args">The args used to fill in the format tags.</param>
-        [Conditional(k_AddressablesLogConditional)]
-        public static void LogFormat(string format, params object[] args)
-        {
-            m_Addressables.LogFormat(format, args);
-        }
-
-        /// <summary>
-        /// Debug.LogWarning wrapper method.
-        /// </summary>
-        /// <param name="msg">The msg to log</param>
-        public static void LogWarning(string msg)
-        {
-            m_Addressables.LogWarning(msg);
-        }
-
-        /// <summary>
-        /// Debug.LogWarningFormat wrapper method.
-        /// </summary>
-        /// <param name="format">The string with format tags.</param>
-        /// <param name="args">The args used to fill in the format tags.</param>
-        public static void LogWarningFormat(string format, params object[] args)
-        {
-            m_Addressables.LogWarningFormat(format, args);
-        }
-
-        /// <summary>
-        /// Debug.LogError wrapper method.
-        /// </summary>
-        /// <param name="msg">The msg to log</param>
-        public static void LogError(string msg)
-        {
-            m_Addressables.LogError(msg);
-        }
-
-        /// <summary>
-        /// Debug.LogException wrapper method.
-        /// </summary>
-        /// <param name="op">The operation handle.</param>
-        /// <param name="ex">The exception.</param>
-        public static void LogException(AsyncOperationHandle op, Exception ex)
-        {
-            m_Addressables.LogException(op, ex);
-        }
-
-        /// <summary>
-        /// Debug.LogException wrapper method.
-        /// </summary>
-        /// <param name="ex">The exception.</param>
-        public static void LogException(Exception ex)
-        {
-            m_Addressables.LogException(ex);
-        }
-
-        /// <summary>
-        /// Debug.LogErrorFormat wrapper method.
-        /// </summary>
-        /// <param name="format">The string with format tags.</param>
-        /// <param name="args">The args used to fill in the format tags.</param>
-        public static void LogErrorFormat(string format, params object[] args)
-        {
-            m_Addressables.LogErrorFormat(format, args);
-        }
-
-        /// <summary>
-        /// Initialize Addressables system.  Addressables will be initialized on the first API call if this is not called explicitly.
-        /// </summary>
-        /// <returns>The operation handle for the request.</returns>
-        //[Obsolete("We have added Async to the name of all asynchronous methods (UnityUpgradable) -> InitializeAsync(*)", true)]
-        [Obsolete]
-        public static AsyncOperationHandle<IResourceLocator> Initialize()
-        {
-            return InitializeAsync();
-        }
-
-        /// <summary>
-        /// Initialize the Addressables system, if needed.
-        /// </summary>
-        /// <remarks>
-        /// The Addressables system initializes itself at runtime the first time you call an Addressables API function. 
-        /// You can call this function explicitly to initialize Addressables earlier. This function does nothing if 
-        /// initialization has already occurred.
-        /// 
-        /// The initialization process:
-        /// * Sets up the <see cref="ResourceManager"/> and <see cref="ResourceLocators"/>
-        /// * Loads the <see cref="Initialization.ResourceManagerRuntimeData"/> object, which is created by the Addressables build
-        /// * Executes <see cref="IInitializableObject"/> operations 
-        /// * Optionally, checks for an updated content catalog (`true` by default)
-        /// * Loads the content catalog
-        /// 
-        /// The `Result` object contained in the <see cref="AsyncOperationHandle{TObject}"/> returned by this function 
-        /// contains a list of Addressable keys and a method that can be used to gather the <see cref="IResourceLocation"/>
-        /// instances for a given key and asset type. You must access the `Result` object in a <see cref="AsyncOperationHandle{TObject}.Completed"/>
-        /// event handler. To access the handle in a coroutine or Task-based function, pass `false` to the 
-        /// <see cref="InitializeAsync(bool)"/> overload of this function. Otherwise, the Addressables system 
-        /// releases the <see cref="AsyncOperationHandle{TObject}"/> object before control returns to your code.
-        /// 
-        /// Initializing Addressables manually can improve performance of your first loading operations since they do not 
-        /// need to wait for initialization to complete. In addition, it can help when debugging early loading operations
-        /// by separating out the initialization process.
-        /// 
-        /// See also: 
-        /// * [Customizing initialization](xref:addressables-api-initialize-async)
-        /// * [Managing catalogs at runtime](xref:addressables-api-load-content-catalog-async)
-        /// </remarks>
-        /// <returns>The operation handle for the request.</returns>
-        public static AsyncOperationHandle<IResourceLocator> InitializeAsync()
-        {
-            return m_Addressables.InitializeAsync();
-        }
-
-        /// <summary>
-        /// Initialize the Addressables system, if needed.
-        /// </summary>
-        /// <remarks>
-        /// The Addressables system initializes itself at runtime the first time you call an Addressables API function. 
-        /// You can call this function explicitly to initialize Addressables earlier. This function does nothing if 
-        /// initialization has already occurred.
-        /// 
-        /// The initialization process:
-        /// * Sets up the <see cref="ResourceManager"/> and <see cref="ResourceLocators"/>
-        /// * Loads the <see cref="Initialization.ResourceManagerRuntimeData"/> object, which is created by the Addressables build
-        /// * Executes <see cref="IInitializableObject"/> operations 
-        /// * Optionally, checks for an updated content catalog (`true` by default)
-        /// * Loads the content catalog
-        /// 
-        /// The `Result` object contained in the <see cref="AsyncOperationHandle{TObject}"/> returned by this function 
-        /// contains a list of Addressable keys and a method that can be used to gather the <see cref="IResourceLocation"/>
-        /// instances for a given key and asset type. To access the `Result` object, use a <see cref="AsyncOperationHandle{TObject}.Completed"/>
-        /// event handler or set <paramref name="autoReleaseHandle"/> to `false`.
-        /// 
-        /// Initializing Addressables manually can improve performance of your first loading operations since they do not 
-        /// need to wait for initialization to complete. In addition, it can help when debugging early loading operations
-        /// by separating out the initialization process.
-        /// 
-        /// See also: 
-        /// * [Customizing initialization](xref:addressables-api-initialize-async)
-        /// * [Managing catalogs at runtime](xref:addressables-api-load-content-catalog-async)
-        /// </remarks>
-        /// <param name="autoReleaseHandle">If true, the handle is automatically released on completion.</param>
-        /// <returns>The operation handle for the request.</returns>
-        public static AsyncOperationHandle<IResourceLocator> InitializeAsync(bool autoReleaseHandle)
-        {
-            return m_Addressables.InitializeAsync(autoReleaseHandle);
-        }
-
-        /// <summary>
-        /// Additively load catalogs from runtime data.  The settings are not used.
-        /// </summary>
-        /// <param name="catalogPath">The path to the runtime data.</param>
-        /// <param name="providerSuffix">This value, if not null or empty, will be appended to all provider ids loaded from this data.</param>
-        /// <returns>The operation handle for the request.</returns>
-        //[Obsolete("We have added Async to the name of all asynchronous methods (UnityUpgradable) -> LoadContentCatalogAsync(*)", true)]
-        [Obsolete]
-        public static AsyncOperationHandle<IResourceLocator> LoadContentCatalog(string catalogPath, string providerSuffix = null)
-        {
-            return LoadContentCatalogAsync(catalogPath, providerSuffix);
-        }
-
-        /// <summary>
-        /// Additively load catalogs from runtime data.
-        /// </summary>
-        /// <remarks> 
-        /// You can cache content catalog by providing the hash file created for the catalog by the Addressables content build 
-        /// at the same URL as the catalog JSON file. The Addressables system uses this hash file to determine if the cached catalog
-        /// needs to be updated. If the value in the hash file has not changed since the last time you loaded the same catalog,
-        /// this function loads the cached version instead of downloading the catalog. If the hash value has changed or if no 
-        /// hash file is provided, Addressables downloads the catalog from the specified path before loading it into memory.
-        /// 
-        /// See also: [Managing catalogs at runtime](xref:addressables-api-load-content-catalog-async)
-        /// </remarks>
-        /// <param name="catalogPath">The path to the runtime data.</param>
-        /// <param name="providerSuffix">This value, if not null or empty, will be appended to all provider ids loaded from this data.</param>
-        /// <returns>The operation handle for the request.</returns>
-        public static AsyncOperationHandle<IResourceLocator> LoadContentCatalogAsync(string catalogPath, string providerSuffix = null)
-        {
-            return m_Addressables.LoadContentCatalogAsync(catalogPath, false, providerSuffix);
-        }
-
-        /// <summary>
-        /// Additively load catalogs from runtime data.
-        /// </summary>
-        /// <remarks> 
-        /// You can cache content catalog by providing the hash file created for the catalog by the Addressables content build 
-        /// at the same URL as the catalog JSON file. The Addressables system uses this hash file to determine if the cached catalog
-        /// needs to be updated. If the value in the hash file has not changed since the last time you loaded the same catalog,
-        /// this function loads the cached version instead of downloading the catalog. If the hash value has changed or if no 
-        /// hash file is provided, Addressables downloads the catalog from the specified path before loading it into memory.
-        /// 
-        /// See also: [Managing catalogs at runtime](xref:addressables-api-load-content-catalog-async)
-        /// </remarks>
-        /// <param name="catalogPath">The path to the runtime data.</param>
-        /// <param name="autoReleaseHandle">If true, the async operation handle will be automatically released on completion. Typically, 
-        /// there is no reason to hold on to the handle for this operation.</param>
-        /// <param name="providerSuffix">This value, if not null or empty, will be appended to all provider ids loaded from this data.</param>
-        /// <returns>The operation handle for the request.</returns>
-        public static AsyncOperationHandle<IResourceLocator> LoadContentCatalogAsync(string catalogPath, bool autoReleaseHandle, string providerSuffix = null)
-        {
-            return m_Addressables.LoadContentCatalogAsync(catalogPath, autoReleaseHandle, providerSuffix);
-        }
-
-        /// <summary>
-        /// Initialization operation.  You can register a callback with this if you need to run code after Addressables is ready.  Any requests made before this operaton completes will automatically cahin to its result.
-        /// </summary>
-        [Obsolete]
-        public static AsyncOperationHandle<IResourceLocator> InitializationOperation => default;
-
-        /// <summary>
-        /// Load a single asset
-        /// </summary>
-        /// <typeparam name="TObject">The type of the asset.</typeparam>
-        /// <param name="location">The location of the asset.</param>
-        /// <returns>Returns the load operation.</returns>
-        //[Obsolete("We have added Async to the name of all asynchronous methods (UnityUpgradable) -> LoadAssetAsync(*)", true)]
-        [Obsolete]
-        public static AsyncOperationHandle<TObject> LoadAsset<TObject>(IResourceLocation location)
-        {
-            return LoadAssetAsync<TObject>(location);
-        }
-
-        /// <summary>
-        /// Load a single asset
-        /// </summary>
-        /// <typeparam name="TObject">The type of the asset.</typeparam>
-        /// <param name="key">The key of the location of the asset.</param>
-        /// <returns>Returns the load operation.</returns>
-        //[Obsolete("We have added Async to the name of all asynchronous methods (UnityUpgradable) -> LoadAssetAsync(*)", true)]
-        [Obsolete]
-        public static AsyncOperationHandle<TObject> LoadAsset<TObject>(object key)
-        {
-            return LoadAssetAsync<TObject>(key);
-        }
-
-        /// <summary>
-        /// Loads a single Addressable asset identified by an <see cref="IResourceLocation"/>.
-        /// </summary>
-        /// <remarks> 
-        /// When you load an Addressable asset, the system:
-        /// * Gathers the asset's dependencies
-        /// * Downloads any remote AssetBundles needed to load the asset or its dependencies
-        /// * Loads the AssetBundles into memory
-        /// * Populates the `Result` object of the <see cref="AsyncOperationHandle{TObject}"/> instance returned by this function.
-        ///
-        /// Use the `Result` object to access the loaded assets.
-        /// 
-        /// See [Loading Addressable Assets](xref:addressables-api-load-asset-async) for more information and examples.
-        /// 
-        /// See [Operations](xref:addressables-async-operation-handling) for information on handling the asynchronous operations used
-        /// to load Addressable assets.
-        /// </remarks>
-        /// <typeparam name="TObject">The type of the asset.</typeparam>
-        /// <param name="location">The location of the asset.</param>
-        /// <returns>Returns the load operation.</returns>
-        public static AsyncOperationHandle<TObject> LoadAssetAsync<TObject>(IResourceLocation location)
-        {
-            return m_Addressables.LoadAssetAsync<TObject>(location);
-        }
-
-        /// <summary>
-        /// Loads a single Addressable asset identified by a key such as an address or label.
-        /// </summary>
-        /// <remarks> 
-        /// When you load an Addressable asset, the system:
-        /// * Gathers the asset's dependencies
-        /// * Downloads any remote AssetBundles needed to load the asset or its dependencies
-        /// * Loads the AssetBundles into memory
-        /// * Populates the `Result` object of the <see cref="AsyncOperationHandle{TObject}"/> instance returned by this function.
-        ///
-        /// Use the `Result` object to access the loaded assets.
-        /// 
-        /// Note that if you provide a key, such as a label, that maps to more than one asset, only the first object encountered by the
-        /// loading operation is returned. Use <see cref="LoadAssetsAsync{TObject}(object, Action{TObject})"/> or one of its overloads 
-        /// to load multiple assets in a single operation.
-        /// 
-        /// See [Loading Addressable Assets](xref:addressables-api-load-asset-async) for more information and examples.
-        /// 
-        /// See [Operations](xref:addressables-async-operation-handling) for information on handling the asynchronous operations used
-        /// to load Addressable assets.
-        /// </remarks>
-        /// <typeparam name="TObject">The type of the asset.</typeparam>
-        /// <param name="key">The key of the location of the asset.</param>
-        /// <returns>Returns the load operation.</returns>
-        public static AsyncOperationHandle<TObject> LoadAssetAsync<TObject>(object key)
-        {
-            return m_Addressables.LoadAssetAsync<TObject>(key);
-        }
-
-        /// <summary>
-        /// Loads the resource locations specified by the keys.
-        /// The method will always return success, with a valid IList of results. If nothing matches keys, IList will be empty
-        /// </summary>
-        /// <param name="keys">The set of keys to use.</param>
-        /// <param name="mode">The mode for merging the results of the found locations.</param>
-        /// <param name="type">A type restriction for the lookup.  Only locations of the provided type (or derived type) will be returned.</param>
-        /// <returns>The operation handle for the request.</returns>
-        //[Obsolete("We have added Async to the name of all asynchronous methods (UnityUpgradable) -> LoadResourceLocationsAsync(*)", true)]
-        [Obsolete]
-        public static AsyncOperationHandle<IList<IResourceLocation>> LoadResourceLocations(IList<object> keys, MergeMode mode, Type type = null)
-        {
-            return LoadResourceLocationsAsync(keys, mode, type);
-        }
-
-        /// <summary>
-        /// Loads the resource locations specified by a list of keys.
-        /// </summary>
-        /// <remarks>
-        /// The operation always completes successfully and the operation handle's `Result` object always contains a valid IList instance. 
-        /// If no assets matched the specified keys, the list in `Result` is empty.
-        /// 
-        /// See [Loading assets by location](xref:addressables-api-load-asset-async#loading-assets-by-location) for more information.
-        /// 
-        /// See [Operations](xref:addressables-async-operation-handling) for information on handling the asynchronous operations used
-        /// to load Addressable assets.
-        /// </remarks>
-        /// <param name="keys">The set of keys to use.</param>
-        /// <param name="mode">The mode for merging the results of the found locations.</param>
-        /// <param name="type">A type restriction for the lookup.  Only locations of the provided type (or derived type) will be returned.</param>
-        /// <returns>The operation handle for the request.</returns>
-        [Obsolete]
-        public static AsyncOperationHandle<IList<IResourceLocation>> LoadResourceLocationsAsync(IList<object> keys, MergeMode mode, Type type = null)
-        {
-            return m_Addressables.LoadResourceLocationsAsync(keys, mode, type);
-        }
-
-        /// <summary>
-        /// Loads the resource locations specified by a set of keys.
-        /// </summary>
-        /// <remarks>
-        /// The operation always completes successfully and the operation handle's `Result` object always contains a valid IList instance. 
-        /// If no assets matched the specified keys, the list in `Result` is empty.
-        /// 
-        /// See [Loading assets by location](xref:addressables-api-load-asset-async#loading-assets-by-location) for more information.
-        /// 
-        /// See [Operations](xref:addressables-async-operation-handling) for information on handling the asynchronous operations used
-        /// to load Addressable assets.
-        /// </remarks>
-        /// <param name="keys">The set of keys to use.</param>
-        /// <param name="mode">The mode for merging the results of the found locations.</param>
-        /// <param name="type">A type restriction for the lookup.  Only locations of the provided type (or derived type) will be returned.</param>
-        /// <returns>The operation handle for the request.</returns>
-        public static AsyncOperationHandle<IList<IResourceLocation>> LoadResourceLocationsAsync(IEnumerable keys, MergeMode mode, Type type = null)
-        {
-            return m_Addressables.LoadResourceLocationsAsync(keys, mode, type);
-        }
-
-        /// <summary>
-        /// Request the locations for a given key.
-        /// The method will always return success, with a valid IList of results. If nothing matches key, IList will be empty
-        /// </summary>
-        /// <param name="key">The key for the locations.</param>
-        /// <param name="type">A type restriction for the lookup. Only locations of the provided type (or derived type) will be returned.</param>
-        /// <returns>The operation handle for the request.</returns>
-        //[Obsolete("We have added Async to the name of all asynchronous methods (UnityUpgradable) -> LoadResourceLocationsAsync(*)", true)]
-        [Obsolete]
-        public static AsyncOperationHandle<IList<IResourceLocation>> LoadResourceLocations(object key, Type type = null)
-        {
-            return LoadResourceLocationsAsync(key, type);
-        }
-
-        /// <summary>
-        /// Loads the resource locations specified by a key.
-        /// </summary>
-        /// <remarks>
-        /// The operation always completes successfully and the operation handle's `Result` object always contains a valid IList instance. 
-        /// If no assets matched the specified key, the list in `Result` is empty.
-        /// 
-        /// See [Loading assets by location](xref:addressables-api-load-asset-async#loading-assets-by-location) for more information.
-        /// 
-        /// See [Operations](xref:addressables-async-operation-handling) for information on handling the asynchronous operations used
-        /// to load Addressable assets.
-        /// </remarks>
-        /// <param name="key">The key for the locations.</param>
-        /// <param name="type">A type restriction for the lookup.  Only locations of the provided type (or derived type) will be returned.</param>
-        /// <returns>The operation handle for the request.</returns>
-        public static AsyncOperationHandle<IList<IResourceLocation>> LoadResourceLocationsAsync(object key, Type type = null)
-        {
-            return m_Addressables.LoadResourceLocationsAsync(key, type);
-        }
-
-        /// <summary>
-        /// Load multiple assets
-        /// </summary>
-        /// <typeparam name="TObject">The type of the assets.</typeparam>
-        /// <param name="locations">The locations of the assets.</param>
-        /// <param name="callback">Callback Action that is called per load operation.</param>
-        /// <returns>The operation handle for the request.</returns>
-        //[Obsolete("We have added Async to the name of all asynchronous methods (UnityUpgradable) -> LoadAssetsAsync(*)", true)]
-        [Obsolete]
-        public static AsyncOperationHandle<IList<TObject>> LoadAssets<TObject>(IList<IResourceLocation> locations, Action<TObject> callback)
-        {
-            return LoadAssetsAsync(locations, callback);
-        }
-
-        /// <summary>
-        /// Loads multiple assets, based on the list of locations provided.
-        /// </summary>
-        /// <remarks> 
-        /// When you load Addressable assets, the system:
-        /// * Gathers the dependencies of the asset
-        /// * Downloads any remote AssetBundles needed to load the assets or their dependencies
-        /// * Loads the AssetBundles into memory
-        /// * Populates the `Result` object of the <see cref="AsyncOperationHandle{TObject}"/> instance returned by this function
-        ///
-        /// Use the `Result` object to access the loaded assets.
-        /// 
-        /// If any assets cannot be loaded, the entire operation fails. The operation releases any assets and dependencies it had already loaded.
-        /// The `Status` of the operation handle is set to <see cref="AsyncOperationStatus.Failed"/> and the `Result` is set to null.
-        /// 
-        /// See the [Loading Addressable Assets](xref:addressables-api-load-asset-async) documentation for more details.
-        /// 
-        /// See [Operations](xref:addressables-async-operation-handling) for information on handling the asynchronous operations used
-        /// to load Addressable assets.
-        /// </remarks>
-        /// <typeparam name="TObject">The type of the assets.</typeparam>
-        /// <param name="locations">The locations of the assets.</param>
-        /// <param name="callback">Callback Action that is called per load operation.</param>
-        /// <returns>The operation handle for the request.</returns>
-        public static AsyncOperationHandle<IList<TObject>> LoadAssetsAsync<TObject>(IList<IResourceLocation> locations, Action<TObject> callback)
-        {
-            return m_Addressables.LoadAssetsAsync(locations, callback, true);
-        }
-
-        /// <summary>
-        /// Loads multiple assets, based on the list of locations provided.
-        /// </summary>
-        /// <remarks> 
-        /// When you load Addressable assets, the system:
-        /// * Gathers the dependencies of the assets
-        /// * Downloads any remote AssetBundles needed to load the assets or their dependencies
-        /// * Loads the AssetBundles into memory
-        /// * Populates the `Result` object of the <see cref="AsyncOperationHandle{TObject}"/> instance returned by this function
-        ///
-        /// Use the `Result` object to access the loaded assets.
-        /// 
-        /// If any assets cannot be loaded, the entire operation fails. The operation releases any assets and dependencies it had already loaded.
-        /// The `Status` of the operation handle is set to <see cref="AsyncOperationStatus.Failed"/> and the `Result` is set to null.
-        /// 
-        /// See the [Loading Addressable Assets](xref:addressables-api-load-asset-async) documentation for more details.
-        /// 
-        /// See [Operations](xref:addressables-async-operation-handling) for information on handling the asynchronous operations used
-        /// to load Addressable assets.
-        /// </remarks>
-        /// <typeparam name="TObject">The type of the assets.</typeparam>
-        /// <param name="locations">The locations of the assets.</param>
-        /// <param name="callback">Callback Action that is called per load operation.</param>
-        /// <param name="releaseDependenciesOnFailure">
-        /// If all matching locations succeed, this parameter is ignored.
-        /// When true, if any assets cannot be loaded, the entire operation fails. The operation releases any assets and dependencies it had already loaded.
-        /// The `Status` of the operation handle is set to <see cref="AsyncOperationStatus.Failed"/> and the `Result` is set to null.
-        /// 
-        /// When false, if any matching location fails, the `Result` instance in the returned operation handle contains an IList of size equal to the number of 
-        /// locations that the operation attempted to load. The entry in the result list corresponding to a location that failed to load is null.
-        /// The entries for locations that successfully loaded are set to a valid TObject. The `Status` of the operation handle is still <see cref="AsyncOperationStatus.Failed"/>
-        /// if any single asset failed to load.
-        /// 
-        /// When <paramref name="releaseDependenciesOnFailure"/> is true, you do not need to release the <see cref="AsyncOperationHandle"/> instance on failure.
-        /// When false, you must always release it.
-        /// </param>
-        /// <returns>The operation handle for the request.</returns>
-        public static AsyncOperationHandle<IList<TObject>> LoadAssetsAsync<TObject>(IList<IResourceLocation> locations, Action<TObject> callback, bool releaseDependenciesOnFailure)
-        {
-            return m_Addressables.LoadAssetsAsync(locations, callback, releaseDependenciesOnFailure);
-        }
-
-        /// <summary>
-        /// Load multiple assets
-        /// </summary>
-        /// <typeparam name="TObject">The type of the assets.</typeparam>
-        /// <param name="keys">List of keys for the locations.</param>
-        /// <param name="callback">Callback Action that is called per load operation.</param>
-        /// <param name="mode">Method for merging the results of key matches.  See <see cref="MergeMode"/> for specifics</param>
-        /// <returns>The operation handle for the request.</returns>
-        //[Obsolete("We have added Async to the name of all asynchronous methods (UnityUpgradable) -> LoadAssetsAsync(*)", true)]
-        [Obsolete]
-        public static AsyncOperationHandle<IList<TObject>> LoadAssets<TObject>(IList<object> keys, Action<TObject> callback, MergeMode mode)
-        {
-            return LoadAssetsAsync(keys, callback, mode);
-        }
-
-        /// <summary>
-        /// Loads multiple assets identified by a list of keys.
-        /// </summary>
-        /// <remarks> 
-        /// The keys in <paramref name="keys"/> are translated into lists of locations, which are merged into a single list based on
-        /// the value in <paramref name="mode"/>.
-        /// 
-        /// When you load Addressable assets, the system:
-        /// * Gathers the dependencies of the assets
-        /// * Downloads any remote AssetBundles needed to load the assets or their dependencies
-        /// * Loads the AssetBundles into memory
-        /// * Populates the `Result` object of the <see cref="AsyncOperationHandle{TObject}"/> instance returned by this function
-        ///
-        /// Use the `Result` object to access the loaded assets.
-        /// 
-        /// If any assets cannot be loaded, the entire operation fails. The operation releases any assets and dependencies it had already loaded.
-        /// The `Status` of the operation handle is set to <see cref="AsyncOperationStatus.Failed"/> and the `Result` is set to null.
-        /// 
-        /// See the [Loading Addressable Assets](xref:addressables-api-load-asset-async) documentation for more details.
-        /// 
-        /// See [Operations](xref:addressables-async-operation-handling) for information on handling the asynchronous operations used
-        /// to load Addressable assets.
-        /// </remarks>
-        /// <typeparam name="TObject">The type of the assets.</typeparam>
-        /// <param name="keys">List of keys for the locations.</param>
-        /// <param name="callback">Callback Action that is called per load operation.</param>
-        /// <param name="mode">Method for merging the results of key matches.  See <see cref="MergeMode"/> for specifics</param>
-        /// <returns>The operation handle for the request.</returns>
-        [Obsolete]
-        public static AsyncOperationHandle<IList<TObject>> LoadAssetsAsync<TObject>(IList<object> keys, Action<TObject> callback, MergeMode mode)
-        {
-            return m_Addressables.LoadAssetsAsync(keys, callback, mode, true);
-        }
-
-        /// <summary>
-        /// Loads multiple assets identified by a list of keys.
-        /// </summary>
-        /// <remarks> 
-        /// The keys in <paramref name="keys"/> are translated into lists of locations, which are merged into a single list based on
-        /// the value in <paramref name="mode"/>.
-        /// 
-        /// When you load Addressable assets, the system:
-        /// * Gathers the dependencies of the assets
-        /// * Downloads any remote AssetBundles needed to load the assets or their dependencies
-        /// * Loads the AssetBundles into memory
-        /// * Populates the `Result` object of the <see cref="AsyncOperationHandle{TObject}"/> instance returned by this function
-        ///
-        /// Use the `Result` object to access the loaded assets.
-        /// 
-        /// If any assets cannot be loaded, the entire operation fails. The operation releases any assets and dependencies it had already loaded.
-        /// The `Status` of the operation handle is set to <see cref="AsyncOperationStatus.Failed"/> and the `Result` is set to null.
-        /// 
-        /// See the [Loading Addressable Assets](xref:addressables-api-load-asset-async) documentation for more details.
-        /// 
-        /// See [Operations](xref:addressables-async-operation-handling) for information on handling the asynchronous operations used
-        /// to load Addressable assets.
-        /// </remarks>
-        /// <typeparam name="TObject">The type of the assets.</typeparam>
-        /// <param name="keys">List of keys for the locations.</param>
-        /// <param name="callback">Callback Action that is called per load operation.</param>
-        /// <param name="mode">Method for merging the results of key matches.  See <see cref="MergeMode"/> for specifics</param>
-        /// <returns>The operation handle for the request.</returns>
-        public static AsyncOperationHandle<IList<TObject>> LoadAssetsAsync<TObject>(IEnumerable keys, Action<TObject> callback, MergeMode mode)
-        {
-            return m_Addressables.LoadAssetsAsync(keys, callback, mode, true);
-        }
-
-        /// <summary>
-        /// Load multiple assets.
-        /// Each key in the provided list will be translated into a list of locations.  Those many lists will be combined
-        /// down to one based on the provided MergeMode.
-        /// See the [Loading Addressable Assets](xref:addressables-api-load-asset-async) documentation for more details.
-        /// </summary>
-        /// <typeparam name="TObject">The type of the assets.</typeparam>
-        /// <param name="keys">IEnumerable set of keys for the locations.</param>
-        /// <param name="callback">Callback Action that is called per load operation.</param>
-        /// <param name="mode">Method for merging the results of key matches.  See <see cref="MergeMode"/> for specifics</param>
-        /// <param name="releaseDependenciesOnFailure">
-        /// If all matching locations succeed, this parameter is ignored.
-        /// 
-        /// When true, if any matching location fails, all loads and dependencies will be released.  The returned .Result will be null, and .Status will be Failed.
-        /// 
-        /// When false, if any matching location fails, the returned .Result will be an IList of size equal to the number of locations attempted.  Any failed location will
-        /// correlate to a null in the IList, while successful loads will correlate to a TObject in the list. The .Status will still be Failed.
-        /// 
-        /// When true, op does not need to be released if anything fails, when false, it must always be released.
-        /// </param>
-        /// <returns>The operation handle for the request.</returns>
-        [Obsolete]
-        public static AsyncOperationHandle<IList<TObject>> LoadAssetsAsync<TObject>(IList<object> keys, Action<TObject> callback, MergeMode mode, bool releaseDependenciesOnFailure)
-        {
-            return m_Addressables.LoadAssetsAsync(keys, callback, mode, releaseDependenciesOnFailure);
-        }
-
-        /// <summary>
-        /// Loads multiple assets, identified by a set of keys.
-        /// </summary>
-        /// <remarks> 
-        /// The keys in <paramref name="keys"/> are translated into lists of locations, which are merged into a single list based on
-        /// the value in <paramref name="mode"/>.
-        /// 
-        /// When you load Addressable assets, the system:
-        /// * Gathers the dependencies of the assets
-        /// * Downloads any remote AssetBundles needed to load the assets or their dependencies
-        /// * Loads the AssetBundles into memory
-        /// * Populates the `Result` object of the <see cref="AsyncOperationHandle{TObject}"/> instance returned by this function
-        ///
-        /// Use the `Result` object to access the loaded assets.
-        /// 
-        /// If any assets cannot be loaded, the entire operation fails. The operation releases any assets and dependencies it had already loaded.
-        /// The `Status` of the operation handle is set to <see cref="AsyncOperationStatus.Failed"/> and the `Result` is set to null.
-        /// 
-        /// See the [Loading Addressable Assets](xref:addressables-api-load-asset-async) documentation for more details.
-        /// 
-        /// See [Operations](xref:addressables-async-operation-handling) for information on handling the asynchronous operations used
-        /// to load Addressable assets.
-        /// </remarks>
-        /// <typeparam name="TObject">The type of the assets.</typeparam>
-        /// <param name="keys">IEnumerable set of keys for the locations.</param>
-        /// <param name="callback">Callback Action that is called per load operation.</param>
-        /// <param name="mode">Method for merging the results of key matches.  See <see cref="MergeMode"/> for specifics</param>
-        /// <param name="releaseDependenciesOnFailure">
-        /// If all matching locations succeed, this parameter is ignored.
-        /// 
-        /// When true, if any assets cannot be loaded, the entire operation fails. The operation releases any assets and dependencies it had already loaded.
-        /// The `Status` of the operation handle is set to <see cref="AsyncOperationStatus.Failed"/> and the `Result` is set to null.
-        /// 
-        /// When false, if any matching location fails, the `Result` instance in the returned operation handle contains an IList of size equal to the number of 
-        /// locations that the operation attempted to load. The entry in the result list corresponding to a location that failed to load is null.
-        /// The entries for locations that successfully loaded are set to a valid TObject. The `Status` of the operation handle is still <see cref="AsyncOperationStatus.Failed"/>
-        /// if any single asset failed to load.
-        /// 
-        /// When <paramref name="releaseDependenciesOnFailure"/> is true, you do not need to release the <see cref="AsyncOperationHandle"/> instance on failure.
-        /// When false, you must always release it.
-        /// </param>
-        /// <returns>The operation handle for the request.</returns>
-        public static AsyncOperationHandle<IList<TObject>> LoadAssetsAsync<TObject>(IEnumerable keys, Action<TObject> callback, MergeMode mode, bool releaseDependenciesOnFailure)
-        {
-            return m_Addressables.LoadAssetsAsync(keys, callback, mode, releaseDependenciesOnFailure);
-        }
-
-        /// <summary>
-        /// Load mutliple assets
-        /// See the [Loading Addressable Assets](xref:addressables-api-load-asset-async) documentation for more details.
-        /// </summary>
-        /// <typeparam name="TObject">The type of the assets.</typeparam>
-        /// <param name="key">Key for the locations.</param>
-        /// <param name="callback">Callback Action that is called per load operation.</param>
-        /// <returns>The operation handle for the request.</returns>
-        //[Obsolete("We have added Async to the name of all async methods (UnityUpgradable) -> LoadAssetsAsync(*)", true)]
-        [Obsolete]
-        public static AsyncOperationHandle<IList<TObject>> LoadAssets<TObject>(object key, Action<TObject> callback)
-        {
-            return LoadAssetsAsync(key, callback);
-        }
-
-        /// <summary>
-        /// Loads multiple assets identified by a single key.
-        /// </summary>
-        /// <remarks> 
-        /// The key in <paramref name="key"/> is translated into a list of locations that are then loaded.
-        /// 
-        /// When you load Addressable assets, the system:
-        /// * Gathers the dependencies of the assets
-        /// * Downloads any remote AssetBundles needed to load the assets or their dependencies
-        /// * Loads the AssetBundles into memory
-        /// * Populates the `Result` object of the <see cref="AsyncOperationHandle{TObject}"/> instance returned by this function
-        ///
-        /// Use the `Result` object to access the loaded assets.
-        /// 
-        /// If any assets cannot be loaded, the entire operation fails. The operation releases any assets and dependencies it had already loaded.
-        /// The `Status` of the operation handle is set to <see cref="AsyncOperationStatus.Failed"/> and the `Result` is set to null.
-        /// 
-        /// See the [Loading Addressable Assets](xref:addressables-api-load-asset-async) documentation for more details.
-        /// 
-        /// See [Operations](xref:addressables-async-operation-handling) for information on handling the asynchronous operations used
-        /// to load Addressable assets.
-        /// </remarks>
-        /// <typeparam name="TObject">The type of the assets.</typeparam>
-        /// <param name="key">Key for the locations.</param>
-        /// <param name="callback">Callback Action that is called per load operation.</param>
-        /// <returns>The operation handle for the request.</returns>
-        public static AsyncOperationHandle<IList<TObject>> LoadAssetsAsync<TObject>(object key, Action<TObject> callback)
-        {
-            return m_Addressables.LoadAssetsAsync(key, callback, true);
-        }
-
-        /// <summary>
-        /// Loads multiple assets identified by a single key.
-        /// </summary>
-        /// <remarks> 
-        /// The key in <paramref name="key"/> is translated into a list of locations that are then loaded.
-        /// 
-        /// When you load Addressable assets, the system:
-        /// * Gathers the dependencies of the assets
-        /// * Downloads any remote AssetBundles needed to load the assets or their dependencies
-        /// * Loads the AssetBundles into memory
-        /// * Populates the `Result` object of the <see cref="AsyncOperationHandle{TObject}"/> instance returned by this function
-        ///
-        /// Use the `Result` object to access the loaded assets.
-        /// 
-        /// See the [Loading Addressable Assets](xref:addressables-api-load-asset-async) documentation for more details.
-        /// 
-        /// See [Operations](xref:addressables-async-operation-handling) for information on handling the asynchronous operations used
-        /// to load Addressable assets.
-        /// </remarks>
-        /// <typeparam name="TObject">The type of the assets.</typeparam>
-        /// <param name="key">Key for the locations.</param>
-        /// <param name="callback">Callback Action that is called per load operation (per loaded asset).</param>
-        /// <param name="releaseDependenciesOnFailure">
-        /// If all matching locations succeed, this parameter is ignored.
-        /// 
-        /// When true, if any assets cannot be loaded, the entire operation fails. The operation releases any assets and dependencies it had already loaded.
-        /// The `Status` of the operation handle is set to <see cref="AsyncOperationStatus.Failed"/> and the `Result` is set to null.
-        /// 
-        /// When false, if any matching location fails, the `Result` instance in the returned operation handle contains an IList of size equal to the number of 
-        /// locations that the operation attempted to load. The entry in the result list corresponding to a location that failed to load is null.
-        /// The entries for locations that successfully loaded are set to a valid TObject. The `Status` of the operation handle is still <see cref="AsyncOperationStatus.Failed"/>
-        /// if any single asset failed to load.
-        /// 
-        /// When <paramref name="releaseDependenciesOnFailure"/> is true, you do not need to release the <see cref="AsyncOperationHandle"/> instance on failure.
-        /// When false, you must always release it.
-        /// </param>
-        /// <returns>The operation handle for the request.</returns>
-        public static AsyncOperationHandle<IList<TObject>> LoadAssetsAsync<TObject>(object key, Action<TObject> callback, bool releaseDependenciesOnFailure)
-        {
-            return m_Addressables.LoadAssetsAsync(key, callback, releaseDependenciesOnFailure);
-        }
-
-        /// <summary>
-        /// Release asset.
-        /// </summary>
-        /// <typeparam name="TObject">The type of the object being released</typeparam>
-        /// <param name="obj">The asset to release.</param>
-        public static void Release<TObject>(TObject obj)
-        {
-            m_Addressables.Release(obj);
-        }
-
-        /// <summary>
-        /// Release the operation and its associated resources.
-        /// </summary>
-        /// <typeparam name="TObject">The type of the AsyncOperationHandle being released</typeparam>
-        /// <param name="handle">The operation handle to release.</param>
-        public static void Release<TObject>(AsyncOperationHandle<TObject> handle)
-        {
-            m_Addressables.Release(handle);
-        }
-
-        /// <summary>
-        /// Release the operation and its associated resources.
-        /// </summary>
-        /// <param name="handle">The operation handle to release.</param>
-        public static void Release(AsyncOperationHandle handle)
-        {
-            m_Addressables.Release(handle);
-        }
-
-        /// <summary>
-        /// Releases and destroys an object that was created via Addressables.InstantiateAsync.
-        /// </summary>
-        /// <param name="instance">The GameObject instance to be released and destroyed.</param>
-        /// <returns>Returns true if the instance was successfully released.</returns>
-        public static bool ReleaseInstance(GameObject instance)
-        {
-            return m_Addressables.ReleaseInstance(instance);
-        }
-
-        /// <summary>
-        /// Releases and destroys an object that was created via Addressables.InstantiateAsync.
-        /// </summary>
-        /// <param name="handle">The handle to the game object to destroy, that was returned by InstantiateAsync.</param>
-        /// <returns>Returns true if the instance was successfully released.</returns>
-        public static bool ReleaseInstance(AsyncOperationHandle handle)
-        {
-            m_Addressables.Release(handle);
-            return true;
-        }
-
-        /// <summary>
-        /// Releases and destroys an object that was created via Addressables.InstantiateAsync.
-        /// </summary>
-        /// <param name="handle">The handle to the game object to destroy, that was returned by InstantiateAsync.</param>
-        /// <returns>Returns true if the instance was successfully released.</returns>
-        public static bool ReleaseInstance(AsyncOperationHandle<GameObject> handle)
-        {
-            m_Addressables.Release(handle);
-            return true;
-        }
-
-        /// <summary>
-        /// Determines the required download size, dependencies included, for the specified <paramref name="key"/>.
-        /// Cached assets require no download and thus their download size will be 0.  The Result of the operation
-        /// is the download size in bytes.
-        /// </summary>
-        /// <returns>The operation handle for the request.</returns>
-        /// <param name="key">The key of the asset(s) to get the download size of.</param>
-        //[Obsolete("We have added Async to the name of all asynchronous methods (UnityUpgradable) -> GetDownloadSizeAsync(*)", true)]
-        [Obsolete]
-        public static AsyncOperationHandle<long> GetDownloadSize(object key)
-        {
-            return GetDownloadSizeAsync(key);
-        }
-
-        /// <summary>
-        /// Determines the required download size, dependencies included, for the specified <paramref name="key"/>.
-        /// Cached assets require no download and thus their download size will be 0.  The Result of the operation
-        /// is the download size in bytes.
-        /// </summary>
-        /// <returns>The operation handle for the request.</returns>
-        /// <param name="key">The key of the asset(s) to get the download size of.</param>
-        public static AsyncOperationHandle<long> GetDownloadSizeAsync(object key)
-        {
-            return m_Addressables.GetDownloadSizeAsync(key);
-        }
-
-        /// <summary>
-        /// Determines the required download size, dependencies included, for the specified <paramref name="key"/>.
-        /// Cached assets require no download and thus their download size will be 0.  The Result of the operation
-        /// is the download size in bytes.
-        /// </summary>
-        /// <returns>The operation handle for the request.</returns>
-        /// <param name="key">The key of the asset(s) to get the download size of.</param>
-        public static AsyncOperationHandle<long> GetDownloadSizeAsync(string key)
-        {
-            return m_Addressables.GetDownloadSizeAsync((object)key);
-        }
-
-        /// <summary>
-        /// Determines the required download size, dependencies included, for the specified <paramref name="keys"/>.
-        /// Cached assets require no download and thus their download size will be 0.  The Result of the operation
-        /// is the download size in bytes.
-        /// </summary>
-        /// <returns>The operation handle for the request.</returns>
-        /// <param name="keys">The keys of the asset(s) to get the download size of.</param>
-        [Obsolete]
-        public static AsyncOperationHandle<long> GetDownloadSizeAsync(IList<object> keys)
-        {
-            return m_Addressables.GetDownloadSizeAsync(keys);
-        }
-
-        /// <summary>
-        /// Determines the required download size, dependencies included, for the specified <paramref name="keys"/>.
-        /// Cached assets require no download and thus their download size will be 0.  The Result of the operation
-        /// is the download size in bytes.
-        /// </summary>
-        /// <returns>The operation handle for the request.</returns>
-        /// <param name="keys">The keys of the asset(s) to get the download size of.</param>
-        public static AsyncOperationHandle<long> GetDownloadSizeAsync(IEnumerable keys)
-        {
-            return m_Addressables.GetDownloadSizeAsync(keys);
-        }
-
-        /// <summary>
-        /// Downloads dependencies of assets marked with the specified label or address.
-        /// </summary>
-        /// <param name="key">The key of the asset(s) to load dependencies for.</param>
-        /// <returns>The AsyncOperationHandle for the dependency load.</returns>
-        //[Obsolete("We have added Async to the name of all asynchronous methods (UnityUpgradable) -> DownloadDependenciesAsync(*)", true)]
-        [Obsolete]
-        public static AsyncOperationHandle DownloadDependencies(object key)
-        {
-            return DownloadDependenciesAsync(key);
-        }
-
-        /// <summary>
-        /// Downloads dependencies of assets identified with the specified label or address.
-        /// </summary>
-        /// <remarks>
-        /// Call this function to make sure that the dependencies of assets you plan to load in
-        /// performance-critical sections of code are downloaded and available beforehand.
-        /// 
-        /// You can use the <see cref="AsyncOperationHandle"/> returned by this function to monitor and 
-        /// provide feedback on the download progress.
-        /// 
-        /// See [Preloading dependencies](xref:addressables-api-download-dependencies-async) for more details.
-        /// </remarks>
-        /// <param name="key">The key of the assets to load dependencies for.</param>
-        /// <param name="autoReleaseHandle">If true, the Addressables system automatically releases the handle on completion.</param>
-        /// <returns>The AsyncOperationHandle for the dependency load operation.</returns>
-        public static AsyncOperationHandle DownloadDependenciesAsync(object key, bool autoReleaseHandle = false)
-        {
-            return m_Addressables.DownloadDependenciesAsync(key, autoReleaseHandle);
-        }
-
-        /// <summary>
-        /// Downloads dependencies of assets at the specified locations.
-        /// </summary>
-        /// <remarks>
-        /// Call this function to make sure that the dependencies of assets you plan to load in
-        /// performance-critical sections of code are downloaded and available beforehand.
-        /// 
-        /// You can use the <see cref="AsyncOperationHandle"/> returned by this function to monitor and 
-        /// provide feedback on the download progress.
-        /// 
-        /// See [Preloading dependencies](xref:addressables-api-download-dependencies-async) for more details.
-        /// </remarks>
-        /// <param name="locations">The locations of the assets.</param>
-        /// <param name="autoReleaseHandle">If true, the Addressables system automatically releases the handle on completion.</param>
-        /// <returns>The AsyncOperationHandle for the dependency load.</returns>
-        public static AsyncOperationHandle DownloadDependenciesAsync(IList<IResourceLocation> locations, bool autoReleaseHandle = false)
-        {
-            return m_Addressables.DownloadDependenciesAsync(locations, autoReleaseHandle);
-        }
-
-        /// <summary>
-        /// Downloads dependencies of assets marked with the specified labels or addresses.
-        /// See the [DownloadDependenciesAsync](xref:addressables-api-download-dependencies-async) documentation for more details.
-        /// </summary>
-        /// <param name="keys">List of keys for the locations.</param>
-        /// <param name="mode">Method for merging the results of key matches.  See <see cref="MergeMode"/> for specifics</param>
-        /// <param name="autoReleaseHandle">Automatically releases the handle on completion</param>
-        /// <returns>The AsyncOperationHandle for the dependency load.</returns>
-        [Obsolete]
-        public static AsyncOperationHandle DownloadDependenciesAsync(IList<object> keys, MergeMode mode, bool autoReleaseHandle = false)
-        {
-            return m_Addressables.DownloadDependenciesAsync(keys, mode, autoReleaseHandle);
-        }
-
-        /// <summary>
-        /// Downloads dependencies of assets identified by a list of keys.
-        /// </summary>
-        /// <remarks>
-        /// The keys in <paramref name="keys"/> are translated into lists of locations, which are merged into a single list based on
-        /// the value in <paramref name="mode"/>.
-        /// 
-        /// Call this function to make sure that the dependencies of assets you plan to load in
-        /// performance-critical sections of code are downloaded and available beforehand.
-        /// 
-        /// You can use the <see cref="AsyncOperationHandle"/> returned by this function to monitor and 
-        /// provide feedback on the download progress.
-        /// 
-        /// See [Preloading dependencies](xref:addressables-api-download-dependencies-async) for more details.
-        /// </remarks>
-        /// <param name="keys">List of keys for the locations.</param>
-        /// <param name="mode">Method for merging the results of key matches.  See <see cref="MergeMode"/> for specifics</param>
-        /// <param name="autoReleaseHandle">If true, the Addressables system automatically releases the handle on completion.</param>
-        /// <returns>The AsyncOperationHandle for the dependency load operation.</returns>
-        public static AsyncOperationHandle DownloadDependenciesAsync(IEnumerable keys, MergeMode mode, bool autoReleaseHandle = false)
-        {
-            return m_Addressables.DownloadDependenciesAsync(keys, mode, autoReleaseHandle);
-        }
-
-        /// <summary>
-        /// Clear the cached AssetBundles for a given key.  Operation may be performed async if Addressables
-        /// is initializing or updating.
-        /// </summary>
-        /// <param name="key">The key to clear the cache for.</param>
-        public static void ClearDependencyCacheAsync(object key)
-        {
-            m_Addressables.ClearDependencyCacheAsync(key, true);
-        }
-
-        /// <summary>
-        /// Clear the cached AssetBundles for a list of Addressable locations.  Operation may be performed async if Addressables
-        /// is initializing or updating.
-        /// </summary>
-        /// <param name="locations">The locations to clear the cache for.</param>
-        public static void ClearDependencyCacheAsync(IList<IResourceLocation> locations)
-        {
-            m_Addressables.ClearDependencyCacheAsync(locations, true);
-        }
-
-        /// <summary>
-        /// Clear the cached AssetBundles for a list of Addressable keys.  Operation may be performed async if Addressables
-        /// is initializing or updating.
-        /// </summary>
-        /// <param name="keys">The keys to clear the cache for.</param>
-        [Obsolete]
-        public static void ClearDependencyCacheAsync(IList<object> keys)
-        {
-            m_Addressables.ClearDependencyCacheAsync(keys, true);
-        }
-
-        /// <summary>
-        /// Clear the cached AssetBundles for a list of Addressable keys.  Operation may be performed async if Addressables
-        /// is initializing or updating.
-        /// </summary>
-        /// <param name="keys">The keys to clear the cache for.</param>
-        public static void ClearDependencyCacheAsync(IEnumerable keys)
-        {
-            m_Addressables.ClearDependencyCacheAsync(keys, true);
-        }
-
-        /// <summary>
-        /// Clear the cached AssetBundles for a list of Addressable keys.  Operation may be performed async if Addressables
-        /// is initializing or updating.
-        /// </summary>
-        /// <param name="key">The key to clear the cache for.</param>
-        public static void ClearDependencyCacheAsync(string key)
-        {
-            m_Addressables.ClearDependencyCacheAsync((object)key, true);
-        }
-
-        /// <summary>
-        /// Clear the cached AssetBundles for a given key.  Operation may be performed async if Addressables
-        /// is initializing or updating.
-        /// </summary>
-        /// <param name="key">The key to clear the cache for.</param>
-        /// <param name="autoReleaseHandle">If true, the returned AsyncOperationHandle will be released on completion.</param>
-        /// <returns>The operation handle for the request.</returns>
-        public static AsyncOperationHandle<bool> ClearDependencyCacheAsync(object key, bool autoReleaseHandle)
-        {
-            return m_Addressables.ClearDependencyCacheAsync(key, autoReleaseHandle);
-        }
-
-        /// <summary>
-        /// Clear the cached AssetBundles for a list of Addressable locations.  Operation may be performed async if Addressables
-        /// is initializing or updating.
-        /// </summary>
-        /// <param name="locations">The locations to clear the cache for.</param>
-        /// <param name="autoReleaseHandle">If true, the returned AsyncOperationHandle will be released on completion.</param>
-        /// <returns>The operation handle for the request.</returns>
-        public static AsyncOperationHandle<bool> ClearDependencyCacheAsync(IList<IResourceLocation> locations, bool autoReleaseHandle)
-        {
-            return m_Addressables.ClearDependencyCacheAsync(locations, autoReleaseHandle);
-        }
-
-        /// <summary>
-        /// Clear the cached AssetBundles for a list of Addressable keys.  Operation may be performed async if Addressables
-        /// is initializing or updating.
-        /// </summary>
-        /// <param name="keys">The keys to clear the cache for.</param>
-        /// <param name="autoReleaseHandle">If true, the returned AsyncOperationHandle will be released on completion.</param>
-        /// <returns>The operation handle for the request.</returns>
-        [Obsolete]
-        public static AsyncOperationHandle<bool> ClearDependencyCacheAsync(IList<object> keys, bool autoReleaseHandle)
-        {
-            return m_Addressables.ClearDependencyCacheAsync(keys, autoReleaseHandle);
-        }
-
-        /// <summary>
-        /// Clear the cached AssetBundles for a list of Addressable keys.  Operation may be performed async if Addressables
-        /// is initializing or updating.
-        /// </summary>
-        /// <param name="keys">The keys to clear the cache for.</param>
-        /// <param name="autoReleaseHandle">If true, the returned AsyncOperationHandle will be released on completion.</param>
-        /// <returns>The operation handle for the request.</returns>
-        public static AsyncOperationHandle<bool> ClearDependencyCacheAsync(IEnumerable keys, bool autoReleaseHandle)
-        {
-            return m_Addressables.ClearDependencyCacheAsync(keys, autoReleaseHandle);
-        }
-
-        /// <summary>
-        /// Clear the cached AssetBundles for a list of Addressable keys.  Operation may be performed async if Addressables
-        /// is initializing or updating.
-        /// </summary>
-        /// <param name="key">The keys to clear the cache for.</param>
-        /// <param name="autoReleaseHandle">If true, the returned AsyncOperationHandle will be released on completion.</param>
-        /// <returns>The operation handle for the request.</returns>
-        public static AsyncOperationHandle<bool> ClearDependencyCacheAsync(string key, bool autoReleaseHandle)
-        {
-            return m_Addressables.ClearDependencyCacheAsync((object)key, autoReleaseHandle);
-        }
-
-        /// <summary>
-        /// Instantiate a single object. Note that the dependency loading is done asynchronously, but generally the actual instantiate is synchronous.
-        /// </summary>
-        /// <param name="location">The location of the Object to instantiate.</param>
-        /// <param name="parent">Parent transform for instantiated object.</param>
-        /// <param name="instantiateInWorldSpace">Option to retain world space when instantiated with a parent.</param>
-        /// <param name="trackHandle">If true, Addressables will track this request to allow it to be released via the result object.</param>
-        /// <returns>The operation handle for the request.</returns>
-        //[Obsolete("We have added Async to the name of all asynchronous methods (UnityUpgradable) -> InstantiateAsync(*)", true)]
-        [Obsolete]
-        public static AsyncOperationHandle<GameObject> Instantiate(IResourceLocation location, Transform parent = null, bool instantiateInWorldSpace = false, bool trackHandle = true)
-        {
-            return InstantiateAsync(location, new InstantiationParameters(parent, instantiateInWorldSpace), trackHandle);
-        }
-
-        /// <summary>
-        /// Instantiate a single object. Note that the dependency loading is done asynchronously, but generally the actual instantiate is synchronous.
-        /// </summary>
-        /// <param name="location">The location of the Object to instantiate.</param>
-        /// <param name="position">The position of the instantiated object.</param>
-        /// <param name="rotation">The rotation of the instantiated object.</param>
-        /// <param name="parent">Parent transform for instantiated object.</param>
-        /// <param name="trackHandle">If true, Addressables will track this request to allow it to be released via the result object.</param>
-        /// <returns>The operation handle for the request.</returns>
-        //[Obsolete("We have added Async to the name of all asynchronous methods (UnityUpgradable) -> InstantiateAsync(*)", true)]
-        [Obsolete]
-        public static AsyncOperationHandle<GameObject> Instantiate(IResourceLocation location, Vector3 position, Quaternion rotation, Transform parent = null, bool trackHandle = true)
-        {
-            return InstantiateAsync(location, position, rotation, parent, trackHandle);
-        }
-
-        /// <summary>
-        /// Instantiate a single object. Note that the dependency loading is done asynchronously, but generally the actual instantiate is synchronous.
-        /// </summary>
-        /// <param name="key">The key of the location of the Object to instantiate.</param>
-        /// <param name="parent">Parent transform for instantiated object.</param>
-        /// <param name="instantiateInWorldSpace">Option to retain world space when instantiated with a parent.</param>
-        /// <param name="trackHandle">If true, Addressables will track this request to allow it to be released via the result object.</param>
-        /// <returns>The operation handle for the request.</returns>
-        //[Obsolete("We have added Async to the name of all asynchronous methods (UnityUpgradable) -> InstantiateAsync(*)", true)]
-        [Obsolete]
-        public static AsyncOperationHandle<GameObject> Instantiate(object key, Transform parent = null, bool instantiateInWorldSpace = false, bool trackHandle = true)
-        {
-            return InstantiateAsync(key, parent, instantiateInWorldSpace, trackHandle);
-        }
-
-        /// <summary>
-        /// Instantiate a single object. Note that the dependency loading is done asynchronously, but generally the actual instantiate is synchronous.
-        /// </summary>
-        /// <param name="key">The key of the location of the Object to instantiate.</param>
-        /// <param name="position">The position of the instantiated object.</param>
-        /// <param name="rotation">The rotation of the instantiated object.</param>
-        /// <param name="parent">Parent transform for instantiated object.</param>
-        /// <param name="trackHandle">If true, Addressables will track this request to allow it to be released via the result object.</param>
-        /// <returns>The operation handle for the request.</returns>
-        //[Obsolete("We have added Async to the name of all asynchronous methods (UnityUpgradable) -> InstantiateAsync(*)", true)]
-        [Obsolete]
-        public static AsyncOperationHandle<GameObject> Instantiate(object key, Vector3 position, Quaternion rotation, Transform parent = null, bool trackHandle = true)
-        {
-            return InstantiateAsync(key, position, rotation, parent, trackHandle);
-        }
-
-        /// <summary>
-        /// Instantiate a single object. Note that the dependency loading is done asynchronously, but generally the actual instantiate is synchronous.
-        /// </summary>
-        /// <param name="key">The key of the location of the Object to instantiate.</param>
-        /// <param name="instantiateParameters">Parameters for instantiation.</param>
-        /// <param name="trackHandle">If true, Addressables will track this request to allow it to be released via the result object.</param>
-        /// <returns>The operation handle for the request.</returns>
-        //[Obsolete("We have added Async to the name of all asynchronous methods (UnityUpgradable) -> InstantiateAsync(*)", true)]
-        [Obsolete]
-        public static AsyncOperationHandle<GameObject> Instantiate(object key, InstantiationParameters instantiateParameters, bool trackHandle = true)
-        {
-            return InstantiateAsync(key, instantiateParameters, trackHandle);
-        }
-
-        /// <summary>
-        /// Instantiate a single object. Note that the dependency loading is done asynchronously, but generally the actual instantiate is synchronous.
-        /// </summary>
-        /// <param name="location">The location of the Object to instantiate.</param>
-        /// <param name="instantiateParameters">Parameters for instantiation.</param>
-        /// <param name="trackHandle">If true, Addressables will track this request to allow it to be released via the result object.</param>
-        /// <returns>The operation handle for the request.</returns>
-        //[Obsolete("We have added Async to the name of all asynchronous methods (UnityUpgradable) -> InstantiateAsync(*)", true)]
-        [Obsolete]
-        public static AsyncOperationHandle<GameObject> Instantiate(IResourceLocation location, InstantiationParameters instantiateParameters, bool trackHandle = true)
-        {
-            return InstantiateAsync(location, instantiateParameters, trackHandle);
-        }
-
-        /// <summary>
-        /// Instantiate a single object. 
-        /// </summary>
-        /// <remarks>
-        /// Note that the dependency loading is done asynchronously, but generally the actual instantiate is synchronous.
-        /// 
-        /// See [Instantiating objects from Addressables](xref:addressables-api-load-asset-async#instantiate) documentation for more details.
-        /// </remarks>
-        /// <param name="location">The location of the Object to instantiate.</param>
-        /// <param name="parent">Parent transform for instantiated object.</param>
-        /// <param name="instantiateInWorldSpace">Option to retain world space when instantiated with a parent.</param>
-        /// <param name="trackHandle">If true, Addressables will track this request to allow it to be released via the result object.</param>
-        /// <returns>The operation handle for the request.</returns>
-        public static AsyncOperationHandle<GameObject> InstantiateAsync(IResourceLocation location, Transform parent = null, bool instantiateInWorldSpace = false, bool trackHandle = true)
-        {
-            return m_Addressables.InstantiateAsync(location, new InstantiationParameters(parent, instantiateInWorldSpace), trackHandle);
-        }
-
-        /// <summary>
-        /// Instantiate a single object. 
-        /// </summary>
-        /// <remarks>
-        /// Note that the dependency loading is done asynchronously, but generally the actual instantiate is synchronous.
-        /// 
-        /// See [Instantiating objects from Addressables](xref:addressables-api-load-asset-async#instantiate) documentation for more details.
-        /// </remarks>
-        /// <param name="location">The location of the Object to instantiate.</param>
-        /// <param name="position">The position of the instantiated object.</param>
-        /// <param name="rotation">The rotation of the instantiated object.</param>
-        /// <param name="parent">Parent transform for instantiated object.</param>
-        /// <param name="trackHandle">If true, Addressables will track this request to allow it to be released via the result object.</param>
-        /// <returns>The operation handle for the request.</returns>
-        public static AsyncOperationHandle<GameObject> InstantiateAsync(IResourceLocation location, Vector3 position, Quaternion rotation, Transform parent = null, bool trackHandle = true)
-        {
-            return m_Addressables.InstantiateAsync(location, position, rotation, parent, trackHandle);
-        }
-
-        /// <summary>
-        /// Instantiate a single object. 
-        /// </summary>
-        /// <remarks>
-        /// Note that the dependency loading is done asynchronously, but generally the actual instantiate is synchronous.
-        /// 
-        /// See [Instantiating objects from Addressables](xref:addressables-api-load-asset-async#instantiate) documentation for more details.
-        /// </remarks>
-        /// <param name="key">The key of the location of the Object to instantiate.</param>
-        /// <param name="parent">Parent transform for instantiated object.</param>
-        /// <param name="instantiateInWorldSpace">Option to retain world space when instantiated with a parent.</param>
-        /// <param name="trackHandle">If true, Addressables will track this request to allow it to be released via the result object.</param>
-        /// <returns>The operation handle for the request.</returns>
-        public static AsyncOperationHandle<GameObject> InstantiateAsync(object key, Transform parent = null, bool instantiateInWorldSpace = false, bool trackHandle = true)
-        {
-            return m_Addressables.InstantiateAsync(key, parent, instantiateInWorldSpace, trackHandle);
-        }
-
-        /// <summary>
-        /// Instantiate a single object. 
-        /// </summary>
-        /// <remarks>
-        /// Note that the dependency loading is done asynchronously, but generally the actual instantiate is synchronous.
-        /// 
-        /// See [Instantiating objects from Addressables](xref:addressables-api-load-asset-async#instantiate) documentation for more details.
-        /// </remarks>
-        /// <param name="key">The key of the location of the Object to instantiate.</param>
-        /// <param name="position">The position of the instantiated object.</param>
-        /// <param name="rotation">The rotation of the instantiated object.</param>
-        /// <param name="parent">Parent transform for instantiated object.</param>
-        /// <param name="trackHandle">If true, Addressables will track this request to allow it to be released via the result object.</param>
-        /// <returns>The operation handle for the request.</returns>
-        public static AsyncOperationHandle<GameObject> InstantiateAsync(object key, Vector3 position, Quaternion rotation, Transform parent = null, bool trackHandle = true)
-        {
-            return m_Addressables.InstantiateAsync(key, position, rotation, parent, trackHandle);
-        }
-
-        /// <summary>
-        /// Instantiate a single object. 
-        /// </summary>
-        /// <remarks>
-        /// Note that the dependency loading is done asynchronously, but generally the actual instantiate is synchronous.
-        /// 
-        /// See [Instantiating objects from Addressables](xref:addressables-api-load-asset-async#instantiate) documentation for more details.
-        /// </remarks>
-        /// <param name="key">The key of the location of the Object to instantiate.</param>
-        /// <param name="instantiateParameters">Parameters for instantiation.</param>
-        /// <param name="trackHandle">If true, Addressables will track this request to allow it to be released via the result object.</param>
-        /// <returns>The operation handle for the request.</returns>
-        public static AsyncOperationHandle<GameObject> InstantiateAsync(object key, InstantiationParameters instantiateParameters, bool trackHandle = true)
-        {
-            return m_Addressables.InstantiateAsync(key, instantiateParameters, trackHandle);
-        }
-
-        /// <summary>
-        /// Instantiate a single object. 
-        /// </summary>
-        /// <remarks>
-        /// Note that the dependency loading is done asynchronously, but generally the actual instantiate is synchronous.
-        /// 
-        /// See [Instantiating objects from Addressables](xref:addressables-api-load-asset-async#instantiate) documentation for more details.
-        /// </remarks>
-        /// <param name="location">The location of the Object to instantiate.</param>
-        /// <param name="instantiateParameters">Parameters for instantiation.</param>
-        /// <param name="trackHandle">If true, Addressables will track this request to allow it to be released via the result object.</param>
-        /// <returns>The operation handle for the request.</returns>
-        public static AsyncOperationHandle<GameObject> InstantiateAsync(IResourceLocation location, InstantiationParameters instantiateParameters, bool trackHandle = true)
-        {
-            return m_Addressables.InstantiateAsync(location, instantiateParameters, trackHandle);
-        }
-
-        /// <summary>
-        /// Load scene.
-        /// </summary>
-        /// <param name="key">The key of the location of the scene to load.</param>
-        /// <param name="loadMode">Scene load mode.</param>
-        /// <param name="activateOnLoad">If false, the scene will load but not activate (for background loading).  The SceneInstance returned has an Activate() method that can be called to do this at a later point.</param>
-        /// <param name="priority">Async operation priority for scene loading.</param>
-        /// <returns>The operation handle for the request.</returns>
-        //[Obsolete("We have added Async to the name of all asynchronous methods (UnityUpgradable) -> LoadSceneAsync(*)", true)]
-        [Obsolete]
-        public static AsyncOperationHandle<SceneInstance> LoadScene(object key, LoadSceneMode loadMode = LoadSceneMode.Single, bool activateOnLoad = true, int priority = 100)
-        {
-            return LoadSceneAsync(key, loadMode, activateOnLoad, priority);
-        }
-
-        /// <summary>
-        /// Load scene.
-        /// </summary>
-        /// <param name="location">The location of the scene to load.</param>
-        /// <param name="loadMode">Scene load mode.</param>
-        /// <param name="activateOnLoad">If false, the scene will load but not activate (for background loading).  The SceneInstance returned has an Activate() method that can be called to do this at a later point.</param>
-        /// <param name="priority">Async operation priority for scene loading.</param>
-        /// <returns>The operation handle for the request.</returns>
-        //[Obsolete("We have added Async to the name of all asynchronous methods (UnityUpgradable) -> LoadSceneAsync(*)", true)]
-        [Obsolete]
-        public static AsyncOperationHandle<SceneInstance> LoadScene(IResourceLocation location, LoadSceneMode loadMode = LoadSceneMode.Single, bool activateOnLoad = true, int priority = 100)
-        {
-            return LoadSceneAsync(location, loadMode, activateOnLoad, priority);
-        }
-
-        /// <summary>
-        /// Loads an Addressable Scene asset.
-        /// </summary>
-        /// <remarks>
-        /// The <paramref name="loadMode"/>, <paramref name="activateOnLoad"/>, and <paramref name="priority"/> parameters correspond to
-        /// the parameters used in the Unity [SceneManager.LoadSceneAsync](https://docs.unity3d.com/ScriptReference/SceneManagement.SceneManager.LoadSceneAsync.html)
-        /// method.
-        /// 
-        /// See [Loading Scenes](xref:addressables-api-load-asset-async#loading-scenes) for more details.
-        /// </remarks>
-        /// <param name="key">The key of the location of the scene to load.</param>
-        /// <param name="loadMode">Scene load mode.</param>
-        /// <param name="activateOnLoad">If false, the scene will load but not activate (for background loading).  The SceneInstance returned has an Activate() method that can be called to do this at a later point.</param>
-        /// <param name="priority">Async operation priority for scene loading.</param>
-        /// <returns>The operation handle for the request.</returns>
-        public static AsyncOperationHandle<SceneInstance> LoadSceneAsync(object key, LoadSceneMode loadMode = LoadSceneMode.Single, bool activateOnLoad = true, int priority = 100)
-        {
-            return m_Addressables.LoadSceneAsync(key, loadMode, activateOnLoad, priority);
-        }
-
-        /// <summary>
-        /// Loads an Addressable Scene asset.
-        /// </summary>
-        /// <remarks>
-        /// The <paramref name="loadMode"/>, <paramref name="activateOnLoad"/>, and <paramref name="priority"/> parameters correspond to
-        /// the parameters used in the Unity [SceneManager.LoadSceneAsync](https://docs.unity3d.com/ScriptReference/SceneManagement.SceneManager.LoadSceneAsync.html)
-        /// method.
-        /// 
-        /// See [Loading Scenes](xref:addressables-api-load-asset-async#loading-scenes) for more details.
-        /// </remarks>
-        /// <param name="location">The location of the scene to load.</param>
-        /// <param name="loadMode">Scene load mode.</param>
-        /// <param name="activateOnLoad">If false, the scene will load but not activate (for background loading).  The SceneInstance returned has an Activate() method that can be called to do this at a later point.</param>
-        /// <param name="priority">Async operation priority for scene loading.</param>
-        /// <returns>The operation handle for the request.</returns>
-        public static AsyncOperationHandle<SceneInstance> LoadSceneAsync(IResourceLocation location, LoadSceneMode loadMode = LoadSceneMode.Single, bool activateOnLoad = true, int priority = 100)
-        {
-            return m_Addressables.LoadSceneAsync(location, loadMode, activateOnLoad, priority);
-        }
-
-        /// <summary>
-        /// Release scene
-        /// </summary>
-        /// <param name="scene">The SceneInstance to release.</param>
-        /// <param name="autoReleaseHandle">If true, the handle will be released automatically when complete.</param>
-        /// <returns>The operation handle for the request.</returns>
-        //[Obsolete("We have added Async to the name of all asynchronous methods (UnityUpgradable) -> UnloadSceneAsync(*)", true)]
-        [Obsolete]
-        public static AsyncOperationHandle<SceneInstance> UnloadScene(SceneInstance scene, bool autoReleaseHandle = true)
-        {
-            return UnloadSceneAsync(scene, autoReleaseHandle);
-        }
-
-        /// <summary>
-        /// Release scene
-        /// </summary>
-        /// <param name="handle">The handle returned by LoadSceneAsync for the scene to release.</param>
-        /// <param name="autoReleaseHandle">If true, the handle will be released automatically when complete.</param>
-        /// <returns>The operation handle for the request.</returns>
-        //[Obsolete("We have added Async to the name of all asynchronous methods (UnityUpgradable) -> UnloadSceneAsync(*)", true)]
-        [Obsolete]
-        public static AsyncOperationHandle<SceneInstance> UnloadScene(AsyncOperationHandle handle, bool autoReleaseHandle = true)
-        {
-            return UnloadSceneAsync(handle, autoReleaseHandle);
-        }
-
-        /// <summary>
-        /// Release scene
-        /// </summary>
-        /// <param name="handle">The handle returned by LoadSceneAsync for the scene to release.</param>
-        /// <param name="autoReleaseHandle">If true, the handle will be released automatically when complete.</param>
-        /// <returns>The operation handle for the request.</returns>
-        //[Obsolete("We have added Async to the name of all asynchronous methods (UnityUpgradable) -> UnloadSceneAsync(*)", true)]
-        [Obsolete]
-        public static AsyncOperationHandle<SceneInstance> UnloadScene(AsyncOperationHandle<SceneInstance> handle, bool autoReleaseHandle = true)
-        {
-            return UnloadSceneAsync(handle, autoReleaseHandle);
-        }
-
-        /// <summary>
-        /// Release scene
-        /// </summary>
-        /// <param name="scene">The SceneInstance to release.</param>
-        /// <param name="unloadOptions">If true, assets embedded in the scene will be unloaded as part of the scene unload process.</param>
-        /// <param name="autoReleaseHandle">If true, the handle will be released automatically when complete.</param>
-        /// <returns>The operation handle for the request.</returns>
-        public static AsyncOperationHandle<SceneInstance> UnloadSceneAsync(SceneInstance scene, UnloadSceneOptions unloadOptions, bool autoReleaseHandle = true)
-        {
-            return m_Addressables.UnloadSceneAsync(scene, unloadOptions, autoReleaseHandle);
-        }
-
-        /// <summary>
-        /// Release scene
-        /// </summary>
-        /// <param name="handle">The handle returned by LoadSceneAsync for the scene to release.</param>
-        /// <param name="unloadOptions">If true, assets embedded in the scene will be unloaded as part of the scene unload process.</param>
-        /// <param name="autoReleaseHandle">If true, the handle will be released automatically when complete.</param>
-        /// <returns>The operation handle for the request.</returns>
-        public static AsyncOperationHandle<SceneInstance> UnloadSceneAsync(AsyncOperationHandle handle, UnloadSceneOptions unloadOptions, bool autoReleaseHandle = true)
-        {
-            return m_Addressables.UnloadSceneAsync(handle, unloadOptions, autoReleaseHandle);
-        }
-
-        /// <summary>
-        /// Release scene
-        /// </summary>
-        /// <param name="handle">The handle returned by LoadSceneAsync for the scene to release.</param>
-        /// <param name="unloadOptions">If true, assets embedded in the scene will be unloaded as part of the scene unload process.</param>
-        /// <param name="autoReleaseHandle">If true, the handle will be released automatically when complete.</param>
-        /// <returns>The operation handle for the request.</returns>
-        //[Obsolete("We have added Async to the name of all asycn methods (UnityUpgradable) -> UnloadSceneAsync(*)", true)]
-        [Obsolete]
-        public static AsyncOperationHandle<SceneInstance> UnloadScene(AsyncOperationHandle<SceneInstance> handle, UnloadSceneOptions unloadOptions, bool autoReleaseHandle = true)
-        {
-            return UnloadSceneAsync(handle, unloadOptions, autoReleaseHandle);
-        }
-
-        /// <summary>
-        /// Release scene
-        /// </summary>
-        /// <param name="scene">The SceneInstance to release.</param>
-        /// <param name="autoReleaseHandle">If true, the handle will be released automatically when complete.</param>
-        /// <returns>The operation handle for the request.</returns>
-        public static AsyncOperationHandle<SceneInstance> UnloadSceneAsync(SceneInstance scene, bool autoReleaseHandle = true)
-        {
-            return m_Addressables.UnloadSceneAsync(scene, UnloadSceneOptions.None, autoReleaseHandle);
-        }
-
-        /// <summary>
-        /// Release scene
-        /// </summary>
-        /// <param name="handle">The handle returned by LoadSceneAsync for the scene to release.</param>
-        /// <param name="autoReleaseHandle">If true, the handle will be released automatically when complete.</param>
-        /// <returns>The operation handle for the request.</returns>
-        public static AsyncOperationHandle<SceneInstance> UnloadSceneAsync(AsyncOperationHandle handle, bool autoReleaseHandle = true)
-        {
-            return m_Addressables.UnloadSceneAsync(handle, UnloadSceneOptions.None, autoReleaseHandle);
-        }
-
-        /// <summary>
-        /// Release scene
-        /// </summary>
-        /// <param name="handle">The handle returned by LoadSceneAsync for the scene to release.</param>
-        /// <param name="autoReleaseHandle">If true, the handle will be released automatically when complete.</param>
-        /// <returns>The operation handle for the request.</returns>
-        public static AsyncOperationHandle<SceneInstance> UnloadSceneAsync(AsyncOperationHandle<SceneInstance> handle, bool autoReleaseHandle = true)
-        {
-            return m_Addressables.UnloadSceneAsync(handle, UnloadSceneOptions.None, autoReleaseHandle);
-        }
-
-        /// <summary>
-        /// Checks all updatable content catalogs for a new version.
-        /// </summary>
-        /// <param name="autoReleaseHandle">If true, the handle will automatically be released when the operation completes.</param>
-        /// <returns>The operation containing the list of catalog ids that have an available update.  This can be used to filter which catalogs to update with the UpdateContent.</returns>
-        public static AsyncOperationHandle<List<string>> CheckForCatalogUpdates(bool autoReleaseHandle = true)
-        {
-            return m_Addressables.CheckForCatalogUpdates(autoReleaseHandle);
-        }
-
-        /// <summary>
-        /// Update the specified catalogs.
-        /// </summary>
-        /// <remarks>
-        /// When you call the UpdateCatalog function, all other Addressable requests are blocked until the operation is finished. 
-        /// You can release the operation handle returned by UpdateCatalogs immediately after the operation finishes (or set the 
-        /// autoRelease parameter to true).
-        /// 
-        /// If you call UpdateCatalog without providing a list of catalogs, the Addressables system checks all of the currently 
-        /// loaded catalogs for updates.
-        /// 
-        /// If you update a catalog when you have already loaded content from the related AssetBundles, you can encounter conflicts 
-        /// between the loaded AssetBundles and the updated versions. To avoid conflicts, update the catalog before loading assets or unload
-        /// the AssetBundles before the updating the catalog. You can enable the 
-        /// [Unique Bundle Ids](xref:addressables-content-update-builds#unique-bundle-ids-setting)
-        /// option in your Addressable settings to avoid conflicts, but that can increase memory consumption since you will still 
-        /// have the original AssetBundles in memory after loading the updated ones. Enabling this option can also make the download size of content 
-        /// updates larger because typically more AssetBundles must be rebuilt.
-        /// 
-        /// See [Updating catalogs](xref:addressables-api-load-content-catalog-async#updating-catalogs) for more details.
-        /// </remarks>
-        /// <param name="catalogs">The set of catalogs to update.  If null, all catalogs that have an available update will be updated.</param>
-        /// <param name="autoReleaseHandle">If true, the handle will automatically be released when the operation completes.</param>
-        /// <returns>The operation with the list of updated content catalog data.</returns>
-        public static AsyncOperationHandle<List<IResourceLocator>> UpdateCatalogs(IEnumerable<string> catalogs = null, bool autoReleaseHandle = true)
-        {
-            return m_Addressables.UpdateCatalogs(catalogs, autoReleaseHandle, false);
-        }
-
-        /// <summary>
-        /// Update the specified catalogs.
-        /// </summary>
-        /// <remarks>
-        /// When you call the UpdateCatalog function, all other Addressable requests are blocked until the operation is finished. 
-        /// You can release the operation handle returned by UpdateCatalogs immediately after the operation finishes (or set the 
-        /// autoRelease parameter to true).
-        /// 
-        /// If you call UpdateCatalog without providing a list of catalogs, the Addressables system checks all of the currently 
-        /// loaded catalogs for updates.
-        /// 
-        /// If you update a catalog when you have already loaded content from the related AssetBundles, you can encounter conflicts 
-        /// between the loaded AssetBundles and the updated versions. To avoid conflicts, update the catalog before loading assets or unload
-        /// the AssetBundles before the updating the catalog. You can enable the 
-        /// [Unique Bundle Ids](xref:addressables-content-update-builds#unique-bundle-ids-setting)
-        /// option in your Addressable settings to avoid conflicts, but that can increase memory consumption since you will still 
-        /// have the original AssetBundles in memory after loading the updated ones. Enabling this option can also make the download size of content 
-        /// updates larger because typically more AssetBundles must be rebuilt.
-        /// 
-        /// See [Updating catalogs](xref:addressables-api-load-content-catalog-async#updating-catalogs) for more details.
-        /// </remarks>
-        /// <param name="autoCleanBundleCache">If true, removes any nonreferenced bundles in the cache.</param>
-        /// <param name="catalogs">The set of catalogs to update.  If null, all catalogs that have an available update will be updated.</param>
-        /// <param name="autoReleaseHandle">If true, the handle will automatically be released when the operation completes.</param>
-        /// <returns>The operation with the list of updated content catalog data.</returns>
-        public static AsyncOperationHandle<List<IResourceLocator>> UpdateCatalogs(bool autoCleanBundleCache, IEnumerable<string> catalogs = null, bool autoReleaseHandle = true) // autoCleanBundleCache must be listed first to avoid breaking API
-        {
-            return m_Addressables.UpdateCatalogs(catalogs, autoReleaseHandle, autoCleanBundleCache);
-        }
-
-        /// <summary>
-        /// Add a resource locator.
-        /// </summary>
-        /// <param name="locator">The locator object.</param>
-        /// <param name="localCatalogHash">The hash of the local catalog. This can be null if the catalog cannot be updated.</param>
-        /// <param name="remoteCatalogLocation">The location of the remote catalog. This can be null if the catalog cannot be updated.</param>
-        public static void AddResourceLocator(IResourceLocator locator, string localCatalogHash = null, IResourceLocation remoteCatalogLocation = null)
-        {
-            m_Addressables.AddResourceLocator(locator, localCatalogHash, remoteCatalogLocation);
-        }
-
-        /// <summary>
-        /// Remove a locator;
-        /// </summary>
-        /// <param name="locator">The locator to remove.</param>
-        public static void RemoveResourceLocator(IResourceLocator locator)
-        {
-            m_Addressables.RemoveResourceLocator(locator);
-        }
-
-        /// <summary>
-        /// Remove all locators.
-        /// </summary>
-        public static void ClearResourceLocators()
-        {
-            m_Addressables.ClearResourceLocators();
-        }
-
-        /// <summary>
-        /// Removes any AssetBundles that are no longer referenced in the bundle cache. This can occur when a new, updated catalog excludes entries present in an older catalog.
-        /// </summary>
-        /// <remarks>
-        /// Note, that only AssetBundles loaded through UnityWebRequest are cached. If you want to purge the entire cache, use Caching.ClearCache instead.
-        /// In the Editor CleanBundleCache should only be called when using the "Use Existing Build (requires built groups)" playmode script as it loads content from bundles.
-        /// 
-        /// See [AssetBundle caching](xref:addressables-remote-content-distribution#assetbundle-caching) for more details.
-        /// </remarks>
-        /// <param name="catalogsIds">The ids of catalogs whose bundle cache entries we want to preserve. If null, entries for all currently loaded catalogs will be preserved.</param>
-        /// <returns>The operation handle for the request. Note, that it is user's responsibility to release the returned operation; this can be done before or after the operation completes.</returns>
-        public static AsyncOperationHandle<bool> CleanBundleCache(IEnumerable<string> catalogsIds = null)
-        {
-            return m_Addressables.CleanBundleCache(catalogsIds);
-        }
-    }
-}
-=======
-using System;
-using System.Collections.Generic;
-using System.Diagnostics;
-using System.Runtime.CompilerServices;
-using System.Runtime.Serialization;
-using UnityEngine.AddressableAssets.ResourceLocators;
-using UnityEngine.ResourceManagement;
-using UnityEngine.ResourceManagement.AsyncOperations;
-using UnityEngine.ResourceManagement.ResourceLocations;
-using UnityEngine.ResourceManagement.ResourceProviders;
-using UnityEngine.ResourceManagement.Util;
-using UnityEngine.SceneManagement;
-using System.Collections;
-using UnityEngine.Networking;
-#if UNITY_EDITOR
-using UnityEditor;
-#endif
-
-[assembly: InternalsVisibleTo("Unity.Addressables.Tests")]
-#if UNITY_EDITOR
-[assembly: InternalsVisibleTo("Unity.Addressables.Editor")]
-#endif
-
-namespace UnityEngine.AddressableAssets
-{
-    /// <summary>
-    /// Exception to encapsulate invalid key errors.
-    /// </summary>
-    public class InvalidKeyException : Exception
-    {
-        /// <summary>
-        /// The key used to generate the exception.
-        /// </summary>
-        public object Key { get; private set; }
-
-        /// <summary>
-        /// The type of the key used to generate the exception.
-        /// </summary>
-        public Type Type { get; private set; }
-
-        /// <summary>
-        /// MergeMode if used, else null.
-        /// </summary>
-        public Addressables.MergeMode? MergeMode { get; }
-
-        /// <summary>
-        /// Construct a new InvalidKeyException.
-        /// </summary>
-        /// <param name="key">The key that caused the exception.</param>
-        public InvalidKeyException(object key) : this(key, typeof(object)) {}
-
-        /// <summary>
-        /// Construct a new InvalidKeyException.
-        /// </summary>
-        /// <param name="key">The key that caused the exception.</param>
-        /// <param name="type">The type of the key that caused the exception.</param>
-        public InvalidKeyException(object key, Type type)
-        {
-            Key = key;
-            Type = type;
-        }
-
-        /// <summary>
-        /// Construct a new InvalidKeyException.
-        /// </summary>
-        /// <param name="key">The key that caused the exception.</param>
-        /// <param name="type">The type of the key that caused the exception.</param>
-        /// <param name="mergeMode">The mergeMode of the input that caused the exception.</param>
-        public InvalidKeyException(object key, Type type, Addressables.MergeMode mergeMode)
-        {
-            Key = key;
-            Type = type;
-            MergeMode = mergeMode;
-        }
-
-        ///<inheritdoc cref="InvalidKeyException"/>
-        public InvalidKeyException() {}
-
-        ///<inheritdoc/>
-        public InvalidKeyException(string message) : base(message) {}
-
-        ///<inheritdoc/>
-        public InvalidKeyException(string message, Exception innerException) : base(message, innerException) {}
-
-        ///<inheritdoc/>
-        protected InvalidKeyException(SerializationInfo message, StreamingContext context) : base(message, context) {}
-
-        /// <summary>
-        /// Stores information about the exception.
-        /// </summary>
-        public override string Message
-        {
-            get
-            {
-                if (Key is string)
-                    return base.Message + $", Key={Key}, Type={Type}";
-
-                IEnumerable enumerableKey = Key as IEnumerable;
-                if (enumerableKey != null)
-                {
-                    System.Text.StringBuilder stringBuilder = new System.Text.StringBuilder("Keys=");
-                    int count = 0;
-                    foreach (object s in enumerableKey)
-                    {
-                        count++;
-                        stringBuilder.Append(count > 1 ? $", {s}" : s);
-                    }
-
-                    if (count == 1)
-                        stringBuilder.Replace("Keys=", "Key=");
-
-                    if (MergeMode.HasValue)
-                        return base.Message + $", {stringBuilder}, Type={Type}, MergeMode={MergeMode.Value}";
-                    return base.Message + $", {stringBuilder}, Type={Type}";
-                }
-
-                return base.Message + $", Key={Key}, Type={Type}";
-            }
-        }
-    }
-
-    /// <summary>
-    /// Entry point for Addressable API, this provides a simpler interface than using ResourceManager directly as it assumes string address type.
-    /// </summary>
-    public static class Addressables
-    {
-        internal static bool reinitializeAddressables = true;
-        internal static AddressablesImpl m_AddressablesInstance = new AddressablesImpl(new LRUCacheAllocationStrategy(1000, 1000, 100, 10));
-        static AddressablesImpl m_Addressables
-        {
-            get
-            {
-#if UNITY_EDITOR
-                if (EditorSettings.enterPlayModeOptionsEnabled && reinitializeAddressables)
-                {
-                    reinitializeAddressables = false;
-                    m_AddressablesInstance.ReleaseSceneManagerOperation();
-                    m_AddressablesInstance = new AddressablesImpl(new LRUCacheAllocationStrategy(1000, 1000, 100, 10));
-                }
-#endif
-                return m_AddressablesInstance;
-            }
-        }
-        /// <summary>
-        /// Stores the ResourceManager associated with this Addressables instance.
-        /// </summary>
-        public static ResourceManager ResourceManager { get { return m_Addressables.ResourceManager; } }
-        internal static AddressablesImpl Instance { get { return m_Addressables; } }
-
-#if UNITY_EDITOR
-        [InitializeOnLoadMethod]
-        static void RegisterPlayModeStateChange()
-        {
-            EditorApplication.playModeStateChanged += SetAddressablesReInitFlagOnExitPlayMode;
-        }
-
-        static void SetAddressablesReInitFlagOnExitPlayMode(PlayModeStateChange change)
-        {
-            if (change == PlayModeStateChange.EnteredEditMode)
-                reinitializeAddressables = true;
-        }
-
-#endif
-
-        /// <summary>
-        /// The Instance Provider used by the Addressables System.
-        /// </summary>
-        public static IInstanceProvider InstanceProvider { get { return m_Addressables.InstanceProvider; } }
-
-        /// <summary>
-        /// Used to resolve a string using addressables config values
-        /// </summary>
-        /// <param name="id">The internal id to resolve.</param>
-        /// <returns>Returns the string that the internal id represents.</returns>
-        public static string ResolveInternalId(string id)
-        {
-            return m_Addressables.ResolveInternalId(id);
-        }
-
-        /// <summary>
-        /// Functor to transform internal ids before being used by the providers.
-        /// </summary>
-        /// <remarks>
-        /// The <see cref="ResourceManager"/> calls your transorm function when it looks up an asset,
-        /// passing the <see cref="IResourceLocation"/> instance for the asset to your function.
-        /// You can change the <see cref="IResourceLocation.InternalId"/> property of this instance
-        /// and return the modified object as the return value of your function.
-        ///
-        /// See also: [Transforming resource URLs](xref:addressables-api-transform-internal-id)
-        /// </remarks>
-        static public Func<IResourceLocation, string> InternalIdTransformFunc
-        {
-            get { return m_Addressables.InternalIdTransformFunc; }
-            set { m_Addressables.InternalIdTransformFunc = value; }
-        }
-
-        /// <summary>
-        /// Delegate that can be used to override the web request options before being sent.
-        /// </summary>
-        /// <remarks>
-        /// The web request passed to this delegate has already been preconfigured internally. Override at your own risk.
-        /// </remarks>
-        public static Action<UnityWebRequest> WebRequestOverride
-        {
-            get { return m_Addressables.WebRequestOverride; }
-            set { m_Addressables.WebRequestOverride = value; }
-        }
-
-        /// <summary>
-        /// Options for merging the results of requests.
-        /// If keys (A, B) mapped to results ([1,2,4],[3,4,5])...
-        ///  - UseFirst (or None) takes the results from the first key
-        ///  -- [1,2,4]
-        ///  - Union takes results of each key and collects items that matched any key.
-        ///  -- [1,2,3,4,5]
-        ///  - Intersection takes results of each key, and collects items that matched every key.
-        ///  -- [4]
-        /// </summary>
-        public enum MergeMode
-        {
-            /// <summary>
-            /// Use to indicate that no merge should occur. The first set of results will be used.
-            /// </summary>
-            None = 0,
-            /// <summary>
-            /// Use to indicate that the merge should take the first set of results.
-            /// </summary>
-            UseFirst = 0,
-            /// <summary>
-            /// Use to indicate that the merge should take the union of the results.
-            /// </summary>
-            Union,
-            /// <summary>
-            /// Use to indicate that the merge should take the intersection of the results.
-            /// </summary>
-            Intersection
-        }
-
-        /// <summary>
-        /// The name of the PlayerPrefs value used to set the path to load the addressables runtime data file.
-        /// </summary>
-        public const string kAddressablesRuntimeDataPath = "AddressablesRuntimeDataPath";
-        const string k_AddressablesLogConditional = "ADDRESSABLES_LOG_ALL";
-
-        /// <summary>
-        /// The name of the PlayerPrefs value used to set the path to check for build logs that need to be shown in the runtime.
-        /// </summary>
-        public const string kAddressablesRuntimeBuildLogPath = "AddressablesRuntimeBuildLog";
-
-        /// <summary>
-        /// The subfolder used by the Addressables system for its initialization data.
-        /// </summary>
-        public static string StreamingAssetsSubFolder { get { return m_Addressables.StreamingAssetsSubFolder; } }
-
-        /// <summary>
-        /// The path to the Addressables Library subfolder
-        /// </summary>
-        public static string LibraryPath = "Library/com.unity.addressables/";
-
-        /// <summary>
-        /// The path used by the Addressables system for its initialization data.
-        /// </summary>
-        public static string BuildPath { get { return m_Addressables.BuildPath; } }
-
-        /// <summary>
-        /// The path that addressables player data gets copied to during a player build.
-        /// </summary>
-        public static string PlayerBuildDataPath { get { return m_Addressables.PlayerBuildDataPath; } }
-
-        /// <summary>
-        /// The path used by the Addressables system to load initialization data.
-        /// </summary>
-        public static string RuntimePath { get { return m_Addressables.RuntimePath; } }
-
-
-        /// <summary>
-        /// Gets the collection of configured <see cref="IResourceLocator"/> objects. Resource Locators are used to find <see cref="IResourceLocation"/> objects from user-defined typed keys.
-        /// </summary>
-        /// <value>The resource locators collection.</value>
-        public static IEnumerable<IResourceLocator> ResourceLocators { get { return m_Addressables.ResourceLocators; } }
-
-        [Conditional(k_AddressablesLogConditional)]
-        internal static void InternalSafeSerializationLog(string msg, LogType logType = LogType.Log)
-        {
-            if (m_AddressablesInstance == null)
-                return;
-            switch (logType)
-            {
-                case LogType.Warning:
-                    m_AddressablesInstance.LogWarning(msg);
-                    break;
-                case LogType.Error:
-                    m_AddressablesInstance.LogError(msg);
-                    break;
-                case LogType.Log:
-                    m_AddressablesInstance.Log(msg);
-                    break;
-            }
-        }
-
-        [Conditional(k_AddressablesLogConditional)]
-        internal static void InternalSafeSerializationLogFormat(string format, LogType logType = LogType.Log, params object[] args)
-        {
-            if (m_AddressablesInstance == null)
-                return;
-            switch (logType)
-            {
-                case LogType.Warning:
-                    m_AddressablesInstance.LogWarningFormat(format, args);
-                    break;
-                case LogType.Error:
-                    m_AddressablesInstance.LogErrorFormat(format, args);
-                    break;
-                case LogType.Log:
-                    m_AddressablesInstance.LogFormat(format, args);
-                    break;
-            }
-        }
-
-        /// <summary>
-        /// Debug.Log wrapper method that is contional on the ADDRESSABLES_LOG_ALL symbol definition.  This can be set in the Player preferences in the 'Scripting Define Symbols'.
-        /// </summary>
-        /// <param name="msg">The msg to log</param>
-        [Conditional(k_AddressablesLogConditional)]
-        public static void Log(string msg)
-        {
-            m_Addressables.Log(msg);
-        }
-
-        /// <summary>
-        /// Debug.LogFormat wrapper method that is contional on the ADDRESSABLES_LOG_ALL symbol definition.  This can be set in the Player preferences in the 'Scripting Define Symbols'.
-        /// </summary>
-        /// <param name="format">The string with format tags.</param>
-        /// <param name="args">The args used to fill in the format tags.</param>
-        [Conditional(k_AddressablesLogConditional)]
-        public static void LogFormat(string format, params object[] args)
-        {
-            m_Addressables.LogFormat(format, args);
-        }
-
-        /// <summary>
-        /// Debug.LogWarning wrapper method.
-        /// </summary>
-        /// <param name="msg">The msg to log</param>
-        public static void LogWarning(string msg)
-        {
-            m_Addressables.LogWarning(msg);
-        }
-
-        /// <summary>
-        /// Debug.LogWarningFormat wrapper method.
-        /// </summary>
-        /// <param name="format">The string with format tags.</param>
-        /// <param name="args">The args used to fill in the format tags.</param>
-        public static void LogWarningFormat(string format, params object[] args)
-        {
-            m_Addressables.LogWarningFormat(format, args);
-        }
-
-        /// <summary>
-        /// Debug.LogError wrapper method.
-        /// </summary>
-        /// <param name="msg">The msg to log</param>
-        public static void LogError(string msg)
-        {
-            m_Addressables.LogError(msg);
-        }
-
-        /// <summary>
-        /// Debug.LogException wrapper method.
-        /// </summary>
-        /// <param name="op">The operation handle.</param>
-        /// <param name="ex">The exception.</param>
-        public static void LogException(AsyncOperationHandle op, Exception ex)
-        {
-            m_Addressables.LogException(op, ex);
-        }
-
-        /// <summary>
-        /// Debug.LogException wrapper method.
-        /// </summary>
-        /// <param name="ex">The exception.</param>
-        public static void LogException(Exception ex)
-        {
-            m_Addressables.LogException(ex);
-        }
-
-        /// <summary>
-        /// Debug.LogErrorFormat wrapper method.
-        /// </summary>
-        /// <param name="format">The string with format tags.</param>
-        /// <param name="args">The args used to fill in the format tags.</param>
-        public static void LogErrorFormat(string format, params object[] args)
-        {
-            m_Addressables.LogErrorFormat(format, args);
-        }
-
-        /// <summary>
-        /// Initialize Addressables system.  Addressables will be initialized on the first API call if this is not called explicitly.
-        /// </summary>
-        /// <returns>The operation handle for the request.</returns>
-        //[Obsolete("We have added Async to the name of all asynchronous methods (UnityUpgradable) -> InitializeAsync(*)", true)]
-        [Obsolete]
-        public static AsyncOperationHandle<IResourceLocator> Initialize()
-        {
-            return InitializeAsync();
-        }
-
-        /// <summary>
-        /// Initialize the Addressables system, if needed.
-        /// </summary>
-        /// <remarks>
-        /// The Addressables system initializes itself at runtime the first time you call an Addressables API function.
-        /// You can call this function explicitly to initialize Addressables earlier. This function does nothing if
-        /// initialization has already occurred.
-        ///
-        /// The initialization process:
-        /// * Sets up the <see cref="ResourceManager"/> and <see cref="ResourceLocators"/>
-        /// * Loads the <see cref="Initialization.ResourceManagerRuntimeData"/> object, which is created by the Addressables build
-        /// * Executes <see cref="IInitializableObject"/> operations
-        /// * Optionally, checks for an updated content catalog (`true` by default)
-        /// * Loads the content catalog
-        ///
-        /// The `Result` object contained in the <see cref="AsyncOperationHandle{TObject}"/> returned by this function
-        /// contains a list of Addressable keys and a method that can be used to gather the <see cref="IResourceLocation"/>
-        /// instances for a given key and asset type. You must access the `Result` object in a <see cref="AsyncOperationHandle{TObject}.Completed"/>
-        /// event handler. To access the handle in a coroutine or Task-based function, pass `false` to the
-        /// <see cref="InitializeAsync(bool)"/> overload of this function. Otherwise, the Addressables system
-        /// releases the <see cref="AsyncOperationHandle{TObject}"/> object before control returns to your code.
-        ///
-        /// Initializing Addressables manually can improve performance of your first loading operations since they do not
-        /// need to wait for initialization to complete. In addition, it can help when debugging early loading operations
-        /// by separating out the initialization process.
-        ///
-        /// See also:
-        /// * [Customizing initialization](xref:addressables-api-initialize-async)
-        /// * [Managing catalogs at runtime](xref:addressables-api-load-content-catalog-async)
-        /// </remarks>
-        /// <returns>The operation handle for the request.</returns>
-        public static AsyncOperationHandle<IResourceLocator> InitializeAsync()
-        {
-            return m_Addressables.InitializeAsync();
-        }
-
-        /// <summary>
-        /// Initialize the Addressables system, if needed.
-        /// </summary>
-        /// <remarks>
-        /// The Addressables system initializes itself at runtime the first time you call an Addressables API function.
-        /// You can call this function explicitly to initialize Addressables earlier. This function does nothing if
-        /// initialization has already occurred.
-        ///
-        /// The initialization process:
-        /// * Sets up the <see cref="ResourceManager"/> and <see cref="ResourceLocators"/>
-        /// * Loads the <see cref="Initialization.ResourceManagerRuntimeData"/> object, which is created by the Addressables build
-        /// * Executes <see cref="IInitializableObject"/> operations
-        /// * Optionally, checks for an updated content catalog (`true` by default)
-        /// * Loads the content catalog
-        ///
-        /// The `Result` object contained in the <see cref="AsyncOperationHandle{TObject}"/> returned by this function
-        /// contains a list of Addressable keys and a method that can be used to gather the <see cref="IResourceLocation"/>
-        /// instances for a given key and asset type. To access the `Result` object, use a <see cref="AsyncOperationHandle{TObject}.Completed"/>
-        /// event handler or set <paramref name="autoReleaseHandle"/> to `false`.
-        ///
-        /// Initializing Addressables manually can improve performance of your first loading operations since they do not
-        /// need to wait for initialization to complete. In addition, it can help when debugging early loading operations
-        /// by separating out the initialization process.
-        ///
-        /// See also:
-        /// * [Customizing initialization](xref:addressables-api-initialize-async)
-        /// * [Managing catalogs at runtime](xref:addressables-api-load-content-catalog-async)
-        /// </remarks>
-        /// <param name="autoReleaseHandle">If true, the handle is automatically released on completion.</param>
-        /// <returns>The operation handle for the request.</returns>
-        public static AsyncOperationHandle<IResourceLocator> InitializeAsync(bool autoReleaseHandle)
-        {
-            return m_Addressables.InitializeAsync(autoReleaseHandle);
-        }
-
-        /// <summary>
-        /// Additively load catalogs from runtime data.  The settings are not used.
-        /// </summary>
-        /// <param name="catalogPath">The path to the runtime data.</param>
-        /// <param name="providerSuffix">This value, if not null or empty, will be appended to all provider ids loaded from this data.</param>
-        /// <returns>The operation handle for the request.</returns>
-        //[Obsolete("We have added Async to the name of all asynchronous methods (UnityUpgradable) -> LoadContentCatalogAsync(*)", true)]
-        [Obsolete]
-        public static AsyncOperationHandle<IResourceLocator> LoadContentCatalog(string catalogPath, string providerSuffix = null)
-        {
-            return LoadContentCatalogAsync(catalogPath, providerSuffix);
-        }
-
-        /// <summary>
-        /// Additively load catalogs from runtime data.
-        /// </summary>
-        /// <remarks>
-        /// You can cache content catalog by providing the hash file created for the catalog by the Addressables content build
-        /// at the same URL as the catalog JSON file. The Addressables system uses this hash file to determine if the cached catalog
-        /// needs to be updated. If the value in the hash file has not changed since the last time you loaded the same catalog,
-        /// this function loads the cached version instead of downloading the catalog. If the hash value has changed or if no
-        /// hash file is provided, Addressables downloads the catalog from the specified path before loading it into memory.
-        ///
-        /// See also: [Managing catalogs at runtime](xref:addressables-api-load-content-catalog-async)
-        /// </remarks>
-        /// <param name="catalogPath">The path to the runtime data.</param>
-        /// <param name="providerSuffix">This value, if not null or empty, will be appended to all provider ids loaded from this data.</param>
-        /// <returns>The operation handle for the request.</returns>
-        public static AsyncOperationHandle<IResourceLocator> LoadContentCatalogAsync(string catalogPath, string providerSuffix = null)
-        {
-            return m_Addressables.LoadContentCatalogAsync(catalogPath, false, providerSuffix);
-        }
-
-        /// <summary>
-        /// Additively load catalogs from runtime data.
-        /// </summary>
-        /// <remarks>
-        /// You can cache content catalog by providing the hash file created for the catalog by the Addressables content build
-        /// at the same URL as the catalog JSON file. The Addressables system uses this hash file to determine if the cached catalog
-        /// needs to be updated. If the value in the hash file has not changed since the last time you loaded the same catalog,
-        /// this function loads the cached version instead of downloading the catalog. If the hash value has changed or if no
-        /// hash file is provided, Addressables downloads the catalog from the specified path before loading it into memory.
-        ///
-        /// See also: [Managing catalogs at runtime](xref:addressables-api-load-content-catalog-async)
-        /// </remarks>
-        /// <param name="catalogPath">The path to the runtime data.</param>
-        /// <param name="autoReleaseHandle">If true, the async operation handle will be automatically released on completion. Typically,
-        /// there is no reason to hold on to the handle for this operation.</param>
-        /// <param name="providerSuffix">This value, if not null or empty, will be appended to all provider ids loaded from this data.</param>
-        /// <returns>The operation handle for the request.</returns>
-        public static AsyncOperationHandle<IResourceLocator> LoadContentCatalogAsync(string catalogPath, bool autoReleaseHandle, string providerSuffix = null)
-        {
-            return m_Addressables.LoadContentCatalogAsync(catalogPath, autoReleaseHandle, providerSuffix);
-        }
-
-        /// <summary>
-        /// Initialization operation.  You can register a callback with this if you need to run code after Addressables is ready.  Any requests made before this operaton completes will automatically cahin to its result.
-        /// </summary>
-        [Obsolete]
-        public static AsyncOperationHandle<IResourceLocator> InitializationOperation => default;
-
-        /// <summary>
-        /// Load a single asset
-        /// </summary>
-        /// <typeparam name="TObject">The type of the asset.</typeparam>
-        /// <param name="location">The location of the asset.</param>
-        /// <returns>Returns the load operation.</returns>
-        //[Obsolete("We have added Async to the name of all asynchronous methods (UnityUpgradable) -> LoadAssetAsync(*)", true)]
-        [Obsolete]
-        public static AsyncOperationHandle<TObject> LoadAsset<TObject>(IResourceLocation location)
-        {
-            return LoadAssetAsync<TObject>(location);
-        }
-
-        /// <summary>
-        /// Load a single asset
-        /// </summary>
-        /// <typeparam name="TObject">The type of the asset.</typeparam>
-        /// <param name="key">The key of the location of the asset.</param>
-        /// <returns>Returns the load operation.</returns>
-        //[Obsolete("We have added Async to the name of all asynchronous methods (UnityUpgradable) -> LoadAssetAsync(*)", true)]
-        [Obsolete]
-        public static AsyncOperationHandle<TObject> LoadAsset<TObject>(object key)
-        {
-            return LoadAssetAsync<TObject>(key);
-        }
-
-        /// <summary>
-        /// Loads a single Addressable asset identified by an <see cref="IResourceLocation"/>.
-        /// </summary>
-        /// <remarks>
-        /// When you load an Addressable asset, the system:
-        /// * Gathers the asset's dependencies
-        /// * Downloads any remote AssetBundles needed to load the asset or its dependencies
-        /// * Loads the AssetBundles into memory
-        /// * Populates the `Result` object of the <see cref="AsyncOperationHandle{TObject}"/> instance returned by this function.
-        ///
-        /// Use the `Result` object to access the loaded assets.
-        ///
-        /// See [Loading Addressable Assets](xref:addressables-api-load-asset-async) for more information and examples.
-        ///
-        /// See [Operations](xref:addressables-async-operation-handling) for information on handling the asynchronous operations used
-        /// to load Addressable assets.
-        /// </remarks>
-        /// <typeparam name="TObject">The type of the asset.</typeparam>
-        /// <param name="location">The location of the asset.</param>
-        /// <returns>Returns the load operation.</returns>
-        public static AsyncOperationHandle<TObject> LoadAssetAsync<TObject>(IResourceLocation location)
-        {
-            return m_Addressables.LoadAssetAsync<TObject>(location);
-        }
-
-        /// <summary>
-        /// Loads a single Addressable asset identified by a key such as an address or label.
-        /// </summary>
-        /// <remarks>
-        /// When you load an Addressable asset, the system:
-        /// * Gathers the asset's dependencies
-        /// * Downloads any remote AssetBundles needed to load the asset or its dependencies
-        /// * Loads the AssetBundles into memory
-        /// * Populates the `Result` object of the <see cref="AsyncOperationHandle{TObject}"/> instance returned by this function.
-        ///
-        /// Use the `Result` object to access the loaded assets.
-        ///
-        /// Note that if you provide a key, such as a label, that maps to more than one asset, only the first object encountered by the
-        /// loading operation is returned. Use <see cref="LoadAssetsAsync{TObject}(object, Action{TObject})"/> or one of its overloads
-        /// to load multiple assets in a single operation.
-        ///
-        /// See [Loading Addressable Assets](xref:addressables-api-load-asset-async) for more information and examples.
-        ///
-        /// See [Operations](xref:addressables-async-operation-handling) for information on handling the asynchronous operations used
-        /// to load Addressable assets.
-        /// </remarks>
-        /// <typeparam name="TObject">The type of the asset.</typeparam>
-        /// <param name="key">The key of the location of the asset.</param>
-        /// <returns>Returns the load operation.</returns>
-        public static AsyncOperationHandle<TObject> LoadAssetAsync<TObject>(object key)
-        {
-            return m_Addressables.LoadAssetAsync<TObject>(key);
-        }
-
-        /// <summary>
-        /// Loads the resource locations specified by the keys.
-        /// The method will always return success, with a valid IList of results. If nothing matches keys, IList will be empty
-        /// </summary>
-        /// <param name="keys">The set of keys to use.</param>
-        /// <param name="mode">The mode for merging the results of the found locations.</param>
-        /// <param name="type">A type restriction for the lookup.  Only locations of the provided type (or derived type) will be returned.</param>
-        /// <returns>The operation handle for the request.</returns>
-        //[Obsolete("We have added Async to the name of all asynchronous methods (UnityUpgradable) -> LoadResourceLocationsAsync(*)", true)]
-        [Obsolete]
-        public static AsyncOperationHandle<IList<IResourceLocation>> LoadResourceLocations(IList<object> keys, MergeMode mode, Type type = null)
-        {
-            return LoadResourceLocationsAsync(keys, mode, type);
-        }
-
-        /// <summary>
-        /// Loads the resource locations specified by a list of keys.
-        /// </summary>
-        /// <remarks>
-        /// The operation always completes successfully and the operation handle's `Result` object always contains a valid IList instance.
-        /// If no assets matched the specified keys, the list in `Result` is empty.
-        ///
-        /// See [Loading assets by location](xref:addressables-api-load-asset-async#loading-assets-by-location) for more information.
-        ///
-        /// See [Operations](xref:addressables-async-operation-handling) for information on handling the asynchronous operations used
-        /// to load Addressable assets.
-        /// </remarks>
-        /// <param name="keys">The set of keys to use.</param>
-        /// <param name="mode">The mode for merging the results of the found locations.</param>
-        /// <param name="type">A type restriction for the lookup.  Only locations of the provided type (or derived type) will be returned.</param>
-        /// <returns>The operation handle for the request.</returns>
-        [Obsolete]
-        public static AsyncOperationHandle<IList<IResourceLocation>> LoadResourceLocationsAsync(IList<object> keys, MergeMode mode, Type type = null)
-        {
-            return m_Addressables.LoadResourceLocationsAsync(keys, mode, type);
-        }
-
-        /// <summary>
-        /// Loads the resource locations specified by a set of keys.
-        /// </summary>
-        /// <remarks>
-        /// The operation always completes successfully and the operation handle's `Result` object always contains a valid IList instance.
-        /// If no assets matched the specified keys, the list in `Result` is empty.
-        ///
-        /// See [Loading assets by location](xref:addressables-api-load-asset-async#loading-assets-by-location) for more information.
-        ///
-        /// See [Operations](xref:addressables-async-operation-handling) for information on handling the asynchronous operations used
-        /// to load Addressable assets.
-        /// </remarks>
-        /// <param name="keys">The set of keys to use.</param>
-        /// <param name="mode">The mode for merging the results of the found locations.</param>
-        /// <param name="type">A type restriction for the lookup.  Only locations of the provided type (or derived type) will be returned.</param>
-        /// <returns>The operation handle for the request.</returns>
-        public static AsyncOperationHandle<IList<IResourceLocation>> LoadResourceLocationsAsync(IEnumerable keys, MergeMode mode, Type type = null)
-        {
-            return m_Addressables.LoadResourceLocationsAsync(keys, mode, type);
-        }
-
-        /// <summary>
-        /// Request the locations for a given key.
-        /// The method will always return success, with a valid IList of results. If nothing matches key, IList will be empty
-        /// </summary>
-        /// <param name="key">The key for the locations.</param>
-        /// <param name="type">A type restriction for the lookup. Only locations of the provided type (or derived type) will be returned.</param>
-        /// <returns>The operation handle for the request.</returns>
-        //[Obsolete("We have added Async to the name of all asynchronous methods (UnityUpgradable) -> LoadResourceLocationsAsync(*)", true)]
-        [Obsolete]
-        public static AsyncOperationHandle<IList<IResourceLocation>> LoadResourceLocations(object key, Type type = null)
-        {
-            return LoadResourceLocationsAsync(key, type);
-        }
-
-        /// <summary>
-        /// Loads the resource locations specified by a key.
-        /// </summary>
-        /// <remarks>
-        /// The operation always completes successfully and the operation handle's `Result` object always contains a valid IList instance.
-        /// If no assets matched the specified key, the list in `Result` is empty.
-        ///
-        /// See [Loading assets by location](xref:addressables-api-load-asset-async#loading-assets-by-location) for more information.
-        ///
-        /// See [Operations](xref:addressables-async-operation-handling) for information on handling the asynchronous operations used
-        /// to load Addressable assets.
-        /// </remarks>
-        /// <param name="key">The key for the locations.</param>
-        /// <param name="type">A type restriction for the lookup.  Only locations of the provided type (or derived type) will be returned.</param>
-        /// <returns>The operation handle for the request.</returns>
-        public static AsyncOperationHandle<IList<IResourceLocation>> LoadResourceLocationsAsync(object key, Type type = null)
-        {
-            return m_Addressables.LoadResourceLocationsAsync(key, type);
-        }
-
-        /// <summary>
-        /// Load multiple assets
-        /// </summary>
-        /// <typeparam name="TObject">The type of the assets.</typeparam>
-        /// <param name="locations">The locations of the assets.</param>
-        /// <param name="callback">Callback Action that is called per load operation.</param>
-        /// <returns>The operation handle for the request.</returns>
-        //[Obsolete("We have added Async to the name of all asynchronous methods (UnityUpgradable) -> LoadAssetsAsync(*)", true)]
-        [Obsolete]
-        public static AsyncOperationHandle<IList<TObject>> LoadAssets<TObject>(IList<IResourceLocation> locations, Action<TObject> callback)
-        {
-            return LoadAssetsAsync(locations, callback);
-        }
-
-        /// <summary>
-        /// Loads multiple assets, based on the list of locations provided.
-        /// </summary>
-        /// <remarks>
-        /// When you load Addressable assets, the system:
-        /// * Gathers the dependencies of the asset
-        /// * Downloads any remote AssetBundles needed to load the assets or their dependencies
-        /// * Loads the AssetBundles into memory
-        /// * Populates the `Result` object of the <see cref="AsyncOperationHandle{TObject}"/> instance returned by this function
-        ///
-        /// Use the `Result` object to access the loaded assets.
-        ///
-        /// If any assets cannot be loaded, the entire operation fails. The operation releases any assets and dependencies it had already loaded.
-        /// The `Status` of the operation handle is set to <see cref="AsyncOperationStatus.Failed"/> and the `Result` is set to null.
-        ///
-        /// See the [Loading Addressable Assets](xref:addressables-api-load-asset-async) documentation for more details.
-        ///
-        /// See [Operations](xref:addressables-async-operation-handling) for information on handling the asynchronous operations used
-        /// to load Addressable assets.
-        /// </remarks>
-        /// <typeparam name="TObject">The type of the assets.</typeparam>
-        /// <param name="locations">The locations of the assets.</param>
-        /// <param name="callback">Callback Action that is called per load operation.</param>
-        /// <returns>The operation handle for the request.</returns>
-        public static AsyncOperationHandle<IList<TObject>> LoadAssetsAsync<TObject>(IList<IResourceLocation> locations, Action<TObject> callback)
-        {
-            return m_Addressables.LoadAssetsAsync(locations, callback, true);
-        }
-
-        /// <summary>
-        /// Loads multiple assets, based on the list of locations provided.
-        /// </summary>
-        /// <remarks>
-        /// When you load Addressable assets, the system:
-        /// * Gathers the dependencies of the assets
-        /// * Downloads any remote AssetBundles needed to load the assets or their dependencies
-        /// * Loads the AssetBundles into memory
-        /// * Populates the `Result` object of the <see cref="AsyncOperationHandle{TObject}"/> instance returned by this function
-        ///
-        /// Use the `Result` object to access the loaded assets.
-        ///
-        /// If any assets cannot be loaded, the entire operation fails. The operation releases any assets and dependencies it had already loaded.
-        /// The `Status` of the operation handle is set to <see cref="AsyncOperationStatus.Failed"/> and the `Result` is set to null.
-        ///
-        /// See the [Loading Addressable Assets](xref:addressables-api-load-asset-async) documentation for more details.
-        ///
-        /// See [Operations](xref:addressables-async-operation-handling) for information on handling the asynchronous operations used
-        /// to load Addressable assets.
-        /// </remarks>
-        /// <typeparam name="TObject">The type of the assets.</typeparam>
-        /// <param name="locations">The locations of the assets.</param>
-        /// <param name="callback">Callback Action that is called per load operation.</param>
-        /// <param name="releaseDependenciesOnFailure">
-        /// If all matching locations succeed, this parameter is ignored.
-        /// When true, if any assets cannot be loaded, the entire operation fails. The operation releases any assets and dependencies it had already loaded.
-        /// The `Status` of the operation handle is set to <see cref="AsyncOperationStatus.Failed"/> and the `Result` is set to null.
-        ///
-        /// When false, if any matching location fails, the `Result` instance in the returned operation handle contains an IList of size equal to the number of
-        /// locations that the operation attempted to load. The entry in the result list corresponding to a location that failed to load is null.
-        /// The entries for locations that successfully loaded are set to a valid TObject. The `Status` of the operation handle is still <see cref="AsyncOperationStatus.Failed"/>
-        /// if any single asset failed to load.
-        ///
-        /// When <paramref name="releaseDependenciesOnFailure"/> is true, you do not need to release the <see cref="AsyncOperationHandle"/> instance on failure.
-        /// When false, you must always release it.
-        /// </param>
-        /// <returns>The operation handle for the request.</returns>
-        public static AsyncOperationHandle<IList<TObject>> LoadAssetsAsync<TObject>(IList<IResourceLocation> locations, Action<TObject> callback, bool releaseDependenciesOnFailure)
-        {
-            return m_Addressables.LoadAssetsAsync(locations, callback, releaseDependenciesOnFailure);
-        }
-
-        /// <summary>
-        /// Load multiple assets
-        /// </summary>
-        /// <typeparam name="TObject">The type of the assets.</typeparam>
-        /// <param name="keys">List of keys for the locations.</param>
-        /// <param name="callback">Callback Action that is called per load operation.</param>
-        /// <param name="mode">Method for merging the results of key matches.  See <see cref="MergeMode"/> for specifics</param>
-        /// <returns>The operation handle for the request.</returns>
-        //[Obsolete("We have added Async to the name of all asynchronous methods (UnityUpgradable) -> LoadAssetsAsync(*)", true)]
-        [Obsolete]
-        public static AsyncOperationHandle<IList<TObject>> LoadAssets<TObject>(IList<object> keys, Action<TObject> callback, MergeMode mode)
-        {
-            return LoadAssetsAsync(keys, callback, mode);
-        }
-
-        /// <summary>
-        /// Loads multiple assets identified by a list of keys.
-        /// </summary>
-        /// <remarks>
-        /// The keys in <paramref name="keys"/> are translated into lists of locations, which are merged into a single list based on
-        /// the value in <paramref name="mode"/>.
-        ///
-        /// When you load Addressable assets, the system:
-        /// * Gathers the dependencies of the assets
-        /// * Downloads any remote AssetBundles needed to load the assets or their dependencies
-        /// * Loads the AssetBundles into memory
-        /// * Populates the `Result` object of the <see cref="AsyncOperationHandle{TObject}"/> instance returned by this function
-        ///
-        /// Use the `Result` object to access the loaded assets.
-        ///
-        /// If any assets cannot be loaded, the entire operation fails. The operation releases any assets and dependencies it had already loaded.
-        /// The `Status` of the operation handle is set to <see cref="AsyncOperationStatus.Failed"/> and the `Result` is set to null.
-        ///
-        /// See the [Loading Addressable Assets](xref:addressables-api-load-asset-async) documentation for more details.
-        ///
-        /// See [Operations](xref:addressables-async-operation-handling) for information on handling the asynchronous operations used
-        /// to load Addressable assets.
-        /// </remarks>
-        /// <typeparam name="TObject">The type of the assets.</typeparam>
-        /// <param name="keys">List of keys for the locations.</param>
-        /// <param name="callback">Callback Action that is called per load operation.</param>
-        /// <param name="mode">Method for merging the results of key matches.  See <see cref="MergeMode"/> for specifics</param>
-        /// <returns>The operation handle for the request.</returns>
-        [Obsolete]
-        public static AsyncOperationHandle<IList<TObject>> LoadAssetsAsync<TObject>(IList<object> keys, Action<TObject> callback, MergeMode mode)
-        {
-            return m_Addressables.LoadAssetsAsync(keys, callback, mode, true);
-        }
-
-        /// <summary>
-        /// Loads multiple assets identified by a list of keys.
-        /// </summary>
-        /// <remarks>
-        /// The keys in <paramref name="keys"/> are translated into lists of locations, which are merged into a single list based on
-        /// the value in <paramref name="mode"/>.
-        ///
-        /// When you load Addressable assets, the system:
-        /// * Gathers the dependencies of the assets
-        /// * Downloads any remote AssetBundles needed to load the assets or their dependencies
-        /// * Loads the AssetBundles into memory
-        /// * Populates the `Result` object of the <see cref="AsyncOperationHandle{TObject}"/> instance returned by this function
-        ///
-        /// Use the `Result` object to access the loaded assets.
-        ///
-        /// If any assets cannot be loaded, the entire operation fails. The operation releases any assets and dependencies it had already loaded.
-        /// The `Status` of the operation handle is set to <see cref="AsyncOperationStatus.Failed"/> and the `Result` is set to null.
-        ///
-        /// See the [Loading Addressable Assets](xref:addressables-api-load-asset-async) documentation for more details.
-        ///
-        /// See [Operations](xref:addressables-async-operation-handling) for information on handling the asynchronous operations used
-        /// to load Addressable assets.
-        /// </remarks>
-        /// <typeparam name="TObject">The type of the assets.</typeparam>
-        /// <param name="keys">List of keys for the locations.</param>
-        /// <param name="callback">Callback Action that is called per load operation.</param>
-        /// <param name="mode">Method for merging the results of key matches.  See <see cref="MergeMode"/> for specifics</param>
-        /// <returns>The operation handle for the request.</returns>
-        public static AsyncOperationHandle<IList<TObject>> LoadAssetsAsync<TObject>(IEnumerable keys, Action<TObject> callback, MergeMode mode)
-        {
-            return m_Addressables.LoadAssetsAsync(keys, callback, mode, true);
-        }
-
-        /// <summary>
-        /// Load multiple assets.
-        /// Each key in the provided list will be translated into a list of locations.  Those many lists will be combined
-        /// down to one based on the provided MergeMode.
-        /// See the [Loading Addressable Assets](xref:addressables-api-load-asset-async) documentation for more details.
-        /// </summary>
-        /// <typeparam name="TObject">The type of the assets.</typeparam>
-        /// <param name="keys">IEnumerable set of keys for the locations.</param>
-        /// <param name="callback">Callback Action that is called per load operation.</param>
-        /// <param name="mode">Method for merging the results of key matches.  See <see cref="MergeMode"/> for specifics</param>
-        /// <param name="releaseDependenciesOnFailure">
-        /// If all matching locations succeed, this parameter is ignored.
-        ///
-        /// When true, if any matching location fails, all loads and dependencies will be released.  The returned .Result will be null, and .Status will be Failed.
-        ///
-        /// When false, if any matching location fails, the returned .Result will be an IList of size equal to the number of locations attempted.  Any failed location will
-        /// correlate to a null in the IList, while successful loads will correlate to a TObject in the list. The .Status will still be Failed.
-        ///
-        /// When true, op does not need to be released if anything fails, when false, it must always be released.
-        /// </param>
-        /// <returns>The operation handle for the request.</returns>
-        [Obsolete]
-        public static AsyncOperationHandle<IList<TObject>> LoadAssetsAsync<TObject>(IList<object> keys, Action<TObject> callback, MergeMode mode, bool releaseDependenciesOnFailure)
-        {
-            return m_Addressables.LoadAssetsAsync(keys, callback, mode, releaseDependenciesOnFailure);
-        }
-
-        /// <summary>
-        /// Loads multiple assets, identified by a set of keys.
-        /// </summary>
-        /// <remarks>
-        /// The keys in <paramref name="keys"/> are translated into lists of locations, which are merged into a single list based on
-        /// the value in <paramref name="mode"/>.
-        ///
-        /// When you load Addressable assets, the system:
-        /// * Gathers the dependencies of the assets
-        /// * Downloads any remote AssetBundles needed to load the assets or their dependencies
-        /// * Loads the AssetBundles into memory
-        /// * Populates the `Result` object of the <see cref="AsyncOperationHandle{TObject}"/> instance returned by this function
-        ///
-        /// Use the `Result` object to access the loaded assets.
-        ///
-        /// If any assets cannot be loaded, the entire operation fails. The operation releases any assets and dependencies it had already loaded.
-        /// The `Status` of the operation handle is set to <see cref="AsyncOperationStatus.Failed"/> and the `Result` is set to null.
-        ///
-        /// See the [Loading Addressable Assets](xref:addressables-api-load-asset-async) documentation for more details.
-        ///
-        /// See [Operations](xref:addressables-async-operation-handling) for information on handling the asynchronous operations used
-        /// to load Addressable assets.
-        /// </remarks>
-        /// <typeparam name="TObject">The type of the assets.</typeparam>
-        /// <param name="keys">IEnumerable set of keys for the locations.</param>
-        /// <param name="callback">Callback Action that is called per load operation.</param>
-        /// <param name="mode">Method for merging the results of key matches.  See <see cref="MergeMode"/> for specifics</param>
-        /// <param name="releaseDependenciesOnFailure">
-        /// If all matching locations succeed, this parameter is ignored.
-        ///
-        /// When true, if any assets cannot be loaded, the entire operation fails. The operation releases any assets and dependencies it had already loaded.
-        /// The `Status` of the operation handle is set to <see cref="AsyncOperationStatus.Failed"/> and the `Result` is set to null.
-        ///
-        /// When false, if any matching location fails, the `Result` instance in the returned operation handle contains an IList of size equal to the number of
-        /// locations that the operation attempted to load. The entry in the result list corresponding to a location that failed to load is null.
-        /// The entries for locations that successfully loaded are set to a valid TObject. The `Status` of the operation handle is still <see cref="AsyncOperationStatus.Failed"/>
-        /// if any single asset failed to load.
-        ///
-        /// When <paramref name="releaseDependenciesOnFailure"/> is true, you do not need to release the <see cref="AsyncOperationHandle"/> instance on failure.
-        /// When false, you must always release it.
-        /// </param>
-        /// <returns>The operation handle for the request.</returns>
-        public static AsyncOperationHandle<IList<TObject>> LoadAssetsAsync<TObject>(IEnumerable keys, Action<TObject> callback, MergeMode mode, bool releaseDependenciesOnFailure)
-        {
-            return m_Addressables.LoadAssetsAsync(keys, callback, mode, releaseDependenciesOnFailure);
-        }
-
-        /// <summary>
-        /// Load mutliple assets
-        /// See the [Loading Addressable Assets](xref:addressables-api-load-asset-async) documentation for more details.
-        /// </summary>
-        /// <typeparam name="TObject">The type of the assets.</typeparam>
-        /// <param name="key">Key for the locations.</param>
-        /// <param name="callback">Callback Action that is called per load operation.</param>
-        /// <returns>The operation handle for the request.</returns>
-        //[Obsolete("We have added Async to the name of all async methods (UnityUpgradable) -> LoadAssetsAsync(*)", true)]
-        [Obsolete]
-        public static AsyncOperationHandle<IList<TObject>> LoadAssets<TObject>(object key, Action<TObject> callback)
-        {
-            return LoadAssetsAsync(key, callback);
-        }
-
-        /// <summary>
-        /// Loads multiple assets identified by a single key.
-        /// </summary>
-        /// <remarks>
-        /// The key in <paramref name="key"/> is translated into a list of locations that are then loaded.
-        ///
-        /// When you load Addressable assets, the system:
-        /// * Gathers the dependencies of the assets
-        /// * Downloads any remote AssetBundles needed to load the assets or their dependencies
-        /// * Loads the AssetBundles into memory
-        /// * Populates the `Result` object of the <see cref="AsyncOperationHandle{TObject}"/> instance returned by this function
-        ///
-        /// Use the `Result` object to access the loaded assets.
-        ///
-        /// If any assets cannot be loaded, the entire operation fails. The operation releases any assets and dependencies it had already loaded.
-        /// The `Status` of the operation handle is set to <see cref="AsyncOperationStatus.Failed"/> and the `Result` is set to null.
-        ///
-        /// See the [Loading Addressable Assets](xref:addressables-api-load-asset-async) documentation for more details.
-        ///
-        /// See [Operations](xref:addressables-async-operation-handling) for information on handling the asynchronous operations used
-        /// to load Addressable assets.
-        /// </remarks>
-        /// <typeparam name="TObject">The type of the assets.</typeparam>
-        /// <param name="key">Key for the locations.</param>
-        /// <param name="callback">Callback Action that is called per load operation.</param>
-        /// <returns>The operation handle for the request.</returns>
-        public static AsyncOperationHandle<IList<TObject>> LoadAssetsAsync<TObject>(object key, Action<TObject> callback)
-        {
-            return m_Addressables.LoadAssetsAsync(key, callback, true);
-        }
-
-        /// <summary>
-        /// Loads multiple assets identified by a single key.
-        /// </summary>
-        /// <remarks>
-        /// The key in <paramref name="key"/> is translated into a list of locations that are then loaded.
-        ///
-        /// When you load Addressable assets, the system:
-        /// * Gathers the dependencies of the assets
-        /// * Downloads any remote AssetBundles needed to load the assets or their dependencies
-        /// * Loads the AssetBundles into memory
-        /// * Populates the `Result` object of the <see cref="AsyncOperationHandle{TObject}"/> instance returned by this function
-        ///
-        /// Use the `Result` object to access the loaded assets.
-        ///
-        /// See the [Loading Addressable Assets](xref:addressables-api-load-asset-async) documentation for more details.
-        ///
-        /// See [Operations](xref:addressables-async-operation-handling) for information on handling the asynchronous operations used
-        /// to load Addressable assets.
-        /// </remarks>
-        /// <typeparam name="TObject">The type of the assets.</typeparam>
-        /// <param name="key">Key for the locations.</param>
-        /// <param name="callback">Callback Action that is called per load operation (per loaded asset).</param>
-        /// <param name="releaseDependenciesOnFailure">
-        /// If all matching locations succeed, this parameter is ignored.
-        ///
-        /// When true, if any assets cannot be loaded, the entire operation fails. The operation releases any assets and dependencies it had already loaded.
-        /// The `Status` of the operation handle is set to <see cref="AsyncOperationStatus.Failed"/> and the `Result` is set to null.
-        ///
-        /// When false, if any matching location fails, the `Result` instance in the returned operation handle contains an IList of size equal to the number of
-        /// locations that the operation attempted to load. The entry in the result list corresponding to a location that failed to load is null.
-        /// The entries for locations that successfully loaded are set to a valid TObject. The `Status` of the operation handle is still <see cref="AsyncOperationStatus.Failed"/>
-        /// if any single asset failed to load.
-        ///
-        /// When <paramref name="releaseDependenciesOnFailure"/> is true, you do not need to release the <see cref="AsyncOperationHandle"/> instance on failure.
-        /// When false, you must always release it.
-        /// </param>
-        /// <returns>The operation handle for the request.</returns>
-        public static AsyncOperationHandle<IList<TObject>> LoadAssetsAsync<TObject>(object key, Action<TObject> callback, bool releaseDependenciesOnFailure)
-        {
-            return m_Addressables.LoadAssetsAsync(key, callback, releaseDependenciesOnFailure);
-        }
-
-        /// <summary>
-        /// Release asset.
-        /// </summary>
-        /// <typeparam name="TObject">The type of the object being released</typeparam>
-        /// <param name="obj">The asset to release.</param>
-        public static void Release<TObject>(TObject obj)
-        {
-            m_Addressables.Release(obj);
-        }
-
-        /// <summary>
-        /// Release the operation and its associated resources.
-        /// </summary>
-        /// <typeparam name="TObject">The type of the AsyncOperationHandle being released</typeparam>
-        /// <param name="handle">The operation handle to release.</param>
-        public static void Release<TObject>(AsyncOperationHandle<TObject> handle)
-        {
-            m_Addressables.Release(handle);
-        }
-
-        /// <summary>
-        /// Release the operation and its associated resources.
-        /// </summary>
-        /// <param name="handle">The operation handle to release.</param>
-        public static void Release(AsyncOperationHandle handle)
-        {
-            m_Addressables.Release(handle);
-        }
-
-        /// <summary>
-        /// Releases and destroys an object that was created via Addressables.InstantiateAsync.
-        /// </summary>
-        /// <param name="instance">The GameObject instance to be released and destroyed.</param>
-        /// <returns>Returns true if the instance was successfully released.</returns>
-        public static bool ReleaseInstance(GameObject instance)
-        {
-            return m_Addressables.ReleaseInstance(instance);
-        }
-
-        /// <summary>
-        /// Releases and destroys an object that was created via Addressables.InstantiateAsync.
-        /// </summary>
-        /// <param name="handle">The handle to the game object to destroy, that was returned by InstantiateAsync.</param>
-        /// <returns>Returns true if the instance was successfully released.</returns>
-        public static bool ReleaseInstance(AsyncOperationHandle handle)
-        {
-            m_Addressables.Release(handle);
-            return true;
-        }
-
-        /// <summary>
-        /// Releases and destroys an object that was created via Addressables.InstantiateAsync.
-        /// </summary>
-        /// <param name="handle">The handle to the game object to destroy, that was returned by InstantiateAsync.</param>
-        /// <returns>Returns true if the instance was successfully released.</returns>
-        public static bool ReleaseInstance(AsyncOperationHandle<GameObject> handle)
-        {
-            m_Addressables.Release(handle);
-            return true;
-        }
-
-        /// <summary>
-        /// Determines the required download size, dependencies included, for the specified <paramref name="key"/>.
-        /// Cached assets require no download and thus their download size will be 0.  The Result of the operation
-        /// is the download size in bytes.
-        /// </summary>
-        /// <returns>The operation handle for the request.</returns>
-        /// <param name="key">The key of the asset(s) to get the download size of.</param>
-        //[Obsolete("We have added Async to the name of all asynchronous methods (UnityUpgradable) -> GetDownloadSizeAsync(*)", true)]
-        [Obsolete]
-        public static AsyncOperationHandle<long> GetDownloadSize(object key)
-        {
-            return GetDownloadSizeAsync(key);
-        }
-
-        /// <summary>
-        /// Determines the required download size, dependencies included, for the specified <paramref name="key"/>.
-        /// Cached assets require no download and thus their download size will be 0.  The Result of the operation
-        /// is the download size in bytes.
-        /// </summary>
-        /// <returns>The operation handle for the request.</returns>
-        /// <param name="key">The key of the asset(s) to get the download size of.</param>
-        public static AsyncOperationHandle<long> GetDownloadSizeAsync(object key)
-        {
-            return m_Addressables.GetDownloadSizeAsync(key);
-        }
-
-        /// <summary>
-        /// Determines the required download size, dependencies included, for the specified <paramref name="key"/>.
-        /// Cached assets require no download and thus their download size will be 0.  The Result of the operation
-        /// is the download size in bytes.
-        /// </summary>
-        /// <returns>The operation handle for the request.</returns>
-        /// <param name="key">The key of the asset(s) to get the download size of.</param>
-        public static AsyncOperationHandle<long> GetDownloadSizeAsync(string key)
-        {
-            return m_Addressables.GetDownloadSizeAsync((object)key);
-        }
-
-        /// <summary>
-        /// Determines the required download size, dependencies included, for the specified <paramref name="keys"/>.
-        /// Cached assets require no download and thus their download size will be 0.  The Result of the operation
-        /// is the download size in bytes.
-        /// </summary>
-        /// <returns>The operation handle for the request.</returns>
-        /// <param name="keys">The keys of the asset(s) to get the download size of.</param>
-        [Obsolete]
-        public static AsyncOperationHandle<long> GetDownloadSizeAsync(IList<object> keys)
-        {
-            return m_Addressables.GetDownloadSizeAsync(keys);
-        }
-
-        /// <summary>
-        /// Determines the required download size, dependencies included, for the specified <paramref name="keys"/>.
-        /// Cached assets require no download and thus their download size will be 0.  The Result of the operation
-        /// is the download size in bytes.
-        /// </summary>
-        /// <returns>The operation handle for the request.</returns>
-        /// <param name="keys">The keys of the asset(s) to get the download size of.</param>
-        public static AsyncOperationHandle<long> GetDownloadSizeAsync(IEnumerable keys)
-        {
-            return m_Addressables.GetDownloadSizeAsync(keys);
-        }
-
-        /// <summary>
-        /// Downloads dependencies of assets marked with the specified label or address.
-        /// </summary>
-        /// <param name="key">The key of the asset(s) to load dependencies for.</param>
-        /// <returns>The AsyncOperationHandle for the dependency load.</returns>
-        //[Obsolete("We have added Async to the name of all asynchronous methods (UnityUpgradable) -> DownloadDependenciesAsync(*)", true)]
-        [Obsolete]
-        public static AsyncOperationHandle DownloadDependencies(object key)
-        {
-            return DownloadDependenciesAsync(key);
-        }
-
-        /// <summary>
-        /// Downloads dependencies of assets identified with the specified label or address.
-        /// </summary>
-        /// <remarks>
-        /// Call this function to make sure that the dependencies of assets you plan to load in
-        /// performance-critical sections of code are downloaded and available beforehand.
-        ///
-        /// You can use the <see cref="AsyncOperationHandle"/> returned by this function to monitor and
-        /// provide feedback on the download progress.
-        ///
-        /// See [Preloading dependencies](xref:addressables-api-download-dependencies-async) for more details.
-        /// </remarks>
-        /// <param name="key">The key of the assets to load dependencies for.</param>
-        /// <param name="autoReleaseHandle">If true, the Addressables system automatically releases the handle on completion.</param>
-        /// <returns>The AsyncOperationHandle for the dependency load operation.</returns>
-        public static AsyncOperationHandle DownloadDependenciesAsync(object key, bool autoReleaseHandle = false)
-        {
-            return m_Addressables.DownloadDependenciesAsync(key, autoReleaseHandle);
-        }
-
-        /// <summary>
-        /// Downloads dependencies of assets at the specified locations.
-        /// </summary>
-        /// <remarks>
-        /// Call this function to make sure that the dependencies of assets you plan to load in
-        /// performance-critical sections of code are downloaded and available beforehand.
-        ///
-        /// You can use the <see cref="AsyncOperationHandle"/> returned by this function to monitor and
-        /// provide feedback on the download progress.
-        ///
-        /// See [Preloading dependencies](xref:addressables-api-download-dependencies-async) for more details.
-        /// </remarks>
-        /// <param name="locations">The locations of the assets.</param>
-        /// <param name="autoReleaseHandle">If true, the Addressables system automatically releases the handle on completion.</param>
-        /// <returns>The AsyncOperationHandle for the dependency load.</returns>
-        public static AsyncOperationHandle DownloadDependenciesAsync(IList<IResourceLocation> locations, bool autoReleaseHandle = false)
-        {
-            return m_Addressables.DownloadDependenciesAsync(locations, autoReleaseHandle);
-        }
-
-        /// <summary>
-        /// Downloads dependencies of assets marked with the specified labels or addresses.
-        /// See the [DownloadDependenciesAsync](xref:addressables-api-download-dependencies-async) documentation for more details.
-        /// </summary>
-        /// <param name="keys">List of keys for the locations.</param>
-        /// <param name="mode">Method for merging the results of key matches.  See <see cref="MergeMode"/> for specifics</param>
-        /// <param name="autoReleaseHandle">Automatically releases the handle on completion</param>
-        /// <returns>The AsyncOperationHandle for the dependency load.</returns>
-        [Obsolete]
-        public static AsyncOperationHandle DownloadDependenciesAsync(IList<object> keys, MergeMode mode, bool autoReleaseHandle = false)
-        {
-            return m_Addressables.DownloadDependenciesAsync(keys, mode, autoReleaseHandle);
-        }
-
-        /// <summary>
-        /// Downloads dependencies of assets identified by a list of keys.
-        /// </summary>
-        /// <remarks>
-        /// The keys in <paramref name="keys"/> are translated into lists of locations, which are merged into a single list based on
-        /// the value in <paramref name="mode"/>.
-        ///
-        /// Call this function to make sure that the dependencies of assets you plan to load in
-        /// performance-critical sections of code are downloaded and available beforehand.
-        ///
-        /// You can use the <see cref="AsyncOperationHandle"/> returned by this function to monitor and
-        /// provide feedback on the download progress.
-        ///
-        /// See [Preloading dependencies](xref:addressables-api-download-dependencies-async) for more details.
-        /// </remarks>
-        /// <param name="keys">List of keys for the locations.</param>
-        /// <param name="mode">Method for merging the results of key matches.  See <see cref="MergeMode"/> for specifics</param>
-        /// <param name="autoReleaseHandle">If true, the Addressables system automatically releases the handle on completion.</param>
-        /// <returns>The AsyncOperationHandle for the dependency load operation.</returns>
-        public static AsyncOperationHandle DownloadDependenciesAsync(IEnumerable keys, MergeMode mode, bool autoReleaseHandle = false)
-        {
-            return m_Addressables.DownloadDependenciesAsync(keys, mode, autoReleaseHandle);
-        }
-
-        /// <summary>
-        /// Clear the cached AssetBundles for a given key.  Operation may be performed async if Addressables
-        /// is initializing or updating.
-        /// </summary>
-        /// <remarks>
-        /// Clear all cached AssetBundles
-        /// WARNING: This will cause all asset bundles represented by the passed-in
-        /// parameters to be cleared and require re-downloading.
-        /// </remarks>
-        /// <param name="key">The key to clear the cache for.</param>
-        public static void ClearDependencyCacheAsync(object key)
-        {
-            m_Addressables.ClearDependencyCacheAsync(key, true);
-        }
-
-        /// <summary>
-        /// Clear the cached AssetBundles for a list of Addressable locations.  Operation may be performed async if Addressables
-        /// is initializing or updating.
-        /// </summary>
-        /// <remarks>
-        /// Clear all cached AssetBundles
-        /// WARNING: This will cause all asset bundles represented by the passed-in
-        /// parameters to be cleared and require re-downloading.
-        /// </remarks>
-        /// <param name="locations">The locations to clear the cache for.</param>
-        public static void ClearDependencyCacheAsync(IList<IResourceLocation> locations)
-        {
-            m_Addressables.ClearDependencyCacheAsync(locations, true);
-        }
-
-        /// <summary>
-        /// Clear the cached AssetBundles for a list of Addressable keys.  Operation may be performed async if Addressables
-        /// is initializing or updating.
-        /// </summary>
-        /// <remarks>
-        /// Clear all cached AssetBundles
-        /// WARNING: This will cause all asset bundles represented by the passed-in
-        /// parameters to be cleared and require re-downloading.
-        /// </remarks>
-        /// <param name="keys">The keys to clear the cache for.</param>
-        [Obsolete]
-        public static void ClearDependencyCacheAsync(IList<object> keys)
-        {
-            m_Addressables.ClearDependencyCacheAsync(keys, true);
-        }
-
-        /// <summary>
-        /// Clear the cached AssetBundles for a list of Addressable keys.  Operation may be performed async if Addressables
-        /// is initializing or updating.
-        /// </summary>
-        /// <remarks>
-        /// Clear all cached AssetBundles
-        /// WARNING: This will cause all asset bundles represented by the passed-in
-        /// parameters to be cleared and require re-downloading.
-        /// </remarks>
-        /// <param name="keys">The keys to clear the cache for.</param>
-        public static void ClearDependencyCacheAsync(IEnumerable keys)
-        {
-            m_Addressables.ClearDependencyCacheAsync(keys, true);
-        }
-
-        /// <summary>
-        /// Clear the cached AssetBundles for a list of Addressable keys.  Operation may be performed async if Addressables
-        /// is initializing or updating.
-        /// </summary>
-        /// <remarks>
-        /// Clear all cached AssetBundles
-        /// WARNING: This will cause all asset bundles represented by the passed-in
-        /// parameters to be cleared and require re-downloading.
-        /// </remarks>
-        /// <param name="key">The key to clear the cache for.</param>
-        public static void ClearDependencyCacheAsync(string key)
-        {
-            m_Addressables.ClearDependencyCacheAsync((object)key, true);
-        }
-
-        /// <summary>
-        /// Clear the cached AssetBundles for a given key.  Operation may be performed async if Addressables
-        /// is initializing or updating.
-        /// </summary>
-        /// <remarks>
-        /// Clear all cached AssetBundles
-        /// WARNING: This will cause all asset bundles represented by the passed-in
-        /// parameters to be cleared and require re-downloading.
-        /// </remarks>
-        /// <param name="key">The key to clear the cache for.</param>
-        /// <param name="autoReleaseHandle">If true, the returned AsyncOperationHandle will be released on completion.</param>
-        /// <returns>The operation handle for the request.</returns>
-        public static AsyncOperationHandle<bool> ClearDependencyCacheAsync(object key, bool autoReleaseHandle)
-        {
-            return m_Addressables.ClearDependencyCacheAsync(key, autoReleaseHandle);
-        }
-
-        /// <summary>
-        /// Clear the cached AssetBundles for a list of Addressable locations.  Operation may be performed async if Addressables
-        /// is initializing or updating.
-        /// </summary>
-        /// <remarks>
-        /// Clear all cached AssetBundles
-        /// WARNING: This will cause all asset bundles represented by the passed-in
-        /// parameters to be cleared and require re-downloading.
-        /// </remarks>
-        /// <param name="locations">The locations to clear the cache for.</param>
-        /// <param name="autoReleaseHandle">If true, the returned AsyncOperationHandle will be released on completion.</param>
-        /// <returns>The operation handle for the request.</returns>
-        public static AsyncOperationHandle<bool> ClearDependencyCacheAsync(IList<IResourceLocation> locations, bool autoReleaseHandle)
-        {
-            return m_Addressables.ClearDependencyCacheAsync(locations, autoReleaseHandle);
-        }
-
-        /// <summary>
-        /// Clear the cached AssetBundles for a list of Addressable keys.  Operation may be performed async if Addressables
-        /// is initializing or updating.
-        /// </summary>
-        /// <remarks>
-        /// Clear all cached AssetBundles
-        /// WARNING: This will cause all asset bundles represented by the passed-in
-        /// parameters to be cleared and require re-downloading.
-        /// </remarks>
-        /// <param name="keys">The keys to clear the cache for.</param>
-        /// <param name="autoReleaseHandle">If true, the returned AsyncOperationHandle will be released on completion.</param>
-        /// <returns>The operation handle for the request.</returns>
-        [Obsolete]
-        public static AsyncOperationHandle<bool> ClearDependencyCacheAsync(IList<object> keys, bool autoReleaseHandle)
-        {
-            return m_Addressables.ClearDependencyCacheAsync(keys, autoReleaseHandle);
-        }
-
-        /// <summary>
-        /// Clear the cached AssetBundles for a list of Addressable keys.  Operation may be performed async if Addressables
-        /// is initializing or updating.
-        /// </summary>
-        /// <remarks>
-        /// Clear all cached AssetBundles
-        /// WARNING: This will cause all asset bundles represented by the passed-in
-        /// parameters to be cleared and require re-downloading.
-        /// </remarks>
-        /// <param name="keys">The keys to clear the cache for.</param>
-        /// <param name="autoReleaseHandle">If true, the returned AsyncOperationHandle will be released on completion.</param>
-        /// <returns>The operation handle for the request.</returns>
-        public static AsyncOperationHandle<bool> ClearDependencyCacheAsync(IEnumerable keys, bool autoReleaseHandle)
-        {
-            return m_Addressables.ClearDependencyCacheAsync(keys, autoReleaseHandle);
-        }
-
-        /// <summary>
-        /// Clear the cached AssetBundles for a list of Addressable keys.  Operation may be performed async if Addressables
-        /// is initializing or updating.
-        /// </summary>
-        /// <remarks>
-        /// Clear all cached AssetBundles
-        /// WARNING: This will cause all asset bundles represented by the passed-in
-        /// parameters to be cleared and require re-downloading.
-        /// </remarks>
-        /// <param name="key">The keys to clear the cache for.</param>
-        /// <param name="autoReleaseHandle">If true, the returned AsyncOperationHandle will be released on completion.</param>
-        /// <returns>The operation handle for the request.</returns>
-        public static AsyncOperationHandle<bool> ClearDependencyCacheAsync(string key, bool autoReleaseHandle)
-        {
-            return m_Addressables.ClearDependencyCacheAsync((object)key, autoReleaseHandle);
-        }
-
-        /// <summary>
-        /// Instantiate a single object. Note that the dependency loading is done asynchronously, but generally the actual instantiate is synchronous.
-        /// </summary>
-        /// <param name="location">The location of the Object to instantiate.</param>
-        /// <param name="parent">Parent transform for instantiated object.</param>
-        /// <param name="instantiateInWorldSpace">Option to retain world space when instantiated with a parent.</param>
-        /// <param name="trackHandle">If true, Addressables will track this request to allow it to be released via the result object.</param>
-        /// <returns>The operation handle for the request.</returns>
-        //[Obsolete("We have added Async to the name of all asynchronous methods (UnityUpgradable) -> InstantiateAsync(*)", true)]
-        [Obsolete]
-        public static AsyncOperationHandle<GameObject> Instantiate(IResourceLocation location, Transform parent = null, bool instantiateInWorldSpace = false, bool trackHandle = true)
-        {
-            return InstantiateAsync(location, new InstantiationParameters(parent, instantiateInWorldSpace), trackHandle);
-        }
-
-        /// <summary>
-        /// Instantiate a single object. Note that the dependency loading is done asynchronously, but generally the actual instantiate is synchronous.
-        /// </summary>
-        /// <param name="location">The location of the Object to instantiate.</param>
-        /// <param name="position">The position of the instantiated object.</param>
-        /// <param name="rotation">The rotation of the instantiated object.</param>
-        /// <param name="parent">Parent transform for instantiated object.</param>
-        /// <param name="trackHandle">If true, Addressables will track this request to allow it to be released via the result object.</param>
-        /// <returns>The operation handle for the request.</returns>
-        //[Obsolete("We have added Async to the name of all asynchronous methods (UnityUpgradable) -> InstantiateAsync(*)", true)]
-        [Obsolete]
-        public static AsyncOperationHandle<GameObject> Instantiate(IResourceLocation location, Vector3 position, Quaternion rotation, Transform parent = null, bool trackHandle = true)
-        {
-            return InstantiateAsync(location, position, rotation, parent, trackHandle);
-        }
-
-        /// <summary>
-        /// Instantiate a single object. Note that the dependency loading is done asynchronously, but generally the actual instantiate is synchronous.
-        /// </summary>
-        /// <param name="key">The key of the location of the Object to instantiate.</param>
-        /// <param name="parent">Parent transform for instantiated object.</param>
-        /// <param name="instantiateInWorldSpace">Option to retain world space when instantiated with a parent.</param>
-        /// <param name="trackHandle">If true, Addressables will track this request to allow it to be released via the result object.</param>
-        /// <returns>The operation handle for the request.</returns>
-        //[Obsolete("We have added Async to the name of all asynchronous methods (UnityUpgradable) -> InstantiateAsync(*)", true)]
-        [Obsolete]
-        public static AsyncOperationHandle<GameObject> Instantiate(object key, Transform parent = null, bool instantiateInWorldSpace = false, bool trackHandle = true)
-        {
-            return InstantiateAsync(key, parent, instantiateInWorldSpace, trackHandle);
-        }
-
-        /// <summary>
-        /// Instantiate a single object. Note that the dependency loading is done asynchronously, but generally the actual instantiate is synchronous.
-        /// </summary>
-        /// <param name="key">The key of the location of the Object to instantiate.</param>
-        /// <param name="position">The position of the instantiated object.</param>
-        /// <param name="rotation">The rotation of the instantiated object.</param>
-        /// <param name="parent">Parent transform for instantiated object.</param>
-        /// <param name="trackHandle">If true, Addressables will track this request to allow it to be released via the result object.</param>
-        /// <returns>The operation handle for the request.</returns>
-        //[Obsolete("We have added Async to the name of all asynchronous methods (UnityUpgradable) -> InstantiateAsync(*)", true)]
-        [Obsolete]
-        public static AsyncOperationHandle<GameObject> Instantiate(object key, Vector3 position, Quaternion rotation, Transform parent = null, bool trackHandle = true)
-        {
-            return InstantiateAsync(key, position, rotation, parent, trackHandle);
-        }
-
-        /// <summary>
-        /// Instantiate a single object. Note that the dependency loading is done asynchronously, but generally the actual instantiate is synchronous.
-        /// </summary>
-        /// <param name="key">The key of the location of the Object to instantiate.</param>
-        /// <param name="instantiateParameters">Parameters for instantiation.</param>
-        /// <param name="trackHandle">If true, Addressables will track this request to allow it to be released via the result object.</param>
-        /// <returns>The operation handle for the request.</returns>
-        //[Obsolete("We have added Async to the name of all asynchronous methods (UnityUpgradable) -> InstantiateAsync(*)", true)]
-        [Obsolete]
-        public static AsyncOperationHandle<GameObject> Instantiate(object key, InstantiationParameters instantiateParameters, bool trackHandle = true)
-        {
-            return InstantiateAsync(key, instantiateParameters, trackHandle);
-        }
-
-        /// <summary>
-        /// Instantiate a single object. Note that the dependency loading is done asynchronously, but generally the actual instantiate is synchronous.
-        /// </summary>
-        /// <param name="location">The location of the Object to instantiate.</param>
-        /// <param name="instantiateParameters">Parameters for instantiation.</param>
-        /// <param name="trackHandle">If true, Addressables will track this request to allow it to be released via the result object.</param>
-        /// <returns>The operation handle for the request.</returns>
-        //[Obsolete("We have added Async to the name of all asynchronous methods (UnityUpgradable) -> InstantiateAsync(*)", true)]
-        [Obsolete]
-        public static AsyncOperationHandle<GameObject> Instantiate(IResourceLocation location, InstantiationParameters instantiateParameters, bool trackHandle = true)
-        {
-            return InstantiateAsync(location, instantiateParameters, trackHandle);
-        }
-
-        /// <summary>
-        /// Instantiate a single object.
-        /// </summary>
-        /// <remarks>
-        /// Note that the dependency loading is done asynchronously, but generally the actual instantiate is synchronous.
-        ///
-        /// See [Instantiating objects from Addressables](xref:addressables-api-load-asset-async#instantiate) documentation for more details.
-        /// </remarks>
-        /// <param name="location">The location of the Object to instantiate.</param>
-        /// <param name="parent">Parent transform for instantiated object.</param>
-        /// <param name="instantiateInWorldSpace">Option to retain world space when instantiated with a parent.</param>
-        /// <param name="trackHandle">If true, Addressables will track this request to allow it to be released via the result object.</param>
-        /// <returns>The operation handle for the request.</returns>
-        public static AsyncOperationHandle<GameObject> InstantiateAsync(IResourceLocation location, Transform parent = null, bool instantiateInWorldSpace = false, bool trackHandle = true)
-        {
-            return m_Addressables.InstantiateAsync(location, new InstantiationParameters(parent, instantiateInWorldSpace), trackHandle);
-        }
-
-        /// <summary>
-        /// Instantiate a single object.
-        /// </summary>
-        /// <remarks>
-        /// Note that the dependency loading is done asynchronously, but generally the actual instantiate is synchronous.
-        ///
-        /// See [Instantiating objects from Addressables](xref:addressables-api-load-asset-async#instantiate) documentation for more details.
-        /// </remarks>
-        /// <param name="location">The location of the Object to instantiate.</param>
-        /// <param name="position">The position of the instantiated object.</param>
-        /// <param name="rotation">The rotation of the instantiated object.</param>
-        /// <param name="parent">Parent transform for instantiated object.</param>
-        /// <param name="trackHandle">If true, Addressables will track this request to allow it to be released via the result object.</param>
-        /// <returns>The operation handle for the request.</returns>
-        public static AsyncOperationHandle<GameObject> InstantiateAsync(IResourceLocation location, Vector3 position, Quaternion rotation, Transform parent = null, bool trackHandle = true)
-        {
-            return m_Addressables.InstantiateAsync(location, position, rotation, parent, trackHandle);
-        }
-
-        /// <summary>
-        /// Instantiate a single object.
-        /// </summary>
-        /// <remarks>
-        /// Note that the dependency loading is done asynchronously, but generally the actual instantiate is synchronous.
-        ///
-        /// See [Instantiating objects from Addressables](xref:addressables-api-load-asset-async#instantiate) documentation for more details.
-        /// </remarks>
-        /// <param name="key">The key of the location of the Object to instantiate.</param>
-        /// <param name="parent">Parent transform for instantiated object.</param>
-        /// <param name="instantiateInWorldSpace">Option to retain world space when instantiated with a parent.</param>
-        /// <param name="trackHandle">If true, Addressables will track this request to allow it to be released via the result object.</param>
-        /// <returns>The operation handle for the request.</returns>
-        public static AsyncOperationHandle<GameObject> InstantiateAsync(object key, Transform parent = null, bool instantiateInWorldSpace = false, bool trackHandle = true)
-        {
-            return m_Addressables.InstantiateAsync(key, parent, instantiateInWorldSpace, trackHandle);
-        }
-
-        /// <summary>
-        /// Instantiate a single object.
-        /// </summary>
-        /// <remarks>
-        /// Note that the dependency loading is done asynchronously, but generally the actual instantiate is synchronous.
-        ///
-        /// See [Instantiating objects from Addressables](xref:addressables-api-load-asset-async#instantiate) documentation for more details.
-        /// </remarks>
-        /// <param name="key">The key of the location of the Object to instantiate.</param>
-        /// <param name="position">The position of the instantiated object.</param>
-        /// <param name="rotation">The rotation of the instantiated object.</param>
-        /// <param name="parent">Parent transform for instantiated object.</param>
-        /// <param name="trackHandle">If true, Addressables will track this request to allow it to be released via the result object.</param>
-        /// <returns>The operation handle for the request.</returns>
-        public static AsyncOperationHandle<GameObject> InstantiateAsync(object key, Vector3 position, Quaternion rotation, Transform parent = null, bool trackHandle = true)
-        {
-            return m_Addressables.InstantiateAsync(key, position, rotation, parent, trackHandle);
-        }
-
-        /// <summary>
-        /// Instantiate a single object.
-        /// </summary>
-        /// <remarks>
-        /// Note that the dependency loading is done asynchronously, but generally the actual instantiate is synchronous.
-        ///
-        /// See [Instantiating objects from Addressables](xref:addressables-api-load-asset-async#instantiate) documentation for more details.
-        /// </remarks>
-        /// <param name="key">The key of the location of the Object to instantiate.</param>
-        /// <param name="instantiateParameters">Parameters for instantiation.</param>
-        /// <param name="trackHandle">If true, Addressables will track this request to allow it to be released via the result object.</param>
-        /// <returns>The operation handle for the request.</returns>
-        public static AsyncOperationHandle<GameObject> InstantiateAsync(object key, InstantiationParameters instantiateParameters, bool trackHandle = true)
-        {
-            return m_Addressables.InstantiateAsync(key, instantiateParameters, trackHandle);
-        }
-
-        /// <summary>
-        /// Instantiate a single object.
-        /// </summary>
-        /// <remarks>
-        /// Note that the dependency loading is done asynchronously, but generally the actual instantiate is synchronous.
-        ///
-        /// See [Instantiating objects from Addressables](xref:addressables-api-load-asset-async#instantiate) documentation for more details.
-        /// </remarks>
-        /// <param name="location">The location of the Object to instantiate.</param>
-        /// <param name="instantiateParameters">Parameters for instantiation.</param>
-        /// <param name="trackHandle">If true, Addressables will track this request to allow it to be released via the result object.</param>
-        /// <returns>The operation handle for the request.</returns>
-        public static AsyncOperationHandle<GameObject> InstantiateAsync(IResourceLocation location, InstantiationParameters instantiateParameters, bool trackHandle = true)
-        {
-            return m_Addressables.InstantiateAsync(location, instantiateParameters, trackHandle);
-        }
-
-        /// <summary>
-        /// Load scene.
-        /// </summary>
-        /// <param name="key">The key of the location of the scene to load.</param>
-        /// <param name="loadMode">Scene load mode.</param>
-        /// <param name="activateOnLoad">If false, the scene will load but not activate (for background loading).  The SceneInstance returned has an Activate() method that can be called to do this at a later point.</param>
-        /// <param name="priority">Async operation priority for scene loading.</param>
-        /// <returns>The operation handle for the request.</returns>
-        //[Obsolete("We have added Async to the name of all asynchronous methods (UnityUpgradable) -> LoadSceneAsync(*)", true)]
-        [Obsolete]
-        public static AsyncOperationHandle<SceneInstance> LoadScene(object key, LoadSceneMode loadMode = LoadSceneMode.Single, bool activateOnLoad = true, int priority = 100)
-        {
-            return LoadSceneAsync(key, loadMode, activateOnLoad, priority);
-        }
-
-        /// <summary>
-        /// Load scene.
-        /// </summary>
-        /// <param name="location">The location of the scene to load.</param>
-        /// <param name="loadMode">Scene load mode.</param>
-        /// <param name="activateOnLoad">If false, the scene will load but not activate (for background loading).  The SceneInstance returned has an Activate() method that can be called to do this at a later point.</param>
-        /// <param name="priority">Async operation priority for scene loading.</param>
-        /// <returns>The operation handle for the request.</returns>
-        //[Obsolete("We have added Async to the name of all asynchronous methods (UnityUpgradable) -> LoadSceneAsync(*)", true)]
-        [Obsolete]
-        public static AsyncOperationHandle<SceneInstance> LoadScene(IResourceLocation location, LoadSceneMode loadMode = LoadSceneMode.Single, bool activateOnLoad = true, int priority = 100)
-        {
-            return LoadSceneAsync(location, loadMode, activateOnLoad, priority);
-        }
-
-        /// <summary>
-        /// Loads an Addressable Scene asset.
-        /// </summary>
-        /// <remarks>
-        /// The <paramref name="loadMode"/>, <paramref name="activateOnLoad"/>, and <paramref name="priority"/> parameters correspond to
-        /// the parameters used in the Unity [SceneManager.LoadSceneAsync](https://docs.unity3d.com/ScriptReference/SceneManagement.SceneManager.LoadSceneAsync.html)
-        /// method.
-        ///
-        /// See [Loading Scenes](xref:addressables-api-load-asset-async#loading-scenes) for more details.
-        /// </remarks>
-        /// <param name="key">The key of the location of the scene to load.</param>
-        /// <param name="loadMode">Scene load mode.</param>
-        /// <param name="activateOnLoad">If false, the scene will load but not activate (for background loading).  The SceneInstance returned has an Activate() method that can be called to do this at a later point.</param>
-        /// <param name="priority">Async operation priority for scene loading.</param>
-        /// <returns>The operation handle for the request.</returns>
-        public static AsyncOperationHandle<SceneInstance> LoadSceneAsync(object key, LoadSceneMode loadMode = LoadSceneMode.Single, bool activateOnLoad = true, int priority = 100)
-        {
-            return m_Addressables.LoadSceneAsync(key, loadMode, activateOnLoad, priority);
-        }
-
-        /// <summary>
-        /// Loads an Addressable Scene asset.
-        /// </summary>
-        /// <remarks>
-        /// The <paramref name="loadMode"/>, <paramref name="activateOnLoad"/>, and <paramref name="priority"/> parameters correspond to
-        /// the parameters used in the Unity [SceneManager.LoadSceneAsync](https://docs.unity3d.com/ScriptReference/SceneManagement.SceneManager.LoadSceneAsync.html)
-        /// method.
-        ///
-        /// See [Loading Scenes](xref:addressables-api-load-asset-async#loading-scenes) for more details.
-        /// </remarks>
-        /// <param name="location">The location of the scene to load.</param>
-        /// <param name="loadMode">Scene load mode.</param>
-        /// <param name="activateOnLoad">If false, the scene will load but not activate (for background loading).  The SceneInstance returned has an Activate() method that can be called to do this at a later point.</param>
-        /// <param name="priority">Async operation priority for scene loading.</param>
-        /// <returns>The operation handle for the request.</returns>
-        public static AsyncOperationHandle<SceneInstance> LoadSceneAsync(IResourceLocation location, LoadSceneMode loadMode = LoadSceneMode.Single, bool activateOnLoad = true, int priority = 100)
-        {
-            return m_Addressables.LoadSceneAsync(location, loadMode, activateOnLoad, priority);
-        }
-
-        /// <summary>
-        /// Release scene
-        /// </summary>
-        /// <param name="scene">The SceneInstance to release.</param>
-        /// <param name="autoReleaseHandle">If true, the handle will be released automatically when complete.</param>
-        /// <returns>The operation handle for the request.</returns>
-        //[Obsolete("We have added Async to the name of all asynchronous methods (UnityUpgradable) -> UnloadSceneAsync(*)", true)]
-        [Obsolete]
-        public static AsyncOperationHandle<SceneInstance> UnloadScene(SceneInstance scene, bool autoReleaseHandle = true)
-        {
-            return UnloadSceneAsync(scene, autoReleaseHandle);
-        }
-
-        /// <summary>
-        /// Release scene
-        /// </summary>
-        /// <param name="handle">The handle returned by LoadSceneAsync for the scene to release.</param>
-        /// <param name="autoReleaseHandle">If true, the handle will be released automatically when complete.</param>
-        /// <returns>The operation handle for the request.</returns>
-        //[Obsolete("We have added Async to the name of all asynchronous methods (UnityUpgradable) -> UnloadSceneAsync(*)", true)]
-        [Obsolete]
-        public static AsyncOperationHandle<SceneInstance> UnloadScene(AsyncOperationHandle handle, bool autoReleaseHandle = true)
-        {
-            return UnloadSceneAsync(handle, autoReleaseHandle);
-        }
-
-        /// <summary>
-        /// Release scene
-        /// </summary>
-        /// <param name="handle">The handle returned by LoadSceneAsync for the scene to release.</param>
-        /// <param name="autoReleaseHandle">If true, the handle will be released automatically when complete.</param>
-        /// <returns>The operation handle for the request.</returns>
-        //[Obsolete("We have added Async to the name of all asynchronous methods (UnityUpgradable) -> UnloadSceneAsync(*)", true)]
-        [Obsolete]
-        public static AsyncOperationHandle<SceneInstance> UnloadScene(AsyncOperationHandle<SceneInstance> handle, bool autoReleaseHandle = true)
-        {
-            return UnloadSceneAsync(handle, autoReleaseHandle);
-        }
-
-        /// <summary>
-        /// Release scene
-        /// </summary>
-        /// <param name="scene">The SceneInstance to release.</param>
-        /// <param name="unloadOptions">If true, assets embedded in the scene will be unloaded as part of the scene unload process.</param>
-        /// <param name="autoReleaseHandle">If true, the handle will be released automatically when complete.</param>
-        /// <returns>The operation handle for the request.</returns>
-        public static AsyncOperationHandle<SceneInstance> UnloadSceneAsync(SceneInstance scene, UnloadSceneOptions unloadOptions, bool autoReleaseHandle = true)
-        {
-            return m_Addressables.UnloadSceneAsync(scene, unloadOptions, autoReleaseHandle);
-        }
-
-        /// <summary>
-        /// Release scene
-        /// </summary>
-        /// <param name="handle">The handle returned by LoadSceneAsync for the scene to release.</param>
-        /// <param name="unloadOptions">If true, assets embedded in the scene will be unloaded as part of the scene unload process.</param>
-        /// <param name="autoReleaseHandle">If true, the handle will be released automatically when complete.</param>
-        /// <returns>The operation handle for the request.</returns>
-        public static AsyncOperationHandle<SceneInstance> UnloadSceneAsync(AsyncOperationHandle handle, UnloadSceneOptions unloadOptions, bool autoReleaseHandle = true)
-        {
-            return m_Addressables.UnloadSceneAsync(handle, unloadOptions, autoReleaseHandle);
-        }
-
-        /// <summary>
-        /// Release scene
-        /// </summary>
-        /// <param name="handle">The handle returned by LoadSceneAsync for the scene to release.</param>
-        /// <param name="unloadOptions">If true, assets embedded in the scene will be unloaded as part of the scene unload process.</param>
-        /// <param name="autoReleaseHandle">If true, the handle will be released automatically when complete.</param>
-        /// <returns>The operation handle for the request.</returns>
-        //[Obsolete("We have added Async to the name of all asycn methods (UnityUpgradable) -> UnloadSceneAsync(*)", true)]
-        [Obsolete]
-        public static AsyncOperationHandle<SceneInstance> UnloadScene(AsyncOperationHandle<SceneInstance> handle, UnloadSceneOptions unloadOptions, bool autoReleaseHandle = true)
-        {
-            return UnloadSceneAsync(handle, unloadOptions, autoReleaseHandle);
-        }
-
-        /// <summary>
-        /// Release scene
-        /// </summary>
-        /// <param name="scene">The SceneInstance to release.</param>
-        /// <param name="autoReleaseHandle">If true, the handle will be released automatically when complete.</param>
-        /// <returns>The operation handle for the request.</returns>
-        public static AsyncOperationHandle<SceneInstance> UnloadSceneAsync(SceneInstance scene, bool autoReleaseHandle = true)
-        {
-            return m_Addressables.UnloadSceneAsync(scene, UnloadSceneOptions.None, autoReleaseHandle);
-        }
-
-        /// <summary>
-        /// Release scene
-        /// </summary>
-        /// <param name="handle">The handle returned by LoadSceneAsync for the scene to release.</param>
-        /// <param name="autoReleaseHandle">If true, the handle will be released automatically when complete.</param>
-        /// <returns>The operation handle for the request.</returns>
-        public static AsyncOperationHandle<SceneInstance> UnloadSceneAsync(AsyncOperationHandle handle, bool autoReleaseHandle = true)
-        {
-            return m_Addressables.UnloadSceneAsync(handle, UnloadSceneOptions.None, autoReleaseHandle);
-        }
-
-        /// <summary>
-        /// Release scene
-        /// </summary>
-        /// <param name="handle">The handle returned by LoadSceneAsync for the scene to release.</param>
-        /// <param name="autoReleaseHandle">If true, the handle will be released automatically when complete.</param>
-        /// <returns>The operation handle for the request.</returns>
-        public static AsyncOperationHandle<SceneInstance> UnloadSceneAsync(AsyncOperationHandle<SceneInstance> handle, bool autoReleaseHandle = true)
-        {
-            return m_Addressables.UnloadSceneAsync(handle, UnloadSceneOptions.None, autoReleaseHandle);
-        }
-
-        /// <summary>
-        /// Checks all updatable content catalogs for a new version.
-        /// </summary>
-        /// <param name="autoReleaseHandle">If true, the handle will automatically be released when the operation completes.</param>
-        /// <returns>The operation containing the list of catalog ids that have an available update.  This can be used to filter which catalogs to update with the UpdateContent.</returns>
-        public static AsyncOperationHandle<List<string>> CheckForCatalogUpdates(bool autoReleaseHandle = true)
-        {
-            return m_Addressables.CheckForCatalogUpdates(autoReleaseHandle);
-        }
-
-        /// <summary>
-        /// Update the specified catalogs.
-        /// </summary>
-        /// <remarks>
-        /// When you call the UpdateCatalog function, all other Addressable requests are blocked until the operation is finished.
-        /// You can release the operation handle returned by UpdateCatalogs immediately after the operation finishes (or set the
-        /// autoRelease parameter to true).
-        ///
-        /// If you call UpdateCatalog without providing a list of catalogs, the Addressables system checks all of the currently
-        /// loaded catalogs for updates.
-        ///
-        /// If you update a catalog when you have already loaded content from the related AssetBundles, you can encounter conflicts
-        /// between the loaded AssetBundles and the updated versions. To avoid conflicts, update the catalog before loading assets or unload
-        /// the AssetBundles before the updating the catalog. You can enable the
-        /// [Unique Bundle Ids](xref:addressables-content-update-builds#unique-bundle-ids-setting)
-        /// option in your Addressable settings to avoid conflicts, but that can increase memory consumption since you will still
-        /// have the original AssetBundles in memory after loading the updated ones. Enabling this option can also make the download size of content
-        /// updates larger because typically more AssetBundles must be rebuilt.
-        ///
-        /// See [Updating catalogs](xref:addressables-api-load-content-catalog-async#updating-catalogs) for more details.
-        /// </remarks>
-        /// <param name="catalogs">The set of catalogs to update.  If null, all catalogs that have an available update will be updated.</param>
-        /// <param name="autoReleaseHandle">If true, the handle will automatically be released when the operation completes.</param>
-        /// <returns>The operation with the list of updated content catalog data.</returns>
-        public static AsyncOperationHandle<List<IResourceLocator>> UpdateCatalogs(IEnumerable<string> catalogs = null, bool autoReleaseHandle = true)
-        {
-            return m_Addressables.UpdateCatalogs(catalogs, autoReleaseHandle, false);
-        }
-
-        /// <summary>
-        /// Update the specified catalogs.
-        /// </summary>
-        /// <remarks>
-        /// When you call the UpdateCatalog function, all other Addressable requests are blocked until the operation is finished.
-        /// You can release the operation handle returned by UpdateCatalogs immediately after the operation finishes (or set the
-        /// autoRelease parameter to true).
-        ///
-        /// If you call UpdateCatalog without providing a list of catalogs, the Addressables system checks all of the currently
-        /// loaded catalogs for updates.
-        ///
-        /// If you update a catalog when you have already loaded content from the related AssetBundles, you can encounter conflicts
-        /// between the loaded AssetBundles and the updated versions. To avoid conflicts, update the catalog before loading assets or unload
-        /// the AssetBundles before the updating the catalog. You can enable the
-        /// [Unique Bundle Ids](xref:addressables-content-update-builds#unique-bundle-ids-setting)
-        /// option in your Addressable settings to avoid conflicts, but that can increase memory consumption since you will still
-        /// have the original AssetBundles in memory after loading the updated ones. Enabling this option can also make the download size of content
-        /// updates larger because typically more AssetBundles must be rebuilt.
-        ///
-        /// See [Updating catalogs](xref:addressables-api-load-content-catalog-async#updating-catalogs) for more details.
-        /// </remarks>
-        /// <param name="autoCleanBundleCache">If true, removes any nonreferenced bundles in the cache.</param>
-        /// <param name="catalogs">The set of catalogs to update.  If null, all catalogs that have an available update will be updated.</param>
-        /// <param name="autoReleaseHandle">If true, the handle will automatically be released when the operation completes.</param>
-        /// <returns>The operation with the list of updated content catalog data.</returns>
-        public static AsyncOperationHandle<List<IResourceLocator>> UpdateCatalogs(bool autoCleanBundleCache, IEnumerable<string> catalogs = null, bool autoReleaseHandle = true) // autoCleanBundleCache must be listed first to avoid breaking API
-        {
-            return m_Addressables.UpdateCatalogs(catalogs, autoReleaseHandle, autoCleanBundleCache);
-        }
-
-        /// <summary>
-        /// Add a resource locator.
-        /// </summary>
-        /// <param name="locator">The locator object.</param>
-        /// <param name="localCatalogHash">The hash of the local catalog. This can be null if the catalog cannot be updated.</param>
-        /// <param name="remoteCatalogLocation">The location of the remote catalog. This can be null if the catalog cannot be updated.</param>
-        public static void AddResourceLocator(IResourceLocator locator, string localCatalogHash = null, IResourceLocation remoteCatalogLocation = null)
-        {
-            m_Addressables.AddResourceLocator(locator, localCatalogHash, remoteCatalogLocation);
-        }
-
-        /// <summary>
-        /// Remove a locator;
-        /// </summary>
-        /// <param name="locator">The locator to remove.</param>
-        public static void RemoveResourceLocator(IResourceLocator locator)
-        {
-            m_Addressables.RemoveResourceLocator(locator);
-        }
-
-        /// <summary>
-        /// Remove all locators.
-        /// </summary>
-        public static void ClearResourceLocators()
-        {
-            m_Addressables.ClearResourceLocators();
-        }
-
-        /// <summary>
-        /// Removes any AssetBundles that are no longer referenced in the bundle cache. This can occur when a new, updated catalog excludes entries present in an older catalog.
-        /// </summary>
-        /// <remarks>
-        /// Note, that only AssetBundles loaded through UnityWebRequest are cached. If you want to purge the entire cache, use Caching.ClearCache instead.
-        /// In the Editor CleanBundleCache should only be called when using the "Use Existing Build (requires built groups)" playmode script as it loads content from bundles.
-        ///
-        /// See [AssetBundle caching](xref:addressables-remote-content-distribution#assetbundle-caching) for more details.
-        /// </remarks>
-        /// <param name="catalogsIds">The ids of catalogs whose bundle cache entries we want to preserve. If null, entries for all currently loaded catalogs will be preserved.</param>
-        /// <returns>The operation handle for the request. Note, that it is user's responsibility to release the returned operation; this can be done before or after the operation completes.</returns>
-        public static AsyncOperationHandle<bool> CleanBundleCache(IEnumerable<string> catalogsIds = null)
-        {
-            return m_Addressables.CleanBundleCache(catalogsIds, false);
-        }
-    }
-}
->>>>>>> f473b29b
+using System;
+using System.Collections.Generic;
+using System.Diagnostics;
+using System.Runtime.CompilerServices;
+using System.Runtime.Serialization;
+using UnityEngine.AddressableAssets.ResourceLocators;
+using UnityEngine.ResourceManagement;
+using UnityEngine.ResourceManagement.AsyncOperations;
+using UnityEngine.ResourceManagement.ResourceLocations;
+using UnityEngine.ResourceManagement.ResourceProviders;
+using UnityEngine.ResourceManagement.Util;
+using UnityEngine.SceneManagement;
+using System.Collections;
+using UnityEngine.Networking;
+#if UNITY_EDITOR
+using UnityEditor;
+#endif
+
+[assembly: InternalsVisibleTo("Unity.Addressables.Tests")]
+#if UNITY_EDITOR
+[assembly: InternalsVisibleTo("Unity.Addressables.Editor")]
+#endif
+
+namespace UnityEngine.AddressableAssets
+{
+    /// <summary>
+    /// Exception to encapsulate invalid key errors.
+    /// </summary>
+    public class InvalidKeyException : Exception
+    {
+        /// <summary>
+        /// The key used to generate the exception.
+        /// </summary>
+        public object Key { get; private set; }
+
+        /// <summary>
+        /// The type of the key used to generate the exception.
+        /// </summary>
+        public Type Type { get; private set; }
+
+        /// <summary>
+        /// MergeMode if used, else null.
+        /// </summary>
+        public Addressables.MergeMode? MergeMode { get; }
+
+        /// <summary>
+        /// Construct a new InvalidKeyException.
+        /// </summary>
+        /// <param name="key">The key that caused the exception.</param>
+        public InvalidKeyException(object key) : this(key, typeof(object)) {}
+
+        /// <summary>
+        /// Construct a new InvalidKeyException.
+        /// </summary>
+        /// <param name="key">The key that caused the exception.</param>
+        /// <param name="type">The type of the key that caused the exception.</param>
+        public InvalidKeyException(object key, Type type)
+        {
+            Key = key;
+            Type = type;
+        }
+
+        /// <summary>
+        /// Construct a new InvalidKeyException.
+        /// </summary>
+        /// <param name="key">The key that caused the exception.</param>
+        /// <param name="type">The type of the key that caused the exception.</param>
+        /// <param name="mergeMode">The mergeMode of the input that caused the exception.</param>
+        public InvalidKeyException(object key, Type type, Addressables.MergeMode mergeMode)
+        {
+            Key = key;
+            Type = type;
+            MergeMode = mergeMode;
+        }
+
+        ///<inheritdoc cref="InvalidKeyException"/>
+        public InvalidKeyException() {}
+
+        ///<inheritdoc/>
+        public InvalidKeyException(string message) : base(message) {}
+
+        ///<inheritdoc/>
+        public InvalidKeyException(string message, Exception innerException) : base(message, innerException) {}
+
+        ///<inheritdoc/>
+        protected InvalidKeyException(SerializationInfo message, StreamingContext context) : base(message, context) {}
+
+        /// <summary>
+        /// Stores information about the exception.
+        /// </summary>
+        public override string Message
+        {
+            get
+            {
+                if (Key is string)
+                    return base.Message + $", Key={Key}, Type={Type}";
+
+                IEnumerable enumerableKey = Key as IEnumerable;
+                if (enumerableKey != null)
+                {
+                    System.Text.StringBuilder stringBuilder = new System.Text.StringBuilder("Keys=");
+                    int count = 0;
+                    foreach (object s in enumerableKey)
+                    {
+                        count++;
+                        stringBuilder.Append(count > 1 ? $", {s}" : s);
+                    }
+
+                    if (count == 1)
+                        stringBuilder.Replace("Keys=", "Key=");
+
+                    if (MergeMode.HasValue)
+                        return base.Message + $", {stringBuilder}, Type={Type}, MergeMode={MergeMode.Value}";
+                    return base.Message + $", {stringBuilder}, Type={Type}";
+                }
+
+                return base.Message + $", Key={Key}, Type={Type}";
+            }
+        }
+    }
+
+    /// <summary>
+    /// Entry point for Addressable API, this provides a simpler interface than using ResourceManager directly as it assumes string address type.
+    /// </summary>
+    public static class Addressables
+    {
+        internal static bool reinitializeAddressables = true;
+        internal static AddressablesImpl m_AddressablesInstance = new AddressablesImpl(new LRUCacheAllocationStrategy(1000, 1000, 100, 10));
+        static AddressablesImpl m_Addressables
+        {
+            get
+            {
+#if UNITY_EDITOR
+                if (EditorSettings.enterPlayModeOptionsEnabled && reinitializeAddressables)
+                {
+                    reinitializeAddressables = false;
+                    m_AddressablesInstance.ReleaseSceneManagerOperation();
+                    m_AddressablesInstance = new AddressablesImpl(new LRUCacheAllocationStrategy(1000, 1000, 100, 10));
+                }
+#endif
+                return m_AddressablesInstance;
+            }
+        }
+        /// <summary>
+        /// Stores the ResourceManager associated with this Addressables instance.
+        /// </summary>
+        public static ResourceManager ResourceManager { get { return m_Addressables.ResourceManager; } }
+        internal static AddressablesImpl Instance { get { return m_Addressables; } }
+
+#if UNITY_EDITOR
+        [InitializeOnLoadMethod]
+        static void RegisterPlayModeStateChange()
+        {
+            EditorApplication.playModeStateChanged += SetAddressablesReInitFlagOnExitPlayMode;
+        }
+
+        static void SetAddressablesReInitFlagOnExitPlayMode(PlayModeStateChange change)
+        {
+            if (change == PlayModeStateChange.EnteredEditMode)
+                reinitializeAddressables = true;
+        }
+
+#endif
+
+        /// <summary>
+        /// The Instance Provider used by the Addressables System.
+        /// </summary>
+        public static IInstanceProvider InstanceProvider { get { return m_Addressables.InstanceProvider; } }
+
+        /// <summary>
+        /// Used to resolve a string using addressables config values
+        /// </summary>
+        /// <param name="id">The internal id to resolve.</param>
+        /// <returns>Returns the string that the internal id represents.</returns>
+        public static string ResolveInternalId(string id)
+        {
+            return m_Addressables.ResolveInternalId(id);
+        }
+
+        /// <summary>
+        /// Functor to transform internal ids before being used by the providers.
+        /// </summary>
+        /// <remarks>
+        /// The <see cref="ResourceManager"/> calls your transorm function when it looks up an asset,
+        /// passing the <see cref="IResourceLocation"/> instance for the asset to your function.
+        /// You can change the <see cref="IResourceLocation.InternalId"/> property of this instance
+        /// and return the modified object as the return value of your function.
+        ///
+        /// See also: [Transforming resource URLs](xref:addressables-api-transform-internal-id)
+        /// </remarks>
+        static public Func<IResourceLocation, string> InternalIdTransformFunc
+        {
+            get { return m_Addressables.InternalIdTransformFunc; }
+            set { m_Addressables.InternalIdTransformFunc = value; }
+        }
+
+        /// <summary>
+        /// Delegate that can be used to override the web request options before being sent.
+        /// </summary>
+        /// <remarks>
+        /// The web request passed to this delegate has already been preconfigured internally. Override at your own risk.
+        /// </remarks>
+        public static Action<UnityWebRequest> WebRequestOverride
+        {
+            get { return m_Addressables.WebRequestOverride; }
+            set { m_Addressables.WebRequestOverride = value; }
+        }
+
+        /// <summary>
+        /// Options for merging the results of requests.
+        /// If keys (A, B) mapped to results ([1,2,4],[3,4,5])...
+        ///  - UseFirst (or None) takes the results from the first key
+        ///  -- [1,2,4]
+        ///  - Union takes results of each key and collects items that matched any key.
+        ///  -- [1,2,3,4,5]
+        ///  - Intersection takes results of each key, and collects items that matched every key.
+        ///  -- [4]
+        /// </summary>
+        public enum MergeMode
+        {
+            /// <summary>
+            /// Use to indicate that no merge should occur. The first set of results will be used.
+            /// </summary>
+            None = 0,
+            /// <summary>
+            /// Use to indicate that the merge should take the first set of results.
+            /// </summary>
+            UseFirst = 0,
+            /// <summary>
+            /// Use to indicate that the merge should take the union of the results.
+            /// </summary>
+            Union,
+            /// <summary>
+            /// Use to indicate that the merge should take the intersection of the results.
+            /// </summary>
+            Intersection
+        }
+
+        /// <summary>
+        /// The name of the PlayerPrefs value used to set the path to load the addressables runtime data file.
+        /// </summary>
+        public const string kAddressablesRuntimeDataPath = "AddressablesRuntimeDataPath";
+        const string k_AddressablesLogConditional = "ADDRESSABLES_LOG_ALL";
+
+        /// <summary>
+        /// The name of the PlayerPrefs value used to set the path to check for build logs that need to be shown in the runtime.
+        /// </summary>
+        public const string kAddressablesRuntimeBuildLogPath = "AddressablesRuntimeBuildLog";
+
+        /// <summary>
+        /// The subfolder used by the Addressables system for its initialization data.
+        /// </summary>
+        public static string StreamingAssetsSubFolder { get { return m_Addressables.StreamingAssetsSubFolder; } }
+
+        /// <summary>
+        /// The path to the Addressables Library subfolder
+        /// </summary>
+        public static string LibraryPath = "Library/com.unity.addressables/";
+
+        /// <summary>
+        /// The path used by the Addressables system for its initialization data.
+        /// </summary>
+        public static string BuildPath { get { return m_Addressables.BuildPath; } }
+
+        /// <summary>
+        /// The path that addressables player data gets copied to during a player build.
+        /// </summary>
+        public static string PlayerBuildDataPath { get { return m_Addressables.PlayerBuildDataPath; } }
+
+        /// <summary>
+        /// The path used by the Addressables system to load initialization data.
+        /// </summary>
+        public static string RuntimePath { get { return m_Addressables.RuntimePath; } }
+
+
+        /// <summary>
+        /// Gets the collection of configured <see cref="IResourceLocator"/> objects. Resource Locators are used to find <see cref="IResourceLocation"/> objects from user-defined typed keys.
+        /// </summary>
+        /// <value>The resource locators collection.</value>
+        public static IEnumerable<IResourceLocator> ResourceLocators { get { return m_Addressables.ResourceLocators; } }
+
+        [Conditional(k_AddressablesLogConditional)]
+        internal static void InternalSafeSerializationLog(string msg, LogType logType = LogType.Log)
+        {
+            if (m_AddressablesInstance == null)
+                return;
+            switch (logType)
+            {
+                case LogType.Warning:
+                    m_AddressablesInstance.LogWarning(msg);
+                    break;
+                case LogType.Error:
+                    m_AddressablesInstance.LogError(msg);
+                    break;
+                case LogType.Log:
+                    m_AddressablesInstance.Log(msg);
+                    break;
+            }
+        }
+
+        [Conditional(k_AddressablesLogConditional)]
+        internal static void InternalSafeSerializationLogFormat(string format, LogType logType = LogType.Log, params object[] args)
+        {
+            if (m_AddressablesInstance == null)
+                return;
+            switch (logType)
+            {
+                case LogType.Warning:
+                    m_AddressablesInstance.LogWarningFormat(format, args);
+                    break;
+                case LogType.Error:
+                    m_AddressablesInstance.LogErrorFormat(format, args);
+                    break;
+                case LogType.Log:
+                    m_AddressablesInstance.LogFormat(format, args);
+                    break;
+            }
+        }
+
+        /// <summary>
+        /// Debug.Log wrapper method that is contional on the ADDRESSABLES_LOG_ALL symbol definition.  This can be set in the Player preferences in the 'Scripting Define Symbols'.
+        /// </summary>
+        /// <param name="msg">The msg to log</param>
+        [Conditional(k_AddressablesLogConditional)]
+        public static void Log(string msg)
+        {
+            m_Addressables.Log(msg);
+        }
+
+        /// <summary>
+        /// Debug.LogFormat wrapper method that is contional on the ADDRESSABLES_LOG_ALL symbol definition.  This can be set in the Player preferences in the 'Scripting Define Symbols'.
+        /// </summary>
+        /// <param name="format">The string with format tags.</param>
+        /// <param name="args">The args used to fill in the format tags.</param>
+        [Conditional(k_AddressablesLogConditional)]
+        public static void LogFormat(string format, params object[] args)
+        {
+            m_Addressables.LogFormat(format, args);
+        }
+
+        /// <summary>
+        /// Debug.LogWarning wrapper method.
+        /// </summary>
+        /// <param name="msg">The msg to log</param>
+        public static void LogWarning(string msg)
+        {
+            m_Addressables.LogWarning(msg);
+        }
+
+        /// <summary>
+        /// Debug.LogWarningFormat wrapper method.
+        /// </summary>
+        /// <param name="format">The string with format tags.</param>
+        /// <param name="args">The args used to fill in the format tags.</param>
+        public static void LogWarningFormat(string format, params object[] args)
+        {
+            m_Addressables.LogWarningFormat(format, args);
+        }
+
+        /// <summary>
+        /// Debug.LogError wrapper method.
+        /// </summary>
+        /// <param name="msg">The msg to log</param>
+        public static void LogError(string msg)
+        {
+            m_Addressables.LogError(msg);
+        }
+
+        /// <summary>
+        /// Debug.LogException wrapper method.
+        /// </summary>
+        /// <param name="op">The operation handle.</param>
+        /// <param name="ex">The exception.</param>
+        public static void LogException(AsyncOperationHandle op, Exception ex)
+        {
+            m_Addressables.LogException(op, ex);
+        }
+
+        /// <summary>
+        /// Debug.LogException wrapper method.
+        /// </summary>
+        /// <param name="ex">The exception.</param>
+        public static void LogException(Exception ex)
+        {
+            m_Addressables.LogException(ex);
+        }
+
+        /// <summary>
+        /// Debug.LogErrorFormat wrapper method.
+        /// </summary>
+        /// <param name="format">The string with format tags.</param>
+        /// <param name="args">The args used to fill in the format tags.</param>
+        public static void LogErrorFormat(string format, params object[] args)
+        {
+            m_Addressables.LogErrorFormat(format, args);
+        }
+
+        /// <summary>
+        /// Initialize Addressables system.  Addressables will be initialized on the first API call if this is not called explicitly.
+        /// </summary>
+        /// <returns>The operation handle for the request.</returns>
+        //[Obsolete("We have added Async to the name of all asynchronous methods (UnityUpgradable) -> InitializeAsync(*)", true)]
+        [Obsolete]
+        public static AsyncOperationHandle<IResourceLocator> Initialize()
+        {
+            return InitializeAsync();
+        }
+
+        /// <summary>
+        /// Initialize the Addressables system, if needed.
+        /// </summary>
+        /// <remarks>
+        /// The Addressables system initializes itself at runtime the first time you call an Addressables API function.
+        /// You can call this function explicitly to initialize Addressables earlier. This function does nothing if
+        /// initialization has already occurred.
+        ///
+        /// The initialization process:
+        /// * Sets up the <see cref="ResourceManager"/> and <see cref="ResourceLocators"/>
+        /// * Loads the <see cref="Initialization.ResourceManagerRuntimeData"/> object, which is created by the Addressables build
+        /// * Executes <see cref="IInitializableObject"/> operations
+        /// * Optionally, checks for an updated content catalog (`true` by default)
+        /// * Loads the content catalog
+        ///
+        /// The `Result` object contained in the <see cref="AsyncOperationHandle{TObject}"/> returned by this function
+        /// contains a list of Addressable keys and a method that can be used to gather the <see cref="IResourceLocation"/>
+        /// instances for a given key and asset type. You must access the `Result` object in a <see cref="AsyncOperationHandle{TObject}.Completed"/>
+        /// event handler. To access the handle in a coroutine or Task-based function, pass `false` to the
+        /// <see cref="InitializeAsync(bool)"/> overload of this function. Otherwise, the Addressables system
+        /// releases the <see cref="AsyncOperationHandle{TObject}"/> object before control returns to your code.
+        ///
+        /// Initializing Addressables manually can improve performance of your first loading operations since they do not
+        /// need to wait for initialization to complete. In addition, it can help when debugging early loading operations
+        /// by separating out the initialization process.
+        ///
+        /// See also:
+        /// * [Customizing initialization](xref:addressables-api-initialize-async)
+        /// * [Managing catalogs at runtime](xref:addressables-api-load-content-catalog-async)
+        /// </remarks>
+        /// <returns>The operation handle for the request.</returns>
+        public static AsyncOperationHandle<IResourceLocator> InitializeAsync()
+        {
+            return m_Addressables.InitializeAsync();
+        }
+
+        /// <summary>
+        /// Initialize the Addressables system, if needed.
+        /// </summary>
+        /// <remarks>
+        /// The Addressables system initializes itself at runtime the first time you call an Addressables API function.
+        /// You can call this function explicitly to initialize Addressables earlier. This function does nothing if
+        /// initialization has already occurred.
+        ///
+        /// The initialization process:
+        /// * Sets up the <see cref="ResourceManager"/> and <see cref="ResourceLocators"/>
+        /// * Loads the <see cref="Initialization.ResourceManagerRuntimeData"/> object, which is created by the Addressables build
+        /// * Executes <see cref="IInitializableObject"/> operations
+        /// * Optionally, checks for an updated content catalog (`true` by default)
+        /// * Loads the content catalog
+        ///
+        /// The `Result` object contained in the <see cref="AsyncOperationHandle{TObject}"/> returned by this function
+        /// contains a list of Addressable keys and a method that can be used to gather the <see cref="IResourceLocation"/>
+        /// instances for a given key and asset type. To access the `Result` object, use a <see cref="AsyncOperationHandle{TObject}.Completed"/>
+        /// event handler or set <paramref name="autoReleaseHandle"/> to `false`.
+        ///
+        /// Initializing Addressables manually can improve performance of your first loading operations since they do not
+        /// need to wait for initialization to complete. In addition, it can help when debugging early loading operations
+        /// by separating out the initialization process.
+        ///
+        /// See also:
+        /// * [Customizing initialization](xref:addressables-api-initialize-async)
+        /// * [Managing catalogs at runtime](xref:addressables-api-load-content-catalog-async)
+        /// </remarks>
+        /// <param name="autoReleaseHandle">If true, the handle is automatically released on completion.</param>
+        /// <returns>The operation handle for the request.</returns>
+        public static AsyncOperationHandle<IResourceLocator> InitializeAsync(bool autoReleaseHandle)
+        {
+            return m_Addressables.InitializeAsync(autoReleaseHandle);
+        }
+
+        /// <summary>
+        /// Additively load catalogs from runtime data.  The settings are not used.
+        /// </summary>
+        /// <param name="catalogPath">The path to the runtime data.</param>
+        /// <param name="providerSuffix">This value, if not null or empty, will be appended to all provider ids loaded from this data.</param>
+        /// <returns>The operation handle for the request.</returns>
+        //[Obsolete("We have added Async to the name of all asynchronous methods (UnityUpgradable) -> LoadContentCatalogAsync(*)", true)]
+        [Obsolete]
+        public static AsyncOperationHandle<IResourceLocator> LoadContentCatalog(string catalogPath, string providerSuffix = null)
+        {
+            return LoadContentCatalogAsync(catalogPath, providerSuffix);
+        }
+
+        /// <summary>
+        /// Additively load catalogs from runtime data.
+        /// </summary>
+        /// <remarks>
+        /// You can cache content catalog by providing the hash file created for the catalog by the Addressables content build
+        /// at the same URL as the catalog JSON file. The Addressables system uses this hash file to determine if the cached catalog
+        /// needs to be updated. If the value in the hash file has not changed since the last time you loaded the same catalog,
+        /// this function loads the cached version instead of downloading the catalog. If the hash value has changed or if no
+        /// hash file is provided, Addressables downloads the catalog from the specified path before loading it into memory.
+        ///
+        /// See also: [Managing catalogs at runtime](xref:addressables-api-load-content-catalog-async)
+        /// </remarks>
+        /// <param name="catalogPath">The path to the runtime data.</param>
+        /// <param name="providerSuffix">This value, if not null or empty, will be appended to all provider ids loaded from this data.</param>
+        /// <returns>The operation handle for the request.</returns>
+        public static AsyncOperationHandle<IResourceLocator> LoadContentCatalogAsync(string catalogPath, string providerSuffix = null)
+        {
+            return m_Addressables.LoadContentCatalogAsync(catalogPath, false, providerSuffix);
+        }
+
+        /// <summary>
+        /// Additively load catalogs from runtime data.
+        /// </summary>
+        /// <remarks>
+        /// You can cache content catalog by providing the hash file created for the catalog by the Addressables content build
+        /// at the same URL as the catalog JSON file. The Addressables system uses this hash file to determine if the cached catalog
+        /// needs to be updated. If the value in the hash file has not changed since the last time you loaded the same catalog,
+        /// this function loads the cached version instead of downloading the catalog. If the hash value has changed or if no
+        /// hash file is provided, Addressables downloads the catalog from the specified path before loading it into memory.
+        ///
+        /// See also: [Managing catalogs at runtime](xref:addressables-api-load-content-catalog-async)
+        /// </remarks>
+        /// <param name="catalogPath">The path to the runtime data.</param>
+        /// <param name="autoReleaseHandle">If true, the async operation handle will be automatically released on completion. Typically,
+        /// there is no reason to hold on to the handle for this operation.</param>
+        /// <param name="providerSuffix">This value, if not null or empty, will be appended to all provider ids loaded from this data.</param>
+        /// <returns>The operation handle for the request.</returns>
+        public static AsyncOperationHandle<IResourceLocator> LoadContentCatalogAsync(string catalogPath, bool autoReleaseHandle, string providerSuffix = null)
+        {
+            return m_Addressables.LoadContentCatalogAsync(catalogPath, autoReleaseHandle, providerSuffix);
+        }
+
+        /// <summary>
+        /// Initialization operation.  You can register a callback with this if you need to run code after Addressables is ready.  Any requests made before this operaton completes will automatically cahin to its result.
+        /// </summary>
+        [Obsolete]
+        public static AsyncOperationHandle<IResourceLocator> InitializationOperation => default;
+
+        /// <summary>
+        /// Load a single asset
+        /// </summary>
+        /// <typeparam name="TObject">The type of the asset.</typeparam>
+        /// <param name="location">The location of the asset.</param>
+        /// <returns>Returns the load operation.</returns>
+        //[Obsolete("We have added Async to the name of all asynchronous methods (UnityUpgradable) -> LoadAssetAsync(*)", true)]
+        [Obsolete]
+        public static AsyncOperationHandle<TObject> LoadAsset<TObject>(IResourceLocation location)
+        {
+            return LoadAssetAsync<TObject>(location);
+        }
+
+        /// <summary>
+        /// Load a single asset
+        /// </summary>
+        /// <typeparam name="TObject">The type of the asset.</typeparam>
+        /// <param name="key">The key of the location of the asset.</param>
+        /// <returns>Returns the load operation.</returns>
+        //[Obsolete("We have added Async to the name of all asynchronous methods (UnityUpgradable) -> LoadAssetAsync(*)", true)]
+        [Obsolete]
+        public static AsyncOperationHandle<TObject> LoadAsset<TObject>(object key)
+        {
+            return LoadAssetAsync<TObject>(key);
+        }
+
+        /// <summary>
+        /// Loads a single Addressable asset identified by an <see cref="IResourceLocation"/>.
+        /// </summary>
+        /// <remarks>
+        /// When you load an Addressable asset, the system:
+        /// * Gathers the asset's dependencies
+        /// * Downloads any remote AssetBundles needed to load the asset or its dependencies
+        /// * Loads the AssetBundles into memory
+        /// * Populates the `Result` object of the <see cref="AsyncOperationHandle{TObject}"/> instance returned by this function.
+        ///
+        /// Use the `Result` object to access the loaded assets.
+        ///
+        /// See [Loading Addressable Assets](xref:addressables-api-load-asset-async) for more information and examples.
+        ///
+        /// See [Operations](xref:addressables-async-operation-handling) for information on handling the asynchronous operations used
+        /// to load Addressable assets.
+        /// </remarks>
+        /// <typeparam name="TObject">The type of the asset.</typeparam>
+        /// <param name="location">The location of the asset.</param>
+        /// <returns>Returns the load operation.</returns>
+        public static AsyncOperationHandle<TObject> LoadAssetAsync<TObject>(IResourceLocation location)
+        {
+            return m_Addressables.LoadAssetAsync<TObject>(location);
+        }
+
+        /// <summary>
+        /// Loads a single Addressable asset identified by a key such as an address or label.
+        /// </summary>
+        /// <remarks>
+        /// When you load an Addressable asset, the system:
+        /// * Gathers the asset's dependencies
+        /// * Downloads any remote AssetBundles needed to load the asset or its dependencies
+        /// * Loads the AssetBundles into memory
+        /// * Populates the `Result` object of the <see cref="AsyncOperationHandle{TObject}"/> instance returned by this function.
+        ///
+        /// Use the `Result` object to access the loaded assets.
+        ///
+        /// Note that if you provide a key, such as a label, that maps to more than one asset, only the first object encountered by the
+        /// loading operation is returned. Use <see cref="LoadAssetsAsync{TObject}(object, Action{TObject})"/> or one of its overloads
+        /// to load multiple assets in a single operation.
+        ///
+        /// See [Loading Addressable Assets](xref:addressables-api-load-asset-async) for more information and examples.
+        ///
+        /// See [Operations](xref:addressables-async-operation-handling) for information on handling the asynchronous operations used
+        /// to load Addressable assets.
+        /// </remarks>
+        /// <typeparam name="TObject">The type of the asset.</typeparam>
+        /// <param name="key">The key of the location of the asset.</param>
+        /// <returns>Returns the load operation.</returns>
+        public static AsyncOperationHandle<TObject> LoadAssetAsync<TObject>(object key)
+        {
+            return m_Addressables.LoadAssetAsync<TObject>(key);
+        }
+
+        /// <summary>
+        /// Loads the resource locations specified by the keys.
+        /// The method will always return success, with a valid IList of results. If nothing matches keys, IList will be empty
+        /// </summary>
+        /// <param name="keys">The set of keys to use.</param>
+        /// <param name="mode">The mode for merging the results of the found locations.</param>
+        /// <param name="type">A type restriction for the lookup.  Only locations of the provided type (or derived type) will be returned.</param>
+        /// <returns>The operation handle for the request.</returns>
+        //[Obsolete("We have added Async to the name of all asynchronous methods (UnityUpgradable) -> LoadResourceLocationsAsync(*)", true)]
+        [Obsolete]
+        public static AsyncOperationHandle<IList<IResourceLocation>> LoadResourceLocations(IList<object> keys, MergeMode mode, Type type = null)
+        {
+            return LoadResourceLocationsAsync(keys, mode, type);
+        }
+
+        /// <summary>
+        /// Loads the resource locations specified by a list of keys.
+        /// </summary>
+        /// <remarks>
+        /// The operation always completes successfully and the operation handle's `Result` object always contains a valid IList instance.
+        /// If no assets matched the specified keys, the list in `Result` is empty.
+        ///
+        /// See [Loading assets by location](xref:addressables-api-load-asset-async#loading-assets-by-location) for more information.
+        ///
+        /// See [Operations](xref:addressables-async-operation-handling) for information on handling the asynchronous operations used
+        /// to load Addressable assets.
+        /// </remarks>
+        /// <param name="keys">The set of keys to use.</param>
+        /// <param name="mode">The mode for merging the results of the found locations.</param>
+        /// <param name="type">A type restriction for the lookup.  Only locations of the provided type (or derived type) will be returned.</param>
+        /// <returns>The operation handle for the request.</returns>
+        [Obsolete]
+        public static AsyncOperationHandle<IList<IResourceLocation>> LoadResourceLocationsAsync(IList<object> keys, MergeMode mode, Type type = null)
+        {
+            return m_Addressables.LoadResourceLocationsAsync(keys, mode, type);
+        }
+
+        /// <summary>
+        /// Loads the resource locations specified by a set of keys.
+        /// </summary>
+        /// <remarks>
+        /// The operation always completes successfully and the operation handle's `Result` object always contains a valid IList instance.
+        /// If no assets matched the specified keys, the list in `Result` is empty.
+        ///
+        /// See [Loading assets by location](xref:addressables-api-load-asset-async#loading-assets-by-location) for more information.
+        ///
+        /// See [Operations](xref:addressables-async-operation-handling) for information on handling the asynchronous operations used
+        /// to load Addressable assets.
+        /// </remarks>
+        /// <param name="keys">The set of keys to use.</param>
+        /// <param name="mode">The mode for merging the results of the found locations.</param>
+        /// <param name="type">A type restriction for the lookup.  Only locations of the provided type (or derived type) will be returned.</param>
+        /// <returns>The operation handle for the request.</returns>
+        public static AsyncOperationHandle<IList<IResourceLocation>> LoadResourceLocationsAsync(IEnumerable keys, MergeMode mode, Type type = null)
+        {
+            return m_Addressables.LoadResourceLocationsAsync(keys, mode, type);
+        }
+
+        /// <summary>
+        /// Request the locations for a given key.
+        /// The method will always return success, with a valid IList of results. If nothing matches key, IList will be empty
+        /// </summary>
+        /// <param name="key">The key for the locations.</param>
+        /// <param name="type">A type restriction for the lookup. Only locations of the provided type (or derived type) will be returned.</param>
+        /// <returns>The operation handle for the request.</returns>
+        //[Obsolete("We have added Async to the name of all asynchronous methods (UnityUpgradable) -> LoadResourceLocationsAsync(*)", true)]
+        [Obsolete]
+        public static AsyncOperationHandle<IList<IResourceLocation>> LoadResourceLocations(object key, Type type = null)
+        {
+            return LoadResourceLocationsAsync(key, type);
+        }
+
+        /// <summary>
+        /// Loads the resource locations specified by a key.
+        /// </summary>
+        /// <remarks>
+        /// The operation always completes successfully and the operation handle's `Result` object always contains a valid IList instance.
+        /// If no assets matched the specified key, the list in `Result` is empty.
+        ///
+        /// See [Loading assets by location](xref:addressables-api-load-asset-async#loading-assets-by-location) for more information.
+        ///
+        /// See [Operations](xref:addressables-async-operation-handling) for information on handling the asynchronous operations used
+        /// to load Addressable assets.
+        /// </remarks>
+        /// <param name="key">The key for the locations.</param>
+        /// <param name="type">A type restriction for the lookup.  Only locations of the provided type (or derived type) will be returned.</param>
+        /// <returns>The operation handle for the request.</returns>
+        public static AsyncOperationHandle<IList<IResourceLocation>> LoadResourceLocationsAsync(object key, Type type = null)
+        {
+            return m_Addressables.LoadResourceLocationsAsync(key, type);
+        }
+
+        /// <summary>
+        /// Load multiple assets
+        /// </summary>
+        /// <typeparam name="TObject">The type of the assets.</typeparam>
+        /// <param name="locations">The locations of the assets.</param>
+        /// <param name="callback">Callback Action that is called per load operation.</param>
+        /// <returns>The operation handle for the request.</returns>
+        //[Obsolete("We have added Async to the name of all asynchronous methods (UnityUpgradable) -> LoadAssetsAsync(*)", true)]
+        [Obsolete]
+        public static AsyncOperationHandle<IList<TObject>> LoadAssets<TObject>(IList<IResourceLocation> locations, Action<TObject> callback)
+        {
+            return LoadAssetsAsync(locations, callback);
+        }
+
+        /// <summary>
+        /// Loads multiple assets, based on the list of locations provided.
+        /// </summary>
+        /// <remarks>
+        /// When you load Addressable assets, the system:
+        /// * Gathers the dependencies of the asset
+        /// * Downloads any remote AssetBundles needed to load the assets or their dependencies
+        /// * Loads the AssetBundles into memory
+        /// * Populates the `Result` object of the <see cref="AsyncOperationHandle{TObject}"/> instance returned by this function
+        ///
+        /// Use the `Result` object to access the loaded assets.
+        ///
+        /// If any assets cannot be loaded, the entire operation fails. The operation releases any assets and dependencies it had already loaded.
+        /// The `Status` of the operation handle is set to <see cref="AsyncOperationStatus.Failed"/> and the `Result` is set to null.
+        ///
+        /// See the [Loading Addressable Assets](xref:addressables-api-load-asset-async) documentation for more details.
+        ///
+        /// See [Operations](xref:addressables-async-operation-handling) for information on handling the asynchronous operations used
+        /// to load Addressable assets.
+        /// </remarks>
+        /// <typeparam name="TObject">The type of the assets.</typeparam>
+        /// <param name="locations">The locations of the assets.</param>
+        /// <param name="callback">Callback Action that is called per load operation.</param>
+        /// <returns>The operation handle for the request.</returns>
+        public static AsyncOperationHandle<IList<TObject>> LoadAssetsAsync<TObject>(IList<IResourceLocation> locations, Action<TObject> callback)
+        {
+            return m_Addressables.LoadAssetsAsync(locations, callback, true);
+        }
+
+        /// <summary>
+        /// Loads multiple assets, based on the list of locations provided.
+        /// </summary>
+        /// <remarks>
+        /// When you load Addressable assets, the system:
+        /// * Gathers the dependencies of the assets
+        /// * Downloads any remote AssetBundles needed to load the assets or their dependencies
+        /// * Loads the AssetBundles into memory
+        /// * Populates the `Result` object of the <see cref="AsyncOperationHandle{TObject}"/> instance returned by this function
+        ///
+        /// Use the `Result` object to access the loaded assets.
+        ///
+        /// If any assets cannot be loaded, the entire operation fails. The operation releases any assets and dependencies it had already loaded.
+        /// The `Status` of the operation handle is set to <see cref="AsyncOperationStatus.Failed"/> and the `Result` is set to null.
+        ///
+        /// See the [Loading Addressable Assets](xref:addressables-api-load-asset-async) documentation for more details.
+        ///
+        /// See [Operations](xref:addressables-async-operation-handling) for information on handling the asynchronous operations used
+        /// to load Addressable assets.
+        /// </remarks>
+        /// <typeparam name="TObject">The type of the assets.</typeparam>
+        /// <param name="locations">The locations of the assets.</param>
+        /// <param name="callback">Callback Action that is called per load operation.</param>
+        /// <param name="releaseDependenciesOnFailure">
+        /// If all matching locations succeed, this parameter is ignored.
+        /// When true, if any assets cannot be loaded, the entire operation fails. The operation releases any assets and dependencies it had already loaded.
+        /// The `Status` of the operation handle is set to <see cref="AsyncOperationStatus.Failed"/> and the `Result` is set to null.
+        ///
+        /// When false, if any matching location fails, the `Result` instance in the returned operation handle contains an IList of size equal to the number of
+        /// locations that the operation attempted to load. The entry in the result list corresponding to a location that failed to load is null.
+        /// The entries for locations that successfully loaded are set to a valid TObject. The `Status` of the operation handle is still <see cref="AsyncOperationStatus.Failed"/>
+        /// if any single asset failed to load.
+        ///
+        /// When <paramref name="releaseDependenciesOnFailure"/> is true, you do not need to release the <see cref="AsyncOperationHandle"/> instance on failure.
+        /// When false, you must always release it.
+        /// </param>
+        /// <returns>The operation handle for the request.</returns>
+        public static AsyncOperationHandle<IList<TObject>> LoadAssetsAsync<TObject>(IList<IResourceLocation> locations, Action<TObject> callback, bool releaseDependenciesOnFailure)
+        {
+            return m_Addressables.LoadAssetsAsync(locations, callback, releaseDependenciesOnFailure);
+        }
+
+        /// <summary>
+        /// Load multiple assets
+        /// </summary>
+        /// <typeparam name="TObject">The type of the assets.</typeparam>
+        /// <param name="keys">List of keys for the locations.</param>
+        /// <param name="callback">Callback Action that is called per load operation.</param>
+        /// <param name="mode">Method for merging the results of key matches.  See <see cref="MergeMode"/> for specifics</param>
+        /// <returns>The operation handle for the request.</returns>
+        //[Obsolete("We have added Async to the name of all asynchronous methods (UnityUpgradable) -> LoadAssetsAsync(*)", true)]
+        [Obsolete]
+        public static AsyncOperationHandle<IList<TObject>> LoadAssets<TObject>(IList<object> keys, Action<TObject> callback, MergeMode mode)
+        {
+            return LoadAssetsAsync(keys, callback, mode);
+        }
+
+        /// <summary>
+        /// Loads multiple assets identified by a list of keys.
+        /// </summary>
+        /// <remarks>
+        /// The keys in <paramref name="keys"/> are translated into lists of locations, which are merged into a single list based on
+        /// the value in <paramref name="mode"/>.
+        ///
+        /// When you load Addressable assets, the system:
+        /// * Gathers the dependencies of the assets
+        /// * Downloads any remote AssetBundles needed to load the assets or their dependencies
+        /// * Loads the AssetBundles into memory
+        /// * Populates the `Result` object of the <see cref="AsyncOperationHandle{TObject}"/> instance returned by this function
+        ///
+        /// Use the `Result` object to access the loaded assets.
+        ///
+        /// If any assets cannot be loaded, the entire operation fails. The operation releases any assets and dependencies it had already loaded.
+        /// The `Status` of the operation handle is set to <see cref="AsyncOperationStatus.Failed"/> and the `Result` is set to null.
+        ///
+        /// See the [Loading Addressable Assets](xref:addressables-api-load-asset-async) documentation for more details.
+        ///
+        /// See [Operations](xref:addressables-async-operation-handling) for information on handling the asynchronous operations used
+        /// to load Addressable assets.
+        /// </remarks>
+        /// <typeparam name="TObject">The type of the assets.</typeparam>
+        /// <param name="keys">List of keys for the locations.</param>
+        /// <param name="callback">Callback Action that is called per load operation.</param>
+        /// <param name="mode">Method for merging the results of key matches.  See <see cref="MergeMode"/> for specifics</param>
+        /// <returns>The operation handle for the request.</returns>
+        [Obsolete]
+        public static AsyncOperationHandle<IList<TObject>> LoadAssetsAsync<TObject>(IList<object> keys, Action<TObject> callback, MergeMode mode)
+        {
+            return m_Addressables.LoadAssetsAsync(keys, callback, mode, true);
+        }
+
+        /// <summary>
+        /// Loads multiple assets identified by a list of keys.
+        /// </summary>
+        /// <remarks>
+        /// The keys in <paramref name="keys"/> are translated into lists of locations, which are merged into a single list based on
+        /// the value in <paramref name="mode"/>.
+        ///
+        /// When you load Addressable assets, the system:
+        /// * Gathers the dependencies of the assets
+        /// * Downloads any remote AssetBundles needed to load the assets or their dependencies
+        /// * Loads the AssetBundles into memory
+        /// * Populates the `Result` object of the <see cref="AsyncOperationHandle{TObject}"/> instance returned by this function
+        ///
+        /// Use the `Result` object to access the loaded assets.
+        ///
+        /// If any assets cannot be loaded, the entire operation fails. The operation releases any assets and dependencies it had already loaded.
+        /// The `Status` of the operation handle is set to <see cref="AsyncOperationStatus.Failed"/> and the `Result` is set to null.
+        ///
+        /// See the [Loading Addressable Assets](xref:addressables-api-load-asset-async) documentation for more details.
+        ///
+        /// See [Operations](xref:addressables-async-operation-handling) for information on handling the asynchronous operations used
+        /// to load Addressable assets.
+        /// </remarks>
+        /// <typeparam name="TObject">The type of the assets.</typeparam>
+        /// <param name="keys">List of keys for the locations.</param>
+        /// <param name="callback">Callback Action that is called per load operation.</param>
+        /// <param name="mode">Method for merging the results of key matches.  See <see cref="MergeMode"/> for specifics</param>
+        /// <returns>The operation handle for the request.</returns>
+        public static AsyncOperationHandle<IList<TObject>> LoadAssetsAsync<TObject>(IEnumerable keys, Action<TObject> callback, MergeMode mode)
+        {
+            return m_Addressables.LoadAssetsAsync(keys, callback, mode, true);
+        }
+
+        /// <summary>
+        /// Load multiple assets.
+        /// Each key in the provided list will be translated into a list of locations.  Those many lists will be combined
+        /// down to one based on the provided MergeMode.
+        /// See the [Loading Addressable Assets](xref:addressables-api-load-asset-async) documentation for more details.
+        /// </summary>
+        /// <typeparam name="TObject">The type of the assets.</typeparam>
+        /// <param name="keys">IEnumerable set of keys for the locations.</param>
+        /// <param name="callback">Callback Action that is called per load operation.</param>
+        /// <param name="mode">Method for merging the results of key matches.  See <see cref="MergeMode"/> for specifics</param>
+        /// <param name="releaseDependenciesOnFailure">
+        /// If all matching locations succeed, this parameter is ignored.
+        ///
+        /// When true, if any matching location fails, all loads and dependencies will be released.  The returned .Result will be null, and .Status will be Failed.
+        ///
+        /// When false, if any matching location fails, the returned .Result will be an IList of size equal to the number of locations attempted.  Any failed location will
+        /// correlate to a null in the IList, while successful loads will correlate to a TObject in the list. The .Status will still be Failed.
+        ///
+        /// When true, op does not need to be released if anything fails, when false, it must always be released.
+        /// </param>
+        /// <returns>The operation handle for the request.</returns>
+        [Obsolete]
+        public static AsyncOperationHandle<IList<TObject>> LoadAssetsAsync<TObject>(IList<object> keys, Action<TObject> callback, MergeMode mode, bool releaseDependenciesOnFailure)
+        {
+            return m_Addressables.LoadAssetsAsync(keys, callback, mode, releaseDependenciesOnFailure);
+        }
+
+        /// <summary>
+        /// Loads multiple assets, identified by a set of keys.
+        /// </summary>
+        /// <remarks>
+        /// The keys in <paramref name="keys"/> are translated into lists of locations, which are merged into a single list based on
+        /// the value in <paramref name="mode"/>.
+        ///
+        /// When you load Addressable assets, the system:
+        /// * Gathers the dependencies of the assets
+        /// * Downloads any remote AssetBundles needed to load the assets or their dependencies
+        /// * Loads the AssetBundles into memory
+        /// * Populates the `Result` object of the <see cref="AsyncOperationHandle{TObject}"/> instance returned by this function
+        ///
+        /// Use the `Result` object to access the loaded assets.
+        ///
+        /// If any assets cannot be loaded, the entire operation fails. The operation releases any assets and dependencies it had already loaded.
+        /// The `Status` of the operation handle is set to <see cref="AsyncOperationStatus.Failed"/> and the `Result` is set to null.
+        ///
+        /// See the [Loading Addressable Assets](xref:addressables-api-load-asset-async) documentation for more details.
+        ///
+        /// See [Operations](xref:addressables-async-operation-handling) for information on handling the asynchronous operations used
+        /// to load Addressable assets.
+        /// </remarks>
+        /// <typeparam name="TObject">The type of the assets.</typeparam>
+        /// <param name="keys">IEnumerable set of keys for the locations.</param>
+        /// <param name="callback">Callback Action that is called per load operation.</param>
+        /// <param name="mode">Method for merging the results of key matches.  See <see cref="MergeMode"/> for specifics</param>
+        /// <param name="releaseDependenciesOnFailure">
+        /// If all matching locations succeed, this parameter is ignored.
+        ///
+        /// When true, if any assets cannot be loaded, the entire operation fails. The operation releases any assets and dependencies it had already loaded.
+        /// The `Status` of the operation handle is set to <see cref="AsyncOperationStatus.Failed"/> and the `Result` is set to null.
+        ///
+        /// When false, if any matching location fails, the `Result` instance in the returned operation handle contains an IList of size equal to the number of
+        /// locations that the operation attempted to load. The entry in the result list corresponding to a location that failed to load is null.
+        /// The entries for locations that successfully loaded are set to a valid TObject. The `Status` of the operation handle is still <see cref="AsyncOperationStatus.Failed"/>
+        /// if any single asset failed to load.
+        ///
+        /// When <paramref name="releaseDependenciesOnFailure"/> is true, you do not need to release the <see cref="AsyncOperationHandle"/> instance on failure.
+        /// When false, you must always release it.
+        /// </param>
+        /// <returns>The operation handle for the request.</returns>
+        public static AsyncOperationHandle<IList<TObject>> LoadAssetsAsync<TObject>(IEnumerable keys, Action<TObject> callback, MergeMode mode, bool releaseDependenciesOnFailure)
+        {
+            return m_Addressables.LoadAssetsAsync(keys, callback, mode, releaseDependenciesOnFailure);
+        }
+
+        /// <summary>
+        /// Load mutliple assets
+        /// See the [Loading Addressable Assets](xref:addressables-api-load-asset-async) documentation for more details.
+        /// </summary>
+        /// <typeparam name="TObject">The type of the assets.</typeparam>
+        /// <param name="key">Key for the locations.</param>
+        /// <param name="callback">Callback Action that is called per load operation.</param>
+        /// <returns>The operation handle for the request.</returns>
+        //[Obsolete("We have added Async to the name of all async methods (UnityUpgradable) -> LoadAssetsAsync(*)", true)]
+        [Obsolete]
+        public static AsyncOperationHandle<IList<TObject>> LoadAssets<TObject>(object key, Action<TObject> callback)
+        {
+            return LoadAssetsAsync(key, callback);
+        }
+
+        /// <summary>
+        /// Loads multiple assets identified by a single key.
+        /// </summary>
+        /// <remarks>
+        /// The key in <paramref name="key"/> is translated into a list of locations that are then loaded.
+        ///
+        /// When you load Addressable assets, the system:
+        /// * Gathers the dependencies of the assets
+        /// * Downloads any remote AssetBundles needed to load the assets or their dependencies
+        /// * Loads the AssetBundles into memory
+        /// * Populates the `Result` object of the <see cref="AsyncOperationHandle{TObject}"/> instance returned by this function
+        ///
+        /// Use the `Result` object to access the loaded assets.
+        ///
+        /// If any assets cannot be loaded, the entire operation fails. The operation releases any assets and dependencies it had already loaded.
+        /// The `Status` of the operation handle is set to <see cref="AsyncOperationStatus.Failed"/> and the `Result` is set to null.
+        ///
+        /// See the [Loading Addressable Assets](xref:addressables-api-load-asset-async) documentation for more details.
+        ///
+        /// See [Operations](xref:addressables-async-operation-handling) for information on handling the asynchronous operations used
+        /// to load Addressable assets.
+        /// </remarks>
+        /// <typeparam name="TObject">The type of the assets.</typeparam>
+        /// <param name="key">Key for the locations.</param>
+        /// <param name="callback">Callback Action that is called per load operation.</param>
+        /// <returns>The operation handle for the request.</returns>
+        public static AsyncOperationHandle<IList<TObject>> LoadAssetsAsync<TObject>(object key, Action<TObject> callback)
+        {
+            return m_Addressables.LoadAssetsAsync(key, callback, true);
+        }
+
+        /// <summary>
+        /// Loads multiple assets identified by a single key.
+        /// </summary>
+        /// <remarks>
+        /// The key in <paramref name="key"/> is translated into a list of locations that are then loaded.
+        ///
+        /// When you load Addressable assets, the system:
+        /// * Gathers the dependencies of the assets
+        /// * Downloads any remote AssetBundles needed to load the assets or their dependencies
+        /// * Loads the AssetBundles into memory
+        /// * Populates the `Result` object of the <see cref="AsyncOperationHandle{TObject}"/> instance returned by this function
+        ///
+        /// Use the `Result` object to access the loaded assets.
+        ///
+        /// See the [Loading Addressable Assets](xref:addressables-api-load-asset-async) documentation for more details.
+        ///
+        /// See [Operations](xref:addressables-async-operation-handling) for information on handling the asynchronous operations used
+        /// to load Addressable assets.
+        /// </remarks>
+        /// <typeparam name="TObject">The type of the assets.</typeparam>
+        /// <param name="key">Key for the locations.</param>
+        /// <param name="callback">Callback Action that is called per load operation (per loaded asset).</param>
+        /// <param name="releaseDependenciesOnFailure">
+        /// If all matching locations succeed, this parameter is ignored.
+        ///
+        /// When true, if any assets cannot be loaded, the entire operation fails. The operation releases any assets and dependencies it had already loaded.
+        /// The `Status` of the operation handle is set to <see cref="AsyncOperationStatus.Failed"/> and the `Result` is set to null.
+        ///
+        /// When false, if any matching location fails, the `Result` instance in the returned operation handle contains an IList of size equal to the number of
+        /// locations that the operation attempted to load. The entry in the result list corresponding to a location that failed to load is null.
+        /// The entries for locations that successfully loaded are set to a valid TObject. The `Status` of the operation handle is still <see cref="AsyncOperationStatus.Failed"/>
+        /// if any single asset failed to load.
+        ///
+        /// When <paramref name="releaseDependenciesOnFailure"/> is true, you do not need to release the <see cref="AsyncOperationHandle"/> instance on failure.
+        /// When false, you must always release it.
+        /// </param>
+        /// <returns>The operation handle for the request.</returns>
+        public static AsyncOperationHandle<IList<TObject>> LoadAssetsAsync<TObject>(object key, Action<TObject> callback, bool releaseDependenciesOnFailure)
+        {
+            return m_Addressables.LoadAssetsAsync(key, callback, releaseDependenciesOnFailure);
+        }
+
+        /// <summary>
+        /// Release asset.
+        /// </summary>
+        /// <typeparam name="TObject">The type of the object being released</typeparam>
+        /// <param name="obj">The asset to release.</param>
+        public static void Release<TObject>(TObject obj)
+        {
+            m_Addressables.Release(obj);
+        }
+
+        /// <summary>
+        /// Release the operation and its associated resources.
+        /// </summary>
+        /// <typeparam name="TObject">The type of the AsyncOperationHandle being released</typeparam>
+        /// <param name="handle">The operation handle to release.</param>
+        public static void Release<TObject>(AsyncOperationHandle<TObject> handle)
+        {
+            m_Addressables.Release(handle);
+        }
+
+        /// <summary>
+        /// Release the operation and its associated resources.
+        /// </summary>
+        /// <param name="handle">The operation handle to release.</param>
+        public static void Release(AsyncOperationHandle handle)
+        {
+            m_Addressables.Release(handle);
+        }
+
+        /// <summary>
+        /// Releases and destroys an object that was created via Addressables.InstantiateAsync.
+        /// </summary>
+        /// <param name="instance">The GameObject instance to be released and destroyed.</param>
+        /// <returns>Returns true if the instance was successfully released.</returns>
+        public static bool ReleaseInstance(GameObject instance)
+        {
+            return m_Addressables.ReleaseInstance(instance);
+        }
+
+        /// <summary>
+        /// Releases and destroys an object that was created via Addressables.InstantiateAsync.
+        /// </summary>
+        /// <param name="handle">The handle to the game object to destroy, that was returned by InstantiateAsync.</param>
+        /// <returns>Returns true if the instance was successfully released.</returns>
+        public static bool ReleaseInstance(AsyncOperationHandle handle)
+        {
+            m_Addressables.Release(handle);
+            return true;
+        }
+
+        /// <summary>
+        /// Releases and destroys an object that was created via Addressables.InstantiateAsync.
+        /// </summary>
+        /// <param name="handle">The handle to the game object to destroy, that was returned by InstantiateAsync.</param>
+        /// <returns>Returns true if the instance was successfully released.</returns>
+        public static bool ReleaseInstance(AsyncOperationHandle<GameObject> handle)
+        {
+            m_Addressables.Release(handle);
+            return true;
+        }
+
+        /// <summary>
+        /// Determines the required download size, dependencies included, for the specified <paramref name="key"/>.
+        /// Cached assets require no download and thus their download size will be 0.  The Result of the operation
+        /// is the download size in bytes.
+        /// </summary>
+        /// <returns>The operation handle for the request.</returns>
+        /// <param name="key">The key of the asset(s) to get the download size of.</param>
+        //[Obsolete("We have added Async to the name of all asynchronous methods (UnityUpgradable) -> GetDownloadSizeAsync(*)", true)]
+        [Obsolete]
+        public static AsyncOperationHandle<long> GetDownloadSize(object key)
+        {
+            return GetDownloadSizeAsync(key);
+        }
+
+        /// <summary>
+        /// Determines the required download size, dependencies included, for the specified <paramref name="key"/>.
+        /// Cached assets require no download and thus their download size will be 0.  The Result of the operation
+        /// is the download size in bytes.
+        /// </summary>
+        /// <returns>The operation handle for the request.</returns>
+        /// <param name="key">The key of the asset(s) to get the download size of.</param>
+        public static AsyncOperationHandle<long> GetDownloadSizeAsync(object key)
+        {
+            return m_Addressables.GetDownloadSizeAsync(key);
+        }
+
+        /// <summary>
+        /// Determines the required download size, dependencies included, for the specified <paramref name="key"/>.
+        /// Cached assets require no download and thus their download size will be 0.  The Result of the operation
+        /// is the download size in bytes.
+        /// </summary>
+        /// <returns>The operation handle for the request.</returns>
+        /// <param name="key">The key of the asset(s) to get the download size of.</param>
+        public static AsyncOperationHandle<long> GetDownloadSizeAsync(string key)
+        {
+            return m_Addressables.GetDownloadSizeAsync((object)key);
+        }
+
+        /// <summary>
+        /// Determines the required download size, dependencies included, for the specified <paramref name="keys"/>.
+        /// Cached assets require no download and thus their download size will be 0.  The Result of the operation
+        /// is the download size in bytes.
+        /// </summary>
+        /// <returns>The operation handle for the request.</returns>
+        /// <param name="keys">The keys of the asset(s) to get the download size of.</param>
+        [Obsolete]
+        public static AsyncOperationHandle<long> GetDownloadSizeAsync(IList<object> keys)
+        {
+            return m_Addressables.GetDownloadSizeAsync(keys);
+        }
+
+        /// <summary>
+        /// Determines the required download size, dependencies included, for the specified <paramref name="keys"/>.
+        /// Cached assets require no download and thus their download size will be 0.  The Result of the operation
+        /// is the download size in bytes.
+        /// </summary>
+        /// <returns>The operation handle for the request.</returns>
+        /// <param name="keys">The keys of the asset(s) to get the download size of.</param>
+        public static AsyncOperationHandle<long> GetDownloadSizeAsync(IEnumerable keys)
+        {
+            return m_Addressables.GetDownloadSizeAsync(keys);
+        }
+
+        /// <summary>
+        /// Downloads dependencies of assets marked with the specified label or address.
+        /// </summary>
+        /// <param name="key">The key of the asset(s) to load dependencies for.</param>
+        /// <returns>The AsyncOperationHandle for the dependency load.</returns>
+        //[Obsolete("We have added Async to the name of all asynchronous methods (UnityUpgradable) -> DownloadDependenciesAsync(*)", true)]
+        [Obsolete]
+        public static AsyncOperationHandle DownloadDependencies(object key)
+        {
+            return DownloadDependenciesAsync(key);
+        }
+
+        /// <summary>
+        /// Downloads dependencies of assets identified with the specified label or address.
+        /// </summary>
+        /// <remarks>
+        /// Call this function to make sure that the dependencies of assets you plan to load in
+        /// performance-critical sections of code are downloaded and available beforehand.
+        ///
+        /// You can use the <see cref="AsyncOperationHandle"/> returned by this function to monitor and
+        /// provide feedback on the download progress.
+        ///
+        /// See [Preloading dependencies](xref:addressables-api-download-dependencies-async) for more details.
+        /// </remarks>
+        /// <param name="key">The key of the assets to load dependencies for.</param>
+        /// <param name="autoReleaseHandle">If true, the Addressables system automatically releases the handle on completion.</param>
+        /// <returns>The AsyncOperationHandle for the dependency load operation.</returns>
+        public static AsyncOperationHandle DownloadDependenciesAsync(object key, bool autoReleaseHandle = false)
+        {
+            return m_Addressables.DownloadDependenciesAsync(key, autoReleaseHandle);
+        }
+
+        /// <summary>
+        /// Downloads dependencies of assets at the specified locations.
+        /// </summary>
+        /// <remarks>
+        /// Call this function to make sure that the dependencies of assets you plan to load in
+        /// performance-critical sections of code are downloaded and available beforehand.
+        ///
+        /// You can use the <see cref="AsyncOperationHandle"/> returned by this function to monitor and
+        /// provide feedback on the download progress.
+        ///
+        /// See [Preloading dependencies](xref:addressables-api-download-dependencies-async) for more details.
+        /// </remarks>
+        /// <param name="locations">The locations of the assets.</param>
+        /// <param name="autoReleaseHandle">If true, the Addressables system automatically releases the handle on completion.</param>
+        /// <returns>The AsyncOperationHandle for the dependency load.</returns>
+        public static AsyncOperationHandle DownloadDependenciesAsync(IList<IResourceLocation> locations, bool autoReleaseHandle = false)
+        {
+            return m_Addressables.DownloadDependenciesAsync(locations, autoReleaseHandle);
+        }
+
+        /// <summary>
+        /// Downloads dependencies of assets marked with the specified labels or addresses.
+        /// See the [DownloadDependenciesAsync](xref:addressables-api-download-dependencies-async) documentation for more details.
+        /// </summary>
+        /// <param name="keys">List of keys for the locations.</param>
+        /// <param name="mode">Method for merging the results of key matches.  See <see cref="MergeMode"/> for specifics</param>
+        /// <param name="autoReleaseHandle">Automatically releases the handle on completion</param>
+        /// <returns>The AsyncOperationHandle for the dependency load.</returns>
+        [Obsolete]
+        public static AsyncOperationHandle DownloadDependenciesAsync(IList<object> keys, MergeMode mode, bool autoReleaseHandle = false)
+        {
+            return m_Addressables.DownloadDependenciesAsync(keys, mode, autoReleaseHandle);
+        }
+
+        /// <summary>
+        /// Downloads dependencies of assets identified by a list of keys.
+        /// </summary>
+        /// <remarks>
+        /// The keys in <paramref name="keys"/> are translated into lists of locations, which are merged into a single list based on
+        /// the value in <paramref name="mode"/>.
+        ///
+        /// Call this function to make sure that the dependencies of assets you plan to load in
+        /// performance-critical sections of code are downloaded and available beforehand.
+        ///
+        /// You can use the <see cref="AsyncOperationHandle"/> returned by this function to monitor and
+        /// provide feedback on the download progress.
+        ///
+        /// See [Preloading dependencies](xref:addressables-api-download-dependencies-async) for more details.
+        /// </remarks>
+        /// <param name="keys">List of keys for the locations.</param>
+        /// <param name="mode">Method for merging the results of key matches.  See <see cref="MergeMode"/> for specifics</param>
+        /// <param name="autoReleaseHandle">If true, the Addressables system automatically releases the handle on completion.</param>
+        /// <returns>The AsyncOperationHandle for the dependency load operation.</returns>
+        public static AsyncOperationHandle DownloadDependenciesAsync(IEnumerable keys, MergeMode mode, bool autoReleaseHandle = false)
+        {
+            return m_Addressables.DownloadDependenciesAsync(keys, mode, autoReleaseHandle);
+        }
+
+        /// <summary>
+        /// Clear the cached AssetBundles for a given key.  Operation may be performed async if Addressables
+        /// is initializing or updating.
+        /// </summary>
+        /// <remarks>
+        /// Clear all cached AssetBundles
+        /// WARNING: This will cause all asset bundles represented by the passed-in
+        /// parameters to be cleared and require re-downloading.
+        /// </remarks>
+        /// <param name="key">The key to clear the cache for.</param>
+        public static void ClearDependencyCacheAsync(object key)
+        {
+            m_Addressables.ClearDependencyCacheAsync(key, true);
+        }
+
+        /// <summary>
+        /// Clear the cached AssetBundles for a list of Addressable locations.  Operation may be performed async if Addressables
+        /// is initializing or updating.
+        /// </summary>
+        /// <remarks>
+        /// Clear all cached AssetBundles
+        /// WARNING: This will cause all asset bundles represented by the passed-in
+        /// parameters to be cleared and require re-downloading.
+        /// </remarks>
+        /// <param name="locations">The locations to clear the cache for.</param>
+        public static void ClearDependencyCacheAsync(IList<IResourceLocation> locations)
+        {
+            m_Addressables.ClearDependencyCacheAsync(locations, true);
+        }
+
+        /// <summary>
+        /// Clear the cached AssetBundles for a list of Addressable keys.  Operation may be performed async if Addressables
+        /// is initializing or updating.
+        /// </summary>
+        /// <remarks>
+        /// Clear all cached AssetBundles
+        /// WARNING: This will cause all asset bundles represented by the passed-in
+        /// parameters to be cleared and require re-downloading.
+        /// </remarks>
+        /// <param name="keys">The keys to clear the cache for.</param>
+        [Obsolete]
+        public static void ClearDependencyCacheAsync(IList<object> keys)
+        {
+            m_Addressables.ClearDependencyCacheAsync(keys, true);
+        }
+
+        /// <summary>
+        /// Clear the cached AssetBundles for a list of Addressable keys.  Operation may be performed async if Addressables
+        /// is initializing or updating.
+        /// </summary>
+        /// <remarks>
+        /// Clear all cached AssetBundles
+        /// WARNING: This will cause all asset bundles represented by the passed-in
+        /// parameters to be cleared and require re-downloading.
+        /// </remarks>
+        /// <param name="keys">The keys to clear the cache for.</param>
+        public static void ClearDependencyCacheAsync(IEnumerable keys)
+        {
+            m_Addressables.ClearDependencyCacheAsync(keys, true);
+        }
+
+        /// <summary>
+        /// Clear the cached AssetBundles for a list of Addressable keys.  Operation may be performed async if Addressables
+        /// is initializing or updating.
+        /// </summary>
+        /// <remarks>
+        /// Clear all cached AssetBundles
+        /// WARNING: This will cause all asset bundles represented by the passed-in
+        /// parameters to be cleared and require re-downloading.
+        /// </remarks>
+        /// <param name="key">The key to clear the cache for.</param>
+        public static void ClearDependencyCacheAsync(string key)
+        {
+            m_Addressables.ClearDependencyCacheAsync((object)key, true);
+        }
+
+        /// <summary>
+        /// Clear the cached AssetBundles for a given key.  Operation may be performed async if Addressables
+        /// is initializing or updating.
+        /// </summary>
+        /// <remarks>
+        /// Clear all cached AssetBundles
+        /// WARNING: This will cause all asset bundles represented by the passed-in
+        /// parameters to be cleared and require re-downloading.
+        /// </remarks>
+        /// <param name="key">The key to clear the cache for.</param>
+        /// <param name="autoReleaseHandle">If true, the returned AsyncOperationHandle will be released on completion.</param>
+        /// <returns>The operation handle for the request.</returns>
+        public static AsyncOperationHandle<bool> ClearDependencyCacheAsync(object key, bool autoReleaseHandle)
+        {
+            return m_Addressables.ClearDependencyCacheAsync(key, autoReleaseHandle);
+        }
+
+        /// <summary>
+        /// Clear the cached AssetBundles for a list of Addressable locations.  Operation may be performed async if Addressables
+        /// is initializing or updating.
+        /// </summary>
+        /// <remarks>
+        /// Clear all cached AssetBundles
+        /// WARNING: This will cause all asset bundles represented by the passed-in
+        /// parameters to be cleared and require re-downloading.
+        /// </remarks>
+        /// <param name="locations">The locations to clear the cache for.</param>
+        /// <param name="autoReleaseHandle">If true, the returned AsyncOperationHandle will be released on completion.</param>
+        /// <returns>The operation handle for the request.</returns>
+        public static AsyncOperationHandle<bool> ClearDependencyCacheAsync(IList<IResourceLocation> locations, bool autoReleaseHandle)
+        {
+            return m_Addressables.ClearDependencyCacheAsync(locations, autoReleaseHandle);
+        }
+
+        /// <summary>
+        /// Clear the cached AssetBundles for a list of Addressable keys.  Operation may be performed async if Addressables
+        /// is initializing or updating.
+        /// </summary>
+        /// <remarks>
+        /// Clear all cached AssetBundles
+        /// WARNING: This will cause all asset bundles represented by the passed-in
+        /// parameters to be cleared and require re-downloading.
+        /// </remarks>
+        /// <param name="keys">The keys to clear the cache for.</param>
+        /// <param name="autoReleaseHandle">If true, the returned AsyncOperationHandle will be released on completion.</param>
+        /// <returns>The operation handle for the request.</returns>
+        [Obsolete]
+        public static AsyncOperationHandle<bool> ClearDependencyCacheAsync(IList<object> keys, bool autoReleaseHandle)
+        {
+            return m_Addressables.ClearDependencyCacheAsync(keys, autoReleaseHandle);
+        }
+
+        /// <summary>
+        /// Clear the cached AssetBundles for a list of Addressable keys.  Operation may be performed async if Addressables
+        /// is initializing or updating.
+        /// </summary>
+        /// <remarks>
+        /// Clear all cached AssetBundles
+        /// WARNING: This will cause all asset bundles represented by the passed-in
+        /// parameters to be cleared and require re-downloading.
+        /// </remarks>
+        /// <param name="keys">The keys to clear the cache for.</param>
+        /// <param name="autoReleaseHandle">If true, the returned AsyncOperationHandle will be released on completion.</param>
+        /// <returns>The operation handle for the request.</returns>
+        public static AsyncOperationHandle<bool> ClearDependencyCacheAsync(IEnumerable keys, bool autoReleaseHandle)
+        {
+            return m_Addressables.ClearDependencyCacheAsync(keys, autoReleaseHandle);
+        }
+
+        /// <summary>
+        /// Clear the cached AssetBundles for a list of Addressable keys.  Operation may be performed async if Addressables
+        /// is initializing or updating.
+        /// </summary>
+        /// <remarks>
+        /// Clear all cached AssetBundles
+        /// WARNING: This will cause all asset bundles represented by the passed-in
+        /// parameters to be cleared and require re-downloading.
+        /// </remarks>
+        /// <param name="key">The keys to clear the cache for.</param>
+        /// <param name="autoReleaseHandle">If true, the returned AsyncOperationHandle will be released on completion.</param>
+        /// <returns>The operation handle for the request.</returns>
+        public static AsyncOperationHandle<bool> ClearDependencyCacheAsync(string key, bool autoReleaseHandle)
+        {
+            return m_Addressables.ClearDependencyCacheAsync((object)key, autoReleaseHandle);
+        }
+
+        /// <summary>
+        /// Instantiate a single object. Note that the dependency loading is done asynchronously, but generally the actual instantiate is synchronous.
+        /// </summary>
+        /// <param name="location">The location of the Object to instantiate.</param>
+        /// <param name="parent">Parent transform for instantiated object.</param>
+        /// <param name="instantiateInWorldSpace">Option to retain world space when instantiated with a parent.</param>
+        /// <param name="trackHandle">If true, Addressables will track this request to allow it to be released via the result object.</param>
+        /// <returns>The operation handle for the request.</returns>
+        //[Obsolete("We have added Async to the name of all asynchronous methods (UnityUpgradable) -> InstantiateAsync(*)", true)]
+        [Obsolete]
+        public static AsyncOperationHandle<GameObject> Instantiate(IResourceLocation location, Transform parent = null, bool instantiateInWorldSpace = false, bool trackHandle = true)
+        {
+            return InstantiateAsync(location, new InstantiationParameters(parent, instantiateInWorldSpace), trackHandle);
+        }
+
+        /// <summary>
+        /// Instantiate a single object. Note that the dependency loading is done asynchronously, but generally the actual instantiate is synchronous.
+        /// </summary>
+        /// <param name="location">The location of the Object to instantiate.</param>
+        /// <param name="position">The position of the instantiated object.</param>
+        /// <param name="rotation">The rotation of the instantiated object.</param>
+        /// <param name="parent">Parent transform for instantiated object.</param>
+        /// <param name="trackHandle">If true, Addressables will track this request to allow it to be released via the result object.</param>
+        /// <returns>The operation handle for the request.</returns>
+        //[Obsolete("We have added Async to the name of all asynchronous methods (UnityUpgradable) -> InstantiateAsync(*)", true)]
+        [Obsolete]
+        public static AsyncOperationHandle<GameObject> Instantiate(IResourceLocation location, Vector3 position, Quaternion rotation, Transform parent = null, bool trackHandle = true)
+        {
+            return InstantiateAsync(location, position, rotation, parent, trackHandle);
+        }
+
+        /// <summary>
+        /// Instantiate a single object. Note that the dependency loading is done asynchronously, but generally the actual instantiate is synchronous.
+        /// </summary>
+        /// <param name="key">The key of the location of the Object to instantiate.</param>
+        /// <param name="parent">Parent transform for instantiated object.</param>
+        /// <param name="instantiateInWorldSpace">Option to retain world space when instantiated with a parent.</param>
+        /// <param name="trackHandle">If true, Addressables will track this request to allow it to be released via the result object.</param>
+        /// <returns>The operation handle for the request.</returns>
+        //[Obsolete("We have added Async to the name of all asynchronous methods (UnityUpgradable) -> InstantiateAsync(*)", true)]
+        [Obsolete]
+        public static AsyncOperationHandle<GameObject> Instantiate(object key, Transform parent = null, bool instantiateInWorldSpace = false, bool trackHandle = true)
+        {
+            return InstantiateAsync(key, parent, instantiateInWorldSpace, trackHandle);
+        }
+
+        /// <summary>
+        /// Instantiate a single object. Note that the dependency loading is done asynchronously, but generally the actual instantiate is synchronous.
+        /// </summary>
+        /// <param name="key">The key of the location of the Object to instantiate.</param>
+        /// <param name="position">The position of the instantiated object.</param>
+        /// <param name="rotation">The rotation of the instantiated object.</param>
+        /// <param name="parent">Parent transform for instantiated object.</param>
+        /// <param name="trackHandle">If true, Addressables will track this request to allow it to be released via the result object.</param>
+        /// <returns>The operation handle for the request.</returns>
+        //[Obsolete("We have added Async to the name of all asynchronous methods (UnityUpgradable) -> InstantiateAsync(*)", true)]
+        [Obsolete]
+        public static AsyncOperationHandle<GameObject> Instantiate(object key, Vector3 position, Quaternion rotation, Transform parent = null, bool trackHandle = true)
+        {
+            return InstantiateAsync(key, position, rotation, parent, trackHandle);
+        }
+
+        /// <summary>
+        /// Instantiate a single object. Note that the dependency loading is done asynchronously, but generally the actual instantiate is synchronous.
+        /// </summary>
+        /// <param name="key">The key of the location of the Object to instantiate.</param>
+        /// <param name="instantiateParameters">Parameters for instantiation.</param>
+        /// <param name="trackHandle">If true, Addressables will track this request to allow it to be released via the result object.</param>
+        /// <returns>The operation handle for the request.</returns>
+        //[Obsolete("We have added Async to the name of all asynchronous methods (UnityUpgradable) -> InstantiateAsync(*)", true)]
+        [Obsolete]
+        public static AsyncOperationHandle<GameObject> Instantiate(object key, InstantiationParameters instantiateParameters, bool trackHandle = true)
+        {
+            return InstantiateAsync(key, instantiateParameters, trackHandle);
+        }
+
+        /// <summary>
+        /// Instantiate a single object. Note that the dependency loading is done asynchronously, but generally the actual instantiate is synchronous.
+        /// </summary>
+        /// <param name="location">The location of the Object to instantiate.</param>
+        /// <param name="instantiateParameters">Parameters for instantiation.</param>
+        /// <param name="trackHandle">If true, Addressables will track this request to allow it to be released via the result object.</param>
+        /// <returns>The operation handle for the request.</returns>
+        //[Obsolete("We have added Async to the name of all asynchronous methods (UnityUpgradable) -> InstantiateAsync(*)", true)]
+        [Obsolete]
+        public static AsyncOperationHandle<GameObject> Instantiate(IResourceLocation location, InstantiationParameters instantiateParameters, bool trackHandle = true)
+        {
+            return InstantiateAsync(location, instantiateParameters, trackHandle);
+        }
+
+        /// <summary>
+        /// Instantiate a single object.
+        /// </summary>
+        /// <remarks>
+        /// Note that the dependency loading is done asynchronously, but generally the actual instantiate is synchronous.
+        ///
+        /// See [Instantiating objects from Addressables](xref:addressables-api-load-asset-async#instantiate) documentation for more details.
+        /// </remarks>
+        /// <param name="location">The location of the Object to instantiate.</param>
+        /// <param name="parent">Parent transform for instantiated object.</param>
+        /// <param name="instantiateInWorldSpace">Option to retain world space when instantiated with a parent.</param>
+        /// <param name="trackHandle">If true, Addressables will track this request to allow it to be released via the result object.</param>
+        /// <returns>The operation handle for the request.</returns>
+        public static AsyncOperationHandle<GameObject> InstantiateAsync(IResourceLocation location, Transform parent = null, bool instantiateInWorldSpace = false, bool trackHandle = true)
+        {
+            return m_Addressables.InstantiateAsync(location, new InstantiationParameters(parent, instantiateInWorldSpace), trackHandle);
+        }
+
+        /// <summary>
+        /// Instantiate a single object.
+        /// </summary>
+        /// <remarks>
+        /// Note that the dependency loading is done asynchronously, but generally the actual instantiate is synchronous.
+        ///
+        /// See [Instantiating objects from Addressables](xref:addressables-api-load-asset-async#instantiate) documentation for more details.
+        /// </remarks>
+        /// <param name="location">The location of the Object to instantiate.</param>
+        /// <param name="position">The position of the instantiated object.</param>
+        /// <param name="rotation">The rotation of the instantiated object.</param>
+        /// <param name="parent">Parent transform for instantiated object.</param>
+        /// <param name="trackHandle">If true, Addressables will track this request to allow it to be released via the result object.</param>
+        /// <returns>The operation handle for the request.</returns>
+        public static AsyncOperationHandle<GameObject> InstantiateAsync(IResourceLocation location, Vector3 position, Quaternion rotation, Transform parent = null, bool trackHandle = true)
+        {
+            return m_Addressables.InstantiateAsync(location, position, rotation, parent, trackHandle);
+        }
+
+        /// <summary>
+        /// Instantiate a single object.
+        /// </summary>
+        /// <remarks>
+        /// Note that the dependency loading is done asynchronously, but generally the actual instantiate is synchronous.
+        ///
+        /// See [Instantiating objects from Addressables](xref:addressables-api-load-asset-async#instantiate) documentation for more details.
+        /// </remarks>
+        /// <param name="key">The key of the location of the Object to instantiate.</param>
+        /// <param name="parent">Parent transform for instantiated object.</param>
+        /// <param name="instantiateInWorldSpace">Option to retain world space when instantiated with a parent.</param>
+        /// <param name="trackHandle">If true, Addressables will track this request to allow it to be released via the result object.</param>
+        /// <returns>The operation handle for the request.</returns>
+        public static AsyncOperationHandle<GameObject> InstantiateAsync(object key, Transform parent = null, bool instantiateInWorldSpace = false, bool trackHandle = true)
+        {
+            return m_Addressables.InstantiateAsync(key, parent, instantiateInWorldSpace, trackHandle);
+        }
+
+        /// <summary>
+        /// Instantiate a single object.
+        /// </summary>
+        /// <remarks>
+        /// Note that the dependency loading is done asynchronously, but generally the actual instantiate is synchronous.
+        ///
+        /// See [Instantiating objects from Addressables](xref:addressables-api-load-asset-async#instantiate) documentation for more details.
+        /// </remarks>
+        /// <param name="key">The key of the location of the Object to instantiate.</param>
+        /// <param name="position">The position of the instantiated object.</param>
+        /// <param name="rotation">The rotation of the instantiated object.</param>
+        /// <param name="parent">Parent transform for instantiated object.</param>
+        /// <param name="trackHandle">If true, Addressables will track this request to allow it to be released via the result object.</param>
+        /// <returns>The operation handle for the request.</returns>
+        public static AsyncOperationHandle<GameObject> InstantiateAsync(object key, Vector3 position, Quaternion rotation, Transform parent = null, bool trackHandle = true)
+        {
+            return m_Addressables.InstantiateAsync(key, position, rotation, parent, trackHandle);
+        }
+
+        /// <summary>
+        /// Instantiate a single object.
+        /// </summary>
+        /// <remarks>
+        /// Note that the dependency loading is done asynchronously, but generally the actual instantiate is synchronous.
+        ///
+        /// See [Instantiating objects from Addressables](xref:addressables-api-load-asset-async#instantiate) documentation for more details.
+        /// </remarks>
+        /// <param name="key">The key of the location of the Object to instantiate.</param>
+        /// <param name="instantiateParameters">Parameters for instantiation.</param>
+        /// <param name="trackHandle">If true, Addressables will track this request to allow it to be released via the result object.</param>
+        /// <returns>The operation handle for the request.</returns>
+        public static AsyncOperationHandle<GameObject> InstantiateAsync(object key, InstantiationParameters instantiateParameters, bool trackHandle = true)
+        {
+            return m_Addressables.InstantiateAsync(key, instantiateParameters, trackHandle);
+        }
+
+        /// <summary>
+        /// Instantiate a single object.
+        /// </summary>
+        /// <remarks>
+        /// Note that the dependency loading is done asynchronously, but generally the actual instantiate is synchronous.
+        ///
+        /// See [Instantiating objects from Addressables](xref:addressables-api-load-asset-async#instantiate) documentation for more details.
+        /// </remarks>
+        /// <param name="location">The location of the Object to instantiate.</param>
+        /// <param name="instantiateParameters">Parameters for instantiation.</param>
+        /// <param name="trackHandle">If true, Addressables will track this request to allow it to be released via the result object.</param>
+        /// <returns>The operation handle for the request.</returns>
+        public static AsyncOperationHandle<GameObject> InstantiateAsync(IResourceLocation location, InstantiationParameters instantiateParameters, bool trackHandle = true)
+        {
+            return m_Addressables.InstantiateAsync(location, instantiateParameters, trackHandle);
+        }
+
+        /// <summary>
+        /// Load scene.
+        /// </summary>
+        /// <param name="key">The key of the location of the scene to load.</param>
+        /// <param name="loadMode">Scene load mode.</param>
+        /// <param name="activateOnLoad">If false, the scene will load but not activate (for background loading).  The SceneInstance returned has an Activate() method that can be called to do this at a later point.</param>
+        /// <param name="priority">Async operation priority for scene loading.</param>
+        /// <returns>The operation handle for the request.</returns>
+        //[Obsolete("We have added Async to the name of all asynchronous methods (UnityUpgradable) -> LoadSceneAsync(*)", true)]
+        [Obsolete]
+        public static AsyncOperationHandle<SceneInstance> LoadScene(object key, LoadSceneMode loadMode = LoadSceneMode.Single, bool activateOnLoad = true, int priority = 100)
+        {
+            return LoadSceneAsync(key, loadMode, activateOnLoad, priority);
+        }
+
+        /// <summary>
+        /// Load scene.
+        /// </summary>
+        /// <param name="location">The location of the scene to load.</param>
+        /// <param name="loadMode">Scene load mode.</param>
+        /// <param name="activateOnLoad">If false, the scene will load but not activate (for background loading).  The SceneInstance returned has an Activate() method that can be called to do this at a later point.</param>
+        /// <param name="priority">Async operation priority for scene loading.</param>
+        /// <returns>The operation handle for the request.</returns>
+        //[Obsolete("We have added Async to the name of all asynchronous methods (UnityUpgradable) -> LoadSceneAsync(*)", true)]
+        [Obsolete]
+        public static AsyncOperationHandle<SceneInstance> LoadScene(IResourceLocation location, LoadSceneMode loadMode = LoadSceneMode.Single, bool activateOnLoad = true, int priority = 100)
+        {
+            return LoadSceneAsync(location, loadMode, activateOnLoad, priority);
+        }
+
+        /// <summary>
+        /// Loads an Addressable Scene asset.
+        /// </summary>
+        /// <remarks>
+        /// The <paramref name="loadMode"/>, <paramref name="activateOnLoad"/>, and <paramref name="priority"/> parameters correspond to
+        /// the parameters used in the Unity [SceneManager.LoadSceneAsync](https://docs.unity3d.com/ScriptReference/SceneManagement.SceneManager.LoadSceneAsync.html)
+        /// method.
+        ///
+        /// See [Loading Scenes](xref:addressables-api-load-asset-async#loading-scenes) for more details.
+        /// </remarks>
+        /// <param name="key">The key of the location of the scene to load.</param>
+        /// <param name="loadMode">Scene load mode.</param>
+        /// <param name="activateOnLoad">If false, the scene will load but not activate (for background loading).  The SceneInstance returned has an Activate() method that can be called to do this at a later point.</param>
+        /// <param name="priority">Async operation priority for scene loading.</param>
+        /// <returns>The operation handle for the request.</returns>
+        public static AsyncOperationHandle<SceneInstance> LoadSceneAsync(object key, LoadSceneMode loadMode = LoadSceneMode.Single, bool activateOnLoad = true, int priority = 100)
+        {
+            return m_Addressables.LoadSceneAsync(key, loadMode, activateOnLoad, priority);
+        }
+
+        /// <summary>
+        /// Loads an Addressable Scene asset.
+        /// </summary>
+        /// <remarks>
+        /// The <paramref name="loadMode"/>, <paramref name="activateOnLoad"/>, and <paramref name="priority"/> parameters correspond to
+        /// the parameters used in the Unity [SceneManager.LoadSceneAsync](https://docs.unity3d.com/ScriptReference/SceneManagement.SceneManager.LoadSceneAsync.html)
+        /// method.
+        ///
+        /// See [Loading Scenes](xref:addressables-api-load-asset-async#loading-scenes) for more details.
+        /// </remarks>
+        /// <param name="location">The location of the scene to load.</param>
+        /// <param name="loadMode">Scene load mode.</param>
+        /// <param name="activateOnLoad">If false, the scene will load but not activate (for background loading).  The SceneInstance returned has an Activate() method that can be called to do this at a later point.</param>
+        /// <param name="priority">Async operation priority for scene loading.</param>
+        /// <returns>The operation handle for the request.</returns>
+        public static AsyncOperationHandle<SceneInstance> LoadSceneAsync(IResourceLocation location, LoadSceneMode loadMode = LoadSceneMode.Single, bool activateOnLoad = true, int priority = 100)
+        {
+            return m_Addressables.LoadSceneAsync(location, loadMode, activateOnLoad, priority);
+        }
+
+        /// <summary>
+        /// Release scene
+        /// </summary>
+        /// <param name="scene">The SceneInstance to release.</param>
+        /// <param name="autoReleaseHandle">If true, the handle will be released automatically when complete.</param>
+        /// <returns>The operation handle for the request.</returns>
+        //[Obsolete("We have added Async to the name of all asynchronous methods (UnityUpgradable) -> UnloadSceneAsync(*)", true)]
+        [Obsolete]
+        public static AsyncOperationHandle<SceneInstance> UnloadScene(SceneInstance scene, bool autoReleaseHandle = true)
+        {
+            return UnloadSceneAsync(scene, autoReleaseHandle);
+        }
+
+        /// <summary>
+        /// Release scene
+        /// </summary>
+        /// <param name="handle">The handle returned by LoadSceneAsync for the scene to release.</param>
+        /// <param name="autoReleaseHandle">If true, the handle will be released automatically when complete.</param>
+        /// <returns>The operation handle for the request.</returns>
+        //[Obsolete("We have added Async to the name of all asynchronous methods (UnityUpgradable) -> UnloadSceneAsync(*)", true)]
+        [Obsolete]
+        public static AsyncOperationHandle<SceneInstance> UnloadScene(AsyncOperationHandle handle, bool autoReleaseHandle = true)
+        {
+            return UnloadSceneAsync(handle, autoReleaseHandle);
+        }
+
+        /// <summary>
+        /// Release scene
+        /// </summary>
+        /// <param name="handle">The handle returned by LoadSceneAsync for the scene to release.</param>
+        /// <param name="autoReleaseHandle">If true, the handle will be released automatically when complete.</param>
+        /// <returns>The operation handle for the request.</returns>
+        //[Obsolete("We have added Async to the name of all asynchronous methods (UnityUpgradable) -> UnloadSceneAsync(*)", true)]
+        [Obsolete]
+        public static AsyncOperationHandle<SceneInstance> UnloadScene(AsyncOperationHandle<SceneInstance> handle, bool autoReleaseHandle = true)
+        {
+            return UnloadSceneAsync(handle, autoReleaseHandle);
+        }
+
+        /// <summary>
+        /// Release scene
+        /// </summary>
+        /// <param name="scene">The SceneInstance to release.</param>
+        /// <param name="unloadOptions">If true, assets embedded in the scene will be unloaded as part of the scene unload process.</param>
+        /// <param name="autoReleaseHandle">If true, the handle will be released automatically when complete.</param>
+        /// <returns>The operation handle for the request.</returns>
+        public static AsyncOperationHandle<SceneInstance> UnloadSceneAsync(SceneInstance scene, UnloadSceneOptions unloadOptions, bool autoReleaseHandle = true)
+        {
+            return m_Addressables.UnloadSceneAsync(scene, unloadOptions, autoReleaseHandle);
+        }
+
+        /// <summary>
+        /// Release scene
+        /// </summary>
+        /// <param name="handle">The handle returned by LoadSceneAsync for the scene to release.</param>
+        /// <param name="unloadOptions">If true, assets embedded in the scene will be unloaded as part of the scene unload process.</param>
+        /// <param name="autoReleaseHandle">If true, the handle will be released automatically when complete.</param>
+        /// <returns>The operation handle for the request.</returns>
+        public static AsyncOperationHandle<SceneInstance> UnloadSceneAsync(AsyncOperationHandle handle, UnloadSceneOptions unloadOptions, bool autoReleaseHandle = true)
+        {
+            return m_Addressables.UnloadSceneAsync(handle, unloadOptions, autoReleaseHandle);
+        }
+
+        /// <summary>
+        /// Release scene
+        /// </summary>
+        /// <param name="handle">The handle returned by LoadSceneAsync for the scene to release.</param>
+        /// <param name="unloadOptions">If true, assets embedded in the scene will be unloaded as part of the scene unload process.</param>
+        /// <param name="autoReleaseHandle">If true, the handle will be released automatically when complete.</param>
+        /// <returns>The operation handle for the request.</returns>
+        //[Obsolete("We have added Async to the name of all asycn methods (UnityUpgradable) -> UnloadSceneAsync(*)", true)]
+        [Obsolete]
+        public static AsyncOperationHandle<SceneInstance> UnloadScene(AsyncOperationHandle<SceneInstance> handle, UnloadSceneOptions unloadOptions, bool autoReleaseHandle = true)
+        {
+            return UnloadSceneAsync(handle, unloadOptions, autoReleaseHandle);
+        }
+
+        /// <summary>
+        /// Release scene
+        /// </summary>
+        /// <param name="scene">The SceneInstance to release.</param>
+        /// <param name="autoReleaseHandle">If true, the handle will be released automatically when complete.</param>
+        /// <returns>The operation handle for the request.</returns>
+        public static AsyncOperationHandle<SceneInstance> UnloadSceneAsync(SceneInstance scene, bool autoReleaseHandle = true)
+        {
+            return m_Addressables.UnloadSceneAsync(scene, UnloadSceneOptions.None, autoReleaseHandle);
+        }
+
+        /// <summary>
+        /// Release scene
+        /// </summary>
+        /// <param name="handle">The handle returned by LoadSceneAsync for the scene to release.</param>
+        /// <param name="autoReleaseHandle">If true, the handle will be released automatically when complete.</param>
+        /// <returns>The operation handle for the request.</returns>
+        public static AsyncOperationHandle<SceneInstance> UnloadSceneAsync(AsyncOperationHandle handle, bool autoReleaseHandle = true)
+        {
+            return m_Addressables.UnloadSceneAsync(handle, UnloadSceneOptions.None, autoReleaseHandle);
+        }
+
+        /// <summary>
+        /// Release scene
+        /// </summary>
+        /// <param name="handle">The handle returned by LoadSceneAsync for the scene to release.</param>
+        /// <param name="autoReleaseHandle">If true, the handle will be released automatically when complete.</param>
+        /// <returns>The operation handle for the request.</returns>
+        public static AsyncOperationHandle<SceneInstance> UnloadSceneAsync(AsyncOperationHandle<SceneInstance> handle, bool autoReleaseHandle = true)
+        {
+            return m_Addressables.UnloadSceneAsync(handle, UnloadSceneOptions.None, autoReleaseHandle);
+        }
+
+        /// <summary>
+        /// Checks all updatable content catalogs for a new version.
+        /// </summary>
+        /// <param name="autoReleaseHandle">If true, the handle will automatically be released when the operation completes.</param>
+        /// <returns>The operation containing the list of catalog ids that have an available update.  This can be used to filter which catalogs to update with the UpdateContent.</returns>
+        public static AsyncOperationHandle<List<string>> CheckForCatalogUpdates(bool autoReleaseHandle = true)
+        {
+            return m_Addressables.CheckForCatalogUpdates(autoReleaseHandle);
+        }
+
+        /// <summary>
+        /// Update the specified catalogs.
+        /// </summary>
+        /// <remarks>
+        /// When you call the UpdateCatalog function, all other Addressable requests are blocked until the operation is finished.
+        /// You can release the operation handle returned by UpdateCatalogs immediately after the operation finishes (or set the
+        /// autoRelease parameter to true).
+        ///
+        /// If you call UpdateCatalog without providing a list of catalogs, the Addressables system checks all of the currently
+        /// loaded catalogs for updates.
+        ///
+        /// If you update a catalog when you have already loaded content from the related AssetBundles, you can encounter conflicts
+        /// between the loaded AssetBundles and the updated versions. To avoid conflicts, update the catalog before loading assets or unload
+        /// the AssetBundles before the updating the catalog. You can enable the
+        /// [Unique Bundle Ids](xref:addressables-content-update-builds#unique-bundle-ids-setting)
+        /// option in your Addressable settings to avoid conflicts, but that can increase memory consumption since you will still
+        /// have the original AssetBundles in memory after loading the updated ones. Enabling this option can also make the download size of content
+        /// updates larger because typically more AssetBundles must be rebuilt.
+        ///
+        /// See [Updating catalogs](xref:addressables-api-load-content-catalog-async#updating-catalogs) for more details.
+        /// </remarks>
+        /// <param name="catalogs">The set of catalogs to update.  If null, all catalogs that have an available update will be updated.</param>
+        /// <param name="autoReleaseHandle">If true, the handle will automatically be released when the operation completes.</param>
+        /// <returns>The operation with the list of updated content catalog data.</returns>
+        public static AsyncOperationHandle<List<IResourceLocator>> UpdateCatalogs(IEnumerable<string> catalogs = null, bool autoReleaseHandle = true)
+        {
+            return m_Addressables.UpdateCatalogs(catalogs, autoReleaseHandle, false);
+        }
+
+        /// <summary>
+        /// Update the specified catalogs.
+        /// </summary>
+        /// <remarks>
+        /// When you call the UpdateCatalog function, all other Addressable requests are blocked until the operation is finished.
+        /// You can release the operation handle returned by UpdateCatalogs immediately after the operation finishes (or set the
+        /// autoRelease parameter to true).
+        ///
+        /// If you call UpdateCatalog without providing a list of catalogs, the Addressables system checks all of the currently
+        /// loaded catalogs for updates.
+        ///
+        /// If you update a catalog when you have already loaded content from the related AssetBundles, you can encounter conflicts
+        /// between the loaded AssetBundles and the updated versions. To avoid conflicts, update the catalog before loading assets or unload
+        /// the AssetBundles before the updating the catalog. You can enable the
+        /// [Unique Bundle Ids](xref:addressables-content-update-builds#unique-bundle-ids-setting)
+        /// option in your Addressable settings to avoid conflicts, but that can increase memory consumption since you will still
+        /// have the original AssetBundles in memory after loading the updated ones. Enabling this option can also make the download size of content
+        /// updates larger because typically more AssetBundles must be rebuilt.
+        ///
+        /// See [Updating catalogs](xref:addressables-api-load-content-catalog-async#updating-catalogs) for more details.
+        /// </remarks>
+        /// <param name="autoCleanBundleCache">If true, removes any nonreferenced bundles in the cache.</param>
+        /// <param name="catalogs">The set of catalogs to update.  If null, all catalogs that have an available update will be updated.</param>
+        /// <param name="autoReleaseHandle">If true, the handle will automatically be released when the operation completes.</param>
+        /// <returns>The operation with the list of updated content catalog data.</returns>
+        public static AsyncOperationHandle<List<IResourceLocator>> UpdateCatalogs(bool autoCleanBundleCache, IEnumerable<string> catalogs = null, bool autoReleaseHandle = true) // autoCleanBundleCache must be listed first to avoid breaking API
+        {
+            return m_Addressables.UpdateCatalogs(catalogs, autoReleaseHandle, autoCleanBundleCache);
+        }
+
+        /// <summary>
+        /// Add a resource locator.
+        /// </summary>
+        /// <param name="locator">The locator object.</param>
+        /// <param name="localCatalogHash">The hash of the local catalog. This can be null if the catalog cannot be updated.</param>
+        /// <param name="remoteCatalogLocation">The location of the remote catalog. This can be null if the catalog cannot be updated.</param>
+        public static void AddResourceLocator(IResourceLocator locator, string localCatalogHash = null, IResourceLocation remoteCatalogLocation = null)
+        {
+            m_Addressables.AddResourceLocator(locator, localCatalogHash, remoteCatalogLocation);
+        }
+
+        /// <summary>
+        /// Remove a locator;
+        /// </summary>
+        /// <param name="locator">The locator to remove.</param>
+        public static void RemoveResourceLocator(IResourceLocator locator)
+        {
+            m_Addressables.RemoveResourceLocator(locator);
+        }
+
+        /// <summary>
+        /// Remove all locators.
+        /// </summary>
+        public static void ClearResourceLocators()
+        {
+            m_Addressables.ClearResourceLocators();
+        }
+
+        /// <summary>
+        /// Removes any AssetBundles that are no longer referenced in the bundle cache. This can occur when a new, updated catalog excludes entries present in an older catalog.
+        /// </summary>
+        /// <remarks>
+        /// Note, that only AssetBundles loaded through UnityWebRequest are cached. If you want to purge the entire cache, use Caching.ClearCache instead.
+        /// In the Editor CleanBundleCache should only be called when using the "Use Existing Build (requires built groups)" playmode script as it loads content from bundles.
+        ///
+        /// See [AssetBundle caching](xref:addressables-remote-content-distribution#assetbundle-caching) for more details.
+        /// </remarks>
+        /// <param name="catalogsIds">The ids of catalogs whose bundle cache entries we want to preserve. If null, entries for all currently loaded catalogs will be preserved.</param>
+        /// <returns>The operation handle for the request. Note, that it is user's responsibility to release the returned operation; this can be done before or after the operation completes.</returns>
+        public static AsyncOperationHandle<bool> CleanBundleCache(IEnumerable<string> catalogsIds = null)
+        {
+            return m_Addressables.CleanBundleCache(catalogsIds, false);
+        }
+    }
+}