<<<<<<< HEAD
using System;
using System.Collections.Generic;
using System.Runtime.CompilerServices;
using System.Threading.Tasks;
using UnityEngine.ResourceManagement.Exceptions;
using UnityEngine.ResourceManagement.ResourceLocations;
using UnityEngine.ResourceManagement.ResourceProviders;
using UnityEngine.ResourceManagement.Util;

// ReSharper disable DelegateSubtraction

[assembly: InternalsVisibleTo("Unity.ResourceManager.Tests")]

namespace UnityEngine.ResourceManagement.AsyncOperations
{
    internal interface ICachable
    {
        IOperationCacheKey Key { get; set; }
    }

    internal interface IAsyncOperation
    {
        object GetResultAsObject();
        Type ResultType { get; }
        int Version { get; }
        string DebugName { get; }
        void DecrementReferenceCount();
        void IncrementReferenceCount();
        int ReferenceCount { get; }
        float PercentComplete { get; }
        DownloadStatus GetDownloadStatus(HashSet<object> visited);
        AsyncOperationStatus Status { get; }

        Exception OperationException { get; }
        bool IsDone { get; }
        Action<IAsyncOperation> OnDestroy { set; }
        void GetDependencies(List<AsyncOperationHandle> deps);
        bool IsRunning { get; }

        event Action<AsyncOperationHandle> CompletedTypeless;
        event Action<AsyncOperationHandle> Destroyed;

        void InvokeCompletionEvent();
        System.Threading.Tasks.Task<object> Task { get; }
        void Start(ResourceManager rm, AsyncOperationHandle dependency, DelegateList<float> updateCallbacks);

        AsyncOperationHandle Handle { get; }

        void WaitForCompletion();
    }

    /// <summary>
    /// base class for implemented AsyncOperations, implements the needed interfaces and consolidates redundant code
    /// </summary>
    /// <typeparam name="TObject">The type of the operation.</typeparam>
    public abstract class AsyncOperationBase<TObject> : IAsyncOperation
    {
        /// <summary>
        /// This will be called by the resource manager after all dependent operation complete. This method should not be called manually.
        /// A custom operation should override this method and begin work when it is called.
        /// </summary>
        protected abstract void Execute();

        /// <summary>
        /// This will be called by the resource manager when the reference count of the operation reaches zero. This method should not be called manually.
        /// A custom operation should override this method and release any held resources
        /// </summary>
        protected virtual void Destroy() {}

        /// <summary>
        /// A custom operation should override this method to return the progress of the operation.
        /// </summary>
        /// <returns>Progress of the operation. Value should be between 0.0f and 1.0f</returns>
        protected virtual float Progress { get { return 0; } }

        /// <summary>
        /// A custom operation should override this method to provide a debug friendly name for the operation.
        /// </summary>
        protected virtual string DebugName { get { return this.ToString(); } }

        /// <summary>
        /// A custom operation should override this method to provide a list of AsyncOperationHandles that it depends on.
        /// </summary>
        /// <param name="dependencies">The list that should be populated with dependent AsyncOperationHandles.</param>
        public virtual void GetDependencies(List<AsyncOperationHandle> dependencies) {}

        /// <summary>
        /// Accessor to Result of the operation.
        /// </summary>
        public TObject Result { get; set; }

        int m_referenceCount = 1;
        AsyncOperationStatus m_Status;
        Exception m_Error;
        internal ResourceManager m_RM;
        internal int m_Version;
        internal int Version { get { return m_Version; } }

        DelegateList<AsyncOperationHandle> m_DestroyedAction;
        DelegateList<AsyncOperationHandle<TObject>> m_CompletedActionT;

        internal bool CompletedEventHasListeners => m_CompletedActionT != null && m_CompletedActionT.Count > 0;
        internal bool DestroyedEventHasListeners => m_DestroyedAction != null && m_DestroyedAction.Count > 0;

        Action<IAsyncOperation> m_OnDestroyAction;
        internal Action<IAsyncOperation> OnDestroy { set { m_OnDestroyAction = value; } }
        internal int ReferenceCount { get { return m_referenceCount; } }
        Action<AsyncOperationHandle> m_dependencyCompleteAction;
        protected internal bool HasExecuted = false;

        /// <summary>
        /// True if the current op has begun but hasn't yet reached completion.  False otherwise.
        /// </summary>
        public bool IsRunning { get;  internal set; }

        /// <summary>
        /// Basic constructor for AsyncOperationBase.
        /// </summary>
        protected AsyncOperationBase()
        {
            m_UpdateCallback = UpdateCallback;
            m_dependencyCompleteAction = o => InvokeExecute();
        }

        internal static string ShortenPath(string p, bool keepExtension)
        {
            var slashIndex = p.LastIndexOf('/');
            if (slashIndex > 0)
                p = p.Substring(slashIndex + 1);
            if (!keepExtension)
            {
                slashIndex = p.LastIndexOf('.');
                if (slashIndex > 0)
                    p = p.Substring(0, slashIndex);
            }
            return p;
        }

        internal void IncrementReferenceCount()
        {
            if (m_referenceCount == 0)
                throw new Exception(string.Format("Cannot increment reference count on operation {0} because it has already been destroyed", this));

            m_referenceCount++;
            if (m_RM != null && m_RM.postProfilerEvents)
                m_RM.PostDiagnosticEvent(new ResourceManager.DiagnosticEventContext(new AsyncOperationHandle(this), ResourceManager.DiagnosticEventType.AsyncOperationReferenceCount, m_referenceCount));
        }

        /// <summary>
        /// Synchronously complete the async operation.
        /// </summary>
        public void WaitForCompletion()
        {
            if (Application.platform != RuntimePlatform.WebGLPlayer)
                while (!InvokeWaitForCompletion()) { }
            else
                throw new Exception($"WebGL does not support synchronous Addressable loading.  Please do not use WaitForCompletion on the WebGL platform.");
        }

        /// <summary>
        /// Used for the implementation of WaitForCompletion in an IAsyncOperation.
        /// </summary>
        /// <returns>True if the operation has completed, otherwise false.</returns>
        protected virtual bool InvokeWaitForCompletion() { return true; }

        internal void DecrementReferenceCount()
        {
            if (m_referenceCount <= 0)
                throw new Exception(string.Format("Cannot decrement reference count for operation {0} because it is already 0", this));

            m_referenceCount--;

            if (m_RM != null && m_RM.postProfilerEvents)
                m_RM.PostDiagnosticEvent(new ResourceManager.DiagnosticEventContext(new AsyncOperationHandle(this), ResourceManager.DiagnosticEventType.AsyncOperationReferenceCount, m_referenceCount));

            if (m_referenceCount == 0)
            {
                if (m_RM != null && m_RM.postProfilerEvents)
                    m_RM.PostDiagnosticEvent(new ResourceManager.DiagnosticEventContext(new AsyncOperationHandle(this), ResourceManager.DiagnosticEventType.AsyncOperationDestroy));

                if (m_DestroyedAction != null)
                {
                    m_DestroyedAction.Invoke(new AsyncOperationHandle<TObject>(this));
                    m_DestroyedAction.Clear();
                }

                Destroy();
                Result = default(TObject);
                m_referenceCount = 1;
                m_Status = AsyncOperationStatus.None;
                m_taskCompletionSource = null;
                m_taskCompletionSourceTypeless = null;
                m_Error = null;
                m_Version++;
                m_RM = null;

                if (m_OnDestroyAction != null)
                {
                    m_OnDestroyAction(this);
                    m_OnDestroyAction = null;
                }
            }
        }

        TaskCompletionSource<TObject> m_taskCompletionSource;
        internal Task<TObject> Task
        {
            get
            {
                if (m_taskCompletionSource == null)
                {
                    m_taskCompletionSource = new TaskCompletionSource<TObject>();
                    if (IsDone && !CompletedEventHasListeners)
                        m_taskCompletionSource.SetResult(Result);
                }
                return m_taskCompletionSource.Task;
            }
        }

        TaskCompletionSource<object> m_taskCompletionSourceTypeless;
        Task<object> IAsyncOperation.Task
        {
            get
            {
                if (m_taskCompletionSourceTypeless == null)
                {
                    m_taskCompletionSourceTypeless = new TaskCompletionSource<object>();
                    if (IsDone && !CompletedEventHasListeners)
                        m_taskCompletionSourceTypeless.SetResult(Result);
                }
                return m_taskCompletionSourceTypeless.Task;
            }
        }

        /// <summary>
        /// Converts the information about the operation to a formatted string.
        /// </summary>
        /// <returns>Returns the information about the operation.</returns>
        public override string ToString()
        {
            var instId = "";
            var or = Result as Object;
            if (or != null)
                instId = "(" + or.GetInstanceID() + ")";
            return string.Format("{0}, result='{1}', status='{2}'", base.ToString(), (or + instId), m_Status);
        }

        bool m_InDeferredCallbackQueue;
        void RegisterForDeferredCallbackEvent(bool incrementReferenceCount = true)
        {
            if (IsDone && !m_InDeferredCallbackQueue)
            {
                m_InDeferredCallbackQueue = true;
                m_RM.RegisterForDeferredCallback(this, incrementReferenceCount);
            }
        }

        internal event Action<AsyncOperationHandle<TObject>> Completed
        {
            add
            {
                if (m_CompletedActionT == null)
                    m_CompletedActionT = DelegateList<AsyncOperationHandle<TObject>>.CreateWithGlobalCache();
                m_CompletedActionT.Add(value);
                RegisterForDeferredCallbackEvent();
            }
            remove
            {
                m_CompletedActionT?.Remove(value);
            }
        }

        internal event Action<AsyncOperationHandle> Destroyed
        {
            add
            {
                if (m_DestroyedAction == null)
                    m_DestroyedAction = DelegateList<AsyncOperationHandle>.CreateWithGlobalCache();
                m_DestroyedAction.Add(value);
            }
            remove
            {
                m_DestroyedAction?.Remove(value);
            }
        }

        internal event Action<AsyncOperationHandle> CompletedTypeless
        {
            add
            {
                Completed += s => value(s);
            }
            remove
            {
                Completed -= s => value(s);
            }
        }

        /// <inheritdoc />
        internal AsyncOperationStatus Status { get { return m_Status; } }
        /// <inheritdoc />
        internal Exception OperationException
        {
            get { return m_Error; }
            private set
            {
                m_Error = value;
                if (m_Error != null && ResourceManager.ExceptionHandler != null)
                    ResourceManager.ExceptionHandler(new AsyncOperationHandle(this), value);
            }
        }
        internal bool MoveNext() { return !IsDone; }
        internal void Reset() {}
        internal object Current { get { return null; } } // should throw exception?
        internal bool IsDone { get { return Status == AsyncOperationStatus.Failed || Status == AsyncOperationStatus.Succeeded; } }
        internal float PercentComplete
        {
            get
            {
                if (m_Status == AsyncOperationStatus.None)
                {
                    try
                    {
                        return Progress;
                    }
                    catch
                    {
                        return 0.0f;
                    }
                }
                return 1.0f;
            }
        }

        internal void InvokeCompletionEvent()
        {
            if (m_CompletedActionT != null)
            {
                m_CompletedActionT.Invoke(new AsyncOperationHandle<TObject>(this));
                m_CompletedActionT.Clear();
            }
            if (m_taskCompletionSource != null)
                m_taskCompletionSource.TrySetResult(Result);

            if (m_taskCompletionSourceTypeless != null)
                m_taskCompletionSourceTypeless.TrySetResult(Result);

            m_InDeferredCallbackQueue = false;
        }

        internal AsyncOperationHandle<TObject> Handle { get { return new AsyncOperationHandle<TObject>(this); } }

        DelegateList<float> m_UpdateCallbacks;
        Action<float> m_UpdateCallback;

        private void UpdateCallback(float unscaledDeltaTime)
        {
            IUpdateReceiver updateOp = this as IUpdateReceiver;
            updateOp.Update(unscaledDeltaTime);
        }

        /// <summary>
        /// Complete the operation and invoke events.
        /// </summary>
        /// <remarks>
        /// An operation is considered to have failed silently if success is true and if errorMsg isn't null or empty.
        /// The exception handler will be called in cases of silent failures.
        /// Any failed operations will call Release on any dependencies that succeeded.
        /// </remarks>
        /// <param name="result">The result object for the operation.</param>
        /// <param name="success">True if successful or if the operation failed silently.</param>
        /// <param name="errorMsg">The error message if the operation has failed.</param>
        public void Complete(TObject result, bool success, string errorMsg)
        {
            Complete(result, success, errorMsg, true);
        }

        /// <summary>
        /// Complete the operation and invoke events.
        /// </summary>
        /// <remarks>
        /// An operation is considered to have failed silently if success is true and if errorMsg isn't null or empty.
        /// The exception handler will be called in cases of silent failures.
        /// </remarks>
        /// <param name="result">The result object for the operation.</param>
        /// <param name="success">True if successful or if the operation failed silently.</param>
        /// <param name="errorMsg">The error message if the operation has failed.</param>
        /// <param name="releaseDependenciesOnFailure">When true, failed operations will release any dependencies that succeeded.</param>
        public void Complete(TObject result, bool success, string errorMsg, bool releaseDependenciesOnFailure)
        {
            Complete(result, success, !string.IsNullOrEmpty(errorMsg) ? new OperationException(errorMsg) : null, releaseDependenciesOnFailure);
        }

        /// <summary>
        /// Complete the operation and invoke events.
        /// </summary>
        /// <remarks>
        /// An operation is considered to have failed silently if success is true and if exception isn't null.
        /// The exception handler will be called in cases of silent failures.
        /// </remarks>
        /// <param name="result">The result object for the operation.</param>
        /// <param name="success">True if successful or if the operation failed silently.</param>
        /// <param name="exception">The exception if the operation has failed.</param>
        /// <param name="releaseDependenciesOnFailure">When true, failed operations will release any dependencies that succeeded.</param>
        public void Complete(TObject result, bool success, Exception exception, bool releaseDependenciesOnFailure = true)
        {
            if (IsDone)
                return;

            IUpdateReceiver upOp = this as IUpdateReceiver;
            if (m_UpdateCallbacks != null && upOp != null)
                m_UpdateCallbacks.Remove(m_UpdateCallback);

            Result = result;
            m_Status = success ? AsyncOperationStatus.Succeeded : AsyncOperationStatus.Failed;

            if (m_RM != null && m_RM.postProfilerEvents)
            {
                m_RM.PostDiagnosticEvent(new ResourceManager.DiagnosticEventContext(new AsyncOperationHandle(this), ResourceManager.DiagnosticEventType.AsyncOperationPercentComplete, 1));
                m_RM.PostDiagnosticEvent(new ResourceManager.DiagnosticEventContext(new AsyncOperationHandle(this), ResourceManager.DiagnosticEventType.AsyncOperationComplete));
            }

            if (m_Status == AsyncOperationStatus.Failed || exception != null)
            {
                if (exception == null || string.IsNullOrEmpty(exception.Message))
                    OperationException = new OperationException($"Unknown error in AsyncOperation : {DebugName}");
                else
                    OperationException = exception;
            }

            if (m_Status == AsyncOperationStatus.Failed)
            {
                if (releaseDependenciesOnFailure)
                    ReleaseDependencies();

                if (m_RM != null && m_RM.postProfilerEvents)
                    m_RM.PostDiagnosticEvent(new ResourceManager.DiagnosticEventContext(new AsyncOperationHandle(this), ResourceManager.DiagnosticEventType.AsyncOperationFail, 0, exception?.ToString()));

                ICachable cachedOperation = this as ICachable;
                if (cachedOperation?.Key != null)
                    m_RM?.RemoveOperationFromCache(cachedOperation.Key);

                RegisterForDeferredCallbackEvent(false);
            }
            else
            {
                InvokeCompletionEvent();
                DecrementReferenceCount();
            }
            IsRunning = false;
        }

        internal void Start(ResourceManager rm, AsyncOperationHandle dependency, DelegateList<float> updateCallbacks)
        {
            m_RM = rm;
            IsRunning = true;
            HasExecuted = false;
            if (m_RM != null && m_RM.postProfilerEvents)
            {
                m_RM.PostDiagnosticEvent(new ResourceManager.DiagnosticEventContext(new AsyncOperationHandle(this), ResourceManager.DiagnosticEventType.AsyncOperationCreate));
                m_RM.PostDiagnosticEvent(new ResourceManager.DiagnosticEventContext(new AsyncOperationHandle(this), ResourceManager.DiagnosticEventType.AsyncOperationPercentComplete, 0));
            }

            IncrementReferenceCount(); // keep a reference until the operation completes
            m_UpdateCallbacks = updateCallbacks;
            if (dependency.IsValid() && !dependency.IsDone)
                dependency.Completed += m_dependencyCompleteAction;
            else
                InvokeExecute();
        }

        internal void InvokeExecute()
        {
            Execute();
            HasExecuted = true;
            IUpdateReceiver upOp = this as IUpdateReceiver;
            if (upOp != null)
                m_UpdateCallbacks.Add(m_UpdateCallback);
        }

        event Action<AsyncOperationHandle> IAsyncOperation.CompletedTypeless
        {
            add { CompletedTypeless += value; }
            remove { CompletedTypeless -= value; }
        }

        event Action<AsyncOperationHandle> IAsyncOperation.Destroyed
        {
            add
            {
                Destroyed += value;
            }

            remove
            {
                Destroyed -= value;
            }
        }

        int IAsyncOperation.Version  => Version;

        int IAsyncOperation.ReferenceCount => ReferenceCount;

        float IAsyncOperation.PercentComplete => PercentComplete;

        AsyncOperationStatus IAsyncOperation.Status => Status;

        Exception IAsyncOperation.OperationException => OperationException;

        bool IAsyncOperation.IsDone => IsDone;

        AsyncOperationHandle IAsyncOperation.Handle => Handle;

        Action<IAsyncOperation> IAsyncOperation.OnDestroy { set { OnDestroy = value; } }

        string IAsyncOperation.DebugName => DebugName;

        /// <inheritdoc/>
        object IAsyncOperation.GetResultAsObject() => Result;

        Type IAsyncOperation.ResultType { get { return typeof(TObject); } }

        /// <inheritdoc/>
        void IAsyncOperation.GetDependencies(List<AsyncOperationHandle> deps) => GetDependencies(deps);

        /// <inheritdoc/>
        void IAsyncOperation.DecrementReferenceCount() => DecrementReferenceCount();

        /// <inheritdoc/>
        void IAsyncOperation.IncrementReferenceCount() => IncrementReferenceCount();

        /// <inheritdoc/>
        void IAsyncOperation.InvokeCompletionEvent() => InvokeCompletionEvent();

        /// <inheritdoc/>
        void IAsyncOperation.Start(ResourceManager rm, AsyncOperationHandle dependency, DelegateList<float> updateCallbacks) => Start(rm, dependency, updateCallbacks);

        internal virtual void ReleaseDependencies() {}

        /// <inheritdoc/>
        DownloadStatus IAsyncOperation.GetDownloadStatus(HashSet<object> visited) => GetDownloadStatus(visited);

        internal virtual DownloadStatus GetDownloadStatus(HashSet<object> visited)
        {
            visited.Add(this);
            return new DownloadStatus() { IsDone = IsDone };
        }
    }
}
=======
using System;
using System.Collections.Generic;
using System.Runtime.CompilerServices;
using System.Threading.Tasks;
using UnityEngine.ResourceManagement.Exceptions;
using UnityEngine.ResourceManagement.ResourceLocations;
using UnityEngine.ResourceManagement.ResourceProviders;
using UnityEngine.ResourceManagement.Util;

// ReSharper disable DelegateSubtraction

[assembly: InternalsVisibleTo("Unity.ResourceManager.Tests")]

namespace UnityEngine.ResourceManagement.AsyncOperations
{
    internal interface ICachable
    {
        IOperationCacheKey Key { get; set; }
    }

    internal interface IAsyncOperation
    {
        object GetResultAsObject();
        Type ResultType { get; }
        int Version { get; }
        string DebugName { get; }
        void DecrementReferenceCount();
        void IncrementReferenceCount();
        int ReferenceCount { get; }
        float PercentComplete { get; }
        DownloadStatus GetDownloadStatus(HashSet<object> visited);
        AsyncOperationStatus Status { get; }

        Exception OperationException { get; }
        bool IsDone { get; }
        Action<IAsyncOperation> OnDestroy { set; }
        void GetDependencies(List<AsyncOperationHandle> deps);
        bool IsRunning { get; }

        event Action<AsyncOperationHandle> CompletedTypeless;
        event Action<AsyncOperationHandle> Destroyed;

        void InvokeCompletionEvent();
        System.Threading.Tasks.Task<object> Task { get; }
        void Start(ResourceManager rm, AsyncOperationHandle dependency, DelegateList<float> updateCallbacks);

        AsyncOperationHandle Handle { get; }

        void WaitForCompletion();
    }

    /// <summary>
    /// base class for implemented AsyncOperations, implements the needed interfaces and consolidates redundant code
    /// </summary>
    /// <typeparam name="TObject">The type of the operation.</typeparam>
    public abstract class AsyncOperationBase<TObject> : IAsyncOperation
    {
        /// <summary>
        /// This will be called by the resource manager after all dependent operation complete. This method should not be called manually.
        /// A custom operation should override this method and begin work when it is called.
        /// </summary>
        protected abstract void Execute();

        /// <summary>
        /// This will be called by the resource manager when the reference count of the operation reaches zero. This method should not be called manually.
        /// A custom operation should override this method and release any held resources
        /// </summary>
        protected virtual void Destroy() {}

        /// <summary>
        /// A custom operation should override this method to return the progress of the operation.
        /// </summary>
        /// <returns>Progress of the operation. Value should be between 0.0f and 1.0f</returns>
        protected virtual float Progress { get { return 0; } }

        /// <summary>
        /// A custom operation should override this method to provide a debug friendly name for the operation.
        /// </summary>
        protected virtual string DebugName { get { return this.ToString(); } }

        /// <summary>
        /// A custom operation should override this method to provide a list of AsyncOperationHandles that it depends on.
        /// </summary>
        /// <param name="dependencies">The list that should be populated with dependent AsyncOperationHandles.</param>
        public virtual void GetDependencies(List<AsyncOperationHandle> dependencies) {}

        /// <summary>
        /// Accessor to Result of the operation.
        /// </summary>
        public TObject Result { get; set; }

        int m_referenceCount = 1;
        AsyncOperationStatus m_Status;
        Exception m_Error;
        internal ResourceManager m_RM;
        internal int m_Version;
        internal int Version { get { return m_Version; } }

        DelegateList<AsyncOperationHandle> m_DestroyedAction;
        DelegateList<AsyncOperationHandle<TObject>> m_CompletedActionT;

        internal bool CompletedEventHasListeners => m_CompletedActionT != null && m_CompletedActionT.Count > 0;
        internal bool DestroyedEventHasListeners => m_DestroyedAction != null && m_DestroyedAction.Count > 0;

        Action<IAsyncOperation> m_OnDestroyAction;
        internal Action<IAsyncOperation> OnDestroy { set { m_OnDestroyAction = value; } }
        internal int ReferenceCount { get { return m_referenceCount; } }
        Action<AsyncOperationHandle> m_dependencyCompleteAction;
        protected internal bool HasExecuted = false;

        /// <summary>
        /// True if the current op has begun but hasn't yet reached completion.  False otherwise.
        /// </summary>
        public bool IsRunning { get;  internal set; }

        /// <summary>
        /// Basic constructor for AsyncOperationBase.
        /// </summary>
        protected AsyncOperationBase()
        {
            m_UpdateCallback = UpdateCallback;
            m_dependencyCompleteAction = o => InvokeExecute();
        }

        internal static string ShortenPath(string p, bool keepExtension)
        {
            var slashIndex = p.LastIndexOf('/');
            if (slashIndex > 0)
                p = p.Substring(slashIndex + 1);
            if (!keepExtension)
            {
                slashIndex = p.LastIndexOf('.');
                if (slashIndex > 0)
                    p = p.Substring(0, slashIndex);
            }
            return p;
        }

        internal void IncrementReferenceCount()
        {
            if (m_referenceCount == 0)
                throw new Exception(string.Format("Cannot increment reference count on operation {0} because it has already been destroyed", this));

            m_referenceCount++;
            if (m_RM != null && m_RM.postProfilerEvents)
                m_RM.PostDiagnosticEvent(new ResourceManager.DiagnosticEventContext(new AsyncOperationHandle(this), ResourceManager.DiagnosticEventType.AsyncOperationReferenceCount, m_referenceCount));
        }

        /// <summary>
        /// Synchronously complete the async operation.
        /// </summary>
        public void WaitForCompletion()
        {
            if (PlatformUtilities.PlatformUsesMultiThreading(Application.platform))
                while (!InvokeWaitForCompletion()) {}
            else
                throw new Exception($"{Application.platform} does not support synchronous Addressable loading.  Please do not use WaitForCompletion on the {Application.platform} platform.");
        }

        /// <summary>
        /// Used for the implementation of WaitForCompletion in an IAsyncOperation.
        /// </summary>
        /// <returns>True if the operation has completed, otherwise false.</returns>
        protected virtual bool InvokeWaitForCompletion() { return true; }

        internal void DecrementReferenceCount()
        {
            if (m_referenceCount <= 0)
                throw new Exception(string.Format("Cannot decrement reference count for operation {0} because it is already 0", this));

            m_referenceCount--;

            if (m_RM != null && m_RM.postProfilerEvents)
                m_RM.PostDiagnosticEvent(new ResourceManager.DiagnosticEventContext(new AsyncOperationHandle(this), ResourceManager.DiagnosticEventType.AsyncOperationReferenceCount, m_referenceCount));

            if (m_referenceCount == 0)
            {
                if (m_RM != null && m_RM.postProfilerEvents)
                    m_RM.PostDiagnosticEvent(new ResourceManager.DiagnosticEventContext(new AsyncOperationHandle(this), ResourceManager.DiagnosticEventType.AsyncOperationDestroy));

                if (m_DestroyedAction != null)
                {
                    m_DestroyedAction.Invoke(new AsyncOperationHandle<TObject>(this));
                    m_DestroyedAction.Clear();
                }

                Destroy();
                Result = default(TObject);
                m_referenceCount = 1;
                m_Status = AsyncOperationStatus.None;
                m_taskCompletionSource = null;
                m_taskCompletionSourceTypeless = null;
                m_Error = null;
                m_Version++;
                m_RM = null;

                if (m_OnDestroyAction != null)
                {
                    m_OnDestroyAction(this);
                    m_OnDestroyAction = null;
                }
            }
        }

        TaskCompletionSource<TObject> m_taskCompletionSource;
        internal Task<TObject> Task
        {
            get
            {
                if (m_taskCompletionSource == null)
                {
                    m_taskCompletionSource = new TaskCompletionSource<TObject>(TaskCreationOptions.RunContinuationsAsynchronously);
                    if (IsDone && !CompletedEventHasListeners)
                        m_taskCompletionSource.SetResult(Result);
                }
                return m_taskCompletionSource.Task;
            }
        }

        TaskCompletionSource<object> m_taskCompletionSourceTypeless;
        Task<object> IAsyncOperation.Task
        {
            get
            {
                if (m_taskCompletionSourceTypeless == null)
                {
                    m_taskCompletionSourceTypeless = new TaskCompletionSource<object>(TaskCreationOptions.RunContinuationsAsynchronously);
                    if (IsDone && !CompletedEventHasListeners)
                        m_taskCompletionSourceTypeless.SetResult(Result);
                }
                return m_taskCompletionSourceTypeless.Task;
            }
        }

        /// <summary>
        /// Converts the information about the operation to a formatted string.
        /// </summary>
        /// <returns>Returns the information about the operation.</returns>
        public override string ToString()
        {
            var instId = "";
            var or = Result as Object;
            if (or != null)
                instId = "(" + or.GetInstanceID() + ")";
            return string.Format("{0}, result='{1}', status='{2}'", base.ToString(), (or + instId), m_Status);
        }

        bool m_InDeferredCallbackQueue;
        void RegisterForDeferredCallbackEvent(bool incrementReferenceCount = true)
        {
            if (IsDone && !m_InDeferredCallbackQueue)
            {
                m_InDeferredCallbackQueue = true;
                m_RM.RegisterForDeferredCallback(this, incrementReferenceCount);
            }
        }

        internal event Action<AsyncOperationHandle<TObject>> Completed
        {
            add
            {
                if (m_CompletedActionT == null)
                    m_CompletedActionT = DelegateList<AsyncOperationHandle<TObject>>.CreateWithGlobalCache();
                m_CompletedActionT.Add(value);
                RegisterForDeferredCallbackEvent();
            }
            remove
            {
                m_CompletedActionT?.Remove(value);
            }
        }

        internal event Action<AsyncOperationHandle> Destroyed
        {
            add
            {
                if (m_DestroyedAction == null)
                    m_DestroyedAction = DelegateList<AsyncOperationHandle>.CreateWithGlobalCache();
                m_DestroyedAction.Add(value);
            }
            remove
            {
                m_DestroyedAction?.Remove(value);
            }
        }

        internal event Action<AsyncOperationHandle> CompletedTypeless
        {
            add
            {
                Completed += s => value(s);
            }
            remove
            {
                Completed -= s => value(s);
            }
        }

        /// <inheritdoc />
        internal AsyncOperationStatus Status { get { return m_Status; } }
        /// <inheritdoc />
        internal Exception OperationException
        {
            get { return m_Error; }
            private set
            {
                m_Error = value;
                if (m_Error != null && ResourceManager.ExceptionHandler != null)
                    ResourceManager.ExceptionHandler(new AsyncOperationHandle(this), value);
            }
        }
        internal bool MoveNext() { return !IsDone; }
        internal void Reset() {}
        internal object Current { get { return null; } } // should throw exception?
        internal bool IsDone { get { return Status == AsyncOperationStatus.Failed || Status == AsyncOperationStatus.Succeeded; } }
        internal float PercentComplete
        {
            get
            {
                if (m_Status == AsyncOperationStatus.None)
                {
                    try
                    {
                        return Progress;
                    }
                    catch
                    {
                        return 0.0f;
                    }
                }
                return 1.0f;
            }
        }

        internal void InvokeCompletionEvent()
        {
            if (m_CompletedActionT != null)
            {
                m_CompletedActionT.Invoke(new AsyncOperationHandle<TObject>(this));
                m_CompletedActionT.Clear();
            }
            if (m_taskCompletionSource != null)
                m_taskCompletionSource.TrySetResult(Result);

            if (m_taskCompletionSourceTypeless != null)
                m_taskCompletionSourceTypeless.TrySetResult(Result);

            m_InDeferredCallbackQueue = false;
        }

        internal AsyncOperationHandle<TObject> Handle { get { return new AsyncOperationHandle<TObject>(this); } }

        DelegateList<float> m_UpdateCallbacks;
        Action<float> m_UpdateCallback;

        private void UpdateCallback(float unscaledDeltaTime)
        {
            IUpdateReceiver updateOp = this as IUpdateReceiver;
            updateOp.Update(unscaledDeltaTime);
        }

        /// <summary>
        /// Complete the operation and invoke events.
        /// </summary>
        /// <remarks>
        /// An operation is considered to have failed silently if success is true and if errorMsg isn't null or empty.
        /// The exception handler will be called in cases of silent failures.
        /// Any failed operations will call Release on any dependencies that succeeded.
        /// </remarks>
        /// <param name="result">The result object for the operation.</param>
        /// <param name="success">True if successful or if the operation failed silently.</param>
        /// <param name="errorMsg">The error message if the operation has failed.</param>
        public void Complete(TObject result, bool success, string errorMsg)
        {
            Complete(result, success, errorMsg, true);
        }

        /// <summary>
        /// Complete the operation and invoke events.
        /// </summary>
        /// <remarks>
        /// An operation is considered to have failed silently if success is true and if errorMsg isn't null or empty.
        /// The exception handler will be called in cases of silent failures.
        /// </remarks>
        /// <param name="result">The result object for the operation.</param>
        /// <param name="success">True if successful or if the operation failed silently.</param>
        /// <param name="errorMsg">The error message if the operation has failed.</param>
        /// <param name="releaseDependenciesOnFailure">When true, failed operations will release any dependencies that succeeded.</param>
        public void Complete(TObject result, bool success, string errorMsg, bool releaseDependenciesOnFailure)
        {
            Complete(result, success, !string.IsNullOrEmpty(errorMsg) ? new OperationException(errorMsg) : null, releaseDependenciesOnFailure);
        }

        /// <summary>
        /// Complete the operation and invoke events.
        /// </summary>
        /// <remarks>
        /// An operation is considered to have failed silently if success is true and if exception isn't null.
        /// The exception handler will be called in cases of silent failures.
        /// </remarks>
        /// <param name="result">The result object for the operation.</param>
        /// <param name="success">True if successful or if the operation failed silently.</param>
        /// <param name="exception">The exception if the operation has failed.</param>
        /// <param name="releaseDependenciesOnFailure">When true, failed operations will release any dependencies that succeeded.</param>
        public void Complete(TObject result, bool success, Exception exception, bool releaseDependenciesOnFailure = true)
        {
            if (IsDone)
                return;

            IUpdateReceiver upOp = this as IUpdateReceiver;
            if (m_UpdateCallbacks != null && upOp != null)
                m_UpdateCallbacks.Remove(m_UpdateCallback);

            Result = result;
            m_Status = success ? AsyncOperationStatus.Succeeded : AsyncOperationStatus.Failed;

            if (m_RM != null && m_RM.postProfilerEvents)
            {
                m_RM.PostDiagnosticEvent(new ResourceManager.DiagnosticEventContext(new AsyncOperationHandle(this), ResourceManager.DiagnosticEventType.AsyncOperationPercentComplete, 1));
                m_RM.PostDiagnosticEvent(new ResourceManager.DiagnosticEventContext(new AsyncOperationHandle(this), ResourceManager.DiagnosticEventType.AsyncOperationComplete));
            }

            if (m_Status == AsyncOperationStatus.Failed || exception != null)
            {
                if (exception == null || string.IsNullOrEmpty(exception.Message))
                    OperationException = new OperationException($"Unknown error in AsyncOperation : {DebugName}");
                else
                    OperationException = exception;
            }

            if (m_Status == AsyncOperationStatus.Failed)
            {
                if (releaseDependenciesOnFailure)
                    ReleaseDependencies();

                if (m_RM != null && m_RM.postProfilerEvents)
                    m_RM.PostDiagnosticEvent(new ResourceManager.DiagnosticEventContext(new AsyncOperationHandle(this), ResourceManager.DiagnosticEventType.AsyncOperationFail, 0, exception?.ToString()));

                ICachable cachedOperation = this as ICachable;
                if (cachedOperation?.Key != null)
                    m_RM?.RemoveOperationFromCache(cachedOperation.Key);

                RegisterForDeferredCallbackEvent(false);
            }
            else
            {
                InvokeCompletionEvent();
                DecrementReferenceCount();
            }
            IsRunning = false;
        }

        internal void Start(ResourceManager rm, AsyncOperationHandle dependency, DelegateList<float> updateCallbacks)
        {
            m_RM = rm;
            IsRunning = true;
            HasExecuted = false;
            if (m_RM != null && m_RM.postProfilerEvents)
            {
                m_RM.PostDiagnosticEvent(new ResourceManager.DiagnosticEventContext(new AsyncOperationHandle(this), ResourceManager.DiagnosticEventType.AsyncOperationCreate));
                m_RM.PostDiagnosticEvent(new ResourceManager.DiagnosticEventContext(new AsyncOperationHandle(this), ResourceManager.DiagnosticEventType.AsyncOperationPercentComplete, 0));
            }

            IncrementReferenceCount(); // keep a reference until the operation completes
            m_UpdateCallbacks = updateCallbacks;
            if (dependency.IsValid() && !dependency.IsDone)
                dependency.Completed += m_dependencyCompleteAction;
            else
                InvokeExecute();
        }

        internal void InvokeExecute()
        {
            Execute();
            HasExecuted = true;
            IUpdateReceiver upOp = this as IUpdateReceiver;
            if (upOp != null)
                m_UpdateCallbacks.Add(m_UpdateCallback);
        }

        event Action<AsyncOperationHandle> IAsyncOperation.CompletedTypeless
        {
            add { CompletedTypeless += value; }
            remove { CompletedTypeless -= value; }
        }

        event Action<AsyncOperationHandle> IAsyncOperation.Destroyed
        {
            add
            {
                Destroyed += value;
            }

            remove
            {
                Destroyed -= value;
            }
        }

        int IAsyncOperation.Version  => Version;

        int IAsyncOperation.ReferenceCount => ReferenceCount;

        float IAsyncOperation.PercentComplete => PercentComplete;

        AsyncOperationStatus IAsyncOperation.Status => Status;

        Exception IAsyncOperation.OperationException => OperationException;

        bool IAsyncOperation.IsDone => IsDone;

        AsyncOperationHandle IAsyncOperation.Handle => Handle;

        Action<IAsyncOperation> IAsyncOperation.OnDestroy { set { OnDestroy = value; } }

        string IAsyncOperation.DebugName => DebugName;

        /// <inheritdoc/>
        object IAsyncOperation.GetResultAsObject() => Result;

        Type IAsyncOperation.ResultType { get { return typeof(TObject); } }

        /// <inheritdoc/>
        void IAsyncOperation.GetDependencies(List<AsyncOperationHandle> deps) => GetDependencies(deps);

        /// <inheritdoc/>
        void IAsyncOperation.DecrementReferenceCount() => DecrementReferenceCount();

        /// <inheritdoc/>
        void IAsyncOperation.IncrementReferenceCount() => IncrementReferenceCount();

        /// <inheritdoc/>
        void IAsyncOperation.InvokeCompletionEvent() => InvokeCompletionEvent();

        /// <inheritdoc/>
        void IAsyncOperation.Start(ResourceManager rm, AsyncOperationHandle dependency, DelegateList<float> updateCallbacks) => Start(rm, dependency, updateCallbacks);

        internal virtual void ReleaseDependencies() {}

        /// <inheritdoc/>
        DownloadStatus IAsyncOperation.GetDownloadStatus(HashSet<object> visited) => GetDownloadStatus(visited);

        internal virtual DownloadStatus GetDownloadStatus(HashSet<object> visited)
        {
            visited.Add(this);
            return new DownloadStatus() { IsDone = IsDone };
        }
    }
}
>>>>>>> f473b29b
<|MERGE_RESOLUTION|>--- conflicted
+++ resolved
@@ -1,1101 +1,549 @@
-<<<<<<< HEAD
-using System;
-using System.Collections.Generic;
-using System.Runtime.CompilerServices;
-using System.Threading.Tasks;
-using UnityEngine.ResourceManagement.Exceptions;
-using UnityEngine.ResourceManagement.ResourceLocations;
-using UnityEngine.ResourceManagement.ResourceProviders;
-using UnityEngine.ResourceManagement.Util;
-
-// ReSharper disable DelegateSubtraction
-
-[assembly: InternalsVisibleTo("Unity.ResourceManager.Tests")]
-
-namespace UnityEngine.ResourceManagement.AsyncOperations
-{
-    internal interface ICachable
-    {
-        IOperationCacheKey Key { get; set; }
-    }
-
-    internal interface IAsyncOperation
-    {
-        object GetResultAsObject();
-        Type ResultType { get; }
-        int Version { get; }
-        string DebugName { get; }
-        void DecrementReferenceCount();
-        void IncrementReferenceCount();
-        int ReferenceCount { get; }
-        float PercentComplete { get; }
-        DownloadStatus GetDownloadStatus(HashSet<object> visited);
-        AsyncOperationStatus Status { get; }
-
-        Exception OperationException { get; }
-        bool IsDone { get; }
-        Action<IAsyncOperation> OnDestroy { set; }
-        void GetDependencies(List<AsyncOperationHandle> deps);
-        bool IsRunning { get; }
-
-        event Action<AsyncOperationHandle> CompletedTypeless;
-        event Action<AsyncOperationHandle> Destroyed;
-
-        void InvokeCompletionEvent();
-        System.Threading.Tasks.Task<object> Task { get; }
-        void Start(ResourceManager rm, AsyncOperationHandle dependency, DelegateList<float> updateCallbacks);
-
-        AsyncOperationHandle Handle { get; }
-
-        void WaitForCompletion();
-    }
-
-    /// <summary>
-    /// base class for implemented AsyncOperations, implements the needed interfaces and consolidates redundant code
-    /// </summary>
-    /// <typeparam name="TObject">The type of the operation.</typeparam>
-    public abstract class AsyncOperationBase<TObject> : IAsyncOperation
-    {
-        /// <summary>
-        /// This will be called by the resource manager after all dependent operation complete. This method should not be called manually.
-        /// A custom operation should override this method and begin work when it is called.
-        /// </summary>
-        protected abstract void Execute();
-
-        /// <summary>
-        /// This will be called by the resource manager when the reference count of the operation reaches zero. This method should not be called manually.
-        /// A custom operation should override this method and release any held resources
-        /// </summary>
-        protected virtual void Destroy() {}
-
-        /// <summary>
-        /// A custom operation should override this method to return the progress of the operation.
-        /// </summary>
-        /// <returns>Progress of the operation. Value should be between 0.0f and 1.0f</returns>
-        protected virtual float Progress { get { return 0; } }
-
-        /// <summary>
-        /// A custom operation should override this method to provide a debug friendly name for the operation.
-        /// </summary>
-        protected virtual string DebugName { get { return this.ToString(); } }
-
-        /// <summary>
-        /// A custom operation should override this method to provide a list of AsyncOperationHandles that it depends on.
-        /// </summary>
-        /// <param name="dependencies">The list that should be populated with dependent AsyncOperationHandles.</param>
-        public virtual void GetDependencies(List<AsyncOperationHandle> dependencies) {}
-
-        /// <summary>
-        /// Accessor to Result of the operation.
-        /// </summary>
-        public TObject Result { get; set; }
-
-        int m_referenceCount = 1;
-        AsyncOperationStatus m_Status;
-        Exception m_Error;
-        internal ResourceManager m_RM;
-        internal int m_Version;
-        internal int Version { get { return m_Version; } }
-
-        DelegateList<AsyncOperationHandle> m_DestroyedAction;
-        DelegateList<AsyncOperationHandle<TObject>> m_CompletedActionT;
-
-        internal bool CompletedEventHasListeners => m_CompletedActionT != null && m_CompletedActionT.Count > 0;
-        internal bool DestroyedEventHasListeners => m_DestroyedAction != null && m_DestroyedAction.Count > 0;
-
-        Action<IAsyncOperation> m_OnDestroyAction;
-        internal Action<IAsyncOperation> OnDestroy { set { m_OnDestroyAction = value; } }
-        internal int ReferenceCount { get { return m_referenceCount; } }
-        Action<AsyncOperationHandle> m_dependencyCompleteAction;
-        protected internal bool HasExecuted = false;
-
-        /// <summary>
-        /// True if the current op has begun but hasn't yet reached completion.  False otherwise.
-        /// </summary>
-        public bool IsRunning { get;  internal set; }
-
-        /// <summary>
-        /// Basic constructor for AsyncOperationBase.
-        /// </summary>
-        protected AsyncOperationBase()
-        {
-            m_UpdateCallback = UpdateCallback;
-            m_dependencyCompleteAction = o => InvokeExecute();
-        }
-
-        internal static string ShortenPath(string p, bool keepExtension)
-        {
-            var slashIndex = p.LastIndexOf('/');
-            if (slashIndex > 0)
-                p = p.Substring(slashIndex + 1);
-            if (!keepExtension)
-            {
-                slashIndex = p.LastIndexOf('.');
-                if (slashIndex > 0)
-                    p = p.Substring(0, slashIndex);
-            }
-            return p;
-        }
-
-        internal void IncrementReferenceCount()
-        {
-            if (m_referenceCount == 0)
-                throw new Exception(string.Format("Cannot increment reference count on operation {0} because it has already been destroyed", this));
-
-            m_referenceCount++;
-            if (m_RM != null && m_RM.postProfilerEvents)
-                m_RM.PostDiagnosticEvent(new ResourceManager.DiagnosticEventContext(new AsyncOperationHandle(this), ResourceManager.DiagnosticEventType.AsyncOperationReferenceCount, m_referenceCount));
-        }
-
-        /// <summary>
-        /// Synchronously complete the async operation.
-        /// </summary>
-        public void WaitForCompletion()
-        {
-            if (Application.platform != RuntimePlatform.WebGLPlayer)
-                while (!InvokeWaitForCompletion()) { }
-            else
-                throw new Exception($"WebGL does not support synchronous Addressable loading.  Please do not use WaitForCompletion on the WebGL platform.");
-        }
-
-        /// <summary>
-        /// Used for the implementation of WaitForCompletion in an IAsyncOperation.
-        /// </summary>
-        /// <returns>True if the operation has completed, otherwise false.</returns>
-        protected virtual bool InvokeWaitForCompletion() { return true; }
-
-        internal void DecrementReferenceCount()
-        {
-            if (m_referenceCount <= 0)
-                throw new Exception(string.Format("Cannot decrement reference count for operation {0} because it is already 0", this));
-
-            m_referenceCount--;
-
-            if (m_RM != null && m_RM.postProfilerEvents)
-                m_RM.PostDiagnosticEvent(new ResourceManager.DiagnosticEventContext(new AsyncOperationHandle(this), ResourceManager.DiagnosticEventType.AsyncOperationReferenceCount, m_referenceCount));
-
-            if (m_referenceCount == 0)
-            {
-                if (m_RM != null && m_RM.postProfilerEvents)
-                    m_RM.PostDiagnosticEvent(new ResourceManager.DiagnosticEventContext(new AsyncOperationHandle(this), ResourceManager.DiagnosticEventType.AsyncOperationDestroy));
-
-                if (m_DestroyedAction != null)
-                {
-                    m_DestroyedAction.Invoke(new AsyncOperationHandle<TObject>(this));
-                    m_DestroyedAction.Clear();
-                }
-
-                Destroy();
-                Result = default(TObject);
-                m_referenceCount = 1;
-                m_Status = AsyncOperationStatus.None;
-                m_taskCompletionSource = null;
-                m_taskCompletionSourceTypeless = null;
-                m_Error = null;
-                m_Version++;
-                m_RM = null;
-
-                if (m_OnDestroyAction != null)
-                {
-                    m_OnDestroyAction(this);
-                    m_OnDestroyAction = null;
-                }
-            }
-        }
-
-        TaskCompletionSource<TObject> m_taskCompletionSource;
-        internal Task<TObject> Task
-        {
-            get
-            {
-                if (m_taskCompletionSource == null)
-                {
-                    m_taskCompletionSource = new TaskCompletionSource<TObject>();
-                    if (IsDone && !CompletedEventHasListeners)
-                        m_taskCompletionSource.SetResult(Result);
-                }
-                return m_taskCompletionSource.Task;
-            }
-        }
-
-        TaskCompletionSource<object> m_taskCompletionSourceTypeless;
-        Task<object> IAsyncOperation.Task
-        {
-            get
-            {
-                if (m_taskCompletionSourceTypeless == null)
-                {
-                    m_taskCompletionSourceTypeless = new TaskCompletionSource<object>();
-                    if (IsDone && !CompletedEventHasListeners)
-                        m_taskCompletionSourceTypeless.SetResult(Result);
-                }
-                return m_taskCompletionSourceTypeless.Task;
-            }
-        }
-
-        /// <summary>
-        /// Converts the information about the operation to a formatted string.
-        /// </summary>
-        /// <returns>Returns the information about the operation.</returns>
-        public override string ToString()
-        {
-            var instId = "";
-            var or = Result as Object;
-            if (or != null)
-                instId = "(" + or.GetInstanceID() + ")";
-            return string.Format("{0}, result='{1}', status='{2}'", base.ToString(), (or + instId), m_Status);
-        }
-
-        bool m_InDeferredCallbackQueue;
-        void RegisterForDeferredCallbackEvent(bool incrementReferenceCount = true)
-        {
-            if (IsDone && !m_InDeferredCallbackQueue)
-            {
-                m_InDeferredCallbackQueue = true;
-                m_RM.RegisterForDeferredCallback(this, incrementReferenceCount);
-            }
-        }
-
-        internal event Action<AsyncOperationHandle<TObject>> Completed
-        {
-            add
-            {
-                if (m_CompletedActionT == null)
-                    m_CompletedActionT = DelegateList<AsyncOperationHandle<TObject>>.CreateWithGlobalCache();
-                m_CompletedActionT.Add(value);
-                RegisterForDeferredCallbackEvent();
-            }
-            remove
-            {
-                m_CompletedActionT?.Remove(value);
-            }
-        }
-
-        internal event Action<AsyncOperationHandle> Destroyed
-        {
-            add
-            {
-                if (m_DestroyedAction == null)
-                    m_DestroyedAction = DelegateList<AsyncOperationHandle>.CreateWithGlobalCache();
-                m_DestroyedAction.Add(value);
-            }
-            remove
-            {
-                m_DestroyedAction?.Remove(value);
-            }
-        }
-
-        internal event Action<AsyncOperationHandle> CompletedTypeless
-        {
-            add
-            {
-                Completed += s => value(s);
-            }
-            remove
-            {
-                Completed -= s => value(s);
-            }
-        }
-
-        /// <inheritdoc />
-        internal AsyncOperationStatus Status { get { return m_Status; } }
-        /// <inheritdoc />
-        internal Exception OperationException
-        {
-            get { return m_Error; }
-            private set
-            {
-                m_Error = value;
-                if (m_Error != null && ResourceManager.ExceptionHandler != null)
-                    ResourceManager.ExceptionHandler(new AsyncOperationHandle(this), value);
-            }
-        }
-        internal bool MoveNext() { return !IsDone; }
-        internal void Reset() {}
-        internal object Current { get { return null; } } // should throw exception?
-        internal bool IsDone { get { return Status == AsyncOperationStatus.Failed || Status == AsyncOperationStatus.Succeeded; } }
-        internal float PercentComplete
-        {
-            get
-            {
-                if (m_Status == AsyncOperationStatus.None)
-                {
-                    try
-                    {
-                        return Progress;
-                    }
-                    catch
-                    {
-                        return 0.0f;
-                    }
-                }
-                return 1.0f;
-            }
-        }
-
-        internal void InvokeCompletionEvent()
-        {
-            if (m_CompletedActionT != null)
-            {
-                m_CompletedActionT.Invoke(new AsyncOperationHandle<TObject>(this));
-                m_CompletedActionT.Clear();
-            }
-            if (m_taskCompletionSource != null)
-                m_taskCompletionSource.TrySetResult(Result);
-
-            if (m_taskCompletionSourceTypeless != null)
-                m_taskCompletionSourceTypeless.TrySetResult(Result);
-
-            m_InDeferredCallbackQueue = false;
-        }
-
-        internal AsyncOperationHandle<TObject> Handle { get { return new AsyncOperationHandle<TObject>(this); } }
-
-        DelegateList<float> m_UpdateCallbacks;
-        Action<float> m_UpdateCallback;
-
-        private void UpdateCallback(float unscaledDeltaTime)
-        {
-            IUpdateReceiver updateOp = this as IUpdateReceiver;
-            updateOp.Update(unscaledDeltaTime);
-        }
-
-        /// <summary>
-        /// Complete the operation and invoke events.
-        /// </summary>
-        /// <remarks>
-        /// An operation is considered to have failed silently if success is true and if errorMsg isn't null or empty.
-        /// The exception handler will be called in cases of silent failures.
-        /// Any failed operations will call Release on any dependencies that succeeded.
-        /// </remarks>
-        /// <param name="result">The result object for the operation.</param>
-        /// <param name="success">True if successful or if the operation failed silently.</param>
-        /// <param name="errorMsg">The error message if the operation has failed.</param>
-        public void Complete(TObject result, bool success, string errorMsg)
-        {
-            Complete(result, success, errorMsg, true);
-        }
-
-        /// <summary>
-        /// Complete the operation and invoke events.
-        /// </summary>
-        /// <remarks>
-        /// An operation is considered to have failed silently if success is true and if errorMsg isn't null or empty.
-        /// The exception handler will be called in cases of silent failures.
-        /// </remarks>
-        /// <param name="result">The result object for the operation.</param>
-        /// <param name="success">True if successful or if the operation failed silently.</param>
-        /// <param name="errorMsg">The error message if the operation has failed.</param>
-        /// <param name="releaseDependenciesOnFailure">When true, failed operations will release any dependencies that succeeded.</param>
-        public void Complete(TObject result, bool success, string errorMsg, bool releaseDependenciesOnFailure)
-        {
-            Complete(result, success, !string.IsNullOrEmpty(errorMsg) ? new OperationException(errorMsg) : null, releaseDependenciesOnFailure);
-        }
-
-        /// <summary>
-        /// Complete the operation and invoke events.
-        /// </summary>
-        /// <remarks>
-        /// An operation is considered to have failed silently if success is true and if exception isn't null.
-        /// The exception handler will be called in cases of silent failures.
-        /// </remarks>
-        /// <param name="result">The result object for the operation.</param>
-        /// <param name="success">True if successful or if the operation failed silently.</param>
-        /// <param name="exception">The exception if the operation has failed.</param>
-        /// <param name="releaseDependenciesOnFailure">When true, failed operations will release any dependencies that succeeded.</param>
-        public void Complete(TObject result, bool success, Exception exception, bool releaseDependenciesOnFailure = true)
-        {
-            if (IsDone)
-                return;
-
-            IUpdateReceiver upOp = this as IUpdateReceiver;
-            if (m_UpdateCallbacks != null && upOp != null)
-                m_UpdateCallbacks.Remove(m_UpdateCallback);
-
-            Result = result;
-            m_Status = success ? AsyncOperationStatus.Succeeded : AsyncOperationStatus.Failed;
-
-            if (m_RM != null && m_RM.postProfilerEvents)
-            {
-                m_RM.PostDiagnosticEvent(new ResourceManager.DiagnosticEventContext(new AsyncOperationHandle(this), ResourceManager.DiagnosticEventType.AsyncOperationPercentComplete, 1));
-                m_RM.PostDiagnosticEvent(new ResourceManager.DiagnosticEventContext(new AsyncOperationHandle(this), ResourceManager.DiagnosticEventType.AsyncOperationComplete));
-            }
-
-            if (m_Status == AsyncOperationStatus.Failed || exception != null)
-            {
-                if (exception == null || string.IsNullOrEmpty(exception.Message))
-                    OperationException = new OperationException($"Unknown error in AsyncOperation : {DebugName}");
-                else
-                    OperationException = exception;
-            }
-
-            if (m_Status == AsyncOperationStatus.Failed)
-            {
-                if (releaseDependenciesOnFailure)
-                    ReleaseDependencies();
-
-                if (m_RM != null && m_RM.postProfilerEvents)
-                    m_RM.PostDiagnosticEvent(new ResourceManager.DiagnosticEventContext(new AsyncOperationHandle(this), ResourceManager.DiagnosticEventType.AsyncOperationFail, 0, exception?.ToString()));
-
-                ICachable cachedOperation = this as ICachable;
-                if (cachedOperation?.Key != null)
-                    m_RM?.RemoveOperationFromCache(cachedOperation.Key);
-
-                RegisterForDeferredCallbackEvent(false);
-            }
-            else
-            {
-                InvokeCompletionEvent();
-                DecrementReferenceCount();
-            }
-            IsRunning = false;
-        }
-
-        internal void Start(ResourceManager rm, AsyncOperationHandle dependency, DelegateList<float> updateCallbacks)
-        {
-            m_RM = rm;
-            IsRunning = true;
-            HasExecuted = false;
-            if (m_RM != null && m_RM.postProfilerEvents)
-            {
-                m_RM.PostDiagnosticEvent(new ResourceManager.DiagnosticEventContext(new AsyncOperationHandle(this), ResourceManager.DiagnosticEventType.AsyncOperationCreate));
-                m_RM.PostDiagnosticEvent(new ResourceManager.DiagnosticEventContext(new AsyncOperationHandle(this), ResourceManager.DiagnosticEventType.AsyncOperationPercentComplete, 0));
-            }
-
-            IncrementReferenceCount(); // keep a reference until the operation completes
-            m_UpdateCallbacks = updateCallbacks;
-            if (dependency.IsValid() && !dependency.IsDone)
-                dependency.Completed += m_dependencyCompleteAction;
-            else
-                InvokeExecute();
-        }
-
-        internal void InvokeExecute()
-        {
-            Execute();
-            HasExecuted = true;
-            IUpdateReceiver upOp = this as IUpdateReceiver;
-            if (upOp != null)
-                m_UpdateCallbacks.Add(m_UpdateCallback);
-        }
-
-        event Action<AsyncOperationHandle> IAsyncOperation.CompletedTypeless
-        {
-            add { CompletedTypeless += value; }
-            remove { CompletedTypeless -= value; }
-        }
-
-        event Action<AsyncOperationHandle> IAsyncOperation.Destroyed
-        {
-            add
-            {
-                Destroyed += value;
-            }
-
-            remove
-            {
-                Destroyed -= value;
-            }
-        }
-
-        int IAsyncOperation.Version  => Version;
-
-        int IAsyncOperation.ReferenceCount => ReferenceCount;
-
-        float IAsyncOperation.PercentComplete => PercentComplete;
-
-        AsyncOperationStatus IAsyncOperation.Status => Status;
-
-        Exception IAsyncOperation.OperationException => OperationException;
-
-        bool IAsyncOperation.IsDone => IsDone;
-
-        AsyncOperationHandle IAsyncOperation.Handle => Handle;
-
-        Action<IAsyncOperation> IAsyncOperation.OnDestroy { set { OnDestroy = value; } }
-
-        string IAsyncOperation.DebugName => DebugName;
-
-        /// <inheritdoc/>
-        object IAsyncOperation.GetResultAsObject() => Result;
-
-        Type IAsyncOperation.ResultType { get { return typeof(TObject); } }
-
-        /// <inheritdoc/>
-        void IAsyncOperation.GetDependencies(List<AsyncOperationHandle> deps) => GetDependencies(deps);
-
-        /// <inheritdoc/>
-        void IAsyncOperation.DecrementReferenceCount() => DecrementReferenceCount();
-
-        /// <inheritdoc/>
-        void IAsyncOperation.IncrementReferenceCount() => IncrementReferenceCount();
-
-        /// <inheritdoc/>
-        void IAsyncOperation.InvokeCompletionEvent() => InvokeCompletionEvent();
-
-        /// <inheritdoc/>
-        void IAsyncOperation.Start(ResourceManager rm, AsyncOperationHandle dependency, DelegateList<float> updateCallbacks) => Start(rm, dependency, updateCallbacks);
-
-        internal virtual void ReleaseDependencies() {}
-
-        /// <inheritdoc/>
-        DownloadStatus IAsyncOperation.GetDownloadStatus(HashSet<object> visited) => GetDownloadStatus(visited);
-
-        internal virtual DownloadStatus GetDownloadStatus(HashSet<object> visited)
-        {
-            visited.Add(this);
-            return new DownloadStatus() { IsDone = IsDone };
-        }
-    }
-}
-=======
-using System;
-using System.Collections.Generic;
-using System.Runtime.CompilerServices;
-using System.Threading.Tasks;
-using UnityEngine.ResourceManagement.Exceptions;
-using UnityEngine.ResourceManagement.ResourceLocations;
-using UnityEngine.ResourceManagement.ResourceProviders;
-using UnityEngine.ResourceManagement.Util;
-
-// ReSharper disable DelegateSubtraction
-
-[assembly: InternalsVisibleTo("Unity.ResourceManager.Tests")]
-
-namespace UnityEngine.ResourceManagement.AsyncOperations
-{
-    internal interface ICachable
-    {
-        IOperationCacheKey Key { get; set; }
-    }
-
-    internal interface IAsyncOperation
-    {
-        object GetResultAsObject();
-        Type ResultType { get; }
-        int Version { get; }
-        string DebugName { get; }
-        void DecrementReferenceCount();
-        void IncrementReferenceCount();
-        int ReferenceCount { get; }
-        float PercentComplete { get; }
-        DownloadStatus GetDownloadStatus(HashSet<object> visited);
-        AsyncOperationStatus Status { get; }
-
-        Exception OperationException { get; }
-        bool IsDone { get; }
-        Action<IAsyncOperation> OnDestroy { set; }
-        void GetDependencies(List<AsyncOperationHandle> deps);
-        bool IsRunning { get; }
-
-        event Action<AsyncOperationHandle> CompletedTypeless;
-        event Action<AsyncOperationHandle> Destroyed;
-
-        void InvokeCompletionEvent();
-        System.Threading.Tasks.Task<object> Task { get; }
-        void Start(ResourceManager rm, AsyncOperationHandle dependency, DelegateList<float> updateCallbacks);
-
-        AsyncOperationHandle Handle { get; }
-
-        void WaitForCompletion();
-    }
-
-    /// <summary>
-    /// base class for implemented AsyncOperations, implements the needed interfaces and consolidates redundant code
-    /// </summary>
-    /// <typeparam name="TObject">The type of the operation.</typeparam>
-    public abstract class AsyncOperationBase<TObject> : IAsyncOperation
-    {
-        /// <summary>
-        /// This will be called by the resource manager after all dependent operation complete. This method should not be called manually.
-        /// A custom operation should override this method and begin work when it is called.
-        /// </summary>
-        protected abstract void Execute();
-
-        /// <summary>
-        /// This will be called by the resource manager when the reference count of the operation reaches zero. This method should not be called manually.
-        /// A custom operation should override this method and release any held resources
-        /// </summary>
-        protected virtual void Destroy() {}
-
-        /// <summary>
-        /// A custom operation should override this method to return the progress of the operation.
-        /// </summary>
-        /// <returns>Progress of the operation. Value should be between 0.0f and 1.0f</returns>
-        protected virtual float Progress { get { return 0; } }
-
-        /// <summary>
-        /// A custom operation should override this method to provide a debug friendly name for the operation.
-        /// </summary>
-        protected virtual string DebugName { get { return this.ToString(); } }
-
-        /// <summary>
-        /// A custom operation should override this method to provide a list of AsyncOperationHandles that it depends on.
-        /// </summary>
-        /// <param name="dependencies">The list that should be populated with dependent AsyncOperationHandles.</param>
-        public virtual void GetDependencies(List<AsyncOperationHandle> dependencies) {}
-
-        /// <summary>
-        /// Accessor to Result of the operation.
-        /// </summary>
-        public TObject Result { get; set; }
-
-        int m_referenceCount = 1;
-        AsyncOperationStatus m_Status;
-        Exception m_Error;
-        internal ResourceManager m_RM;
-        internal int m_Version;
-        internal int Version { get { return m_Version; } }
-
-        DelegateList<AsyncOperationHandle> m_DestroyedAction;
-        DelegateList<AsyncOperationHandle<TObject>> m_CompletedActionT;
-
-        internal bool CompletedEventHasListeners => m_CompletedActionT != null && m_CompletedActionT.Count > 0;
-        internal bool DestroyedEventHasListeners => m_DestroyedAction != null && m_DestroyedAction.Count > 0;
-
-        Action<IAsyncOperation> m_OnDestroyAction;
-        internal Action<IAsyncOperation> OnDestroy { set { m_OnDestroyAction = value; } }
-        internal int ReferenceCount { get { return m_referenceCount; } }
-        Action<AsyncOperationHandle> m_dependencyCompleteAction;
-        protected internal bool HasExecuted = false;
-
-        /// <summary>
-        /// True if the current op has begun but hasn't yet reached completion.  False otherwise.
-        /// </summary>
-        public bool IsRunning { get;  internal set; }
-
-        /// <summary>
-        /// Basic constructor for AsyncOperationBase.
-        /// </summary>
-        protected AsyncOperationBase()
-        {
-            m_UpdateCallback = UpdateCallback;
-            m_dependencyCompleteAction = o => InvokeExecute();
-        }
-
-        internal static string ShortenPath(string p, bool keepExtension)
-        {
-            var slashIndex = p.LastIndexOf('/');
-            if (slashIndex > 0)
-                p = p.Substring(slashIndex + 1);
-            if (!keepExtension)
-            {
-                slashIndex = p.LastIndexOf('.');
-                if (slashIndex > 0)
-                    p = p.Substring(0, slashIndex);
-            }
-            return p;
-        }
-
-        internal void IncrementReferenceCount()
-        {
-            if (m_referenceCount == 0)
-                throw new Exception(string.Format("Cannot increment reference count on operation {0} because it has already been destroyed", this));
-
-            m_referenceCount++;
-            if (m_RM != null && m_RM.postProfilerEvents)
-                m_RM.PostDiagnosticEvent(new ResourceManager.DiagnosticEventContext(new AsyncOperationHandle(this), ResourceManager.DiagnosticEventType.AsyncOperationReferenceCount, m_referenceCount));
-        }
-
-        /// <summary>
-        /// Synchronously complete the async operation.
-        /// </summary>
-        public void WaitForCompletion()
-        {
-            if (PlatformUtilities.PlatformUsesMultiThreading(Application.platform))
-                while (!InvokeWaitForCompletion()) {}
-            else
-                throw new Exception($"{Application.platform} does not support synchronous Addressable loading.  Please do not use WaitForCompletion on the {Application.platform} platform.");
-        }
-
-        /// <summary>
-        /// Used for the implementation of WaitForCompletion in an IAsyncOperation.
-        /// </summary>
-        /// <returns>True if the operation has completed, otherwise false.</returns>
-        protected virtual bool InvokeWaitForCompletion() { return true; }
-
-        internal void DecrementReferenceCount()
-        {
-            if (m_referenceCount <= 0)
-                throw new Exception(string.Format("Cannot decrement reference count for operation {0} because it is already 0", this));
-
-            m_referenceCount--;
-
-            if (m_RM != null && m_RM.postProfilerEvents)
-                m_RM.PostDiagnosticEvent(new ResourceManager.DiagnosticEventContext(new AsyncOperationHandle(this), ResourceManager.DiagnosticEventType.AsyncOperationReferenceCount, m_referenceCount));
-
-            if (m_referenceCount == 0)
-            {
-                if (m_RM != null && m_RM.postProfilerEvents)
-                    m_RM.PostDiagnosticEvent(new ResourceManager.DiagnosticEventContext(new AsyncOperationHandle(this), ResourceManager.DiagnosticEventType.AsyncOperationDestroy));
-
-                if (m_DestroyedAction != null)
-                {
-                    m_DestroyedAction.Invoke(new AsyncOperationHandle<TObject>(this));
-                    m_DestroyedAction.Clear();
-                }
-
-                Destroy();
-                Result = default(TObject);
-                m_referenceCount = 1;
-                m_Status = AsyncOperationStatus.None;
-                m_taskCompletionSource = null;
-                m_taskCompletionSourceTypeless = null;
-                m_Error = null;
-                m_Version++;
-                m_RM = null;
-
-                if (m_OnDestroyAction != null)
-                {
-                    m_OnDestroyAction(this);
-                    m_OnDestroyAction = null;
-                }
-            }
-        }
-
-        TaskCompletionSource<TObject> m_taskCompletionSource;
-        internal Task<TObject> Task
-        {
-            get
-            {
-                if (m_taskCompletionSource == null)
-                {
-                    m_taskCompletionSource = new TaskCompletionSource<TObject>(TaskCreationOptions.RunContinuationsAsynchronously);
-                    if (IsDone && !CompletedEventHasListeners)
-                        m_taskCompletionSource.SetResult(Result);
-                }
-                return m_taskCompletionSource.Task;
-            }
-        }
-
-        TaskCompletionSource<object> m_taskCompletionSourceTypeless;
-        Task<object> IAsyncOperation.Task
-        {
-            get
-            {
-                if (m_taskCompletionSourceTypeless == null)
-                {
-                    m_taskCompletionSourceTypeless = new TaskCompletionSource<object>(TaskCreationOptions.RunContinuationsAsynchronously);
-                    if (IsDone && !CompletedEventHasListeners)
-                        m_taskCompletionSourceTypeless.SetResult(Result);
-                }
-                return m_taskCompletionSourceTypeless.Task;
-            }
-        }
-
-        /// <summary>
-        /// Converts the information about the operation to a formatted string.
-        /// </summary>
-        /// <returns>Returns the information about the operation.</returns>
-        public override string ToString()
-        {
-            var instId = "";
-            var or = Result as Object;
-            if (or != null)
-                instId = "(" + or.GetInstanceID() + ")";
-            return string.Format("{0}, result='{1}', status='{2}'", base.ToString(), (or + instId), m_Status);
-        }
-
-        bool m_InDeferredCallbackQueue;
-        void RegisterForDeferredCallbackEvent(bool incrementReferenceCount = true)
-        {
-            if (IsDone && !m_InDeferredCallbackQueue)
-            {
-                m_InDeferredCallbackQueue = true;
-                m_RM.RegisterForDeferredCallback(this, incrementReferenceCount);
-            }
-        }
-
-        internal event Action<AsyncOperationHandle<TObject>> Completed
-        {
-            add
-            {
-                if (m_CompletedActionT == null)
-                    m_CompletedActionT = DelegateList<AsyncOperationHandle<TObject>>.CreateWithGlobalCache();
-                m_CompletedActionT.Add(value);
-                RegisterForDeferredCallbackEvent();
-            }
-            remove
-            {
-                m_CompletedActionT?.Remove(value);
-            }
-        }
-
-        internal event Action<AsyncOperationHandle> Destroyed
-        {
-            add
-            {
-                if (m_DestroyedAction == null)
-                    m_DestroyedAction = DelegateList<AsyncOperationHandle>.CreateWithGlobalCache();
-                m_DestroyedAction.Add(value);
-            }
-            remove
-            {
-                m_DestroyedAction?.Remove(value);
-            }
-        }
-
-        internal event Action<AsyncOperationHandle> CompletedTypeless
-        {
-            add
-            {
-                Completed += s => value(s);
-            }
-            remove
-            {
-                Completed -= s => value(s);
-            }
-        }
-
-        /// <inheritdoc />
-        internal AsyncOperationStatus Status { get { return m_Status; } }
-        /// <inheritdoc />
-        internal Exception OperationException
-        {
-            get { return m_Error; }
-            private set
-            {
-                m_Error = value;
-                if (m_Error != null && ResourceManager.ExceptionHandler != null)
-                    ResourceManager.ExceptionHandler(new AsyncOperationHandle(this), value);
-            }
-        }
-        internal bool MoveNext() { return !IsDone; }
-        internal void Reset() {}
-        internal object Current { get { return null; } } // should throw exception?
-        internal bool IsDone { get { return Status == AsyncOperationStatus.Failed || Status == AsyncOperationStatus.Succeeded; } }
-        internal float PercentComplete
-        {
-            get
-            {
-                if (m_Status == AsyncOperationStatus.None)
-                {
-                    try
-                    {
-                        return Progress;
-                    }
-                    catch
-                    {
-                        return 0.0f;
-                    }
-                }
-                return 1.0f;
-            }
-        }
-
-        internal void InvokeCompletionEvent()
-        {
-            if (m_CompletedActionT != null)
-            {
-                m_CompletedActionT.Invoke(new AsyncOperationHandle<TObject>(this));
-                m_CompletedActionT.Clear();
-            }
-            if (m_taskCompletionSource != null)
-                m_taskCompletionSource.TrySetResult(Result);
-
-            if (m_taskCompletionSourceTypeless != null)
-                m_taskCompletionSourceTypeless.TrySetResult(Result);
-
-            m_InDeferredCallbackQueue = false;
-        }
-
-        internal AsyncOperationHandle<TObject> Handle { get { return new AsyncOperationHandle<TObject>(this); } }
-
-        DelegateList<float> m_UpdateCallbacks;
-        Action<float> m_UpdateCallback;
-
-        private void UpdateCallback(float unscaledDeltaTime)
-        {
-            IUpdateReceiver updateOp = this as IUpdateReceiver;
-            updateOp.Update(unscaledDeltaTime);
-        }
-
-        /// <summary>
-        /// Complete the operation and invoke events.
-        /// </summary>
-        /// <remarks>
-        /// An operation is considered to have failed silently if success is true and if errorMsg isn't null or empty.
-        /// The exception handler will be called in cases of silent failures.
-        /// Any failed operations will call Release on any dependencies that succeeded.
-        /// </remarks>
-        /// <param name="result">The result object for the operation.</param>
-        /// <param name="success">True if successful or if the operation failed silently.</param>
-        /// <param name="errorMsg">The error message if the operation has failed.</param>
-        public void Complete(TObject result, bool success, string errorMsg)
-        {
-            Complete(result, success, errorMsg, true);
-        }
-
-        /// <summary>
-        /// Complete the operation and invoke events.
-        /// </summary>
-        /// <remarks>
-        /// An operation is considered to have failed silently if success is true and if errorMsg isn't null or empty.
-        /// The exception handler will be called in cases of silent failures.
-        /// </remarks>
-        /// <param name="result">The result object for the operation.</param>
-        /// <param name="success">True if successful or if the operation failed silently.</param>
-        /// <param name="errorMsg">The error message if the operation has failed.</param>
-        /// <param name="releaseDependenciesOnFailure">When true, failed operations will release any dependencies that succeeded.</param>
-        public void Complete(TObject result, bool success, string errorMsg, bool releaseDependenciesOnFailure)
-        {
-            Complete(result, success, !string.IsNullOrEmpty(errorMsg) ? new OperationException(errorMsg) : null, releaseDependenciesOnFailure);
-        }
-
-        /// <summary>
-        /// Complete the operation and invoke events.
-        /// </summary>
-        /// <remarks>
-        /// An operation is considered to have failed silently if success is true and if exception isn't null.
-        /// The exception handler will be called in cases of silent failures.
-        /// </remarks>
-        /// <param name="result">The result object for the operation.</param>
-        /// <param name="success">True if successful or if the operation failed silently.</param>
-        /// <param name="exception">The exception if the operation has failed.</param>
-        /// <param name="releaseDependenciesOnFailure">When true, failed operations will release any dependencies that succeeded.</param>
-        public void Complete(TObject result, bool success, Exception exception, bool releaseDependenciesOnFailure = true)
-        {
-            if (IsDone)
-                return;
-
-            IUpdateReceiver upOp = this as IUpdateReceiver;
-            if (m_UpdateCallbacks != null && upOp != null)
-                m_UpdateCallbacks.Remove(m_UpdateCallback);
-
-            Result = result;
-            m_Status = success ? AsyncOperationStatus.Succeeded : AsyncOperationStatus.Failed;
-
-            if (m_RM != null && m_RM.postProfilerEvents)
-            {
-                m_RM.PostDiagnosticEvent(new ResourceManager.DiagnosticEventContext(new AsyncOperationHandle(this), ResourceManager.DiagnosticEventType.AsyncOperationPercentComplete, 1));
-                m_RM.PostDiagnosticEvent(new ResourceManager.DiagnosticEventContext(new AsyncOperationHandle(this), ResourceManager.DiagnosticEventType.AsyncOperationComplete));
-            }
-
-            if (m_Status == AsyncOperationStatus.Failed || exception != null)
-            {
-                if (exception == null || string.IsNullOrEmpty(exception.Message))
-                    OperationException = new OperationException($"Unknown error in AsyncOperation : {DebugName}");
-                else
-                    OperationException = exception;
-            }
-
-            if (m_Status == AsyncOperationStatus.Failed)
-            {
-                if (releaseDependenciesOnFailure)
-                    ReleaseDependencies();
-
-                if (m_RM != null && m_RM.postProfilerEvents)
-                    m_RM.PostDiagnosticEvent(new ResourceManager.DiagnosticEventContext(new AsyncOperationHandle(this), ResourceManager.DiagnosticEventType.AsyncOperationFail, 0, exception?.ToString()));
-
-                ICachable cachedOperation = this as ICachable;
-                if (cachedOperation?.Key != null)
-                    m_RM?.RemoveOperationFromCache(cachedOperation.Key);
-
-                RegisterForDeferredCallbackEvent(false);
-            }
-            else
-            {
-                InvokeCompletionEvent();
-                DecrementReferenceCount();
-            }
-            IsRunning = false;
-        }
-
-        internal void Start(ResourceManager rm, AsyncOperationHandle dependency, DelegateList<float> updateCallbacks)
-        {
-            m_RM = rm;
-            IsRunning = true;
-            HasExecuted = false;
-            if (m_RM != null && m_RM.postProfilerEvents)
-            {
-                m_RM.PostDiagnosticEvent(new ResourceManager.DiagnosticEventContext(new AsyncOperationHandle(this), ResourceManager.DiagnosticEventType.AsyncOperationCreate));
-                m_RM.PostDiagnosticEvent(new ResourceManager.DiagnosticEventContext(new AsyncOperationHandle(this), ResourceManager.DiagnosticEventType.AsyncOperationPercentComplete, 0));
-            }
-
-            IncrementReferenceCount(); // keep a reference until the operation completes
-            m_UpdateCallbacks = updateCallbacks;
-            if (dependency.IsValid() && !dependency.IsDone)
-                dependency.Completed += m_dependencyCompleteAction;
-            else
-                InvokeExecute();
-        }
-
-        internal void InvokeExecute()
-        {
-            Execute();
-            HasExecuted = true;
-            IUpdateReceiver upOp = this as IUpdateReceiver;
-            if (upOp != null)
-                m_UpdateCallbacks.Add(m_UpdateCallback);
-        }
-
-        event Action<AsyncOperationHandle> IAsyncOperation.CompletedTypeless
-        {
-            add { CompletedTypeless += value; }
-            remove { CompletedTypeless -= value; }
-        }
-
-        event Action<AsyncOperationHandle> IAsyncOperation.Destroyed
-        {
-            add
-            {
-                Destroyed += value;
-            }
-
-            remove
-            {
-                Destroyed -= value;
-            }
-        }
-
-        int IAsyncOperation.Version  => Version;
-
-        int IAsyncOperation.ReferenceCount => ReferenceCount;
-
-        float IAsyncOperation.PercentComplete => PercentComplete;
-
-        AsyncOperationStatus IAsyncOperation.Status => Status;
-
-        Exception IAsyncOperation.OperationException => OperationException;
-
-        bool IAsyncOperation.IsDone => IsDone;
-
-        AsyncOperationHandle IAsyncOperation.Handle => Handle;
-
-        Action<IAsyncOperation> IAsyncOperation.OnDestroy { set { OnDestroy = value; } }
-
-        string IAsyncOperation.DebugName => DebugName;
-
-        /// <inheritdoc/>
-        object IAsyncOperation.GetResultAsObject() => Result;
-
-        Type IAsyncOperation.ResultType { get { return typeof(TObject); } }
-
-        /// <inheritdoc/>
-        void IAsyncOperation.GetDependencies(List<AsyncOperationHandle> deps) => GetDependencies(deps);
-
-        /// <inheritdoc/>
-        void IAsyncOperation.DecrementReferenceCount() => DecrementReferenceCount();
-
-        /// <inheritdoc/>
-        void IAsyncOperation.IncrementReferenceCount() => IncrementReferenceCount();
-
-        /// <inheritdoc/>
-        void IAsyncOperation.InvokeCompletionEvent() => InvokeCompletionEvent();
-
-        /// <inheritdoc/>
-        void IAsyncOperation.Start(ResourceManager rm, AsyncOperationHandle dependency, DelegateList<float> updateCallbacks) => Start(rm, dependency, updateCallbacks);
-
-        internal virtual void ReleaseDependencies() {}
-
-        /// <inheritdoc/>
-        DownloadStatus IAsyncOperation.GetDownloadStatus(HashSet<object> visited) => GetDownloadStatus(visited);
-
-        internal virtual DownloadStatus GetDownloadStatus(HashSet<object> visited)
-        {
-            visited.Add(this);
-            return new DownloadStatus() { IsDone = IsDone };
-        }
-    }
-}
->>>>>>> f473b29b
+using System;
+using System.Collections.Generic;
+using System.Runtime.CompilerServices;
+using System.Threading.Tasks;
+using UnityEngine.ResourceManagement.Exceptions;
+using UnityEngine.ResourceManagement.ResourceLocations;
+using UnityEngine.ResourceManagement.ResourceProviders;
+using UnityEngine.ResourceManagement.Util;
+
+// ReSharper disable DelegateSubtraction
+
+[assembly: InternalsVisibleTo("Unity.ResourceManager.Tests")]
+
+namespace UnityEngine.ResourceManagement.AsyncOperations
+{
+    internal interface ICachable
+    {
+        IOperationCacheKey Key { get; set; }
+    }
+
+    internal interface IAsyncOperation
+    {
+        object GetResultAsObject();
+        Type ResultType { get; }
+        int Version { get; }
+        string DebugName { get; }
+        void DecrementReferenceCount();
+        void IncrementReferenceCount();
+        int ReferenceCount { get; }
+        float PercentComplete { get; }
+        DownloadStatus GetDownloadStatus(HashSet<object> visited);
+        AsyncOperationStatus Status { get; }
+
+        Exception OperationException { get; }
+        bool IsDone { get; }
+        Action<IAsyncOperation> OnDestroy { set; }
+        void GetDependencies(List<AsyncOperationHandle> deps);
+        bool IsRunning { get; }
+
+        event Action<AsyncOperationHandle> CompletedTypeless;
+        event Action<AsyncOperationHandle> Destroyed;
+
+        void InvokeCompletionEvent();
+        System.Threading.Tasks.Task<object> Task { get; }
+        void Start(ResourceManager rm, AsyncOperationHandle dependency, DelegateList<float> updateCallbacks);
+
+        AsyncOperationHandle Handle { get; }
+
+        void WaitForCompletion();
+    }
+
+    /// <summary>
+    /// base class for implemented AsyncOperations, implements the needed interfaces and consolidates redundant code
+    /// </summary>
+    /// <typeparam name="TObject">The type of the operation.</typeparam>
+    public abstract class AsyncOperationBase<TObject> : IAsyncOperation
+    {
+        /// <summary>
+        /// This will be called by the resource manager after all dependent operation complete. This method should not be called manually.
+        /// A custom operation should override this method and begin work when it is called.
+        /// </summary>
+        protected abstract void Execute();
+
+        /// <summary>
+        /// This will be called by the resource manager when the reference count of the operation reaches zero. This method should not be called manually.
+        /// A custom operation should override this method and release any held resources
+        /// </summary>
+        protected virtual void Destroy() {}
+
+        /// <summary>
+        /// A custom operation should override this method to return the progress of the operation.
+        /// </summary>
+        /// <returns>Progress of the operation. Value should be between 0.0f and 1.0f</returns>
+        protected virtual float Progress { get { return 0; } }
+
+        /// <summary>
+        /// A custom operation should override this method to provide a debug friendly name for the operation.
+        /// </summary>
+        protected virtual string DebugName { get { return this.ToString(); } }
+
+        /// <summary>
+        /// A custom operation should override this method to provide a list of AsyncOperationHandles that it depends on.
+        /// </summary>
+        /// <param name="dependencies">The list that should be populated with dependent AsyncOperationHandles.</param>
+        public virtual void GetDependencies(List<AsyncOperationHandle> dependencies) {}
+
+        /// <summary>
+        /// Accessor to Result of the operation.
+        /// </summary>
+        public TObject Result { get; set; }
+
+        int m_referenceCount = 1;
+        AsyncOperationStatus m_Status;
+        Exception m_Error;
+        internal ResourceManager m_RM;
+        internal int m_Version;
+        internal int Version { get { return m_Version; } }
+
+        DelegateList<AsyncOperationHandle> m_DestroyedAction;
+        DelegateList<AsyncOperationHandle<TObject>> m_CompletedActionT;
+
+        internal bool CompletedEventHasListeners => m_CompletedActionT != null && m_CompletedActionT.Count > 0;
+        internal bool DestroyedEventHasListeners => m_DestroyedAction != null && m_DestroyedAction.Count > 0;
+
+        Action<IAsyncOperation> m_OnDestroyAction;
+        internal Action<IAsyncOperation> OnDestroy { set { m_OnDestroyAction = value; } }
+        internal int ReferenceCount { get { return m_referenceCount; } }
+        Action<AsyncOperationHandle> m_dependencyCompleteAction;
+        protected internal bool HasExecuted = false;
+
+        /// <summary>
+        /// True if the current op has begun but hasn't yet reached completion.  False otherwise.
+        /// </summary>
+        public bool IsRunning { get;  internal set; }
+
+        /// <summary>
+        /// Basic constructor for AsyncOperationBase.
+        /// </summary>
+        protected AsyncOperationBase()
+        {
+            m_UpdateCallback = UpdateCallback;
+            m_dependencyCompleteAction = o => InvokeExecute();
+        }
+
+        internal static string ShortenPath(string p, bool keepExtension)
+        {
+            var slashIndex = p.LastIndexOf('/');
+            if (slashIndex > 0)
+                p = p.Substring(slashIndex + 1);
+            if (!keepExtension)
+            {
+                slashIndex = p.LastIndexOf('.');
+                if (slashIndex > 0)
+                    p = p.Substring(0, slashIndex);
+            }
+            return p;
+        }
+
+        internal void IncrementReferenceCount()
+        {
+            if (m_referenceCount == 0)
+                throw new Exception(string.Format("Cannot increment reference count on operation {0} because it has already been destroyed", this));
+
+            m_referenceCount++;
+            if (m_RM != null && m_RM.postProfilerEvents)
+                m_RM.PostDiagnosticEvent(new ResourceManager.DiagnosticEventContext(new AsyncOperationHandle(this), ResourceManager.DiagnosticEventType.AsyncOperationReferenceCount, m_referenceCount));
+        }
+
+        /// <summary>
+        /// Synchronously complete the async operation.
+        /// </summary>
+        public void WaitForCompletion()
+        {
+            if (PlatformUtilities.PlatformUsesMultiThreading(Application.platform))
+                while (!InvokeWaitForCompletion()) {}
+            else
+                throw new Exception($"{Application.platform} does not support synchronous Addressable loading.  Please do not use WaitForCompletion on the {Application.platform} platform.");
+        }
+
+        /// <summary>
+        /// Used for the implementation of WaitForCompletion in an IAsyncOperation.
+        /// </summary>
+        /// <returns>True if the operation has completed, otherwise false.</returns>
+        protected virtual bool InvokeWaitForCompletion() { return true; }
+
+        internal void DecrementReferenceCount()
+        {
+            if (m_referenceCount <= 0)
+                throw new Exception(string.Format("Cannot decrement reference count for operation {0} because it is already 0", this));
+
+            m_referenceCount--;
+
+            if (m_RM != null && m_RM.postProfilerEvents)
+                m_RM.PostDiagnosticEvent(new ResourceManager.DiagnosticEventContext(new AsyncOperationHandle(this), ResourceManager.DiagnosticEventType.AsyncOperationReferenceCount, m_referenceCount));
+
+            if (m_referenceCount == 0)
+            {
+                if (m_RM != null && m_RM.postProfilerEvents)
+                    m_RM.PostDiagnosticEvent(new ResourceManager.DiagnosticEventContext(new AsyncOperationHandle(this), ResourceManager.DiagnosticEventType.AsyncOperationDestroy));
+
+                if (m_DestroyedAction != null)
+                {
+                    m_DestroyedAction.Invoke(new AsyncOperationHandle<TObject>(this));
+                    m_DestroyedAction.Clear();
+                }
+
+                Destroy();
+                Result = default(TObject);
+                m_referenceCount = 1;
+                m_Status = AsyncOperationStatus.None;
+                m_taskCompletionSource = null;
+                m_taskCompletionSourceTypeless = null;
+                m_Error = null;
+                m_Version++;
+                m_RM = null;
+
+                if (m_OnDestroyAction != null)
+                {
+                    m_OnDestroyAction(this);
+                    m_OnDestroyAction = null;
+                }
+            }
+        }
+
+        TaskCompletionSource<TObject> m_taskCompletionSource;
+        internal Task<TObject> Task
+        {
+            get
+            {
+                if (m_taskCompletionSource == null)
+                {
+                    m_taskCompletionSource = new TaskCompletionSource<TObject>(TaskCreationOptions.RunContinuationsAsynchronously);
+                    if (IsDone && !CompletedEventHasListeners)
+                        m_taskCompletionSource.SetResult(Result);
+                }
+                return m_taskCompletionSource.Task;
+            }
+        }
+
+        TaskCompletionSource<object> m_taskCompletionSourceTypeless;
+        Task<object> IAsyncOperation.Task
+        {
+            get
+            {
+                if (m_taskCompletionSourceTypeless == null)
+                {
+                    m_taskCompletionSourceTypeless = new TaskCompletionSource<object>(TaskCreationOptions.RunContinuationsAsynchronously);
+                    if (IsDone && !CompletedEventHasListeners)
+                        m_taskCompletionSourceTypeless.SetResult(Result);
+                }
+                return m_taskCompletionSourceTypeless.Task;
+            }
+        }
+
+        /// <summary>
+        /// Converts the information about the operation to a formatted string.
+        /// </summary>
+        /// <returns>Returns the information about the operation.</returns>
+        public override string ToString()
+        {
+            var instId = "";
+            var or = Result as Object;
+            if (or != null)
+                instId = "(" + or.GetInstanceID() + ")";
+            return string.Format("{0}, result='{1}', status='{2}'", base.ToString(), (or + instId), m_Status);
+        }
+
+        bool m_InDeferredCallbackQueue;
+        void RegisterForDeferredCallbackEvent(bool incrementReferenceCount = true)
+        {
+            if (IsDone && !m_InDeferredCallbackQueue)
+            {
+                m_InDeferredCallbackQueue = true;
+                m_RM.RegisterForDeferredCallback(this, incrementReferenceCount);
+            }
+        }
+
+        internal event Action<AsyncOperationHandle<TObject>> Completed
+        {
+            add
+            {
+                if (m_CompletedActionT == null)
+                    m_CompletedActionT = DelegateList<AsyncOperationHandle<TObject>>.CreateWithGlobalCache();
+                m_CompletedActionT.Add(value);
+                RegisterForDeferredCallbackEvent();
+            }
+            remove
+            {
+                m_CompletedActionT?.Remove(value);
+            }
+        }
+
+        internal event Action<AsyncOperationHandle> Destroyed
+        {
+            add
+            {
+                if (m_DestroyedAction == null)
+                    m_DestroyedAction = DelegateList<AsyncOperationHandle>.CreateWithGlobalCache();
+                m_DestroyedAction.Add(value);
+            }
+            remove
+            {
+                m_DestroyedAction?.Remove(value);
+            }
+        }
+
+        internal event Action<AsyncOperationHandle> CompletedTypeless
+        {
+            add
+            {
+                Completed += s => value(s);
+            }
+            remove
+            {
+                Completed -= s => value(s);
+            }
+        }
+
+        /// <inheritdoc />
+        internal AsyncOperationStatus Status { get { return m_Status; } }
+        /// <inheritdoc />
+        internal Exception OperationException
+        {
+            get { return m_Error; }
+            private set
+            {
+                m_Error = value;
+                if (m_Error != null && ResourceManager.ExceptionHandler != null)
+                    ResourceManager.ExceptionHandler(new AsyncOperationHandle(this), value);
+            }
+        }
+        internal bool MoveNext() { return !IsDone; }
+        internal void Reset() {}
+        internal object Current { get { return null; } } // should throw exception?
+        internal bool IsDone { get { return Status == AsyncOperationStatus.Failed || Status == AsyncOperationStatus.Succeeded; } }
+        internal float PercentComplete
+        {
+            get
+            {
+                if (m_Status == AsyncOperationStatus.None)
+                {
+                    try
+                    {
+                        return Progress;
+                    }
+                    catch
+                    {
+                        return 0.0f;
+                    }
+                }
+                return 1.0f;
+            }
+        }
+
+        internal void InvokeCompletionEvent()
+        {
+            if (m_CompletedActionT != null)
+            {
+                m_CompletedActionT.Invoke(new AsyncOperationHandle<TObject>(this));
+                m_CompletedActionT.Clear();
+            }
+            if (m_taskCompletionSource != null)
+                m_taskCompletionSource.TrySetResult(Result);
+
+            if (m_taskCompletionSourceTypeless != null)
+                m_taskCompletionSourceTypeless.TrySetResult(Result);
+
+            m_InDeferredCallbackQueue = false;
+        }
+
+        internal AsyncOperationHandle<TObject> Handle { get { return new AsyncOperationHandle<TObject>(this); } }
+
+        DelegateList<float> m_UpdateCallbacks;
+        Action<float> m_UpdateCallback;
+
+        private void UpdateCallback(float unscaledDeltaTime)
+        {
+            IUpdateReceiver updateOp = this as IUpdateReceiver;
+            updateOp.Update(unscaledDeltaTime);
+        }
+
+        /// <summary>
+        /// Complete the operation and invoke events.
+        /// </summary>
+        /// <remarks>
+        /// An operation is considered to have failed silently if success is true and if errorMsg isn't null or empty.
+        /// The exception handler will be called in cases of silent failures.
+        /// Any failed operations will call Release on any dependencies that succeeded.
+        /// </remarks>
+        /// <param name="result">The result object for the operation.</param>
+        /// <param name="success">True if successful or if the operation failed silently.</param>
+        /// <param name="errorMsg">The error message if the operation has failed.</param>
+        public void Complete(TObject result, bool success, string errorMsg)
+        {
+            Complete(result, success, errorMsg, true);
+        }
+
+        /// <summary>
+        /// Complete the operation and invoke events.
+        /// </summary>
+        /// <remarks>
+        /// An operation is considered to have failed silently if success is true and if errorMsg isn't null or empty.
+        /// The exception handler will be called in cases of silent failures.
+        /// </remarks>
+        /// <param name="result">The result object for the operation.</param>
+        /// <param name="success">True if successful or if the operation failed silently.</param>
+        /// <param name="errorMsg">The error message if the operation has failed.</param>
+        /// <param name="releaseDependenciesOnFailure">When true, failed operations will release any dependencies that succeeded.</param>
+        public void Complete(TObject result, bool success, string errorMsg, bool releaseDependenciesOnFailure)
+        {
+            Complete(result, success, !string.IsNullOrEmpty(errorMsg) ? new OperationException(errorMsg) : null, releaseDependenciesOnFailure);
+        }
+
+        /// <summary>
+        /// Complete the operation and invoke events.
+        /// </summary>
+        /// <remarks>
+        /// An operation is considered to have failed silently if success is true and if exception isn't null.
+        /// The exception handler will be called in cases of silent failures.
+        /// </remarks>
+        /// <param name="result">The result object for the operation.</param>
+        /// <param name="success">True if successful or if the operation failed silently.</param>
+        /// <param name="exception">The exception if the operation has failed.</param>
+        /// <param name="releaseDependenciesOnFailure">When true, failed operations will release any dependencies that succeeded.</param>
+        public void Complete(TObject result, bool success, Exception exception, bool releaseDependenciesOnFailure = true)
+        {
+            if (IsDone)
+                return;
+
+            IUpdateReceiver upOp = this as IUpdateReceiver;
+            if (m_UpdateCallbacks != null && upOp != null)
+                m_UpdateCallbacks.Remove(m_UpdateCallback);
+
+            Result = result;
+            m_Status = success ? AsyncOperationStatus.Succeeded : AsyncOperationStatus.Failed;
+
+            if (m_RM != null && m_RM.postProfilerEvents)
+            {
+                m_RM.PostDiagnosticEvent(new ResourceManager.DiagnosticEventContext(new AsyncOperationHandle(this), ResourceManager.DiagnosticEventType.AsyncOperationPercentComplete, 1));
+                m_RM.PostDiagnosticEvent(new ResourceManager.DiagnosticEventContext(new AsyncOperationHandle(this), ResourceManager.DiagnosticEventType.AsyncOperationComplete));
+            }
+
+            if (m_Status == AsyncOperationStatus.Failed || exception != null)
+            {
+                if (exception == null || string.IsNullOrEmpty(exception.Message))
+                    OperationException = new OperationException($"Unknown error in AsyncOperation : {DebugName}");
+                else
+                    OperationException = exception;
+            }
+
+            if (m_Status == AsyncOperationStatus.Failed)
+            {
+                if (releaseDependenciesOnFailure)
+                    ReleaseDependencies();
+
+                if (m_RM != null && m_RM.postProfilerEvents)
+                    m_RM.PostDiagnosticEvent(new ResourceManager.DiagnosticEventContext(new AsyncOperationHandle(this), ResourceManager.DiagnosticEventType.AsyncOperationFail, 0, exception?.ToString()));
+
+                ICachable cachedOperation = this as ICachable;
+                if (cachedOperation?.Key != null)
+                    m_RM?.RemoveOperationFromCache(cachedOperation.Key);
+
+                RegisterForDeferredCallbackEvent(false);
+            }
+            else
+            {
+                InvokeCompletionEvent();
+                DecrementReferenceCount();
+            }
+            IsRunning = false;
+        }
+
+        internal void Start(ResourceManager rm, AsyncOperationHandle dependency, DelegateList<float> updateCallbacks)
+        {
+            m_RM = rm;
+            IsRunning = true;
+            HasExecuted = false;
+            if (m_RM != null && m_RM.postProfilerEvents)
+            {
+                m_RM.PostDiagnosticEvent(new ResourceManager.DiagnosticEventContext(new AsyncOperationHandle(this), ResourceManager.DiagnosticEventType.AsyncOperationCreate));
+                m_RM.PostDiagnosticEvent(new ResourceManager.DiagnosticEventContext(new AsyncOperationHandle(this), ResourceManager.DiagnosticEventType.AsyncOperationPercentComplete, 0));
+            }
+
+            IncrementReferenceCount(); // keep a reference until the operation completes
+            m_UpdateCallbacks = updateCallbacks;
+            if (dependency.IsValid() && !dependency.IsDone)
+                dependency.Completed += m_dependencyCompleteAction;
+            else
+                InvokeExecute();
+        }
+
+        internal void InvokeExecute()
+        {
+            Execute();
+            HasExecuted = true;
+            IUpdateReceiver upOp = this as IUpdateReceiver;
+            if (upOp != null)
+                m_UpdateCallbacks.Add(m_UpdateCallback);
+        }
+
+        event Action<AsyncOperationHandle> IAsyncOperation.CompletedTypeless
+        {
+            add { CompletedTypeless += value; }
+            remove { CompletedTypeless -= value; }
+        }
+
+        event Action<AsyncOperationHandle> IAsyncOperation.Destroyed
+        {
+            add
+            {
+                Destroyed += value;
+            }
+
+            remove
+            {
+                Destroyed -= value;
+            }
+        }
+
+        int IAsyncOperation.Version  => Version;
+
+        int IAsyncOperation.ReferenceCount => ReferenceCount;
+
+        float IAsyncOperation.PercentComplete => PercentComplete;
+
+        AsyncOperationStatus IAsyncOperation.Status => Status;
+
+        Exception IAsyncOperation.OperationException => OperationException;
+
+        bool IAsyncOperation.IsDone => IsDone;
+
+        AsyncOperationHandle IAsyncOperation.Handle => Handle;
+
+        Action<IAsyncOperation> IAsyncOperation.OnDestroy { set { OnDestroy = value; } }
+
+        string IAsyncOperation.DebugName => DebugName;
+
+        /// <inheritdoc/>
+        object IAsyncOperation.GetResultAsObject() => Result;
+
+        Type IAsyncOperation.ResultType { get { return typeof(TObject); } }
+
+        /// <inheritdoc/>
+        void IAsyncOperation.GetDependencies(List<AsyncOperationHandle> deps) => GetDependencies(deps);
+
+        /// <inheritdoc/>
+        void IAsyncOperation.DecrementReferenceCount() => DecrementReferenceCount();
+
+        /// <inheritdoc/>
+        void IAsyncOperation.IncrementReferenceCount() => IncrementReferenceCount();
+
+        /// <inheritdoc/>
+        void IAsyncOperation.InvokeCompletionEvent() => InvokeCompletionEvent();
+
+        /// <inheritdoc/>
+        void IAsyncOperation.Start(ResourceManager rm, AsyncOperationHandle dependency, DelegateList<float> updateCallbacks) => Start(rm, dependency, updateCallbacks);
+
+        internal virtual void ReleaseDependencies() {}
+
+        /// <inheritdoc/>
+        DownloadStatus IAsyncOperation.GetDownloadStatus(HashSet<object> visited) => GetDownloadStatus(visited);
+
+        internal virtual DownloadStatus GetDownloadStatus(HashSet<object> visited)
+        {
+            visited.Add(this);
+            return new DownloadStatus() { IsDone = IsDone };
+        }
+    }
+}