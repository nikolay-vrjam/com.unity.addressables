<<<<<<< HEAD
using System;
using System.Collections;
using System.Collections.Generic;
using System.ComponentModel;
using System.IO;
using UnityEngine.Networking;
using UnityEngine.ResourceManagement.AsyncOperations;
using UnityEngine.ResourceManagement.Exceptions;
using UnityEngine.ResourceManagement.ResourceLocations;
using UnityEngine.ResourceManagement.Util;
using UnityEngine.Serialization;

namespace UnityEngine.ResourceManagement.ResourceProviders
{
    internal class DownloadOnlyLocation : LocationWrapper
    {
        public DownloadOnlyLocation(IResourceLocation location) : base(location) {}
    }

    /// <summary>
    /// Used to indication how Assets are loaded from the AssetBundle on the first load request.
    /// </summary>
    public enum AssetLoadMode
    {
        /// <summary>
        /// Only load the requested Asset and Dependencies
        /// </summary>
        RequestedAssetAndDependencies = 0,
        /// <summary>
        /// Load all assets inside the AssetBundle
        /// </summary>
        AllPackedAssetsAndDependencies,
    }

    /// <summary>
    /// Wrapper for asset bundles.
    /// </summary>
    public interface IAssetBundleResource
    {
        /// <summary>
        /// Retrieves the asset bundle.
        /// </summary>
        /// <returns>Returns the asset bundle.</returns>
        AssetBundle GetAssetBundle();
    }

    /// <summary>
    /// Contains cache information to be used by the AssetBundleProvider
    /// </summary>
    [Serializable]
    public class AssetBundleRequestOptions : ILocationSizeData
    {
        [FormerlySerializedAs("m_hash")]
        [SerializeField]
        string m_Hash = "";
        /// <summary>
        /// Hash value of the asset bundle.
        /// </summary>
        public string Hash { get { return m_Hash; } set { m_Hash = value; } }
        [FormerlySerializedAs("m_crc")]
        [SerializeField]
        uint m_Crc;
        /// <summary>
        /// CRC value of the bundle.
        /// </summary>
        public uint Crc { get { return m_Crc; } set { m_Crc = value; } }
        [FormerlySerializedAs("m_timeout")]
        [SerializeField]
        int m_Timeout;
        /// <summary>
        /// Attempt to abort after the number of seconds in timeout have passed, where the UnityWebRequest has received no data.
        /// </summary>
        public int Timeout { get { return m_Timeout; } set { m_Timeout = value; } }
        [FormerlySerializedAs("m_chunkedTransfer")]
        [SerializeField]
        bool m_ChunkedTransfer;
        /// <summary>
        /// Indicates whether the UnityWebRequest system should employ the HTTP/1.1 chunked-transfer encoding method.
        /// </summary>
        public bool ChunkedTransfer { get { return m_ChunkedTransfer; } set { m_ChunkedTransfer = value; } }
        [FormerlySerializedAs("m_redirectLimit")]
        [SerializeField]
        int m_RedirectLimit = -1;
        /// <summary>
        /// Indicates the number of redirects which this UnityWebRequest will follow before halting with a “Redirect Limit Exceeded” system error.
        /// </summary>
        public int RedirectLimit { get { return m_RedirectLimit; } set { m_RedirectLimit = value; } }
        [FormerlySerializedAs("m_retryCount")]
        [SerializeField]
        int m_RetryCount;
        /// <summary>
        /// Indicates the number of times the request will be retried.
        /// </summary>
        public int RetryCount { get { return m_RetryCount; } set { m_RetryCount = value; } }

        [SerializeField]
        string m_BundleName = null;
        /// <summary>
        /// The name of the original bundle.  This does not contain the appended hash.
        /// </summary>
        public string BundleName { get { return m_BundleName; } set { m_BundleName = value; } }

        [SerializeField]
        AssetLoadMode m_AssetLoadMode = AssetLoadMode.RequestedAssetAndDependencies;
        /// <summary>
        /// Determines how Assets are loaded when accessed.
        /// </summary>
        /// <remarks>
        /// Requested Asset And Dependencies, will only load the requested Asset (Recommended).
        /// All Packed Assets And Dependencies, will load all Assets that are packed together. Best used when loading all Assets into memory is required.
        ///</remarks>
        public AssetLoadMode AssetLoadMode { get { return m_AssetLoadMode; } set { m_AssetLoadMode = value; } }

        [SerializeField]
        long m_BundleSize;
        /// <summary>
        /// The size of the bundle, in bytes.
        /// </summary>
        public long BundleSize { get { return m_BundleSize; } set { m_BundleSize = value; } }

        [SerializeField]
        bool m_UseCrcForCachedBundles;
        /// <summary>
        /// If false, the CRC will not be used when loading bundles from the cache.
        /// </summary>
        public bool UseCrcForCachedBundle { get { return m_UseCrcForCachedBundles; } set { m_UseCrcForCachedBundles = value; } }

        [SerializeField]
        bool m_UseUWRForLocalBundles;
        /// <summary>
        /// If true, UnityWebRequest will be used even if the bundle is stored locally.
        /// </summary>
        public bool UseUnityWebRequestForLocalBundles { get { return m_UseUWRForLocalBundles; } set { m_UseUWRForLocalBundles = value; } }

        [SerializeField]
        bool m_ClearOtherCachedVersionsWhenLoaded;
        /// <summary>
        /// If false, the CRC will not be used when loading bundles from the cache.
        /// </summary>
        public bool ClearOtherCachedVersionsWhenLoaded { get { return m_ClearOtherCachedVersionsWhenLoaded; } set { m_ClearOtherCachedVersionsWhenLoaded = value; } }

        /// <summary>
        /// Computes the amount of data needed to be downloaded for this bundle.
        /// </summary>
        /// <param name="location">The location of the bundle.</param>
        /// <param name="resourceManager">The object that contains all the resource locations.</param>
        /// <returns>The size in bytes of the bundle that is needed to be downloaded.  If the local cache contains the bundle or it is a local bundle, 0 will be returned.</returns>
        public virtual long ComputeSize(IResourceLocation location, ResourceManager resourceManager)
        {
            var id = resourceManager == null ? location.InternalId : resourceManager.TransformInternalId(location);
            if (!ResourceManagerConfig.IsPathRemote(id))
                return 0;
            var locHash = Hash128.Parse(Hash);
#if ENABLE_CACHING
            if (locHash.isValid) //If we have a hash, ensure that our desired version is cached.
            {
                if (Caching.IsVersionCached(new CachedAssetBundle(BundleName, locHash)))
                    return 0;
                return BundleSize;
            }
#endif //ENABLE_CACHING
            return BundleSize;
        }
    }

    internal class AssetBundleResource : IAssetBundleResource, IUpdateReceiver
    {
        internal enum LoadType
        {
            None,
            Local,
            Web
        }

        AssetBundle m_AssetBundle;
        DownloadHandlerAssetBundle m_downloadHandler;
        AsyncOperation m_RequestOperation;
        WebRequestQueueOperation m_WebRequestQueueOperation;
        internal ProvideHandle m_ProvideHandle;
        internal AssetBundleRequestOptions m_Options;
        [NonSerialized]
        bool m_WebRequestCompletedCallbackCalled = false;
        int m_Retries;
        long m_BytesToDownload;
        long m_DownloadedBytes;
        bool m_Completed = false;
        const int k_WaitForWebRequestMainThreadSleep = 1;
        string m_TransformedInternalId;
        AssetBundleRequest m_PreloadRequest;
        bool m_PreloadCompleted = false;
        ulong m_LastDownloadedByteCount = 0;
        float m_TimeoutTimer = 0;
        int m_TimeoutOverFrames = 0;

        private bool HasTimedOut => m_TimeoutTimer >= m_Options.Timeout && m_TimeoutOverFrames > 5;

        internal long BytesToDownload
        {
            get
            {
                if (m_BytesToDownload == -1)
                {
                    if (m_Options != null)
                        m_BytesToDownload = m_Options.ComputeSize(m_ProvideHandle.Location, m_ProvideHandle.ResourceManager);
                    else
                        m_BytesToDownload = 0;
                }
                return m_BytesToDownload;
            }
        }

        internal UnityWebRequest CreateWebRequest(IResourceLocation loc)
        {
            var url = m_ProvideHandle.ResourceManager.TransformInternalId(loc);
            return CreateWebRequest(url);
        }

        internal UnityWebRequest CreateWebRequest(string url)
        {
            if (m_Options == null)
                return UnityWebRequestAssetBundle.GetAssetBundle(url);
            UnityWebRequest webRequest;
            if (!string.IsNullOrEmpty(m_Options.Hash))
            {
                CachedAssetBundle cachedBundle = new CachedAssetBundle(m_Options.BundleName, Hash128.Parse(m_Options.Hash));
#if ENABLE_CACHING
                if (m_Options.UseCrcForCachedBundle || !Caching.IsVersionCached(cachedBundle))
                    webRequest = UnityWebRequestAssetBundle.GetAssetBundle(url, cachedBundle, m_Options.Crc);
                else
                    webRequest = UnityWebRequestAssetBundle.GetAssetBundle(url, cachedBundle);
#else
                webRequest = UnityWebRequestAssetBundle.GetAssetBundle(url, cachedBundle, m_Options.Crc);
#endif
            }
            else
                webRequest = UnityWebRequestAssetBundle.GetAssetBundle(url, m_Options.Crc);
            
            if (m_Options.RedirectLimit > 0)
                webRequest.redirectLimit = m_Options.RedirectLimit;
            if (m_ProvideHandle.ResourceManager.CertificateHandlerInstance != null)
            {
                webRequest.certificateHandler = m_ProvideHandle.ResourceManager.CertificateHandlerInstance;
                webRequest.disposeCertificateHandlerOnDispose = false;
            }

            m_ProvideHandle.ResourceManager.WebRequestOverride?.Invoke(webRequest);
            return webRequest;
        }

        internal AssetBundleRequest GetAssetPreloadRequest()
        {
            if (m_PreloadCompleted || GetAssetBundle() == null)
                return null;

            if (m_Options.AssetLoadMode == AssetLoadMode.AllPackedAssetsAndDependencies)
            {
#if !UNITY_2021_1_OR_NEWER
                if (AsyncOperationHandle.IsWaitingForCompletion)
                {
                    m_AssetBundle.LoadAllAssets();
                    m_PreloadCompleted = true;
                    return null;
                }
#endif
                if (m_PreloadRequest == null)
                {
                    m_PreloadRequest = m_AssetBundle.LoadAllAssetsAsync();
                    m_PreloadRequest.completed += operation => m_PreloadCompleted = true;
                }
                return m_PreloadRequest;
            }

            return null;
        }

        float PercentComplete() { return m_RequestOperation != null ? m_RequestOperation.progress : 0.0f; }

        DownloadStatus GetDownloadStatus()
        {
            if (m_Options == null)
                return default;
            var status = new DownloadStatus() { TotalBytes = BytesToDownload, IsDone = PercentComplete() >= 1f };
            if (BytesToDownload > 0)
            {
                if (m_WebRequestQueueOperation != null && string.IsNullOrEmpty(m_WebRequestQueueOperation.m_WebRequest.error))
                    m_DownloadedBytes = (long)(m_WebRequestQueueOperation.m_WebRequest.downloadedBytes);
                else if (m_RequestOperation != null && m_RequestOperation is UnityWebRequestAsyncOperation operation && string.IsNullOrEmpty(operation.webRequest.error))
                    m_DownloadedBytes = (long)operation.webRequest.downloadedBytes;
            }

            status.DownloadedBytes = m_DownloadedBytes;
            return status;
        }

        /// <summary>
        /// Get the asset bundle object managed by this resource.  This call may force the bundle to load if not already loaded.
        /// </summary>
        /// <returns>The asset bundle.</returns>
        public AssetBundle GetAssetBundle()
        {
            if (m_AssetBundle == null)
            {
                if (m_downloadHandler != null)
                {
                    m_AssetBundle = m_downloadHandler.assetBundle;
                    m_downloadHandler.Dispose();
                    m_downloadHandler = null;
                }
                else if (m_RequestOperation is AssetBundleCreateRequest)
                {
                    m_AssetBundle = (m_RequestOperation as AssetBundleCreateRequest).assetBundle;
                }
            }
            return m_AssetBundle;
        }

        internal void Start(ProvideHandle provideHandle)
        {
            m_Retries = 0;
            m_AssetBundle = null;
            m_downloadHandler = null;
            m_RequestOperation = null;
            m_WebRequestCompletedCallbackCalled = false;
            m_ProvideHandle = provideHandle;
            m_Options = m_ProvideHandle.Location.Data as AssetBundleRequestOptions;
            m_BytesToDownload = -1;
            m_ProvideHandle.SetProgressCallback(PercentComplete);
            m_ProvideHandle.SetDownloadProgressCallbacks(GetDownloadStatus);
            m_ProvideHandle.SetWaitForCompletionCallback(WaitForCompletionHandler);
            BeginOperation();
        }

        private bool WaitForCompletionHandler()
        {
            if (m_RequestOperation == null)
                return false;

            //We don't want to wait for request op to complete if it's a LoadFromFileAsync. Only UWR will complete in a tight loop like this.
            if (!(m_RequestOperation is AssetBundleCreateRequest))
                while (!m_RequestOperation.isDone) { System.Threading.Thread.Sleep(k_WaitForWebRequestMainThreadSleep); }

            if (m_RequestOperation is UnityWebRequestAsyncOperation && !m_WebRequestCompletedCallbackCalled)
            {
                WebRequestOperationCompleted(m_RequestOperation);
                m_RequestOperation.completed -= WebRequestOperationCompleted;
            }

            var assetBundle = GetAssetBundle();
            if (!m_Completed && m_RequestOperation.isDone)
            {
                m_ProvideHandle.Complete(this, m_AssetBundle != null, null);
                m_Completed = true;
            }

            return m_Completed;
        }

        void AddCallbackInvokeIfDone(AsyncOperation operation, Action<AsyncOperation> callback)
        {
            if (operation.isDone)
                callback(operation);
            else
                operation.completed += callback;
        }

        internal static void GetLoadInfo(ProvideHandle handle, out LoadType loadType, out string path)
        {
            GetLoadInfo(handle.Location, handle.ResourceManager, out loadType, out path);
        }

        internal static void GetLoadInfo(IResourceLocation location, ResourceManager resourceManager, out LoadType loadType, out string path)
        {
            var options = location?.Data as AssetBundleRequestOptions;
            if (options == null)
            {
                loadType = LoadType.None;
                path = null;
                return;
            }

            path = resourceManager.TransformInternalId(location);
            if (Application.platform == RuntimePlatform.Android && path.StartsWith("jar:"))
                loadType = options.UseUnityWebRequestForLocalBundles ? LoadType.Web : LoadType.Local;
            else if (ResourceManagerConfig.ShouldPathUseWebRequest(path))
                loadType = LoadType.Web;
            else if (options.UseUnityWebRequestForLocalBundles)
            {
                path = "file:///" + Path.GetFullPath(path);
                loadType = LoadType.Web;
            }
            else
                loadType = LoadType.Local;
        }

        private void BeginOperation()
        {
            m_DownloadedBytes = 0;
            GetLoadInfo(m_ProvideHandle, out LoadType loadType, out m_TransformedInternalId);

            if (loadType == LoadType.Local)
            {
#if !UNITY_2021_1_OR_NEWER
                if (AsyncOperationHandle.IsWaitingForCompletion)
                    CompleteBundleLoad(AssetBundle.LoadFromFile(m_TransformedInternalId, m_Options == null ? 0 : m_Options.Crc));
                else
#endif
                {
                    m_RequestOperation = AssetBundle.LoadFromFileAsync(m_TransformedInternalId, m_Options == null ? 0 : m_Options.Crc);
                    AddCallbackInvokeIfDone(m_RequestOperation, LocalRequestOperationCompleted);
                }
            }
            else if (loadType == LoadType.Web)
            {
                m_WebRequestCompletedCallbackCalled = false;
                var req = CreateWebRequest(m_TransformedInternalId);
#if ENABLE_ASYNC_ASSETBUNDLE_UWR
                ((DownloadHandlerAssetBundle)req.downloadHandler).autoLoadAssetBundle = !(m_ProvideHandle.Location is DownloadOnlyLocation);
#endif
                req.disposeDownloadHandlerOnDispose = false;

                m_WebRequestQueueOperation = WebRequestQueue.QueueRequest(req);
                if (m_WebRequestQueueOperation.IsDone)
                    BeginWebRequestOperation(m_WebRequestQueueOperation.Result);
                else
                    m_WebRequestQueueOperation.OnComplete += asyncOp => BeginWebRequestOperation(asyncOp);
            }
            else
            {
                m_RequestOperation = null;
                m_ProvideHandle.Complete<AssetBundleResource>(null, false, new RemoteProviderException(string.Format("Invalid path in AssetBundleProvider: '{0}'.", m_TransformedInternalId), m_ProvideHandle.Location));
                m_Completed = true;
            }
        }

        private void BeginWebRequestOperation(AsyncOperation asyncOp)
        {
            m_TimeoutTimer = 0;
            m_TimeoutOverFrames = 0;
            m_LastDownloadedByteCount = 0;
            m_RequestOperation = asyncOp;
            if (m_RequestOperation == null || m_RequestOperation.isDone)
                WebRequestOperationCompleted(m_RequestOperation);
            else
            {
                if (m_Options.Timeout > 0)
                    m_ProvideHandle.ResourceManager.AddUpdateReceiver(this);
                m_RequestOperation.completed += WebRequestOperationCompleted;
            }
        }
        
        public void Update(float unscaledDeltaTime)
        {
            if (m_RequestOperation != null && m_RequestOperation is UnityWebRequestAsyncOperation operation && !operation.isDone)
            {
                if (m_LastDownloadedByteCount != operation.webRequest.downloadedBytes)
                {
                    m_TimeoutTimer = 0;
                    m_TimeoutOverFrames = 0;
                    m_LastDownloadedByteCount = operation.webRequest.downloadedBytes;
                }
                else
                {
                    m_TimeoutTimer += unscaledDeltaTime;
                    if (HasTimedOut)
                        operation.webRequest.Abort();
                    m_TimeoutOverFrames++;
                }
            }
        }

        private void LocalRequestOperationCompleted(AsyncOperation op)
        {
            CompleteBundleLoad((op as AssetBundleCreateRequest).assetBundle);
        }

        private void CompleteBundleLoad(AssetBundle bundle)
        {
            m_AssetBundle = bundle;
            if (m_AssetBundle != null)
                m_ProvideHandle.Complete(this, true, null);
            else
                m_ProvideHandle.Complete<AssetBundleResource>(null, false, new RemoteProviderException(string.Format("Invalid path in AssetBundleProvider: '{0}'.", m_TransformedInternalId), m_ProvideHandle.Location));
            m_Completed = true;
        }

        private void WebRequestOperationCompleted(AsyncOperation op)
        {
            if (m_WebRequestCompletedCallbackCalled)
                return;

            if (m_Options.Timeout > 0)
                m_ProvideHandle.ResourceManager.RemoveUpdateReciever(this);
            
            m_WebRequestCompletedCallbackCalled = true;
            UnityWebRequestAsyncOperation remoteReq = op as UnityWebRequestAsyncOperation;
            var webReq = remoteReq?.webRequest;
            m_downloadHandler = webReq?.downloadHandler as DownloadHandlerAssetBundle;
            UnityWebRequestResult uwrResult = null;
            if (webReq != null && !UnityWebRequestUtilities.RequestHasErrors(webReq, out uwrResult))
            {
                if (!m_Completed)
                {
                    m_ProvideHandle.Complete(this, true, null);
                    m_Completed = true;
                }
#if ENABLE_CACHING
                if (!string.IsNullOrEmpty(m_Options.Hash) && m_Options.ClearOtherCachedVersionsWhenLoaded)
                    Caching.ClearOtherCachedVersions(m_Options.BundleName, Hash128.Parse(m_Options.Hash));
#endif
            }
            else
            {
                if (HasTimedOut)
                    uwrResult.Error = "Request timeout";
                webReq = m_WebRequestQueueOperation.m_WebRequest;
                if (uwrResult == null)
                    uwrResult = new UnityWebRequestResult(m_WebRequestQueueOperation.m_WebRequest);

                m_downloadHandler = webReq.downloadHandler as DownloadHandlerAssetBundle;
                m_downloadHandler.Dispose();
                m_downloadHandler = null;
                bool forcedRetry = false;
                string message = $"Web request failed, retrying ({m_Retries}/{m_Options.RetryCount})...\n{uwrResult}";
#if ENABLE_CACHING
                if (!string.IsNullOrEmpty(m_Options.Hash))
                {
                    CachedAssetBundle cab = new CachedAssetBundle(m_Options.BundleName, Hash128.Parse(m_Options.Hash));
                    if (Caching.IsVersionCached(cab))
                    {
                        message = $"Web request failed to load from cache. The cached AssetBundle will be cleared from the cache and re-downloaded. Retrying...\n{uwrResult}";
                        Caching.ClearCachedVersion(cab.name, cab.hash);
                        if (m_Options.RetryCount == 0 && m_Retries == 0)
                        {
                            Debug.LogFormat(message);
                            BeginOperation();
                            m_Retries++; //Will prevent us from entering an infinite loop of retrying if retry count is 0
                            forcedRetry = true;
                        }
                    }
                }
#endif
                if (!forcedRetry)
                {
                    if (m_Retries < m_Options.RetryCount && uwrResult.Error != "Request aborted")
                    {
                        m_Retries++;
                        Debug.LogFormat(message);
                        BeginOperation();
                    }
                    else
                    {
                        var exception = new RemoteProviderException($"Unable to load asset bundle from : {webReq.url}", m_ProvideHandle.Location, uwrResult);
                        m_ProvideHandle.Complete<AssetBundleResource>(null, false, exception);
                        m_Completed = true;
                    }
                }
            }
            webReq.Dispose();
        }

        /// <summary>
        /// Unloads all resources associated with this asset bundle.
        /// </summary>
        public void Unload()
        {
            if (m_AssetBundle != null)
            {
                m_AssetBundle.Unload(true);
                m_AssetBundle = null;
            }
            if (m_downloadHandler != null)
            {
                m_downloadHandler.Dispose();
                m_downloadHandler = null;
            }
            m_RequestOperation = null;
        }
    }

    /// <summary>
    /// IResourceProvider for asset bundles.  Loads bundles via UnityWebRequestAssetBundle API if the internalId starts with "http".  If not, it will load the bundle via AssetBundle.LoadFromFileAsync.
    /// </summary>
    [DisplayName("AssetBundle Provider")]
    public class AssetBundleProvider : ResourceProviderBase
    {
        /// <inheritdoc/>
        public override void Provide(ProvideHandle providerInterface)
        {
            new AssetBundleResource().Start(providerInterface);
        }

        /// <inheritdoc/>
        public override Type GetDefaultType(IResourceLocation location)
        {
            return typeof(IAssetBundleResource);
        }

        /// <summary>
        /// Releases the asset bundle via AssetBundle.Unload(true).
        /// </summary>
        /// <param name="location">The location of the asset to release</param>
        /// <param name="asset">The asset in question</param>
        public override void Release(IResourceLocation location, object asset)
        {
            if (location == null)
                throw new ArgumentNullException("location");
            if (asset == null)
            {
                Debug.LogWarningFormat("Releasing null asset bundle from location {0}.  This is an indication that the bundle failed to load.", location);
                return;
            }
            var bundle = asset as AssetBundleResource;
            if (bundle != null)
            {
                bundle.Unload();
                return;
            }
        }
    }
}
=======
using System;
using System.Collections;
using System.Collections.Generic;
using System.ComponentModel;
using System.IO;
using UnityEngine.Networking;
using UnityEngine.ResourceManagement.AsyncOperations;
using UnityEngine.ResourceManagement.Exceptions;
using UnityEngine.ResourceManagement.ResourceLocations;
using UnityEngine.ResourceManagement.Util;
using UnityEngine.Serialization;

namespace UnityEngine.ResourceManagement.ResourceProviders
{
    internal class DownloadOnlyLocation : LocationWrapper
    {
        public DownloadOnlyLocation(IResourceLocation location) : base(location) {}
    }

    /// <summary>
    /// Used to indication how Assets are loaded from the AssetBundle on the first load request.
    /// </summary>
    public enum AssetLoadMode
    {
        /// <summary>
        /// Only load the requested Asset and Dependencies
        /// </summary>
        RequestedAssetAndDependencies = 0,
        /// <summary>
        /// Load all assets inside the AssetBundle
        /// </summary>
        AllPackedAssetsAndDependencies,
    }

    /// <summary>
    /// Wrapper for asset bundles.
    /// </summary>
    public interface IAssetBundleResource
    {
        /// <summary>
        /// Retrieves the asset bundle.
        /// </summary>
        /// <returns>Returns the asset bundle.</returns>
        AssetBundle GetAssetBundle();
    }

    /// <summary>
    /// Contains cache information to be used by the AssetBundleProvider
    /// </summary>
    [Serializable]
    public class AssetBundleRequestOptions : ILocationSizeData
    {
        [FormerlySerializedAs("m_hash")]
        [SerializeField]
        string m_Hash = "";
        /// <summary>
        /// Hash value of the asset bundle.
        /// </summary>
        public string Hash { get { return m_Hash; } set { m_Hash = value; } }
        [FormerlySerializedAs("m_crc")]
        [SerializeField]
        uint m_Crc;
        /// <summary>
        /// CRC value of the bundle.
        /// </summary>
        public uint Crc { get { return m_Crc; } set { m_Crc = value; } }
        [FormerlySerializedAs("m_timeout")]
        [SerializeField]
        int m_Timeout;
        /// <summary>
        /// Attempt to abort after the number of seconds in timeout have passed, where the UnityWebRequest has received no data.
        /// </summary>
        public int Timeout { get { return m_Timeout; } set { m_Timeout = value; } }
        [FormerlySerializedAs("m_chunkedTransfer")]
        [SerializeField]
        bool m_ChunkedTransfer;
        /// <summary>
        /// Indicates whether the UnityWebRequest system should employ the HTTP/1.1 chunked-transfer encoding method.
        /// </summary>
        public bool ChunkedTransfer { get { return m_ChunkedTransfer; } set { m_ChunkedTransfer = value; } }
        [FormerlySerializedAs("m_redirectLimit")]
        [SerializeField]
        int m_RedirectLimit = -1;
        /// <summary>
        /// Indicates the number of redirects which this UnityWebRequest will follow before halting with a “Redirect Limit Exceeded” system error.
        /// </summary>
        public int RedirectLimit { get { return m_RedirectLimit; } set { m_RedirectLimit = value; } }
        [FormerlySerializedAs("m_retryCount")]
        [SerializeField]
        int m_RetryCount;
        /// <summary>
        /// Indicates the number of times the request will be retried.
        /// </summary>
        public int RetryCount { get { return m_RetryCount; } set { m_RetryCount = value; } }

        [SerializeField]
        string m_BundleName = null;
        /// <summary>
        /// The name of the original bundle.  This does not contain the appended hash.
        /// </summary>
        public string BundleName { get { return m_BundleName; } set { m_BundleName = value; } }

        [SerializeField]
        AssetLoadMode m_AssetLoadMode = AssetLoadMode.RequestedAssetAndDependencies;
        /// <summary>
        /// Determines how Assets are loaded when accessed.
        /// </summary>
        /// <remarks>
        /// Requested Asset And Dependencies, will only load the requested Asset (Recommended).
        /// All Packed Assets And Dependencies, will load all Assets that are packed together. Best used when loading all Assets into memory is required.
        ///</remarks>
        public AssetLoadMode AssetLoadMode { get { return m_AssetLoadMode; } set { m_AssetLoadMode = value; } }

        [SerializeField]
        long m_BundleSize;
        /// <summary>
        /// The size of the bundle, in bytes.
        /// </summary>
        public long BundleSize { get { return m_BundleSize; } set { m_BundleSize = value; } }

        [SerializeField]
        bool m_UseCrcForCachedBundles;
        /// <summary>
        /// If false, the CRC will not be used when loading bundles from the cache.
        /// </summary>
        public bool UseCrcForCachedBundle { get { return m_UseCrcForCachedBundles; } set { m_UseCrcForCachedBundles = value; } }

        [SerializeField]
        bool m_UseUWRForLocalBundles;
        /// <summary>
        /// If true, UnityWebRequest will be used even if the bundle is stored locally.
        /// </summary>
        public bool UseUnityWebRequestForLocalBundles { get { return m_UseUWRForLocalBundles; } set { m_UseUWRForLocalBundles = value; } }

        [SerializeField]
        bool m_ClearOtherCachedVersionsWhenLoaded;
        /// <summary>
        /// If false, the CRC will not be used when loading bundles from the cache.
        /// </summary>
        public bool ClearOtherCachedVersionsWhenLoaded { get { return m_ClearOtherCachedVersionsWhenLoaded; } set { m_ClearOtherCachedVersionsWhenLoaded = value; } }

        /// <summary>
        /// Computes the amount of data needed to be downloaded for this bundle.
        /// </summary>
        /// <param name="location">The location of the bundle.</param>
        /// <param name="resourceManager">The object that contains all the resource locations.</param>
        /// <returns>The size in bytes of the bundle that is needed to be downloaded.  If the local cache contains the bundle or it is a local bundle, 0 will be returned.</returns>
        public virtual long ComputeSize(IResourceLocation location, ResourceManager resourceManager)
        {
            var id = resourceManager == null ? location.InternalId : resourceManager.TransformInternalId(location);
            if (!ResourceManagerConfig.IsPathRemote(id))
                return 0;
            var locHash = Hash128.Parse(Hash);
#if ENABLE_CACHING
            if (locHash.isValid) //If we have a hash, ensure that our desired version is cached.
            {
                if (Caching.IsVersionCached(new CachedAssetBundle(BundleName, locHash)))
                    return 0;
                return BundleSize;
            }
#endif //ENABLE_CACHING
            return BundleSize;
        }
    }

    internal class AssetBundleResource : IAssetBundleResource, IUpdateReceiver
    {
        internal enum LoadType
        {
            None,
            Local,
            Web
        }

        AssetBundle m_AssetBundle;
        DownloadHandlerAssetBundle m_downloadHandler;
        AsyncOperation m_RequestOperation;
        WebRequestQueueOperation m_WebRequestQueueOperation;
        internal ProvideHandle m_ProvideHandle;
        internal AssetBundleRequestOptions m_Options;
        [NonSerialized]
        bool m_WebRequestCompletedCallbackCalled = false;
        int m_Retries;
        long m_BytesToDownload;
        long m_DownloadedBytes;
        bool m_Completed = false;
        const int k_WaitForWebRequestMainThreadSleep = 1;
        string m_TransformedInternalId;
        AssetBundleRequest m_PreloadRequest;
        bool m_PreloadCompleted = false;
        ulong m_LastDownloadedByteCount = 0;
        float m_TimeoutTimer = 0;
        int m_TimeoutOverFrames = 0;

        private bool HasTimedOut => m_TimeoutTimer >= m_Options.Timeout && m_TimeoutOverFrames > 5;

        internal long BytesToDownload
        {
            get
            {
                if (m_BytesToDownload == -1)
                {
                    if (m_Options != null)
                        m_BytesToDownload = m_Options.ComputeSize(m_ProvideHandle.Location, m_ProvideHandle.ResourceManager);
                    else
                        m_BytesToDownload = 0;
                }
                return m_BytesToDownload;
            }
        }

        internal UnityWebRequest CreateWebRequest(IResourceLocation loc)
        {
            var url = m_ProvideHandle.ResourceManager.TransformInternalId(loc);
            return CreateWebRequest(url);
        }

        internal UnityWebRequest CreateWebRequest(string url)
        {
            if (m_Options == null)
                return UnityWebRequestAssetBundle.GetAssetBundle(url);
            UnityWebRequest webRequest;
            if (!string.IsNullOrEmpty(m_Options.Hash))
            {
                CachedAssetBundle cachedBundle = new CachedAssetBundle(m_Options.BundleName, Hash128.Parse(m_Options.Hash));
#if ENABLE_CACHING
                if (m_Options.UseCrcForCachedBundle || !Caching.IsVersionCached(cachedBundle))
                    webRequest = UnityWebRequestAssetBundle.GetAssetBundle(url, cachedBundle, m_Options.Crc);
                else
                    webRequest = UnityWebRequestAssetBundle.GetAssetBundle(url, cachedBundle);
#else
                webRequest = UnityWebRequestAssetBundle.GetAssetBundle(url, cachedBundle, m_Options.Crc);
#endif
            }
            else
                webRequest = UnityWebRequestAssetBundle.GetAssetBundle(url, m_Options.Crc);

            if (m_Options.RedirectLimit > 0)
                webRequest.redirectLimit = m_Options.RedirectLimit;
            if (m_ProvideHandle.ResourceManager.CertificateHandlerInstance != null)
            {
                webRequest.certificateHandler = m_ProvideHandle.ResourceManager.CertificateHandlerInstance;
                webRequest.disposeCertificateHandlerOnDispose = false;
            }

            m_ProvideHandle.ResourceManager.WebRequestOverride?.Invoke(webRequest);
            return webRequest;
        }

        internal AssetBundleRequest GetAssetPreloadRequest()
        {
            if (m_PreloadCompleted || GetAssetBundle() == null)
                return null;

            if (m_Options.AssetLoadMode == AssetLoadMode.AllPackedAssetsAndDependencies)
            {
#if !UNITY_2021_1_OR_NEWER
                if (AsyncOperationHandle.IsWaitingForCompletion)
                {
                    m_AssetBundle.LoadAllAssets();
                    m_PreloadCompleted = true;
                    return null;
                }
#endif
                if (m_PreloadRequest == null)
                {
                    m_PreloadRequest = m_AssetBundle.LoadAllAssetsAsync();
                    m_PreloadRequest.completed += operation => m_PreloadCompleted = true;
                }
                return m_PreloadRequest;
            }

            return null;
        }

        float PercentComplete() { return m_RequestOperation != null ? m_RequestOperation.progress : 0.0f; }

        DownloadStatus GetDownloadStatus()
        {
            if (m_Options == null)
                return default;
            var status = new DownloadStatus() { TotalBytes = BytesToDownload, IsDone = PercentComplete() >= 1f };
            if (BytesToDownload > 0)
            {
                if (m_WebRequestQueueOperation != null && string.IsNullOrEmpty(m_WebRequestQueueOperation.m_WebRequest.error))
                    m_DownloadedBytes = (long)(m_WebRequestQueueOperation.m_WebRequest.downloadedBytes);
                else if (m_RequestOperation != null && m_RequestOperation is UnityWebRequestAsyncOperation operation && string.IsNullOrEmpty(operation.webRequest.error))
                    m_DownloadedBytes = (long)operation.webRequest.downloadedBytes;
            }

            status.DownloadedBytes = m_DownloadedBytes;
            return status;
        }

        /// <summary>
        /// Get the asset bundle object managed by this resource.  This call may force the bundle to load if not already loaded.
        /// </summary>
        /// <returns>The asset bundle.</returns>
        public AssetBundle GetAssetBundle()
        {
            if (m_AssetBundle == null)
            {
                if (m_downloadHandler != null)
                {
                    m_AssetBundle = m_downloadHandler.assetBundle;
                    m_downloadHandler.Dispose();
                    m_downloadHandler = null;
                }
                else if (m_RequestOperation is AssetBundleCreateRequest)
                {
                    m_AssetBundle = (m_RequestOperation as AssetBundleCreateRequest).assetBundle;
                }
            }
            return m_AssetBundle;
        }

        internal void Start(ProvideHandle provideHandle)
        {
            m_Retries = 0;
            m_AssetBundle = null;
            m_downloadHandler = null;
            m_RequestOperation = null;
            m_WebRequestCompletedCallbackCalled = false;
            m_ProvideHandle = provideHandle;
            m_Options = m_ProvideHandle.Location.Data as AssetBundleRequestOptions;
            m_BytesToDownload = -1;
            m_ProvideHandle.SetProgressCallback(PercentComplete);
            m_ProvideHandle.SetDownloadProgressCallbacks(GetDownloadStatus);
            m_ProvideHandle.SetWaitForCompletionCallback(WaitForCompletionHandler);
            BeginOperation();
        }

        private bool WaitForCompletionHandler()
        {
            if (m_RequestOperation == null)
            {
                if (m_WebRequestQueueOperation == null)
                    return false;
                else
                    WebRequestQueue.WaitForRequestToBeActive(m_WebRequestQueueOperation, k_WaitForWebRequestMainThreadSleep);
            }

            //We don't want to wait for request op to complete if it's a LoadFromFileAsync. Only UWR will complete in a tight loop like this.
            if (m_RequestOperation is UnityWebRequestAsyncOperation op)
            {
                while (!UnityWebRequestUtilities.IsAssetBundleDownloaded(op))
                    System.Threading.Thread.Sleep(k_WaitForWebRequestMainThreadSleep);
            }

            if (m_RequestOperation is UnityWebRequestAsyncOperation && !m_WebRequestCompletedCallbackCalled)
            {
                WebRequestOperationCompleted(m_RequestOperation);
                m_RequestOperation.completed -= WebRequestOperationCompleted;
            }

            var assetBundle = GetAssetBundle();
            if (!m_Completed && m_RequestOperation.isDone)
            {
                m_ProvideHandle.Complete(this, m_AssetBundle != null, null);
                m_Completed = true;
            }

            return m_Completed;
        }

        void AddCallbackInvokeIfDone(AsyncOperation operation, Action<AsyncOperation> callback)
        {
            if (operation.isDone)
                callback(operation);
            else
                operation.completed += callback;
        }

        internal static void GetLoadInfo(ProvideHandle handle, out LoadType loadType, out string path)
        {
            GetLoadInfo(handle.Location, handle.ResourceManager, out loadType, out path);
        }

        internal static void GetLoadInfo(IResourceLocation location, ResourceManager resourceManager, out LoadType loadType, out string path)
        {
            var options = location?.Data as AssetBundleRequestOptions;
            if (options == null)
            {
                loadType = LoadType.None;
                path = null;
                return;
            }

            path = resourceManager.TransformInternalId(location);
            if (Application.platform == RuntimePlatform.Android && path.StartsWith("jar:"))
                loadType = options.UseUnityWebRequestForLocalBundles ? LoadType.Web : LoadType.Local;
            else if (ResourceManagerConfig.ShouldPathUseWebRequest(path))
                loadType = LoadType.Web;
            else if (options.UseUnityWebRequestForLocalBundles)
            {
                path = "file:///" + Path.GetFullPath(path);
                loadType = LoadType.Web;
            }
            else
                loadType = LoadType.Local;
        }

        private void BeginOperation()
        {
            m_DownloadedBytes = 0;
            GetLoadInfo(m_ProvideHandle, out LoadType loadType, out m_TransformedInternalId);

            if (loadType == LoadType.Local)
            {
#if !UNITY_2021_1_OR_NEWER
                if (AsyncOperationHandle.IsWaitingForCompletion)
                    CompleteBundleLoad(AssetBundle.LoadFromFile(m_TransformedInternalId, m_Options == null ? 0 : m_Options.Crc));
                else
#endif
                {
                    m_RequestOperation = AssetBundle.LoadFromFileAsync(m_TransformedInternalId, m_Options == null ? 0 : m_Options.Crc);
                    AddCallbackInvokeIfDone(m_RequestOperation, LocalRequestOperationCompleted);
                }
            }
            else if (loadType == LoadType.Web)
            {
                m_WebRequestCompletedCallbackCalled = false;
                var req = CreateWebRequest(m_TransformedInternalId);
#if ENABLE_ASYNC_ASSETBUNDLE_UWR
                ((DownloadHandlerAssetBundle)req.downloadHandler).autoLoadAssetBundle = !(m_ProvideHandle.Location is DownloadOnlyLocation);
#endif
                req.disposeDownloadHandlerOnDispose = false;

                m_WebRequestQueueOperation = WebRequestQueue.QueueRequest(req);
                if (m_WebRequestQueueOperation.IsDone)
                    BeginWebRequestOperation(m_WebRequestQueueOperation.Result);
                else
                    m_WebRequestQueueOperation.OnComplete += asyncOp => BeginWebRequestOperation(asyncOp);
            }
            else
            {
                m_RequestOperation = null;
                m_ProvideHandle.Complete<AssetBundleResource>(null, false, new RemoteProviderException(string.Format("Invalid path in AssetBundleProvider: '{0}'.", m_TransformedInternalId), m_ProvideHandle.Location));
                m_Completed = true;
            }
        }

        private void BeginWebRequestOperation(AsyncOperation asyncOp)
        {
            m_TimeoutTimer = 0;
            m_TimeoutOverFrames = 0;
            m_LastDownloadedByteCount = 0;
            m_RequestOperation = asyncOp;
            if (m_RequestOperation == null || m_RequestOperation.isDone)
                WebRequestOperationCompleted(m_RequestOperation);
            else
            {
                if (m_Options.Timeout > 0)
                    m_ProvideHandle.ResourceManager.AddUpdateReceiver(this);
                m_RequestOperation.completed += WebRequestOperationCompleted;
            }
        }

        public void Update(float unscaledDeltaTime)
        {
            if (m_RequestOperation != null && m_RequestOperation is UnityWebRequestAsyncOperation operation && !operation.isDone)
            {
                if (m_LastDownloadedByteCount != operation.webRequest.downloadedBytes)
                {
                    m_TimeoutTimer = 0;
                    m_TimeoutOverFrames = 0;
                    m_LastDownloadedByteCount = operation.webRequest.downloadedBytes;
                }
                else
                {
                    m_TimeoutTimer += unscaledDeltaTime;
                    if (HasTimedOut)
                        operation.webRequest.Abort();
                    m_TimeoutOverFrames++;
                }
            }
        }

        private void LocalRequestOperationCompleted(AsyncOperation op)
        {
            CompleteBundleLoad((op as AssetBundleCreateRequest).assetBundle);
        }

        private void CompleteBundleLoad(AssetBundle bundle)
        {
            m_AssetBundle = bundle;
            if (m_AssetBundle != null)
                m_ProvideHandle.Complete(this, true, null);
            else
                m_ProvideHandle.Complete<AssetBundleResource>(null, false, new RemoteProviderException(string.Format("Invalid path in AssetBundleProvider: '{0}'.", m_TransformedInternalId), m_ProvideHandle.Location));
            m_Completed = true;
        }

        private void WebRequestOperationCompleted(AsyncOperation op)
        {
            if (m_WebRequestCompletedCallbackCalled)
                return;

            if (m_Options.Timeout > 0)
                m_ProvideHandle.ResourceManager.RemoveUpdateReciever(this);

            m_WebRequestCompletedCallbackCalled = true;
            UnityWebRequestAsyncOperation remoteReq = op as UnityWebRequestAsyncOperation;
            var webReq = remoteReq?.webRequest;
            m_downloadHandler = webReq?.downloadHandler as DownloadHandlerAssetBundle;
            UnityWebRequestResult uwrResult = null;
            if (webReq != null && !UnityWebRequestUtilities.RequestHasErrors(webReq, out uwrResult))
            {
                if (!m_Completed)
                {
                    m_ProvideHandle.Complete(this, true, null);
                    m_Completed = true;
                }
#if ENABLE_CACHING
                if (!string.IsNullOrEmpty(m_Options.Hash) && m_Options.ClearOtherCachedVersionsWhenLoaded)
                    Caching.ClearOtherCachedVersions(m_Options.BundleName, Hash128.Parse(m_Options.Hash));
#endif
            }
            else
            {
                if (HasTimedOut)
                    uwrResult.Error = "Request timeout";
                webReq = m_WebRequestQueueOperation.m_WebRequest;
                if (uwrResult == null)
                    uwrResult = new UnityWebRequestResult(m_WebRequestQueueOperation.m_WebRequest);

                m_downloadHandler = webReq.downloadHandler as DownloadHandlerAssetBundle;
                m_downloadHandler.Dispose();
                m_downloadHandler = null;
                bool forcedRetry = false;
                string message = $"Web request failed, retrying ({m_Retries}/{m_Options.RetryCount})...\n{uwrResult}";
#if ENABLE_CACHING
                if (!string.IsNullOrEmpty(m_Options.Hash))
                {
                    CachedAssetBundle cab = new CachedAssetBundle(m_Options.BundleName, Hash128.Parse(m_Options.Hash));
                    if (Caching.IsVersionCached(cab))
                    {
                        message = $"Web request failed to load from cache. The cached AssetBundle will be cleared from the cache and re-downloaded. Retrying...\n{uwrResult}";
                        Caching.ClearCachedVersion(cab.name, cab.hash);
                        if (m_Options.RetryCount == 0 && m_Retries == 0)
                        {
                            Debug.LogFormat(message);
                            BeginOperation();
                            m_Retries++; //Will prevent us from entering an infinite loop of retrying if retry count is 0
                            forcedRetry = true;
                        }
                    }
                }
#endif
                if (!forcedRetry)
                {
                    if (m_Retries < m_Options.RetryCount && uwrResult.Error != "Request aborted")
                    {
                        m_Retries++;
                        Debug.LogFormat(message);
                        BeginOperation();
                    }
                    else
                    {
                        var exception = new RemoteProviderException($"Unable to load asset bundle from : {webReq.url}", m_ProvideHandle.Location, uwrResult);
                        m_ProvideHandle.Complete<AssetBundleResource>(null, false, exception);
                        m_Completed = true;
                    }
                }
            }
            webReq.Dispose();
        }

        /// <summary>
        /// Unloads all resources associated with this asset bundle.
        /// </summary>
        public void Unload()
        {
            if (m_AssetBundle != null)
            {
                m_AssetBundle.Unload(true);
                m_AssetBundle = null;
            }
            if (m_downloadHandler != null)
            {
                m_downloadHandler.Dispose();
                m_downloadHandler = null;
            }
            m_RequestOperation = null;
        }
    }

    /// <summary>
    /// IResourceProvider for asset bundles.  Loads bundles via UnityWebRequestAssetBundle API if the internalId starts with "http".  If not, it will load the bundle via AssetBundle.LoadFromFileAsync.
    /// </summary>
    [DisplayName("AssetBundle Provider")]
    public class AssetBundleProvider : ResourceProviderBase
    {
        /// <inheritdoc/>
        public override void Provide(ProvideHandle providerInterface)
        {
            new AssetBundleResource().Start(providerInterface);
        }

        /// <inheritdoc/>
        public override Type GetDefaultType(IResourceLocation location)
        {
            return typeof(IAssetBundleResource);
        }

        /// <summary>
        /// Releases the asset bundle via AssetBundle.Unload(true).
        /// </summary>
        /// <param name="location">The location of the asset to release</param>
        /// <param name="asset">The asset in question</param>
        public override void Release(IResourceLocation location, object asset)
        {
            if (location == null)
                throw new ArgumentNullException("location");
            if (asset == null)
            {
                Debug.LogWarningFormat("Releasing null asset bundle from location {0}.  This is an indication that the bundle failed to load.", location);
                return;
            }
            var bundle = asset as AssetBundleResource;
            if (bundle != null)
            {
                bundle.Unload();
                return;
            }
        }
    }
}
>>>>>>> f473b29b
<|MERGE_RESOLUTION|>--- conflicted
+++ resolved
@@ -1,1251 +1,628 @@
-<<<<<<< HEAD
-using System;
-using System.Collections;
-using System.Collections.Generic;
-using System.ComponentModel;
-using System.IO;
-using UnityEngine.Networking;
-using UnityEngine.ResourceManagement.AsyncOperations;
-using UnityEngine.ResourceManagement.Exceptions;
-using UnityEngine.ResourceManagement.ResourceLocations;
-using UnityEngine.ResourceManagement.Util;
-using UnityEngine.Serialization;
-
-namespace UnityEngine.ResourceManagement.ResourceProviders
-{
-    internal class DownloadOnlyLocation : LocationWrapper
-    {
-        public DownloadOnlyLocation(IResourceLocation location) : base(location) {}
-    }
-
-    /// <summary>
-    /// Used to indication how Assets are loaded from the AssetBundle on the first load request.
-    /// </summary>
-    public enum AssetLoadMode
-    {
-        /// <summary>
-        /// Only load the requested Asset and Dependencies
-        /// </summary>
-        RequestedAssetAndDependencies = 0,
-        /// <summary>
-        /// Load all assets inside the AssetBundle
-        /// </summary>
-        AllPackedAssetsAndDependencies,
-    }
-
-    /// <summary>
-    /// Wrapper for asset bundles.
-    /// </summary>
-    public interface IAssetBundleResource
-    {
-        /// <summary>
-        /// Retrieves the asset bundle.
-        /// </summary>
-        /// <returns>Returns the asset bundle.</returns>
-        AssetBundle GetAssetBundle();
-    }
-
-    /// <summary>
-    /// Contains cache information to be used by the AssetBundleProvider
-    /// </summary>
-    [Serializable]
-    public class AssetBundleRequestOptions : ILocationSizeData
-    {
-        [FormerlySerializedAs("m_hash")]
-        [SerializeField]
-        string m_Hash = "";
-        /// <summary>
-        /// Hash value of the asset bundle.
-        /// </summary>
-        public string Hash { get { return m_Hash; } set { m_Hash = value; } }
-        [FormerlySerializedAs("m_crc")]
-        [SerializeField]
-        uint m_Crc;
-        /// <summary>
-        /// CRC value of the bundle.
-        /// </summary>
-        public uint Crc { get { return m_Crc; } set { m_Crc = value; } }
-        [FormerlySerializedAs("m_timeout")]
-        [SerializeField]
-        int m_Timeout;
-        /// <summary>
-        /// Attempt to abort after the number of seconds in timeout have passed, where the UnityWebRequest has received no data.
-        /// </summary>
-        public int Timeout { get { return m_Timeout; } set { m_Timeout = value; } }
-        [FormerlySerializedAs("m_chunkedTransfer")]
-        [SerializeField]
-        bool m_ChunkedTransfer;
-        /// <summary>
-        /// Indicates whether the UnityWebRequest system should employ the HTTP/1.1 chunked-transfer encoding method.
-        /// </summary>
-        public bool ChunkedTransfer { get { return m_ChunkedTransfer; } set { m_ChunkedTransfer = value; } }
-        [FormerlySerializedAs("m_redirectLimit")]
-        [SerializeField]
-        int m_RedirectLimit = -1;
-        /// <summary>
-        /// Indicates the number of redirects which this UnityWebRequest will follow before halting with a “Redirect Limit Exceeded” system error.
-        /// </summary>
-        public int RedirectLimit { get { return m_RedirectLimit; } set { m_RedirectLimit = value; } }
-        [FormerlySerializedAs("m_retryCount")]
-        [SerializeField]
-        int m_RetryCount;
-        /// <summary>
-        /// Indicates the number of times the request will be retried.
-        /// </summary>
-        public int RetryCount { get { return m_RetryCount; } set { m_RetryCount = value; } }
-
-        [SerializeField]
-        string m_BundleName = null;
-        /// <summary>
-        /// The name of the original bundle.  This does not contain the appended hash.
-        /// </summary>
-        public string BundleName { get { return m_BundleName; } set { m_BundleName = value; } }
-
-        [SerializeField]
-        AssetLoadMode m_AssetLoadMode = AssetLoadMode.RequestedAssetAndDependencies;
-        /// <summary>
-        /// Determines how Assets are loaded when accessed.
-        /// </summary>
-        /// <remarks>
-        /// Requested Asset And Dependencies, will only load the requested Asset (Recommended).
-        /// All Packed Assets And Dependencies, will load all Assets that are packed together. Best used when loading all Assets into memory is required.
-        ///</remarks>
-        public AssetLoadMode AssetLoadMode { get { return m_AssetLoadMode; } set { m_AssetLoadMode = value; } }
-
-        [SerializeField]
-        long m_BundleSize;
-        /// <summary>
-        /// The size of the bundle, in bytes.
-        /// </summary>
-        public long BundleSize { get { return m_BundleSize; } set { m_BundleSize = value; } }
-
-        [SerializeField]
-        bool m_UseCrcForCachedBundles;
-        /// <summary>
-        /// If false, the CRC will not be used when loading bundles from the cache.
-        /// </summary>
-        public bool UseCrcForCachedBundle { get { return m_UseCrcForCachedBundles; } set { m_UseCrcForCachedBundles = value; } }
-
-        [SerializeField]
-        bool m_UseUWRForLocalBundles;
-        /// <summary>
-        /// If true, UnityWebRequest will be used even if the bundle is stored locally.
-        /// </summary>
-        public bool UseUnityWebRequestForLocalBundles { get { return m_UseUWRForLocalBundles; } set { m_UseUWRForLocalBundles = value; } }
-
-        [SerializeField]
-        bool m_ClearOtherCachedVersionsWhenLoaded;
-        /// <summary>
-        /// If false, the CRC will not be used when loading bundles from the cache.
-        /// </summary>
-        public bool ClearOtherCachedVersionsWhenLoaded { get { return m_ClearOtherCachedVersionsWhenLoaded; } set { m_ClearOtherCachedVersionsWhenLoaded = value; } }
-
-        /// <summary>
-        /// Computes the amount of data needed to be downloaded for this bundle.
-        /// </summary>
-        /// <param name="location">The location of the bundle.</param>
-        /// <param name="resourceManager">The object that contains all the resource locations.</param>
-        /// <returns>The size in bytes of the bundle that is needed to be downloaded.  If the local cache contains the bundle or it is a local bundle, 0 will be returned.</returns>
-        public virtual long ComputeSize(IResourceLocation location, ResourceManager resourceManager)
-        {
-            var id = resourceManager == null ? location.InternalId : resourceManager.TransformInternalId(location);
-            if (!ResourceManagerConfig.IsPathRemote(id))
-                return 0;
-            var locHash = Hash128.Parse(Hash);
-#if ENABLE_CACHING
-            if (locHash.isValid) //If we have a hash, ensure that our desired version is cached.
-            {
-                if (Caching.IsVersionCached(new CachedAssetBundle(BundleName, locHash)))
-                    return 0;
-                return BundleSize;
-            }
-#endif //ENABLE_CACHING
-            return BundleSize;
-        }
-    }
-
-    internal class AssetBundleResource : IAssetBundleResource, IUpdateReceiver
-    {
-        internal enum LoadType
-        {
-            None,
-            Local,
-            Web
-        }
-
-        AssetBundle m_AssetBundle;
-        DownloadHandlerAssetBundle m_downloadHandler;
-        AsyncOperation m_RequestOperation;
-        WebRequestQueueOperation m_WebRequestQueueOperation;
-        internal ProvideHandle m_ProvideHandle;
-        internal AssetBundleRequestOptions m_Options;
-        [NonSerialized]
-        bool m_WebRequestCompletedCallbackCalled = false;
-        int m_Retries;
-        long m_BytesToDownload;
-        long m_DownloadedBytes;
-        bool m_Completed = false;
-        const int k_WaitForWebRequestMainThreadSleep = 1;
-        string m_TransformedInternalId;
-        AssetBundleRequest m_PreloadRequest;
-        bool m_PreloadCompleted = false;
-        ulong m_LastDownloadedByteCount = 0;
-        float m_TimeoutTimer = 0;
-        int m_TimeoutOverFrames = 0;
-
-        private bool HasTimedOut => m_TimeoutTimer >= m_Options.Timeout && m_TimeoutOverFrames > 5;
-
-        internal long BytesToDownload
-        {
-            get
-            {
-                if (m_BytesToDownload == -1)
-                {
-                    if (m_Options != null)
-                        m_BytesToDownload = m_Options.ComputeSize(m_ProvideHandle.Location, m_ProvideHandle.ResourceManager);
-                    else
-                        m_BytesToDownload = 0;
-                }
-                return m_BytesToDownload;
-            }
-        }
-
-        internal UnityWebRequest CreateWebRequest(IResourceLocation loc)
-        {
-            var url = m_ProvideHandle.ResourceManager.TransformInternalId(loc);
-            return CreateWebRequest(url);
-        }
-
-        internal UnityWebRequest CreateWebRequest(string url)
-        {
-            if (m_Options == null)
-                return UnityWebRequestAssetBundle.GetAssetBundle(url);
-            UnityWebRequest webRequest;
-            if (!string.IsNullOrEmpty(m_Options.Hash))
-            {
-                CachedAssetBundle cachedBundle = new CachedAssetBundle(m_Options.BundleName, Hash128.Parse(m_Options.Hash));
-#if ENABLE_CACHING
-                if (m_Options.UseCrcForCachedBundle || !Caching.IsVersionCached(cachedBundle))
-                    webRequest = UnityWebRequestAssetBundle.GetAssetBundle(url, cachedBundle, m_Options.Crc);
-                else
-                    webRequest = UnityWebRequestAssetBundle.GetAssetBundle(url, cachedBundle);
-#else
-                webRequest = UnityWebRequestAssetBundle.GetAssetBundle(url, cachedBundle, m_Options.Crc);
-#endif
-            }
-            else
-                webRequest = UnityWebRequestAssetBundle.GetAssetBundle(url, m_Options.Crc);
-            
-            if (m_Options.RedirectLimit > 0)
-                webRequest.redirectLimit = m_Options.RedirectLimit;
-            if (m_ProvideHandle.ResourceManager.CertificateHandlerInstance != null)
-            {
-                webRequest.certificateHandler = m_ProvideHandle.ResourceManager.CertificateHandlerInstance;
-                webRequest.disposeCertificateHandlerOnDispose = false;
-            }
-
-            m_ProvideHandle.ResourceManager.WebRequestOverride?.Invoke(webRequest);
-            return webRequest;
-        }
-
-        internal AssetBundleRequest GetAssetPreloadRequest()
-        {
-            if (m_PreloadCompleted || GetAssetBundle() == null)
-                return null;
-
-            if (m_Options.AssetLoadMode == AssetLoadMode.AllPackedAssetsAndDependencies)
-            {
-#if !UNITY_2021_1_OR_NEWER
-                if (AsyncOperationHandle.IsWaitingForCompletion)
-                {
-                    m_AssetBundle.LoadAllAssets();
-                    m_PreloadCompleted = true;
-                    return null;
-                }
-#endif
-                if (m_PreloadRequest == null)
-                {
-                    m_PreloadRequest = m_AssetBundle.LoadAllAssetsAsync();
-                    m_PreloadRequest.completed += operation => m_PreloadCompleted = true;
-                }
-                return m_PreloadRequest;
-            }
-
-            return null;
-        }
-
-        float PercentComplete() { return m_RequestOperation != null ? m_RequestOperation.progress : 0.0f; }
-
-        DownloadStatus GetDownloadStatus()
-        {
-            if (m_Options == null)
-                return default;
-            var status = new DownloadStatus() { TotalBytes = BytesToDownload, IsDone = PercentComplete() >= 1f };
-            if (BytesToDownload > 0)
-            {
-                if (m_WebRequestQueueOperation != null && string.IsNullOrEmpty(m_WebRequestQueueOperation.m_WebRequest.error))
-                    m_DownloadedBytes = (long)(m_WebRequestQueueOperation.m_WebRequest.downloadedBytes);
-                else if (m_RequestOperation != null && m_RequestOperation is UnityWebRequestAsyncOperation operation && string.IsNullOrEmpty(operation.webRequest.error))
-                    m_DownloadedBytes = (long)operation.webRequest.downloadedBytes;
-            }
-
-            status.DownloadedBytes = m_DownloadedBytes;
-            return status;
-        }
-
-        /// <summary>
-        /// Get the asset bundle object managed by this resource.  This call may force the bundle to load if not already loaded.
-        /// </summary>
-        /// <returns>The asset bundle.</returns>
-        public AssetBundle GetAssetBundle()
-        {
-            if (m_AssetBundle == null)
-            {
-                if (m_downloadHandler != null)
-                {
-                    m_AssetBundle = m_downloadHandler.assetBundle;
-                    m_downloadHandler.Dispose();
-                    m_downloadHandler = null;
-                }
-                else if (m_RequestOperation is AssetBundleCreateRequest)
-                {
-                    m_AssetBundle = (m_RequestOperation as AssetBundleCreateRequest).assetBundle;
-                }
-            }
-            return m_AssetBundle;
-        }
-
-        internal void Start(ProvideHandle provideHandle)
-        {
-            m_Retries = 0;
-            m_AssetBundle = null;
-            m_downloadHandler = null;
-            m_RequestOperation = null;
-            m_WebRequestCompletedCallbackCalled = false;
-            m_ProvideHandle = provideHandle;
-            m_Options = m_ProvideHandle.Location.Data as AssetBundleRequestOptions;
-            m_BytesToDownload = -1;
-            m_ProvideHandle.SetProgressCallback(PercentComplete);
-            m_ProvideHandle.SetDownloadProgressCallbacks(GetDownloadStatus);
-            m_ProvideHandle.SetWaitForCompletionCallback(WaitForCompletionHandler);
-            BeginOperation();
-        }
-
-        private bool WaitForCompletionHandler()
-        {
-            if (m_RequestOperation == null)
-                return false;
-
-            //We don't want to wait for request op to complete if it's a LoadFromFileAsync. Only UWR will complete in a tight loop like this.
-            if (!(m_RequestOperation is AssetBundleCreateRequest))
-                while (!m_RequestOperation.isDone) { System.Threading.Thread.Sleep(k_WaitForWebRequestMainThreadSleep); }
-
-            if (m_RequestOperation is UnityWebRequestAsyncOperation && !m_WebRequestCompletedCallbackCalled)
-            {
-                WebRequestOperationCompleted(m_RequestOperation);
-                m_RequestOperation.completed -= WebRequestOperationCompleted;
-            }
-
-            var assetBundle = GetAssetBundle();
-            if (!m_Completed && m_RequestOperation.isDone)
-            {
-                m_ProvideHandle.Complete(this, m_AssetBundle != null, null);
-                m_Completed = true;
-            }
-
-            return m_Completed;
-        }
-
-        void AddCallbackInvokeIfDone(AsyncOperation operation, Action<AsyncOperation> callback)
-        {
-            if (operation.isDone)
-                callback(operation);
-            else
-                operation.completed += callback;
-        }
-
-        internal static void GetLoadInfo(ProvideHandle handle, out LoadType loadType, out string path)
-        {
-            GetLoadInfo(handle.Location, handle.ResourceManager, out loadType, out path);
-        }
-
-        internal static void GetLoadInfo(IResourceLocation location, ResourceManager resourceManager, out LoadType loadType, out string path)
-        {
-            var options = location?.Data as AssetBundleRequestOptions;
-            if (options == null)
-            {
-                loadType = LoadType.None;
-                path = null;
-                return;
-            }
-
-            path = resourceManager.TransformInternalId(location);
-            if (Application.platform == RuntimePlatform.Android && path.StartsWith("jar:"))
-                loadType = options.UseUnityWebRequestForLocalBundles ? LoadType.Web : LoadType.Local;
-            else if (ResourceManagerConfig.ShouldPathUseWebRequest(path))
-                loadType = LoadType.Web;
-            else if (options.UseUnityWebRequestForLocalBundles)
-            {
-                path = "file:///" + Path.GetFullPath(path);
-                loadType = LoadType.Web;
-            }
-            else
-                loadType = LoadType.Local;
-        }
-
-        private void BeginOperation()
-        {
-            m_DownloadedBytes = 0;
-            GetLoadInfo(m_ProvideHandle, out LoadType loadType, out m_TransformedInternalId);
-
-            if (loadType == LoadType.Local)
-            {
-#if !UNITY_2021_1_OR_NEWER
-                if (AsyncOperationHandle.IsWaitingForCompletion)
-                    CompleteBundleLoad(AssetBundle.LoadFromFile(m_TransformedInternalId, m_Options == null ? 0 : m_Options.Crc));
-                else
-#endif
-                {
-                    m_RequestOperation = AssetBundle.LoadFromFileAsync(m_TransformedInternalId, m_Options == null ? 0 : m_Options.Crc);
-                    AddCallbackInvokeIfDone(m_RequestOperation, LocalRequestOperationCompleted);
-                }
-            }
-            else if (loadType == LoadType.Web)
-            {
-                m_WebRequestCompletedCallbackCalled = false;
-                var req = CreateWebRequest(m_TransformedInternalId);
-#if ENABLE_ASYNC_ASSETBUNDLE_UWR
-                ((DownloadHandlerAssetBundle)req.downloadHandler).autoLoadAssetBundle = !(m_ProvideHandle.Location is DownloadOnlyLocation);
-#endif
-                req.disposeDownloadHandlerOnDispose = false;
-
-                m_WebRequestQueueOperation = WebRequestQueue.QueueRequest(req);
-                if (m_WebRequestQueueOperation.IsDone)
-                    BeginWebRequestOperation(m_WebRequestQueueOperation.Result);
-                else
-                    m_WebRequestQueueOperation.OnComplete += asyncOp => BeginWebRequestOperation(asyncOp);
-            }
-            else
-            {
-                m_RequestOperation = null;
-                m_ProvideHandle.Complete<AssetBundleResource>(null, false, new RemoteProviderException(string.Format("Invalid path in AssetBundleProvider: '{0}'.", m_TransformedInternalId), m_ProvideHandle.Location));
-                m_Completed = true;
-            }
-        }
-
-        private void BeginWebRequestOperation(AsyncOperation asyncOp)
-        {
-            m_TimeoutTimer = 0;
-            m_TimeoutOverFrames = 0;
-            m_LastDownloadedByteCount = 0;
-            m_RequestOperation = asyncOp;
-            if (m_RequestOperation == null || m_RequestOperation.isDone)
-                WebRequestOperationCompleted(m_RequestOperation);
-            else
-            {
-                if (m_Options.Timeout > 0)
-                    m_ProvideHandle.ResourceManager.AddUpdateReceiver(this);
-                m_RequestOperation.completed += WebRequestOperationCompleted;
-            }
-        }
-        
-        public void Update(float unscaledDeltaTime)
-        {
-            if (m_RequestOperation != null && m_RequestOperation is UnityWebRequestAsyncOperation operation && !operation.isDone)
-            {
-                if (m_LastDownloadedByteCount != operation.webRequest.downloadedBytes)
-                {
-                    m_TimeoutTimer = 0;
-                    m_TimeoutOverFrames = 0;
-                    m_LastDownloadedByteCount = operation.webRequest.downloadedBytes;
-                }
-                else
-                {
-                    m_TimeoutTimer += unscaledDeltaTime;
-                    if (HasTimedOut)
-                        operation.webRequest.Abort();
-                    m_TimeoutOverFrames++;
-                }
-            }
-        }
-
-        private void LocalRequestOperationCompleted(AsyncOperation op)
-        {
-            CompleteBundleLoad((op as AssetBundleCreateRequest).assetBundle);
-        }
-
-        private void CompleteBundleLoad(AssetBundle bundle)
-        {
-            m_AssetBundle = bundle;
-            if (m_AssetBundle != null)
-                m_ProvideHandle.Complete(this, true, null);
-            else
-                m_ProvideHandle.Complete<AssetBundleResource>(null, false, new RemoteProviderException(string.Format("Invalid path in AssetBundleProvider: '{0}'.", m_TransformedInternalId), m_ProvideHandle.Location));
-            m_Completed = true;
-        }
-
-        private void WebRequestOperationCompleted(AsyncOperation op)
-        {
-            if (m_WebRequestCompletedCallbackCalled)
-                return;
-
-            if (m_Options.Timeout > 0)
-                m_ProvideHandle.ResourceManager.RemoveUpdateReciever(this);
-            
-            m_WebRequestCompletedCallbackCalled = true;
-            UnityWebRequestAsyncOperation remoteReq = op as UnityWebRequestAsyncOperation;
-            var webReq = remoteReq?.webRequest;
-            m_downloadHandler = webReq?.downloadHandler as DownloadHandlerAssetBundle;
-            UnityWebRequestResult uwrResult = null;
-            if (webReq != null && !UnityWebRequestUtilities.RequestHasErrors(webReq, out uwrResult))
-            {
-                if (!m_Completed)
-                {
-                    m_ProvideHandle.Complete(this, true, null);
-                    m_Completed = true;
-                }
-#if ENABLE_CACHING
-                if (!string.IsNullOrEmpty(m_Options.Hash) && m_Options.ClearOtherCachedVersionsWhenLoaded)
-                    Caching.ClearOtherCachedVersions(m_Options.BundleName, Hash128.Parse(m_Options.Hash));
-#endif
-            }
-            else
-            {
-                if (HasTimedOut)
-                    uwrResult.Error = "Request timeout";
-                webReq = m_WebRequestQueueOperation.m_WebRequest;
-                if (uwrResult == null)
-                    uwrResult = new UnityWebRequestResult(m_WebRequestQueueOperation.m_WebRequest);
-
-                m_downloadHandler = webReq.downloadHandler as DownloadHandlerAssetBundle;
-                m_downloadHandler.Dispose();
-                m_downloadHandler = null;
-                bool forcedRetry = false;
-                string message = $"Web request failed, retrying ({m_Retries}/{m_Options.RetryCount})...\n{uwrResult}";
-#if ENABLE_CACHING
-                if (!string.IsNullOrEmpty(m_Options.Hash))
-                {
-                    CachedAssetBundle cab = new CachedAssetBundle(m_Options.BundleName, Hash128.Parse(m_Options.Hash));
-                    if (Caching.IsVersionCached(cab))
-                    {
-                        message = $"Web request failed to load from cache. The cached AssetBundle will be cleared from the cache and re-downloaded. Retrying...\n{uwrResult}";
-                        Caching.ClearCachedVersion(cab.name, cab.hash);
-                        if (m_Options.RetryCount == 0 && m_Retries == 0)
-                        {
-                            Debug.LogFormat(message);
-                            BeginOperation();
-                            m_Retries++; //Will prevent us from entering an infinite loop of retrying if retry count is 0
-                            forcedRetry = true;
-                        }
-                    }
-                }
-#endif
-                if (!forcedRetry)
-                {
-                    if (m_Retries < m_Options.RetryCount && uwrResult.Error != "Request aborted")
-                    {
-                        m_Retries++;
-                        Debug.LogFormat(message);
-                        BeginOperation();
-                    }
-                    else
-                    {
-                        var exception = new RemoteProviderException($"Unable to load asset bundle from : {webReq.url}", m_ProvideHandle.Location, uwrResult);
-                        m_ProvideHandle.Complete<AssetBundleResource>(null, false, exception);
-                        m_Completed = true;
-                    }
-                }
-            }
-            webReq.Dispose();
-        }
-
-        /// <summary>
-        /// Unloads all resources associated with this asset bundle.
-        /// </summary>
-        public void Unload()
-        {
-            if (m_AssetBundle != null)
-            {
-                m_AssetBundle.Unload(true);
-                m_AssetBundle = null;
-            }
-            if (m_downloadHandler != null)
-            {
-                m_downloadHandler.Dispose();
-                m_downloadHandler = null;
-            }
-            m_RequestOperation = null;
-        }
-    }
-
-    /// <summary>
-    /// IResourceProvider for asset bundles.  Loads bundles via UnityWebRequestAssetBundle API if the internalId starts with "http".  If not, it will load the bundle via AssetBundle.LoadFromFileAsync.
-    /// </summary>
-    [DisplayName("AssetBundle Provider")]
-    public class AssetBundleProvider : ResourceProviderBase
-    {
-        /// <inheritdoc/>
-        public override void Provide(ProvideHandle providerInterface)
-        {
-            new AssetBundleResource().Start(providerInterface);
-        }
-
-        /// <inheritdoc/>
-        public override Type GetDefaultType(IResourceLocation location)
-        {
-            return typeof(IAssetBundleResource);
-        }
-
-        /// <summary>
-        /// Releases the asset bundle via AssetBundle.Unload(true).
-        /// </summary>
-        /// <param name="location">The location of the asset to release</param>
-        /// <param name="asset">The asset in question</param>
-        public override void Release(IResourceLocation location, object asset)
-        {
-            if (location == null)
-                throw new ArgumentNullException("location");
-            if (asset == null)
-            {
-                Debug.LogWarningFormat("Releasing null asset bundle from location {0}.  This is an indication that the bundle failed to load.", location);
-                return;
-            }
-            var bundle = asset as AssetBundleResource;
-            if (bundle != null)
-            {
-                bundle.Unload();
-                return;
-            }
-        }
-    }
-}
-=======
-using System;
-using System.Collections;
-using System.Collections.Generic;
-using System.ComponentModel;
-using System.IO;
-using UnityEngine.Networking;
-using UnityEngine.ResourceManagement.AsyncOperations;
-using UnityEngine.ResourceManagement.Exceptions;
-using UnityEngine.ResourceManagement.ResourceLocations;
-using UnityEngine.ResourceManagement.Util;
-using UnityEngine.Serialization;
-
-namespace UnityEngine.ResourceManagement.ResourceProviders
-{
-    internal class DownloadOnlyLocation : LocationWrapper
-    {
-        public DownloadOnlyLocation(IResourceLocation location) : base(location) {}
-    }
-
-    /// <summary>
-    /// Used to indication how Assets are loaded from the AssetBundle on the first load request.
-    /// </summary>
-    public enum AssetLoadMode
-    {
-        /// <summary>
-        /// Only load the requested Asset and Dependencies
-        /// </summary>
-        RequestedAssetAndDependencies = 0,
-        /// <summary>
-        /// Load all assets inside the AssetBundle
-        /// </summary>
-        AllPackedAssetsAndDependencies,
-    }
-
-    /// <summary>
-    /// Wrapper for asset bundles.
-    /// </summary>
-    public interface IAssetBundleResource
-    {
-        /// <summary>
-        /// Retrieves the asset bundle.
-        /// </summary>
-        /// <returns>Returns the asset bundle.</returns>
-        AssetBundle GetAssetBundle();
-    }
-
-    /// <summary>
-    /// Contains cache information to be used by the AssetBundleProvider
-    /// </summary>
-    [Serializable]
-    public class AssetBundleRequestOptions : ILocationSizeData
-    {
-        [FormerlySerializedAs("m_hash")]
-        [SerializeField]
-        string m_Hash = "";
-        /// <summary>
-        /// Hash value of the asset bundle.
-        /// </summary>
-        public string Hash { get { return m_Hash; } set { m_Hash = value; } }
-        [FormerlySerializedAs("m_crc")]
-        [SerializeField]
-        uint m_Crc;
-        /// <summary>
-        /// CRC value of the bundle.
-        /// </summary>
-        public uint Crc { get { return m_Crc; } set { m_Crc = value; } }
-        [FormerlySerializedAs("m_timeout")]
-        [SerializeField]
-        int m_Timeout;
-        /// <summary>
-        /// Attempt to abort after the number of seconds in timeout have passed, where the UnityWebRequest has received no data.
-        /// </summary>
-        public int Timeout { get { return m_Timeout; } set { m_Timeout = value; } }
-        [FormerlySerializedAs("m_chunkedTransfer")]
-        [SerializeField]
-        bool m_ChunkedTransfer;
-        /// <summary>
-        /// Indicates whether the UnityWebRequest system should employ the HTTP/1.1 chunked-transfer encoding method.
-        /// </summary>
-        public bool ChunkedTransfer { get { return m_ChunkedTransfer; } set { m_ChunkedTransfer = value; } }
-        [FormerlySerializedAs("m_redirectLimit")]
-        [SerializeField]
-        int m_RedirectLimit = -1;
-        /// <summary>
-        /// Indicates the number of redirects which this UnityWebRequest will follow before halting with a “Redirect Limit Exceeded” system error.
-        /// </summary>
-        public int RedirectLimit { get { return m_RedirectLimit; } set { m_RedirectLimit = value; } }
-        [FormerlySerializedAs("m_retryCount")]
-        [SerializeField]
-        int m_RetryCount;
-        /// <summary>
-        /// Indicates the number of times the request will be retried.
-        /// </summary>
-        public int RetryCount { get { return m_RetryCount; } set { m_RetryCount = value; } }
-
-        [SerializeField]
-        string m_BundleName = null;
-        /// <summary>
-        /// The name of the original bundle.  This does not contain the appended hash.
-        /// </summary>
-        public string BundleName { get { return m_BundleName; } set { m_BundleName = value; } }
-
-        [SerializeField]
-        AssetLoadMode m_AssetLoadMode = AssetLoadMode.RequestedAssetAndDependencies;
-        /// <summary>
-        /// Determines how Assets are loaded when accessed.
-        /// </summary>
-        /// <remarks>
-        /// Requested Asset And Dependencies, will only load the requested Asset (Recommended).
-        /// All Packed Assets And Dependencies, will load all Assets that are packed together. Best used when loading all Assets into memory is required.
-        ///</remarks>
-        public AssetLoadMode AssetLoadMode { get { return m_AssetLoadMode; } set { m_AssetLoadMode = value; } }
-
-        [SerializeField]
-        long m_BundleSize;
-        /// <summary>
-        /// The size of the bundle, in bytes.
-        /// </summary>
-        public long BundleSize { get { return m_BundleSize; } set { m_BundleSize = value; } }
-
-        [SerializeField]
-        bool m_UseCrcForCachedBundles;
-        /// <summary>
-        /// If false, the CRC will not be used when loading bundles from the cache.
-        /// </summary>
-        public bool UseCrcForCachedBundle { get { return m_UseCrcForCachedBundles; } set { m_UseCrcForCachedBundles = value; } }
-
-        [SerializeField]
-        bool m_UseUWRForLocalBundles;
-        /// <summary>
-        /// If true, UnityWebRequest will be used even if the bundle is stored locally.
-        /// </summary>
-        public bool UseUnityWebRequestForLocalBundles { get { return m_UseUWRForLocalBundles; } set { m_UseUWRForLocalBundles = value; } }
-
-        [SerializeField]
-        bool m_ClearOtherCachedVersionsWhenLoaded;
-        /// <summary>
-        /// If false, the CRC will not be used when loading bundles from the cache.
-        /// </summary>
-        public bool ClearOtherCachedVersionsWhenLoaded { get { return m_ClearOtherCachedVersionsWhenLoaded; } set { m_ClearOtherCachedVersionsWhenLoaded = value; } }
-
-        /// <summary>
-        /// Computes the amount of data needed to be downloaded for this bundle.
-        /// </summary>
-        /// <param name="location">The location of the bundle.</param>
-        /// <param name="resourceManager">The object that contains all the resource locations.</param>
-        /// <returns>The size in bytes of the bundle that is needed to be downloaded.  If the local cache contains the bundle or it is a local bundle, 0 will be returned.</returns>
-        public virtual long ComputeSize(IResourceLocation location, ResourceManager resourceManager)
-        {
-            var id = resourceManager == null ? location.InternalId : resourceManager.TransformInternalId(location);
-            if (!ResourceManagerConfig.IsPathRemote(id))
-                return 0;
-            var locHash = Hash128.Parse(Hash);
-#if ENABLE_CACHING
-            if (locHash.isValid) //If we have a hash, ensure that our desired version is cached.
-            {
-                if (Caching.IsVersionCached(new CachedAssetBundle(BundleName, locHash)))
-                    return 0;
-                return BundleSize;
-            }
-#endif //ENABLE_CACHING
-            return BundleSize;
-        }
-    }
-
-    internal class AssetBundleResource : IAssetBundleResource, IUpdateReceiver
-    {
-        internal enum LoadType
-        {
-            None,
-            Local,
-            Web
-        }
-
-        AssetBundle m_AssetBundle;
-        DownloadHandlerAssetBundle m_downloadHandler;
-        AsyncOperation m_RequestOperation;
-        WebRequestQueueOperation m_WebRequestQueueOperation;
-        internal ProvideHandle m_ProvideHandle;
-        internal AssetBundleRequestOptions m_Options;
-        [NonSerialized]
-        bool m_WebRequestCompletedCallbackCalled = false;
-        int m_Retries;
-        long m_BytesToDownload;
-        long m_DownloadedBytes;
-        bool m_Completed = false;
-        const int k_WaitForWebRequestMainThreadSleep = 1;
-        string m_TransformedInternalId;
-        AssetBundleRequest m_PreloadRequest;
-        bool m_PreloadCompleted = false;
-        ulong m_LastDownloadedByteCount = 0;
-        float m_TimeoutTimer = 0;
-        int m_TimeoutOverFrames = 0;
-
-        private bool HasTimedOut => m_TimeoutTimer >= m_Options.Timeout && m_TimeoutOverFrames > 5;
-
-        internal long BytesToDownload
-        {
-            get
-            {
-                if (m_BytesToDownload == -1)
-                {
-                    if (m_Options != null)
-                        m_BytesToDownload = m_Options.ComputeSize(m_ProvideHandle.Location, m_ProvideHandle.ResourceManager);
-                    else
-                        m_BytesToDownload = 0;
-                }
-                return m_BytesToDownload;
-            }
-        }
-
-        internal UnityWebRequest CreateWebRequest(IResourceLocation loc)
-        {
-            var url = m_ProvideHandle.ResourceManager.TransformInternalId(loc);
-            return CreateWebRequest(url);
-        }
-
-        internal UnityWebRequest CreateWebRequest(string url)
-        {
-            if (m_Options == null)
-                return UnityWebRequestAssetBundle.GetAssetBundle(url);
-            UnityWebRequest webRequest;
-            if (!string.IsNullOrEmpty(m_Options.Hash))
-            {
-                CachedAssetBundle cachedBundle = new CachedAssetBundle(m_Options.BundleName, Hash128.Parse(m_Options.Hash));
-#if ENABLE_CACHING
-                if (m_Options.UseCrcForCachedBundle || !Caching.IsVersionCached(cachedBundle))
-                    webRequest = UnityWebRequestAssetBundle.GetAssetBundle(url, cachedBundle, m_Options.Crc);
-                else
-                    webRequest = UnityWebRequestAssetBundle.GetAssetBundle(url, cachedBundle);
-#else
-                webRequest = UnityWebRequestAssetBundle.GetAssetBundle(url, cachedBundle, m_Options.Crc);
-#endif
-            }
-            else
-                webRequest = UnityWebRequestAssetBundle.GetAssetBundle(url, m_Options.Crc);
-
-            if (m_Options.RedirectLimit > 0)
-                webRequest.redirectLimit = m_Options.RedirectLimit;
-            if (m_ProvideHandle.ResourceManager.CertificateHandlerInstance != null)
-            {
-                webRequest.certificateHandler = m_ProvideHandle.ResourceManager.CertificateHandlerInstance;
-                webRequest.disposeCertificateHandlerOnDispose = false;
-            }
-
-            m_ProvideHandle.ResourceManager.WebRequestOverride?.Invoke(webRequest);
-            return webRequest;
-        }
-
-        internal AssetBundleRequest GetAssetPreloadRequest()
-        {
-            if (m_PreloadCompleted || GetAssetBundle() == null)
-                return null;
-
-            if (m_Options.AssetLoadMode == AssetLoadMode.AllPackedAssetsAndDependencies)
-            {
-#if !UNITY_2021_1_OR_NEWER
-                if (AsyncOperationHandle.IsWaitingForCompletion)
-                {
-                    m_AssetBundle.LoadAllAssets();
-                    m_PreloadCompleted = true;
-                    return null;
-                }
-#endif
-                if (m_PreloadRequest == null)
-                {
-                    m_PreloadRequest = m_AssetBundle.LoadAllAssetsAsync();
-                    m_PreloadRequest.completed += operation => m_PreloadCompleted = true;
-                }
-                return m_PreloadRequest;
-            }
-
-            return null;
-        }
-
-        float PercentComplete() { return m_RequestOperation != null ? m_RequestOperation.progress : 0.0f; }
-
-        DownloadStatus GetDownloadStatus()
-        {
-            if (m_Options == null)
-                return default;
-            var status = new DownloadStatus() { TotalBytes = BytesToDownload, IsDone = PercentComplete() >= 1f };
-            if (BytesToDownload > 0)
-            {
-                if (m_WebRequestQueueOperation != null && string.IsNullOrEmpty(m_WebRequestQueueOperation.m_WebRequest.error))
-                    m_DownloadedBytes = (long)(m_WebRequestQueueOperation.m_WebRequest.downloadedBytes);
-                else if (m_RequestOperation != null && m_RequestOperation is UnityWebRequestAsyncOperation operation && string.IsNullOrEmpty(operation.webRequest.error))
-                    m_DownloadedBytes = (long)operation.webRequest.downloadedBytes;
-            }
-
-            status.DownloadedBytes = m_DownloadedBytes;
-            return status;
-        }
-
-        /// <summary>
-        /// Get the asset bundle object managed by this resource.  This call may force the bundle to load if not already loaded.
-        /// </summary>
-        /// <returns>The asset bundle.</returns>
-        public AssetBundle GetAssetBundle()
-        {
-            if (m_AssetBundle == null)
-            {
-                if (m_downloadHandler != null)
-                {
-                    m_AssetBundle = m_downloadHandler.assetBundle;
-                    m_downloadHandler.Dispose();
-                    m_downloadHandler = null;
-                }
-                else if (m_RequestOperation is AssetBundleCreateRequest)
-                {
-                    m_AssetBundle = (m_RequestOperation as AssetBundleCreateRequest).assetBundle;
-                }
-            }
-            return m_AssetBundle;
-        }
-
-        internal void Start(ProvideHandle provideHandle)
-        {
-            m_Retries = 0;
-            m_AssetBundle = null;
-            m_downloadHandler = null;
-            m_RequestOperation = null;
-            m_WebRequestCompletedCallbackCalled = false;
-            m_ProvideHandle = provideHandle;
-            m_Options = m_ProvideHandle.Location.Data as AssetBundleRequestOptions;
-            m_BytesToDownload = -1;
-            m_ProvideHandle.SetProgressCallback(PercentComplete);
-            m_ProvideHandle.SetDownloadProgressCallbacks(GetDownloadStatus);
-            m_ProvideHandle.SetWaitForCompletionCallback(WaitForCompletionHandler);
-            BeginOperation();
-        }
-
-        private bool WaitForCompletionHandler()
-        {
-            if (m_RequestOperation == null)
-            {
-                if (m_WebRequestQueueOperation == null)
-                    return false;
-                else
-                    WebRequestQueue.WaitForRequestToBeActive(m_WebRequestQueueOperation, k_WaitForWebRequestMainThreadSleep);
-            }
-
-            //We don't want to wait for request op to complete if it's a LoadFromFileAsync. Only UWR will complete in a tight loop like this.
-            if (m_RequestOperation is UnityWebRequestAsyncOperation op)
-            {
-                while (!UnityWebRequestUtilities.IsAssetBundleDownloaded(op))
-                    System.Threading.Thread.Sleep(k_WaitForWebRequestMainThreadSleep);
-            }
-
-            if (m_RequestOperation is UnityWebRequestAsyncOperation && !m_WebRequestCompletedCallbackCalled)
-            {
-                WebRequestOperationCompleted(m_RequestOperation);
-                m_RequestOperation.completed -= WebRequestOperationCompleted;
-            }
-
-            var assetBundle = GetAssetBundle();
-            if (!m_Completed && m_RequestOperation.isDone)
-            {
-                m_ProvideHandle.Complete(this, m_AssetBundle != null, null);
-                m_Completed = true;
-            }
-
-            return m_Completed;
-        }
-
-        void AddCallbackInvokeIfDone(AsyncOperation operation, Action<AsyncOperation> callback)
-        {
-            if (operation.isDone)
-                callback(operation);
-            else
-                operation.completed += callback;
-        }
-
-        internal static void GetLoadInfo(ProvideHandle handle, out LoadType loadType, out string path)
-        {
-            GetLoadInfo(handle.Location, handle.ResourceManager, out loadType, out path);
-        }
-
-        internal static void GetLoadInfo(IResourceLocation location, ResourceManager resourceManager, out LoadType loadType, out string path)
-        {
-            var options = location?.Data as AssetBundleRequestOptions;
-            if (options == null)
-            {
-                loadType = LoadType.None;
-                path = null;
-                return;
-            }
-
-            path = resourceManager.TransformInternalId(location);
-            if (Application.platform == RuntimePlatform.Android && path.StartsWith("jar:"))
-                loadType = options.UseUnityWebRequestForLocalBundles ? LoadType.Web : LoadType.Local;
-            else if (ResourceManagerConfig.ShouldPathUseWebRequest(path))
-                loadType = LoadType.Web;
-            else if (options.UseUnityWebRequestForLocalBundles)
-            {
-                path = "file:///" + Path.GetFullPath(path);
-                loadType = LoadType.Web;
-            }
-            else
-                loadType = LoadType.Local;
-        }
-
-        private void BeginOperation()
-        {
-            m_DownloadedBytes = 0;
-            GetLoadInfo(m_ProvideHandle, out LoadType loadType, out m_TransformedInternalId);
-
-            if (loadType == LoadType.Local)
-            {
-#if !UNITY_2021_1_OR_NEWER
-                if (AsyncOperationHandle.IsWaitingForCompletion)
-                    CompleteBundleLoad(AssetBundle.LoadFromFile(m_TransformedInternalId, m_Options == null ? 0 : m_Options.Crc));
-                else
-#endif
-                {
-                    m_RequestOperation = AssetBundle.LoadFromFileAsync(m_TransformedInternalId, m_Options == null ? 0 : m_Options.Crc);
-                    AddCallbackInvokeIfDone(m_RequestOperation, LocalRequestOperationCompleted);
-                }
-            }
-            else if (loadType == LoadType.Web)
-            {
-                m_WebRequestCompletedCallbackCalled = false;
-                var req = CreateWebRequest(m_TransformedInternalId);
-#if ENABLE_ASYNC_ASSETBUNDLE_UWR
-                ((DownloadHandlerAssetBundle)req.downloadHandler).autoLoadAssetBundle = !(m_ProvideHandle.Location is DownloadOnlyLocation);
-#endif
-                req.disposeDownloadHandlerOnDispose = false;
-
-                m_WebRequestQueueOperation = WebRequestQueue.QueueRequest(req);
-                if (m_WebRequestQueueOperation.IsDone)
-                    BeginWebRequestOperation(m_WebRequestQueueOperation.Result);
-                else
-                    m_WebRequestQueueOperation.OnComplete += asyncOp => BeginWebRequestOperation(asyncOp);
-            }
-            else
-            {
-                m_RequestOperation = null;
-                m_ProvideHandle.Complete<AssetBundleResource>(null, false, new RemoteProviderException(string.Format("Invalid path in AssetBundleProvider: '{0}'.", m_TransformedInternalId), m_ProvideHandle.Location));
-                m_Completed = true;
-            }
-        }
-
-        private void BeginWebRequestOperation(AsyncOperation asyncOp)
-        {
-            m_TimeoutTimer = 0;
-            m_TimeoutOverFrames = 0;
-            m_LastDownloadedByteCount = 0;
-            m_RequestOperation = asyncOp;
-            if (m_RequestOperation == null || m_RequestOperation.isDone)
-                WebRequestOperationCompleted(m_RequestOperation);
-            else
-            {
-                if (m_Options.Timeout > 0)
-                    m_ProvideHandle.ResourceManager.AddUpdateReceiver(this);
-                m_RequestOperation.completed += WebRequestOperationCompleted;
-            }
-        }
-
-        public void Update(float unscaledDeltaTime)
-        {
-            if (m_RequestOperation != null && m_RequestOperation is UnityWebRequestAsyncOperation operation && !operation.isDone)
-            {
-                if (m_LastDownloadedByteCount != operation.webRequest.downloadedBytes)
-                {
-                    m_TimeoutTimer = 0;
-                    m_TimeoutOverFrames = 0;
-                    m_LastDownloadedByteCount = operation.webRequest.downloadedBytes;
-                }
-                else
-                {
-                    m_TimeoutTimer += unscaledDeltaTime;
-                    if (HasTimedOut)
-                        operation.webRequest.Abort();
-                    m_TimeoutOverFrames++;
-                }
-            }
-        }
-
-        private void LocalRequestOperationCompleted(AsyncOperation op)
-        {
-            CompleteBundleLoad((op as AssetBundleCreateRequest).assetBundle);
-        }
-
-        private void CompleteBundleLoad(AssetBundle bundle)
-        {
-            m_AssetBundle = bundle;
-            if (m_AssetBundle != null)
-                m_ProvideHandle.Complete(this, true, null);
-            else
-                m_ProvideHandle.Complete<AssetBundleResource>(null, false, new RemoteProviderException(string.Format("Invalid path in AssetBundleProvider: '{0}'.", m_TransformedInternalId), m_ProvideHandle.Location));
-            m_Completed = true;
-        }
-
-        private void WebRequestOperationCompleted(AsyncOperation op)
-        {
-            if (m_WebRequestCompletedCallbackCalled)
-                return;
-
-            if (m_Options.Timeout > 0)
-                m_ProvideHandle.ResourceManager.RemoveUpdateReciever(this);
-
-            m_WebRequestCompletedCallbackCalled = true;
-            UnityWebRequestAsyncOperation remoteReq = op as UnityWebRequestAsyncOperation;
-            var webReq = remoteReq?.webRequest;
-            m_downloadHandler = webReq?.downloadHandler as DownloadHandlerAssetBundle;
-            UnityWebRequestResult uwrResult = null;
-            if (webReq != null && !UnityWebRequestUtilities.RequestHasErrors(webReq, out uwrResult))
-            {
-                if (!m_Completed)
-                {
-                    m_ProvideHandle.Complete(this, true, null);
-                    m_Completed = true;
-                }
-#if ENABLE_CACHING
-                if (!string.IsNullOrEmpty(m_Options.Hash) && m_Options.ClearOtherCachedVersionsWhenLoaded)
-                    Caching.ClearOtherCachedVersions(m_Options.BundleName, Hash128.Parse(m_Options.Hash));
-#endif
-            }
-            else
-            {
-                if (HasTimedOut)
-                    uwrResult.Error = "Request timeout";
-                webReq = m_WebRequestQueueOperation.m_WebRequest;
-                if (uwrResult == null)
-                    uwrResult = new UnityWebRequestResult(m_WebRequestQueueOperation.m_WebRequest);
-
-                m_downloadHandler = webReq.downloadHandler as DownloadHandlerAssetBundle;
-                m_downloadHandler.Dispose();
-                m_downloadHandler = null;
-                bool forcedRetry = false;
-                string message = $"Web request failed, retrying ({m_Retries}/{m_Options.RetryCount})...\n{uwrResult}";
-#if ENABLE_CACHING
-                if (!string.IsNullOrEmpty(m_Options.Hash))
-                {
-                    CachedAssetBundle cab = new CachedAssetBundle(m_Options.BundleName, Hash128.Parse(m_Options.Hash));
-                    if (Caching.IsVersionCached(cab))
-                    {
-                        message = $"Web request failed to load from cache. The cached AssetBundle will be cleared from the cache and re-downloaded. Retrying...\n{uwrResult}";
-                        Caching.ClearCachedVersion(cab.name, cab.hash);
-                        if (m_Options.RetryCount == 0 && m_Retries == 0)
-                        {
-                            Debug.LogFormat(message);
-                            BeginOperation();
-                            m_Retries++; //Will prevent us from entering an infinite loop of retrying if retry count is 0
-                            forcedRetry = true;
-                        }
-                    }
-                }
-#endif
-                if (!forcedRetry)
-                {
-                    if (m_Retries < m_Options.RetryCount && uwrResult.Error != "Request aborted")
-                    {
-                        m_Retries++;
-                        Debug.LogFormat(message);
-                        BeginOperation();
-                    }
-                    else
-                    {
-                        var exception = new RemoteProviderException($"Unable to load asset bundle from : {webReq.url}", m_ProvideHandle.Location, uwrResult);
-                        m_ProvideHandle.Complete<AssetBundleResource>(null, false, exception);
-                        m_Completed = true;
-                    }
-                }
-            }
-            webReq.Dispose();
-        }
-
-        /// <summary>
-        /// Unloads all resources associated with this asset bundle.
-        /// </summary>
-        public void Unload()
-        {
-            if (m_AssetBundle != null)
-            {
-                m_AssetBundle.Unload(true);
-                m_AssetBundle = null;
-            }
-            if (m_downloadHandler != null)
-            {
-                m_downloadHandler.Dispose();
-                m_downloadHandler = null;
-            }
-            m_RequestOperation = null;
-        }
-    }
-
-    /// <summary>
-    /// IResourceProvider for asset bundles.  Loads bundles via UnityWebRequestAssetBundle API if the internalId starts with "http".  If not, it will load the bundle via AssetBundle.LoadFromFileAsync.
-    /// </summary>
-    [DisplayName("AssetBundle Provider")]
-    public class AssetBundleProvider : ResourceProviderBase
-    {
-        /// <inheritdoc/>
-        public override void Provide(ProvideHandle providerInterface)
-        {
-            new AssetBundleResource().Start(providerInterface);
-        }
-
-        /// <inheritdoc/>
-        public override Type GetDefaultType(IResourceLocation location)
-        {
-            return typeof(IAssetBundleResource);
-        }
-
-        /// <summary>
-        /// Releases the asset bundle via AssetBundle.Unload(true).
-        /// </summary>
-        /// <param name="location">The location of the asset to release</param>
-        /// <param name="asset">The asset in question</param>
-        public override void Release(IResourceLocation location, object asset)
-        {
-            if (location == null)
-                throw new ArgumentNullException("location");
-            if (asset == null)
-            {
-                Debug.LogWarningFormat("Releasing null asset bundle from location {0}.  This is an indication that the bundle failed to load.", location);
-                return;
-            }
-            var bundle = asset as AssetBundleResource;
-            if (bundle != null)
-            {
-                bundle.Unload();
-                return;
-            }
-        }
-    }
-}
->>>>>>> f473b29b
+using System;
+using System.Collections;
+using System.Collections.Generic;
+using System.ComponentModel;
+using System.IO;
+using UnityEngine.Networking;
+using UnityEngine.ResourceManagement.AsyncOperations;
+using UnityEngine.ResourceManagement.Exceptions;
+using UnityEngine.ResourceManagement.ResourceLocations;
+using UnityEngine.ResourceManagement.Util;
+using UnityEngine.Serialization;
+
+namespace UnityEngine.ResourceManagement.ResourceProviders
+{
+    internal class DownloadOnlyLocation : LocationWrapper
+    {
+        public DownloadOnlyLocation(IResourceLocation location) : base(location) {}
+    }
+
+    /// <summary>
+    /// Used to indication how Assets are loaded from the AssetBundle on the first load request.
+    /// </summary>
+    public enum AssetLoadMode
+    {
+        /// <summary>
+        /// Only load the requested Asset and Dependencies
+        /// </summary>
+        RequestedAssetAndDependencies = 0,
+        /// <summary>
+        /// Load all assets inside the AssetBundle
+        /// </summary>
+        AllPackedAssetsAndDependencies,
+    }
+
+    /// <summary>
+    /// Wrapper for asset bundles.
+    /// </summary>
+    public interface IAssetBundleResource
+    {
+        /// <summary>
+        /// Retrieves the asset bundle.
+        /// </summary>
+        /// <returns>Returns the asset bundle.</returns>
+        AssetBundle GetAssetBundle();
+    }
+
+    /// <summary>
+    /// Contains cache information to be used by the AssetBundleProvider
+    /// </summary>
+    [Serializable]
+    public class AssetBundleRequestOptions : ILocationSizeData
+    {
+        [FormerlySerializedAs("m_hash")]
+        [SerializeField]
+        string m_Hash = "";
+        /// <summary>
+        /// Hash value of the asset bundle.
+        /// </summary>
+        public string Hash { get { return m_Hash; } set { m_Hash = value; } }
+        [FormerlySerializedAs("m_crc")]
+        [SerializeField]
+        uint m_Crc;
+        /// <summary>
+        /// CRC value of the bundle.
+        /// </summary>
+        public uint Crc { get { return m_Crc; } set { m_Crc = value; } }
+        [FormerlySerializedAs("m_timeout")]
+        [SerializeField]
+        int m_Timeout;
+        /// <summary>
+        /// Attempt to abort after the number of seconds in timeout have passed, where the UnityWebRequest has received no data.
+        /// </summary>
+        public int Timeout { get { return m_Timeout; } set { m_Timeout = value; } }
+        [FormerlySerializedAs("m_chunkedTransfer")]
+        [SerializeField]
+        bool m_ChunkedTransfer;
+        /// <summary>
+        /// Indicates whether the UnityWebRequest system should employ the HTTP/1.1 chunked-transfer encoding method.
+        /// </summary>
+        public bool ChunkedTransfer { get { return m_ChunkedTransfer; } set { m_ChunkedTransfer = value; } }
+        [FormerlySerializedAs("m_redirectLimit")]
+        [SerializeField]
+        int m_RedirectLimit = -1;
+        /// <summary>
+        /// Indicates the number of redirects which this UnityWebRequest will follow before halting with a “Redirect Limit Exceeded” system error.
+        /// </summary>
+        public int RedirectLimit { get { return m_RedirectLimit; } set { m_RedirectLimit = value; } }
+        [FormerlySerializedAs("m_retryCount")]
+        [SerializeField]
+        int m_RetryCount;
+        /// <summary>
+        /// Indicates the number of times the request will be retried.
+        /// </summary>
+        public int RetryCount { get { return m_RetryCount; } set { m_RetryCount = value; } }
+
+        [SerializeField]
+        string m_BundleName = null;
+        /// <summary>
+        /// The name of the original bundle.  This does not contain the appended hash.
+        /// </summary>
+        public string BundleName { get { return m_BundleName; } set { m_BundleName = value; } }
+
+        [SerializeField]
+        AssetLoadMode m_AssetLoadMode = AssetLoadMode.RequestedAssetAndDependencies;
+        /// <summary>
+        /// Determines how Assets are loaded when accessed.
+        /// </summary>
+        /// <remarks>
+        /// Requested Asset And Dependencies, will only load the requested Asset (Recommended).
+        /// All Packed Assets And Dependencies, will load all Assets that are packed together. Best used when loading all Assets into memory is required.
+        ///</remarks>
+        public AssetLoadMode AssetLoadMode { get { return m_AssetLoadMode; } set { m_AssetLoadMode = value; } }
+
+        [SerializeField]
+        long m_BundleSize;
+        /// <summary>
+        /// The size of the bundle, in bytes.
+        /// </summary>
+        public long BundleSize { get { return m_BundleSize; } set { m_BundleSize = value; } }
+
+        [SerializeField]
+        bool m_UseCrcForCachedBundles;
+        /// <summary>
+        /// If false, the CRC will not be used when loading bundles from the cache.
+        /// </summary>
+        public bool UseCrcForCachedBundle { get { return m_UseCrcForCachedBundles; } set { m_UseCrcForCachedBundles = value; } }
+
+        [SerializeField]
+        bool m_UseUWRForLocalBundles;
+        /// <summary>
+        /// If true, UnityWebRequest will be used even if the bundle is stored locally.
+        /// </summary>
+        public bool UseUnityWebRequestForLocalBundles { get { return m_UseUWRForLocalBundles; } set { m_UseUWRForLocalBundles = value; } }
+
+        [SerializeField]
+        bool m_ClearOtherCachedVersionsWhenLoaded;
+        /// <summary>
+        /// If false, the CRC will not be used when loading bundles from the cache.
+        /// </summary>
+        public bool ClearOtherCachedVersionsWhenLoaded { get { return m_ClearOtherCachedVersionsWhenLoaded; } set { m_ClearOtherCachedVersionsWhenLoaded = value; } }
+
+        /// <summary>
+        /// Computes the amount of data needed to be downloaded for this bundle.
+        /// </summary>
+        /// <param name="location">The location of the bundle.</param>
+        /// <param name="resourceManager">The object that contains all the resource locations.</param>
+        /// <returns>The size in bytes of the bundle that is needed to be downloaded.  If the local cache contains the bundle or it is a local bundle, 0 will be returned.</returns>
+        public virtual long ComputeSize(IResourceLocation location, ResourceManager resourceManager)
+        {
+            var id = resourceManager == null ? location.InternalId : resourceManager.TransformInternalId(location);
+            if (!ResourceManagerConfig.IsPathRemote(id))
+                return 0;
+            var locHash = Hash128.Parse(Hash);
+#if ENABLE_CACHING
+            if (locHash.isValid) //If we have a hash, ensure that our desired version is cached.
+            {
+                if (Caching.IsVersionCached(new CachedAssetBundle(BundleName, locHash)))
+                    return 0;
+                return BundleSize;
+            }
+#endif //ENABLE_CACHING
+            return BundleSize;
+        }
+    }
+
+    internal class AssetBundleResource : IAssetBundleResource, IUpdateReceiver
+    {
+        internal enum LoadType
+        {
+            None,
+            Local,
+            Web
+        }
+
+        AssetBundle m_AssetBundle;
+        DownloadHandlerAssetBundle m_downloadHandler;
+        AsyncOperation m_RequestOperation;
+        WebRequestQueueOperation m_WebRequestQueueOperation;
+        internal ProvideHandle m_ProvideHandle;
+        internal AssetBundleRequestOptions m_Options;
+        [NonSerialized]
+        bool m_WebRequestCompletedCallbackCalled = false;
+        int m_Retries;
+        long m_BytesToDownload;
+        long m_DownloadedBytes;
+        bool m_Completed = false;
+        const int k_WaitForWebRequestMainThreadSleep = 1;
+        string m_TransformedInternalId;
+        AssetBundleRequest m_PreloadRequest;
+        bool m_PreloadCompleted = false;
+        ulong m_LastDownloadedByteCount = 0;
+        float m_TimeoutTimer = 0;
+        int m_TimeoutOverFrames = 0;
+
+        private bool HasTimedOut => m_TimeoutTimer >= m_Options.Timeout && m_TimeoutOverFrames > 5;
+
+        internal long BytesToDownload
+        {
+            get
+            {
+                if (m_BytesToDownload == -1)
+                {
+                    if (m_Options != null)
+                        m_BytesToDownload = m_Options.ComputeSize(m_ProvideHandle.Location, m_ProvideHandle.ResourceManager);
+                    else
+                        m_BytesToDownload = 0;
+                }
+                return m_BytesToDownload;
+            }
+        }
+
+        internal UnityWebRequest CreateWebRequest(IResourceLocation loc)
+        {
+            var url = m_ProvideHandle.ResourceManager.TransformInternalId(loc);
+            return CreateWebRequest(url);
+        }
+
+        internal UnityWebRequest CreateWebRequest(string url)
+        {
+            if (m_Options == null)
+                return UnityWebRequestAssetBundle.GetAssetBundle(url);
+            UnityWebRequest webRequest;
+            if (!string.IsNullOrEmpty(m_Options.Hash))
+            {
+                CachedAssetBundle cachedBundle = new CachedAssetBundle(m_Options.BundleName, Hash128.Parse(m_Options.Hash));
+#if ENABLE_CACHING
+                if (m_Options.UseCrcForCachedBundle || !Caching.IsVersionCached(cachedBundle))
+                    webRequest = UnityWebRequestAssetBundle.GetAssetBundle(url, cachedBundle, m_Options.Crc);
+                else
+                    webRequest = UnityWebRequestAssetBundle.GetAssetBundle(url, cachedBundle);
+#else
+                webRequest = UnityWebRequestAssetBundle.GetAssetBundle(url, cachedBundle, m_Options.Crc);
+#endif
+            }
+            else
+                webRequest = UnityWebRequestAssetBundle.GetAssetBundle(url, m_Options.Crc);
+
+            if (m_Options.RedirectLimit > 0)
+                webRequest.redirectLimit = m_Options.RedirectLimit;
+            if (m_ProvideHandle.ResourceManager.CertificateHandlerInstance != null)
+            {
+                webRequest.certificateHandler = m_ProvideHandle.ResourceManager.CertificateHandlerInstance;
+                webRequest.disposeCertificateHandlerOnDispose = false;
+            }
+
+            m_ProvideHandle.ResourceManager.WebRequestOverride?.Invoke(webRequest);
+            return webRequest;
+        }
+
+        internal AssetBundleRequest GetAssetPreloadRequest()
+        {
+            if (m_PreloadCompleted || GetAssetBundle() == null)
+                return null;
+
+            if (m_Options.AssetLoadMode == AssetLoadMode.AllPackedAssetsAndDependencies)
+            {
+#if !UNITY_2021_1_OR_NEWER
+                if (AsyncOperationHandle.IsWaitingForCompletion)
+                {
+                    m_AssetBundle.LoadAllAssets();
+                    m_PreloadCompleted = true;
+                    return null;
+                }
+#endif
+                if (m_PreloadRequest == null)
+                {
+                    m_PreloadRequest = m_AssetBundle.LoadAllAssetsAsync();
+                    m_PreloadRequest.completed += operation => m_PreloadCompleted = true;
+                }
+                return m_PreloadRequest;
+            }
+
+            return null;
+        }
+
+        float PercentComplete() { return m_RequestOperation != null ? m_RequestOperation.progress : 0.0f; }
+
+        DownloadStatus GetDownloadStatus()
+        {
+            if (m_Options == null)
+                return default;
+            var status = new DownloadStatus() { TotalBytes = BytesToDownload, IsDone = PercentComplete() >= 1f };
+            if (BytesToDownload > 0)
+            {
+                if (m_WebRequestQueueOperation != null && string.IsNullOrEmpty(m_WebRequestQueueOperation.m_WebRequest.error))
+                    m_DownloadedBytes = (long)(m_WebRequestQueueOperation.m_WebRequest.downloadedBytes);
+                else if (m_RequestOperation != null && m_RequestOperation is UnityWebRequestAsyncOperation operation && string.IsNullOrEmpty(operation.webRequest.error))
+                    m_DownloadedBytes = (long)operation.webRequest.downloadedBytes;
+            }
+
+            status.DownloadedBytes = m_DownloadedBytes;
+            return status;
+        }
+
+        /// <summary>
+        /// Get the asset bundle object managed by this resource.  This call may force the bundle to load if not already loaded.
+        /// </summary>
+        /// <returns>The asset bundle.</returns>
+        public AssetBundle GetAssetBundle()
+        {
+            if (m_AssetBundle == null)
+            {
+                if (m_downloadHandler != null)
+                {
+                    m_AssetBundle = m_downloadHandler.assetBundle;
+                    m_downloadHandler.Dispose();
+                    m_downloadHandler = null;
+                }
+                else if (m_RequestOperation is AssetBundleCreateRequest)
+                {
+                    m_AssetBundle = (m_RequestOperation as AssetBundleCreateRequest).assetBundle;
+                }
+            }
+            return m_AssetBundle;
+        }
+
+        internal void Start(ProvideHandle provideHandle)
+        {
+            m_Retries = 0;
+            m_AssetBundle = null;
+            m_downloadHandler = null;
+            m_RequestOperation = null;
+            m_WebRequestCompletedCallbackCalled = false;
+            m_ProvideHandle = provideHandle;
+            m_Options = m_ProvideHandle.Location.Data as AssetBundleRequestOptions;
+            m_BytesToDownload = -1;
+            m_ProvideHandle.SetProgressCallback(PercentComplete);
+            m_ProvideHandle.SetDownloadProgressCallbacks(GetDownloadStatus);
+            m_ProvideHandle.SetWaitForCompletionCallback(WaitForCompletionHandler);
+            BeginOperation();
+        }
+
+        private bool WaitForCompletionHandler()
+        {
+            if (m_RequestOperation == null)
+            {
+                if (m_WebRequestQueueOperation == null)
+                    return false;
+                else
+                    WebRequestQueue.WaitForRequestToBeActive(m_WebRequestQueueOperation, k_WaitForWebRequestMainThreadSleep);
+            }
+
+            //We don't want to wait for request op to complete if it's a LoadFromFileAsync. Only UWR will complete in a tight loop like this.
+            if (m_RequestOperation is UnityWebRequestAsyncOperation op)
+            {
+                while (!UnityWebRequestUtilities.IsAssetBundleDownloaded(op))
+                    System.Threading.Thread.Sleep(k_WaitForWebRequestMainThreadSleep);
+            }
+
+            if (m_RequestOperation is UnityWebRequestAsyncOperation && !m_WebRequestCompletedCallbackCalled)
+            {
+                WebRequestOperationCompleted(m_RequestOperation);
+                m_RequestOperation.completed -= WebRequestOperationCompleted;
+            }
+
+            var assetBundle = GetAssetBundle();
+            if (!m_Completed && m_RequestOperation.isDone)
+            {
+                m_ProvideHandle.Complete(this, m_AssetBundle != null, null);
+                m_Completed = true;
+            }
+
+            return m_Completed;
+        }
+
+        void AddCallbackInvokeIfDone(AsyncOperation operation, Action<AsyncOperation> callback)
+        {
+            if (operation.isDone)
+                callback(operation);
+            else
+                operation.completed += callback;
+        }
+
+        internal static void GetLoadInfo(ProvideHandle handle, out LoadType loadType, out string path)
+        {
+            GetLoadInfo(handle.Location, handle.ResourceManager, out loadType, out path);
+        }
+
+        internal static void GetLoadInfo(IResourceLocation location, ResourceManager resourceManager, out LoadType loadType, out string path)
+        {
+            var options = location?.Data as AssetBundleRequestOptions;
+            if (options == null)
+            {
+                loadType = LoadType.None;
+                path = null;
+                return;
+            }
+
+            path = resourceManager.TransformInternalId(location);
+            if (Application.platform == RuntimePlatform.Android && path.StartsWith("jar:"))
+                loadType = options.UseUnityWebRequestForLocalBundles ? LoadType.Web : LoadType.Local;
+            else if (ResourceManagerConfig.ShouldPathUseWebRequest(path))
+                loadType = LoadType.Web;
+            else if (options.UseUnityWebRequestForLocalBundles)
+            {
+                path = "file:///" + Path.GetFullPath(path);
+                loadType = LoadType.Web;
+            }
+            else
+                loadType = LoadType.Local;
+        }
+
+        private void BeginOperation()
+        {
+            m_DownloadedBytes = 0;
+            GetLoadInfo(m_ProvideHandle, out LoadType loadType, out m_TransformedInternalId);
+
+            if (loadType == LoadType.Local)
+            {
+#if !UNITY_2021_1_OR_NEWER
+                if (AsyncOperationHandle.IsWaitingForCompletion)
+                    CompleteBundleLoad(AssetBundle.LoadFromFile(m_TransformedInternalId, m_Options == null ? 0 : m_Options.Crc));
+                else
+#endif
+                {
+                    m_RequestOperation = AssetBundle.LoadFromFileAsync(m_TransformedInternalId, m_Options == null ? 0 : m_Options.Crc);
+                    AddCallbackInvokeIfDone(m_RequestOperation, LocalRequestOperationCompleted);
+                }
+            }
+            else if (loadType == LoadType.Web)
+            {
+                m_WebRequestCompletedCallbackCalled = false;
+                var req = CreateWebRequest(m_TransformedInternalId);
+#if ENABLE_ASYNC_ASSETBUNDLE_UWR
+                ((DownloadHandlerAssetBundle)req.downloadHandler).autoLoadAssetBundle = !(m_ProvideHandle.Location is DownloadOnlyLocation);
+#endif
+                req.disposeDownloadHandlerOnDispose = false;
+
+                m_WebRequestQueueOperation = WebRequestQueue.QueueRequest(req);
+                if (m_WebRequestQueueOperation.IsDone)
+                    BeginWebRequestOperation(m_WebRequestQueueOperation.Result);
+                else
+                    m_WebRequestQueueOperation.OnComplete += asyncOp => BeginWebRequestOperation(asyncOp);
+            }
+            else
+            {
+                m_RequestOperation = null;
+                m_ProvideHandle.Complete<AssetBundleResource>(null, false, new RemoteProviderException(string.Format("Invalid path in AssetBundleProvider: '{0}'.", m_TransformedInternalId), m_ProvideHandle.Location));
+                m_Completed = true;
+            }
+        }
+
+        private void BeginWebRequestOperation(AsyncOperation asyncOp)
+        {
+            m_TimeoutTimer = 0;
+            m_TimeoutOverFrames = 0;
+            m_LastDownloadedByteCount = 0;
+            m_RequestOperation = asyncOp;
+            if (m_RequestOperation == null || m_RequestOperation.isDone)
+                WebRequestOperationCompleted(m_RequestOperation);
+            else
+            {
+                if (m_Options.Timeout > 0)
+                    m_ProvideHandle.ResourceManager.AddUpdateReceiver(this);
+                m_RequestOperation.completed += WebRequestOperationCompleted;
+            }
+        }
+
+        public void Update(float unscaledDeltaTime)
+        {
+            if (m_RequestOperation != null && m_RequestOperation is UnityWebRequestAsyncOperation operation && !operation.isDone)
+            {
+                if (m_LastDownloadedByteCount != operation.webRequest.downloadedBytes)
+                {
+                    m_TimeoutTimer = 0;
+                    m_TimeoutOverFrames = 0;
+                    m_LastDownloadedByteCount = operation.webRequest.downloadedBytes;
+                }
+                else
+                {
+                    m_TimeoutTimer += unscaledDeltaTime;
+                    if (HasTimedOut)
+                        operation.webRequest.Abort();
+                    m_TimeoutOverFrames++;
+                }
+            }
+        }
+
+        private void LocalRequestOperationCompleted(AsyncOperation op)
+        {
+            CompleteBundleLoad((op as AssetBundleCreateRequest).assetBundle);
+        }
+
+        private void CompleteBundleLoad(AssetBundle bundle)
+        {
+            m_AssetBundle = bundle;
+            if (m_AssetBundle != null)
+                m_ProvideHandle.Complete(this, true, null);
+            else
+                m_ProvideHandle.Complete<AssetBundleResource>(null, false, new RemoteProviderException(string.Format("Invalid path in AssetBundleProvider: '{0}'.", m_TransformedInternalId), m_ProvideHandle.Location));
+            m_Completed = true;
+        }
+
+        private void WebRequestOperationCompleted(AsyncOperation op)
+        {
+            if (m_WebRequestCompletedCallbackCalled)
+                return;
+
+            if (m_Options.Timeout > 0)
+                m_ProvideHandle.ResourceManager.RemoveUpdateReciever(this);
+
+            m_WebRequestCompletedCallbackCalled = true;
+            UnityWebRequestAsyncOperation remoteReq = op as UnityWebRequestAsyncOperation;
+            var webReq = remoteReq?.webRequest;
+            m_downloadHandler = webReq?.downloadHandler as DownloadHandlerAssetBundle;
+            UnityWebRequestResult uwrResult = null;
+            if (webReq != null && !UnityWebRequestUtilities.RequestHasErrors(webReq, out uwrResult))
+            {
+                if (!m_Completed)
+                {
+                    m_ProvideHandle.Complete(this, true, null);
+                    m_Completed = true;
+                }
+#if ENABLE_CACHING
+                if (!string.IsNullOrEmpty(m_Options.Hash) && m_Options.ClearOtherCachedVersionsWhenLoaded)
+                    Caching.ClearOtherCachedVersions(m_Options.BundleName, Hash128.Parse(m_Options.Hash));
+#endif
+            }
+            else
+            {
+                if (HasTimedOut)
+                    uwrResult.Error = "Request timeout";
+                webReq = m_WebRequestQueueOperation.m_WebRequest;
+                if (uwrResult == null)
+                    uwrResult = new UnityWebRequestResult(m_WebRequestQueueOperation.m_WebRequest);
+
+                m_downloadHandler = webReq.downloadHandler as DownloadHandlerAssetBundle;
+                m_downloadHandler.Dispose();
+                m_downloadHandler = null;
+                bool forcedRetry = false;
+                string message = $"Web request failed, retrying ({m_Retries}/{m_Options.RetryCount})...\n{uwrResult}";
+#if ENABLE_CACHING
+                if (!string.IsNullOrEmpty(m_Options.Hash))
+                {
+                    CachedAssetBundle cab = new CachedAssetBundle(m_Options.BundleName, Hash128.Parse(m_Options.Hash));
+                    if (Caching.IsVersionCached(cab))
+                    {
+                        message = $"Web request failed to load from cache. The cached AssetBundle will be cleared from the cache and re-downloaded. Retrying...\n{uwrResult}";
+                        Caching.ClearCachedVersion(cab.name, cab.hash);
+                        if (m_Options.RetryCount == 0 && m_Retries == 0)
+                        {
+                            Debug.LogFormat(message);
+                            BeginOperation();
+                            m_Retries++; //Will prevent us from entering an infinite loop of retrying if retry count is 0
+                            forcedRetry = true;
+                        }
+                    }
+                }
+#endif
+                if (!forcedRetry)
+                {
+                    if (m_Retries < m_Options.RetryCount && uwrResult.Error != "Request aborted")
+                    {
+                        m_Retries++;
+                        Debug.LogFormat(message);
+                        BeginOperation();
+                    }
+                    else
+                    {
+                        var exception = new RemoteProviderException($"Unable to load asset bundle from : {webReq.url}", m_ProvideHandle.Location, uwrResult);
+                        m_ProvideHandle.Complete<AssetBundleResource>(null, false, exception);
+                        m_Completed = true;
+                    }
+                }
+            }
+            webReq.Dispose();
+        }
+
+        /// <summary>
+        /// Unloads all resources associated with this asset bundle.
+        /// </summary>
+        public void Unload()
+        {
+            if (m_AssetBundle != null)
+            {
+                m_AssetBundle.Unload(true);
+                m_AssetBundle = null;
+            }
+            if (m_downloadHandler != null)
+            {
+                m_downloadHandler.Dispose();
+                m_downloadHandler = null;
+            }
+            m_RequestOperation = null;
+        }
+    }
+
+    /// <summary>
+    /// IResourceProvider for asset bundles.  Loads bundles via UnityWebRequestAssetBundle API if the internalId starts with "http".  If not, it will load the bundle via AssetBundle.LoadFromFileAsync.
+    /// </summary>
+    [DisplayName("AssetBundle Provider")]
+    public class AssetBundleProvider : ResourceProviderBase
+    {
+        /// <inheritdoc/>
+        public override void Provide(ProvideHandle providerInterface)
+        {
+            new AssetBundleResource().Start(providerInterface);
+        }
+
+        /// <inheritdoc/>
+        public override Type GetDefaultType(IResourceLocation location)
+        {
+            return typeof(IAssetBundleResource);
+        }
+
+        /// <summary>
+        /// Releases the asset bundle via AssetBundle.Unload(true).
+        /// </summary>
+        /// <param name="location">The location of the asset to release</param>
+        /// <param name="asset">The asset in question</param>
+        public override void Release(IResourceLocation location, object asset)
+        {
+            if (location == null)
+                throw new ArgumentNullException("location");
+            if (asset == null)
+            {
+                Debug.LogWarningFormat("Releasing null asset bundle from location {0}.  This is an indication that the bundle failed to load.", location);
+                return;
+            }
+            var bundle = asset as AssetBundleResource;
+            if (bundle != null)
+            {
+                bundle.Unload();
+                return;
+            }
+        }
+    }
+}