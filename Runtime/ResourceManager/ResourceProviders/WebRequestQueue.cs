<<<<<<< HEAD
using System;
using System.Collections;
using System.Collections.Generic;
using UnityEngine;
using UnityEngine.Networking;

namespace UnityEngine.ResourceManagement
{
    internal class WebRequestQueueOperation
    {
        private bool m_Completed = false;
        public UnityWebRequestAsyncOperation Result;
        public Action<UnityWebRequestAsyncOperation> OnComplete;

        public bool IsDone
        {
            get { return m_Completed || Result != null; }
        }

        internal UnityWebRequest m_WebRequest;

        public WebRequestQueueOperation(UnityWebRequest request)
        {
            m_WebRequest = request;
        }

        internal void Complete(UnityWebRequestAsyncOperation asyncOp)
        {
            m_Completed = true;
            Result = asyncOp;
            OnComplete?.Invoke(Result);
        }
    }


    internal static class WebRequestQueue
    {
        internal static int s_MaxRequest = 500;
        internal static Queue<WebRequestQueueOperation> s_QueuedOperations = new Queue<WebRequestQueueOperation>();
        internal static List<UnityWebRequestAsyncOperation> s_ActiveRequests = new List<UnityWebRequestAsyncOperation>();
        public static void SetMaxConcurrentRequests(int maxRequests)
        {
            if (maxRequests < 1)
                throw new ArgumentException("MaxRequests must be 1 or greater.", "maxRequests");
            s_MaxRequest = maxRequests;
        }

        public static WebRequestQueueOperation QueueRequest(UnityWebRequest request)
        {
            WebRequestQueueOperation queueOperation = new WebRequestQueueOperation(request);
            if (s_ActiveRequests.Count < s_MaxRequest)
            {
                UnityWebRequestAsyncOperation webRequestAsyncOp = null;
                try
                {
                    webRequestAsyncOp = request.SendWebRequest();
                    s_ActiveRequests.Add(webRequestAsyncOp);

                    if (webRequestAsyncOp.isDone)
                        OnWebAsyncOpComplete(webRequestAsyncOp);
                    else
                        webRequestAsyncOp.completed += OnWebAsyncOpComplete;
                    
                }
                catch (Exception e)
                {
                    Debug.LogError(e.Message);
                }
                
                queueOperation.Complete(webRequestAsyncOp);
            }
            else
                s_QueuedOperations.Enqueue(queueOperation);

            return queueOperation;
        }

        private static void OnWebAsyncOpComplete(AsyncOperation operation)
        {
            s_ActiveRequests.Remove((operation as UnityWebRequestAsyncOperation));

            if (s_QueuedOperations.Count > 0)
            {
                var nextQueuedOperation = s_QueuedOperations.Dequeue();
                var webRequestAsyncOp = nextQueuedOperation.m_WebRequest.SendWebRequest();
                webRequestAsyncOp.completed += OnWebAsyncOpComplete;
                s_ActiveRequests.Add(webRequestAsyncOp);
                nextQueuedOperation.Complete(webRequestAsyncOp);
            }
        }
    }
}
=======
using System;
using System.Collections.Generic;
using UnityEngine.Networking;
using UnityEngine.ResourceManagement.Util;

namespace UnityEngine.ResourceManagement
{
    internal class WebRequestQueueOperation
    {
        private bool m_Completed = false;
        public UnityWebRequestAsyncOperation Result;
        public Action<UnityWebRequestAsyncOperation> OnComplete;

        public bool IsDone
        {
            get { return m_Completed || Result != null; }
        }

        internal UnityWebRequest m_WebRequest;

        public WebRequestQueueOperation(UnityWebRequest request)
        {
            m_WebRequest = request;
        }

        internal void Complete(UnityWebRequestAsyncOperation asyncOp)
        {
            m_Completed = true;
            Result = asyncOp;
            OnComplete?.Invoke(Result);
        }
    }


    internal static class WebRequestQueue
    {
        internal static int s_MaxRequest = 500;
        internal static Queue<WebRequestQueueOperation> s_QueuedOperations = new Queue<WebRequestQueueOperation>();
        internal static List<UnityWebRequestAsyncOperation> s_ActiveRequests = new List<UnityWebRequestAsyncOperation>();
        public static void SetMaxConcurrentRequests(int maxRequests)
        {
            if (maxRequests < 1)
                throw new ArgumentException("MaxRequests must be 1 or greater.", "maxRequests");
            s_MaxRequest = maxRequests;
        }

        public static WebRequestQueueOperation QueueRequest(UnityWebRequest request)
        {
            WebRequestQueueOperation queueOperation = new WebRequestQueueOperation(request);
            if (s_ActiveRequests.Count < s_MaxRequest)
            {
                UnityWebRequestAsyncOperation webRequestAsyncOp = null;
                try
                {
                    webRequestAsyncOp = request.SendWebRequest();
                    s_ActiveRequests.Add(webRequestAsyncOp);

                    if (webRequestAsyncOp.isDone)
                        OnWebAsyncOpComplete(webRequestAsyncOp);
                    else
                        webRequestAsyncOp.completed += OnWebAsyncOpComplete;
                }
                catch (Exception e)
                {
                    Debug.LogError(e.Message);
                }

                queueOperation.Complete(webRequestAsyncOp);
            }
            else
                s_QueuedOperations.Enqueue(queueOperation);

            return queueOperation;
        }

        internal static void WaitForRequestToBeActive(WebRequestQueueOperation request, int millisecondsTimeout)
        {
            var completedRequests = new List<UnityWebRequestAsyncOperation>();
            while (s_QueuedOperations.Contains(request))
            {
                completedRequests.Clear();
                foreach (UnityWebRequestAsyncOperation webRequestAsyncOp in s_ActiveRequests)
                {
                    if (UnityWebRequestUtilities.IsAssetBundleDownloaded(webRequestAsyncOp))
                        completedRequests.Add(webRequestAsyncOp);
                }
                foreach (UnityWebRequestAsyncOperation webRequestAsyncOp in completedRequests)
                {
                    bool requestIsActive = s_QueuedOperations.Peek() == request;
                    webRequestAsyncOp.completed -= OnWebAsyncOpComplete;
                    OnWebAsyncOpComplete(webRequestAsyncOp);
                    if (requestIsActive)
                        return;
                }
                System.Threading.Thread.Sleep(millisecondsTimeout);
            }
        }

        private static void OnWebAsyncOpComplete(AsyncOperation operation)
        {
            s_ActiveRequests.Remove((operation as UnityWebRequestAsyncOperation));

            if (s_QueuedOperations.Count > 0)
            {
                var nextQueuedOperation = s_QueuedOperations.Dequeue();
                var webRequestAsyncOp = nextQueuedOperation.m_WebRequest.SendWebRequest();
                webRequestAsyncOp.completed += OnWebAsyncOpComplete;
                s_ActiveRequests.Add(webRequestAsyncOp);
                nextQueuedOperation.Complete(webRequestAsyncOp);
            }
        }
    }
}
>>>>>>> f473b29b
<|MERGE_RESOLUTION|>--- conflicted
+++ resolved
@@ -1,208 +1,113 @@
-<<<<<<< HEAD
-using System;
-using System.Collections;
-using System.Collections.Generic;
-using UnityEngine;
-using UnityEngine.Networking;
-
-namespace UnityEngine.ResourceManagement
-{
-    internal class WebRequestQueueOperation
-    {
-        private bool m_Completed = false;
-        public UnityWebRequestAsyncOperation Result;
-        public Action<UnityWebRequestAsyncOperation> OnComplete;
-
-        public bool IsDone
-        {
-            get { return m_Completed || Result != null; }
-        }
-
-        internal UnityWebRequest m_WebRequest;
-
-        public WebRequestQueueOperation(UnityWebRequest request)
-        {
-            m_WebRequest = request;
-        }
-
-        internal void Complete(UnityWebRequestAsyncOperation asyncOp)
-        {
-            m_Completed = true;
-            Result = asyncOp;
-            OnComplete?.Invoke(Result);
-        }
-    }
-
-
-    internal static class WebRequestQueue
-    {
-        internal static int s_MaxRequest = 500;
-        internal static Queue<WebRequestQueueOperation> s_QueuedOperations = new Queue<WebRequestQueueOperation>();
-        internal static List<UnityWebRequestAsyncOperation> s_ActiveRequests = new List<UnityWebRequestAsyncOperation>();
-        public static void SetMaxConcurrentRequests(int maxRequests)
-        {
-            if (maxRequests < 1)
-                throw new ArgumentException("MaxRequests must be 1 or greater.", "maxRequests");
-            s_MaxRequest = maxRequests;
-        }
-
-        public static WebRequestQueueOperation QueueRequest(UnityWebRequest request)
-        {
-            WebRequestQueueOperation queueOperation = new WebRequestQueueOperation(request);
-            if (s_ActiveRequests.Count < s_MaxRequest)
-            {
-                UnityWebRequestAsyncOperation webRequestAsyncOp = null;
-                try
-                {
-                    webRequestAsyncOp = request.SendWebRequest();
-                    s_ActiveRequests.Add(webRequestAsyncOp);
-
-                    if (webRequestAsyncOp.isDone)
-                        OnWebAsyncOpComplete(webRequestAsyncOp);
-                    else
-                        webRequestAsyncOp.completed += OnWebAsyncOpComplete;
-                    
-                }
-                catch (Exception e)
-                {
-                    Debug.LogError(e.Message);
-                }
-                
-                queueOperation.Complete(webRequestAsyncOp);
-            }
-            else
-                s_QueuedOperations.Enqueue(queueOperation);
-
-            return queueOperation;
-        }
-
-        private static void OnWebAsyncOpComplete(AsyncOperation operation)
-        {
-            s_ActiveRequests.Remove((operation as UnityWebRequestAsyncOperation));
-
-            if (s_QueuedOperations.Count > 0)
-            {
-                var nextQueuedOperation = s_QueuedOperations.Dequeue();
-                var webRequestAsyncOp = nextQueuedOperation.m_WebRequest.SendWebRequest();
-                webRequestAsyncOp.completed += OnWebAsyncOpComplete;
-                s_ActiveRequests.Add(webRequestAsyncOp);
-                nextQueuedOperation.Complete(webRequestAsyncOp);
-            }
-        }
-    }
-}
-=======
-using System;
-using System.Collections.Generic;
-using UnityEngine.Networking;
-using UnityEngine.ResourceManagement.Util;
-
-namespace UnityEngine.ResourceManagement
-{
-    internal class WebRequestQueueOperation
-    {
-        private bool m_Completed = false;
-        public UnityWebRequestAsyncOperation Result;
-        public Action<UnityWebRequestAsyncOperation> OnComplete;
-
-        public bool IsDone
-        {
-            get { return m_Completed || Result != null; }
-        }
-
-        internal UnityWebRequest m_WebRequest;
-
-        public WebRequestQueueOperation(UnityWebRequest request)
-        {
-            m_WebRequest = request;
-        }
-
-        internal void Complete(UnityWebRequestAsyncOperation asyncOp)
-        {
-            m_Completed = true;
-            Result = asyncOp;
-            OnComplete?.Invoke(Result);
-        }
-    }
-
-
-    internal static class WebRequestQueue
-    {
-        internal static int s_MaxRequest = 500;
-        internal static Queue<WebRequestQueueOperation> s_QueuedOperations = new Queue<WebRequestQueueOperation>();
-        internal static List<UnityWebRequestAsyncOperation> s_ActiveRequests = new List<UnityWebRequestAsyncOperation>();
-        public static void SetMaxConcurrentRequests(int maxRequests)
-        {
-            if (maxRequests < 1)
-                throw new ArgumentException("MaxRequests must be 1 or greater.", "maxRequests");
-            s_MaxRequest = maxRequests;
-        }
-
-        public static WebRequestQueueOperation QueueRequest(UnityWebRequest request)
-        {
-            WebRequestQueueOperation queueOperation = new WebRequestQueueOperation(request);
-            if (s_ActiveRequests.Count < s_MaxRequest)
-            {
-                UnityWebRequestAsyncOperation webRequestAsyncOp = null;
-                try
-                {
-                    webRequestAsyncOp = request.SendWebRequest();
-                    s_ActiveRequests.Add(webRequestAsyncOp);
-
-                    if (webRequestAsyncOp.isDone)
-                        OnWebAsyncOpComplete(webRequestAsyncOp);
-                    else
-                        webRequestAsyncOp.completed += OnWebAsyncOpComplete;
-                }
-                catch (Exception e)
-                {
-                    Debug.LogError(e.Message);
-                }
-
-                queueOperation.Complete(webRequestAsyncOp);
-            }
-            else
-                s_QueuedOperations.Enqueue(queueOperation);
-
-            return queueOperation;
-        }
-
-        internal static void WaitForRequestToBeActive(WebRequestQueueOperation request, int millisecondsTimeout)
-        {
-            var completedRequests = new List<UnityWebRequestAsyncOperation>();
-            while (s_QueuedOperations.Contains(request))
-            {
-                completedRequests.Clear();
-                foreach (UnityWebRequestAsyncOperation webRequestAsyncOp in s_ActiveRequests)
-                {
-                    if (UnityWebRequestUtilities.IsAssetBundleDownloaded(webRequestAsyncOp))
-                        completedRequests.Add(webRequestAsyncOp);
-                }
-                foreach (UnityWebRequestAsyncOperation webRequestAsyncOp in completedRequests)
-                {
-                    bool requestIsActive = s_QueuedOperations.Peek() == request;
-                    webRequestAsyncOp.completed -= OnWebAsyncOpComplete;
-                    OnWebAsyncOpComplete(webRequestAsyncOp);
-                    if (requestIsActive)
-                        return;
-                }
-                System.Threading.Thread.Sleep(millisecondsTimeout);
-            }
-        }
-
-        private static void OnWebAsyncOpComplete(AsyncOperation operation)
-        {
-            s_ActiveRequests.Remove((operation as UnityWebRequestAsyncOperation));
-
-            if (s_QueuedOperations.Count > 0)
-            {
-                var nextQueuedOperation = s_QueuedOperations.Dequeue();
-                var webRequestAsyncOp = nextQueuedOperation.m_WebRequest.SendWebRequest();
-                webRequestAsyncOp.completed += OnWebAsyncOpComplete;
-                s_ActiveRequests.Add(webRequestAsyncOp);
-                nextQueuedOperation.Complete(webRequestAsyncOp);
-            }
-        }
-    }
-}
->>>>>>> f473b29b
+using System;
+using System.Collections.Generic;
+using UnityEngine.Networking;
+using UnityEngine.ResourceManagement.Util;
+
+namespace UnityEngine.ResourceManagement
+{
+    internal class WebRequestQueueOperation
+    {
+        private bool m_Completed = false;
+        public UnityWebRequestAsyncOperation Result;
+        public Action<UnityWebRequestAsyncOperation> OnComplete;
+
+        public bool IsDone
+        {
+            get { return m_Completed || Result != null; }
+        }
+
+        internal UnityWebRequest m_WebRequest;
+
+        public WebRequestQueueOperation(UnityWebRequest request)
+        {
+            m_WebRequest = request;
+        }
+
+        internal void Complete(UnityWebRequestAsyncOperation asyncOp)
+        {
+            m_Completed = true;
+            Result = asyncOp;
+            OnComplete?.Invoke(Result);
+        }
+    }
+
+
+    internal static class WebRequestQueue
+    {
+        internal static int s_MaxRequest = 500;
+        internal static Queue<WebRequestQueueOperation> s_QueuedOperations = new Queue<WebRequestQueueOperation>();
+        internal static List<UnityWebRequestAsyncOperation> s_ActiveRequests = new List<UnityWebRequestAsyncOperation>();
+        public static void SetMaxConcurrentRequests(int maxRequests)
+        {
+            if (maxRequests < 1)
+                throw new ArgumentException("MaxRequests must be 1 or greater.", "maxRequests");
+            s_MaxRequest = maxRequests;
+        }
+
+        public static WebRequestQueueOperation QueueRequest(UnityWebRequest request)
+        {
+            WebRequestQueueOperation queueOperation = new WebRequestQueueOperation(request);
+            if (s_ActiveRequests.Count < s_MaxRequest)
+            {
+                UnityWebRequestAsyncOperation webRequestAsyncOp = null;
+                try
+                {
+                    webRequestAsyncOp = request.SendWebRequest();
+                    s_ActiveRequests.Add(webRequestAsyncOp);
+
+                    if (webRequestAsyncOp.isDone)
+                        OnWebAsyncOpComplete(webRequestAsyncOp);
+                    else
+                        webRequestAsyncOp.completed += OnWebAsyncOpComplete;
+                }
+                catch (Exception e)
+                {
+                    Debug.LogError(e.Message);
+                }
+
+                queueOperation.Complete(webRequestAsyncOp);
+            }
+            else
+                s_QueuedOperations.Enqueue(queueOperation);
+
+            return queueOperation;
+        }
+
+        internal static void WaitForRequestToBeActive(WebRequestQueueOperation request, int millisecondsTimeout)
+        {
+            var completedRequests = new List<UnityWebRequestAsyncOperation>();
+            while (s_QueuedOperations.Contains(request))
+            {
+                completedRequests.Clear();
+                foreach (UnityWebRequestAsyncOperation webRequestAsyncOp in s_ActiveRequests)
+                {
+                    if (UnityWebRequestUtilities.IsAssetBundleDownloaded(webRequestAsyncOp))
+                        completedRequests.Add(webRequestAsyncOp);
+                }
+                foreach (UnityWebRequestAsyncOperation webRequestAsyncOp in completedRequests)
+                {
+                    bool requestIsActive = s_QueuedOperations.Peek() == request;
+                    webRequestAsyncOp.completed -= OnWebAsyncOpComplete;
+                    OnWebAsyncOpComplete(webRequestAsyncOp);
+                    if (requestIsActive)
+                        return;
+                }
+                System.Threading.Thread.Sleep(millisecondsTimeout);
+            }
+        }
+
+        private static void OnWebAsyncOpComplete(AsyncOperation operation)
+        {
+            s_ActiveRequests.Remove((operation as UnityWebRequestAsyncOperation));
+
+            if (s_QueuedOperations.Count > 0)
+            {
+                var nextQueuedOperation = s_QueuedOperations.Dequeue();
+                var webRequestAsyncOp = nextQueuedOperation.m_WebRequest.SendWebRequest();
+                webRequestAsyncOp.completed += OnWebAsyncOpComplete;
+                s_ActiveRequests.Add(webRequestAsyncOp);
+                nextQueuedOperation.Complete(webRequestAsyncOp);
+            }
+        }
+    }
+}