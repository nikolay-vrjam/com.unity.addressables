--- conflicted
+++ resolved
@@ -1,262 +1,129 @@
-<<<<<<< HEAD
-#if UNITY_EDITOR
-using System;
-using System.Collections.Generic;
-using System.ComponentModel;
-using UnityEditor;
-using UnityEngine.ResourceManagement.ResourceLocations;
-using UnityEngine.ResourceManagement.Util;
-
-namespace UnityEngine.ResourceManagement.ResourceProviders
-{
-    /// <summary>
-    /// Provides assets loaded via the AssetDatabase API.  This provider is only available in the editor and is used for fast iteration or to simulate asset bundles when in play mode.
-    /// </summary>
-    [DisplayName("Assets from AssetDatabase Provider")]
-    public class AssetDatabaseProvider : ResourceProviderBase
-    {
-        float m_LoadDelay = .1f;
-
-        private static Object[] LoadAllAssetRepresentationsAtPath(string assetPath)
-        {
-            return AssetDatabase.LoadAllAssetRepresentationsAtPath(assetPath);
-        }
-
-        internal static Object LoadAssetSubObject(string assetPath, string subObjectName, Type type)
-        {
-            var objs = AssetDatabase.LoadAllAssetRepresentationsAtPath(assetPath);
-            foreach (var o in objs)
-            {
-                if (o.name == subObjectName)
-                {
-                    if (type.IsAssignableFrom(o.GetType()))
-                        return o;
-                }
-            }
-            return null;
-        }
-
-        private static Object LoadMainAssetAtPath(string assetPath)
-        {
-            return AssetDatabase.LoadMainAssetAtPath(assetPath);
-        }
-
-        internal static object LoadAssetAtPath(string assetPath, ProvideHandle provideHandle)
-        {
-            Object obj = AssetDatabase.LoadAssetAtPath(assetPath, provideHandle.Location.ResourceType);
-            Type objType = obj.GetType();
-            obj = obj != null && provideHandle.Type.IsAssignableFrom(objType) ? obj : null;
-            return obj;
-        }
-
-        /// <summary>
-        /// Default constructor.
-        /// </summary>
-        public AssetDatabaseProvider() {}
-
-        /// <summary>
-        /// Constructor that allows for a sepcified delay for all requests.
-        /// </summary>
-        /// <param name="delay">Time in seconds for each delay call.</param>
-        public AssetDatabaseProvider(float delay = .25f)
-        {
-            m_LoadDelay = delay;
-        }
-
-        internal static Object[] LoadAssetsWithSubAssets(string assetPath)
-        {
-            var subObjects = LoadAllAssetRepresentationsAtPath(assetPath);
-            var allObjects = new Object[subObjects.Length + 1];
-            allObjects[0] = LoadMainAssetAtPath(assetPath);
-            for (int i = 0; i < subObjects.Length; i++)
-                allObjects[i + 1] = subObjects[i];
-            return allObjects;
-        }
-
-        class InternalOp
-        {
-            ProvideHandle m_ProvideHandle;
-            bool m_Loaded;
-            public void Start(ProvideHandle provideHandle, float loadDelay)
-            {
-                m_Loaded = false;
-                m_ProvideHandle = provideHandle;
-                m_ProvideHandle.SetWaitForCompletionCallback(WaitForCompletionHandler);
-                if (loadDelay < 0)
-                    LoadImmediate();
-                else
-                    DelayedActionManager.AddAction((Action)LoadImmediate, loadDelay);
-            }
-
-            private bool WaitForCompletionHandler()
-            {
-                LoadImmediate();
-                return true;
-            }
-
-            void LoadImmediate()
-            {
-                if (m_Loaded)
-                    return;
-                m_Loaded = true;
-                string assetPath = m_ProvideHandle.ResourceManager.TransformInternalId(m_ProvideHandle.Location);
-                object result = null;
-                if (m_ProvideHandle.Type.IsArray)
-                    result = ResourceManagerConfig.CreateArrayResult(m_ProvideHandle.Type, LoadAssetsWithSubAssets(assetPath));
-                else if (m_ProvideHandle.Type.IsGenericType && typeof(IList<>) == m_ProvideHandle.Type.GetGenericTypeDefinition())
-                    result = ResourceManagerConfig.CreateListResult(m_ProvideHandle.Type, LoadAssetsWithSubAssets(assetPath));
-                else
-                {
-                    if (ResourceManagerConfig.ExtractKeyAndSubKey(assetPath, out string mainPath, out string subKey))
-                        result = LoadAssetSubObject(mainPath, subKey, m_ProvideHandle.Type);
-                    else
-                        result = LoadAssetAtPath(assetPath, m_ProvideHandle);
-                }
-                m_ProvideHandle.Complete(result, result != null, result == null ? new Exception($"Unable to load asset of type {m_ProvideHandle.Type} from location {m_ProvideHandle.Location}.") : null);
-            }
-        }
-
-        /// <inheritdoc/>
-        public override bool CanProvide(Type t, IResourceLocation location)
-        {
-            return base.CanProvide(t, location);
-        }
-
-        public override void Provide(ProvideHandle provideHandle)
-        {
-            new InternalOp().Start(provideHandle, m_LoadDelay);
-        }
-    }
-}
-#endif
-=======
-#if UNITY_EDITOR
-using System;
-using System.Collections.Generic;
-using System.ComponentModel;
-using UnityEditor;
-using UnityEngine.ResourceManagement.ResourceLocations;
-using UnityEngine.ResourceManagement.Util;
-
-namespace UnityEngine.ResourceManagement.ResourceProviders
-{
-    /// <summary>
-    /// Provides assets loaded via the AssetDatabase API.  This provider is only available in the editor and is used for fast iteration or to simulate asset bundles when in play mode.
-    /// </summary>
-    [DisplayName("Assets from AssetDatabase Provider")]
-    public class AssetDatabaseProvider : ResourceProviderBase
-    {
-        float m_LoadDelay = .1f;
-
-        private static Object[] LoadAllAssetRepresentationsAtPath(string assetPath)
-        {
-            return AssetDatabase.LoadAllAssetRepresentationsAtPath(assetPath);
-        }
-
-        internal static Object LoadAssetSubObject(string assetPath, string subObjectName, Type type)
-        {
-            var objs = AssetDatabase.LoadAllAssetRepresentationsAtPath(assetPath);
-            foreach (var o in objs)
-            {
-                if (o.name == subObjectName)
-                {
-                    if (type.IsAssignableFrom(o.GetType()))
-                        return o;
-                }
-            }
-            return null;
-        }
-
-        private static Object LoadMainAssetAtPath(string assetPath)
-        {
-            return AssetDatabase.LoadMainAssetAtPath(assetPath);
-        }
-
-        internal static object LoadAssetAtPath(string assetPath, ProvideHandle provideHandle)
-        {
-            Object obj = AssetDatabase.LoadAssetAtPath(assetPath, provideHandle.Location.ResourceType);
-            obj = obj != null && provideHandle.Type.IsAssignableFrom(obj.GetType()) ? obj : null;
-            return obj;
-        }
-
-        /// <summary>
-        /// Default constructor.
-        /// </summary>
-        public AssetDatabaseProvider() {}
-
-        /// <summary>
-        /// Constructor that allows for a sepcified delay for all requests.
-        /// </summary>
-        /// <param name="delay">Time in seconds for each delay call.</param>
-        public AssetDatabaseProvider(float delay = .25f)
-        {
-            m_LoadDelay = delay;
-        }
-
-        internal static Object[] LoadAssetsWithSubAssets(string assetPath)
-        {
-            var subObjects = LoadAllAssetRepresentationsAtPath(assetPath);
-            var allObjects = new Object[subObjects.Length + 1];
-            allObjects[0] = LoadMainAssetAtPath(assetPath);
-            for (int i = 0; i < subObjects.Length; i++)
-                allObjects[i + 1] = subObjects[i];
-            return allObjects;
-        }
-
-        class InternalOp
-        {
-            ProvideHandle m_ProvideHandle;
-            bool m_Loaded;
-            public void Start(ProvideHandle provideHandle, float loadDelay)
-            {
-                m_Loaded = false;
-                m_ProvideHandle = provideHandle;
-                m_ProvideHandle.SetWaitForCompletionCallback(WaitForCompletionHandler);
-                if (loadDelay < 0)
-                    LoadImmediate();
-                else
-                    DelayedActionManager.AddAction((Action)LoadImmediate, loadDelay);
-            }
-
-            private bool WaitForCompletionHandler()
-            {
-                LoadImmediate();
-                return true;
-            }
-
-            void LoadImmediate()
-            {
-                if (m_Loaded)
-                    return;
-                m_Loaded = true;
-                string assetPath = m_ProvideHandle.ResourceManager.TransformInternalId(m_ProvideHandle.Location);
-                object result = null;
-                if (m_ProvideHandle.Type.IsArray)
-                    result = ResourceManagerConfig.CreateArrayResult(m_ProvideHandle.Type, LoadAssetsWithSubAssets(assetPath));
-                else if (m_ProvideHandle.Type.IsGenericType && typeof(IList<>) == m_ProvideHandle.Type.GetGenericTypeDefinition())
-                    result = ResourceManagerConfig.CreateListResult(m_ProvideHandle.Type, LoadAssetsWithSubAssets(assetPath));
-                else
-                {
-                    if (ResourceManagerConfig.ExtractKeyAndSubKey(assetPath, out string mainPath, out string subKey))
-                        result = LoadAssetSubObject(mainPath, subKey, m_ProvideHandle.Type);
-                    else
-                        result = LoadAssetAtPath(assetPath, m_ProvideHandle);
-                }
-                m_ProvideHandle.Complete(result, result != null, result == null ? new Exception($"Unable to load asset of type {m_ProvideHandle.Type} from location {m_ProvideHandle.Location}.") : null);
-            }
-        }
-
-        /// <inheritdoc/>
-        public override bool CanProvide(Type t, IResourceLocation location)
-        {
-            return base.CanProvide(t, location);
-        }
-
-        public override void Provide(ProvideHandle provideHandle)
-        {
-            new InternalOp().Start(provideHandle, m_LoadDelay);
-        }
-    }
-}
-#endif
->>>>>>> f473b29b
+#if UNITY_EDITOR
+using System;
+using System.Collections.Generic;
+using System.ComponentModel;
+using UnityEditor;
+using UnityEngine.ResourceManagement.ResourceLocations;
+using UnityEngine.ResourceManagement.Util;
+
+namespace UnityEngine.ResourceManagement.ResourceProviders
+{
+    /// <summary>
+    /// Provides assets loaded via the AssetDatabase API.  This provider is only available in the editor and is used for fast iteration or to simulate asset bundles when in play mode.
+    /// </summary>
+    [DisplayName("Assets from AssetDatabase Provider")]
+    public class AssetDatabaseProvider : ResourceProviderBase
+    {
+        float m_LoadDelay = .1f;
+
+        private static Object[] LoadAllAssetRepresentationsAtPath(string assetPath)
+        {
+            return AssetDatabase.LoadAllAssetRepresentationsAtPath(assetPath);
+        }
+
+        internal static Object LoadAssetSubObject(string assetPath, string subObjectName, Type type)
+        {
+            var objs = AssetDatabase.LoadAllAssetRepresentationsAtPath(assetPath);
+            foreach (var o in objs)
+            {
+                if (o.name == subObjectName)
+                {
+                    if (type.IsAssignableFrom(o.GetType()))
+                        return o;
+                }
+            }
+            return null;
+        }
+
+        private static Object LoadMainAssetAtPath(string assetPath)
+        {
+            return AssetDatabase.LoadMainAssetAtPath(assetPath);
+        }
+
+        internal static object LoadAssetAtPath(string assetPath, ProvideHandle provideHandle)
+        {
+            Object obj = AssetDatabase.LoadAssetAtPath(assetPath, provideHandle.Location.ResourceType);
+            obj = obj != null && provideHandle.Type.IsAssignableFrom(obj.GetType()) ? obj : null;
+            return obj;
+        }
+
+        /// <summary>
+        /// Default constructor.
+        /// </summary>
+        public AssetDatabaseProvider() {}
+
+        /// <summary>
+        /// Constructor that allows for a sepcified delay for all requests.
+        /// </summary>
+        /// <param name="delay">Time in seconds for each delay call.</param>
+        public AssetDatabaseProvider(float delay = .25f)
+        {
+            m_LoadDelay = delay;
+        }
+
+        internal static Object[] LoadAssetsWithSubAssets(string assetPath)
+        {
+            var subObjects = LoadAllAssetRepresentationsAtPath(assetPath);
+            var allObjects = new Object[subObjects.Length + 1];
+            allObjects[0] = LoadMainAssetAtPath(assetPath);
+            for (int i = 0; i < subObjects.Length; i++)
+                allObjects[i + 1] = subObjects[i];
+            return allObjects;
+        }
+
+        class InternalOp
+        {
+            ProvideHandle m_ProvideHandle;
+            bool m_Loaded;
+            public void Start(ProvideHandle provideHandle, float loadDelay)
+            {
+                m_Loaded = false;
+                m_ProvideHandle = provideHandle;
+                m_ProvideHandle.SetWaitForCompletionCallback(WaitForCompletionHandler);
+                if (loadDelay < 0)
+                    LoadImmediate();
+                else
+                    DelayedActionManager.AddAction((Action)LoadImmediate, loadDelay);
+            }
+
+            private bool WaitForCompletionHandler()
+            {
+                LoadImmediate();
+                return true;
+            }
+
+            void LoadImmediate()
+            {
+                if (m_Loaded)
+                    return;
+                m_Loaded = true;
+                string assetPath = m_ProvideHandle.ResourceManager.TransformInternalId(m_ProvideHandle.Location);
+                object result = null;
+                if (m_ProvideHandle.Type.IsArray)
+                    result = ResourceManagerConfig.CreateArrayResult(m_ProvideHandle.Type, LoadAssetsWithSubAssets(assetPath));
+                else if (m_ProvideHandle.Type.IsGenericType && typeof(IList<>) == m_ProvideHandle.Type.GetGenericTypeDefinition())
+                    result = ResourceManagerConfig.CreateListResult(m_ProvideHandle.Type, LoadAssetsWithSubAssets(assetPath));
+                else
+                {
+                    if (ResourceManagerConfig.ExtractKeyAndSubKey(assetPath, out string mainPath, out string subKey))
+                        result = LoadAssetSubObject(mainPath, subKey, m_ProvideHandle.Type);
+                    else
+                        result = LoadAssetAtPath(assetPath, m_ProvideHandle);
+                }
+                m_ProvideHandle.Complete(result, result != null, result == null ? new Exception($"Unable to load asset of type {m_ProvideHandle.Type} from location {m_ProvideHandle.Location}.") : null);
+            }
+        }
+
+        /// <inheritdoc/>
+        public override bool CanProvide(Type t, IResourceLocation location)
+        {
+            return base.CanProvide(t, location);
+        }
+
+        public override void Provide(ProvideHandle provideHandle)
+        {
+            new InternalOp().Start(provideHandle, m_LoadDelay);
+        }
+    }
+}
+#endif