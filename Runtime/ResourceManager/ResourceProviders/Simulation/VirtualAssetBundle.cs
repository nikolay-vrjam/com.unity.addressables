<<<<<<< HEAD
#if UNITY_EDITOR
using System;
using System.Collections.Generic;
using UnityEditor;
using UnityEngine.ResourceManagement.AsyncOperations;
using UnityEngine.ResourceManagement.Exceptions;
using UnityEngine.ResourceManagement.ResourceLocations;
using UnityEngine.ResourceManagement.Util;
using UnityEngine.Serialization;

namespace UnityEngine.ResourceManagement.ResourceProviders.Simulation
{
    abstract class VBAsyncOperation
    {
        public abstract DownloadStatus GetDownloadStatus();
        public abstract bool WaitForCompletion();
    }

    class VBAsyncOperation<TObject> : VBAsyncOperation
    {
        protected TObject m_Result;
        protected AsyncOperationStatus m_Status;
        protected Exception m_Error;
        protected object m_Context;

        DelegateList<VBAsyncOperation<TObject>> m_CompletedAction;
        Action<VBAsyncOperation<TObject>> m_OnDestroyAction;

        public override DownloadStatus GetDownloadStatus() => default;
        public override bool WaitForCompletion() => true;

        public override string ToString()
        {
            var instId = "";
            var or = m_Result as Object;
            if (or != null)
                instId = "(" + or.GetInstanceID() + ")";
            return string.Format("{0}, result='{1}', status='{2}', location={3}.", base.ToString(), (m_Result + instId), m_Status, m_Context);
        }

        public event Action<VBAsyncOperation<TObject>> Completed
        {
            add
            {
                if (IsDone)
                {
                    DelayedActionManager.AddAction(value, 0, this);
                }
                else
                {
                    if (m_CompletedAction == null)
                        m_CompletedAction = DelegateList<VBAsyncOperation<TObject>>.CreateWithGlobalCache();
                    m_CompletedAction.Add(value);
                }
            }

            remove
            {
                m_CompletedAction.Remove(value);
            }
        }

        public AsyncOperationStatus Status { get { return m_Status; } protected set { m_Status = value; } }
        /// <inheritdoc />
        public Exception OperationException
        {
            get { return m_Error; }
            protected set
            {
                m_Error = value;
                if (m_Error != null && ResourceManager.ExceptionHandler != null)
                    ResourceManager.ExceptionHandler(new AsyncOperationHandle(null), value);
            }
        }
        public TObject Result { get { return m_Result; } }
        public virtual bool IsDone { get { return Status == AsyncOperationStatus.Failed || Status == AsyncOperationStatus.Succeeded; } }
        /// <inheritdoc />
        public virtual float PercentComplete { get { return IsDone ? 1f : 0f; } }
        /// <inheritdoc />
        public object Context { get { return m_Context; } set { m_Context = value; } }

        public void InvokeCompletionEvent()
        {
            if (m_CompletedAction != null)
            {
                m_CompletedAction.Invoke(this);
                m_CompletedAction.Clear();
            }
        }


        public virtual void SetResult(TObject result)
        {
            m_Result = result;
            m_Status = (m_Result == null) ? AsyncOperationStatus.Failed : AsyncOperationStatus.Succeeded;
        }

        public VBAsyncOperation<TObject> StartCompleted(object context, object key, TObject val, Exception error = null)
        {
            Context = context;
            OperationException = error;
            m_Result = val;
            m_Status = (m_Result == null) ? AsyncOperationStatus.Failed : AsyncOperationStatus.Succeeded;
            DelayedActionManager.AddAction((Action)InvokeCompletionEvent);
            return this;
        }
    }


    /// <summary>
    /// Contains data needed to simulate a bundled asset
    /// </summary>
    [Serializable]
    public class VirtualAssetBundleEntry
    {
        [FormerlySerializedAs("m_name")]
        [SerializeField]
        string m_Name;
        /// <summary>
        /// The name of the asset.
        /// </summary>
        public string Name { get { return m_Name; } }
        [FormerlySerializedAs("m_size")]
        [SerializeField]
        long m_Size;
        /// <summary>
        /// The file size of the asset, in bytes.
        /// </summary>
        public long Size { get { return m_Size; } }

        [SerializeField]
        internal string m_AssetPath;
        /// <summary>
        /// Construct a new VirtualAssetBundleEntry
        /// </summary>
        public VirtualAssetBundleEntry() {}
        /// <summary>
        /// Construct a new VirtualAssetBundleEntry
        /// </summary>
        /// <param name="name">The name of the asset.</param>
        /// <param name="size">The size of the asset, in bytes.</param>
        public VirtualAssetBundleEntry(string name, long size)
        {
            m_Name = name;
            m_Size = size;
        }
    }

    /// <summary>
    /// Contains data need to simulate an asset bundle.
    /// </summary>
    [Serializable]
    public class VirtualAssetBundle : ISerializationCallbackReceiver, IAssetBundleResource
    {
        [FormerlySerializedAs("m_name")]
        [SerializeField]
        string m_Name;
        [FormerlySerializedAs("m_isLocal")]
        [SerializeField]
        bool m_IsLocal;
        [FormerlySerializedAs("m_dataSize")]
        [SerializeField]
        long m_DataSize;
        [FormerlySerializedAs("m_headerSize")]
        [SerializeField]
        long m_HeaderSize;
        [FormerlySerializedAs("m_latency")]
        [SerializeField]
        float m_Latency;
        [SerializeField]
        uint m_Crc;
        [SerializeField]
        string m_Hash;

        [FormerlySerializedAs("m_serializedAssets")]
        [SerializeField]
        List<VirtualAssetBundleEntry> m_SerializedAssets = new List<VirtualAssetBundleEntry>();

        long m_HeaderBytesLoaded;
        long m_DataBytesLoaded;

        LoadAssetBundleOp m_BundleLoadOperation;
        List<IVirtualLoadable> m_AssetLoadOperations = new List<IVirtualLoadable>();
        Dictionary<string, VirtualAssetBundleEntry> m_AssetMap;
        /// <summary>
        /// The name of the bundle.
        /// </summary>
        public string Name { get { return m_Name; } }
        /// <summary>
        /// The assets contained in the bundle.
        /// </summary>
        public List<VirtualAssetBundleEntry> Assets { get { return m_SerializedAssets; } }

        /// <summary>
        /// Construct a new VirtualAssetBundle object.
        /// </summary>
        public VirtualAssetBundle()
        {
        }

        /// <summary>
        /// The percent of data that has been loaded.
        /// </summary>
        public float PercentComplete
        {
            get
            {
                if (m_HeaderSize + m_DataSize <= 0)
                    return 1;

                return (float)(m_HeaderBytesLoaded + m_DataBytesLoaded) / (m_HeaderSize + m_DataSize);
            }
        }

        /// <summary>
        /// Construct a new VirtualAssetBundle
        /// </summary>
        /// <param name="name">The name of the bundle.</param>
        /// <param name="local">Is the bundle local or remote.  This is used to determine which bandwidth value to use when simulating loading.</param>
        public VirtualAssetBundle(string name, bool local, uint crc, string hash)
        {
            m_Latency = .1f;
            m_Name = name;
            m_IsLocal = local;
            m_HeaderBytesLoaded = 0;
            m_DataBytesLoaded = 0;
            m_Crc = crc;
            m_Hash = hash;
        }

        /// <summary>
        /// Set the size of the bundle.
        /// </summary>
        /// <param name="dataSize">The size of the data.</param>
        /// <param name="headerSize">The size of the header.</param>
        public void SetSize(long dataSize, long headerSize)
        {
            m_HeaderSize = headerSize;
            m_DataSize = dataSize;
        }

        /// <summary>
        /// Not used
        /// </summary>
        public void OnBeforeSerialize()
        {
        }

        /// <summary>
        /// Load serialized data into runtime structures.
        /// </summary>
        public void OnAfterDeserialize()
        {
            m_AssetMap = new Dictionary<string, VirtualAssetBundleEntry>();
            foreach (var a in m_SerializedAssets)
                m_AssetMap.Add(a.Name, a);
        }

        class LoadAssetBundleOp : VBAsyncOperation<VirtualAssetBundle>
        {
            VirtualAssetBundle m_Bundle;
            float m_TimeInLoadingState;
            bool m_crcHashValidated;
            public LoadAssetBundleOp(IResourceLocation location, VirtualAssetBundle bundle)
            {
                Context = location;
                m_Bundle = bundle;
                m_TimeInLoadingState = 0.0f;
            }

            public override bool WaitForCompletion()
            {
                SetResult(m_Bundle);
                InvokeCompletionEvent();
                return true;
            }

            public override DownloadStatus GetDownloadStatus()
            {
                if (m_Bundle.m_IsLocal)
                    return new DownloadStatus() { IsDone = IsDone };
                return new DownloadStatus() { DownloadedBytes = m_Bundle.m_DataBytesLoaded, TotalBytes = m_Bundle.m_DataSize, IsDone = IsDone };
            }

            public override float PercentComplete
            {
                get
                {
                    if (IsDone)
                        return 1f;
                    return m_Bundle.PercentComplete;
                }
            }

            public void Update(long localBandwidth, long remoteBandwidth, float unscaledDeltaTime)
            {
                if (m_Result != null)
                    return;

                if (!m_crcHashValidated)
                {
                    var location = Context as IResourceLocation;
                    var reqOptions = location.Data as AssetBundleRequestOptions;
                    if (reqOptions != null)
                    {
                        if (reqOptions.Crc != 0 && m_Bundle.m_Crc != reqOptions.Crc)
                        {
                            var err = string.Format("Error while downloading Asset Bundle: CRC Mismatch. Provided {0}, calculated {1} from data. Will not load Asset Bundle.", reqOptions.Crc, m_Bundle.m_Crc);
                            SetResult(null);
                            OperationException = new Exception(err);
                            InvokeCompletionEvent();
                        }
                        if (!m_Bundle.m_IsLocal)
                        {
                            if (!string.IsNullOrEmpty(reqOptions.Hash))
                            {
                                if (string.IsNullOrEmpty(m_Bundle.m_Hash) || m_Bundle.m_Hash != reqOptions.Hash)
                                {
                                    Debug.LogWarningFormat("Mismatched hash in bundle {0}.", m_Bundle.Name);
                                }
                                //TODO: implement virtual cache that would persist between runs.
                                //if(vCache.hashBundle(m_Bundle.Name, reqOptions.Hash))
                                //      m_m_Bundle.IsLocal = true;
                            }
                        }
                    }
                    m_crcHashValidated = true;
                }

                m_TimeInLoadingState += unscaledDeltaTime;
                if (m_TimeInLoadingState > m_Bundle.m_Latency)
                {
                    long localBytes = (long)Math.Ceiling(unscaledDeltaTime * localBandwidth);
                    long remoteBytes = (long)Math.Ceiling(unscaledDeltaTime * remoteBandwidth);

                    if (m_Bundle.LoadData(localBytes, remoteBytes))
                    {
                        SetResult(m_Bundle);
                        InvokeCompletionEvent();
                    }
                }
            }
        }

        bool LoadData(long localBytes, long remoteBytes)
        {
            if (m_IsLocal)
            {
                m_HeaderBytesLoaded += localBytes;
                if (m_HeaderBytesLoaded < m_HeaderSize)
                    return false;
                m_HeaderBytesLoaded = m_HeaderSize;
                return true;
            }
            else
            {
                if (m_DataBytesLoaded < m_DataSize)
                {
                    m_DataBytesLoaded += remoteBytes;
                    if (m_DataBytesLoaded < m_DataSize)
                        return false;
                    m_DataBytesLoaded = m_DataSize;
                    return false;
                }

                m_HeaderBytesLoaded += localBytes;
                if (m_HeaderBytesLoaded < m_HeaderSize)
                    return false;
                m_HeaderBytesLoaded = m_HeaderSize;
                return true;
            }
        }

        internal bool Unload()
        {
            if (m_BundleLoadOperation == null)
                Debug.LogWarningFormat("Simulated assetbundle {0} is already unloaded.", m_Name);
            m_HeaderBytesLoaded = 0;
            m_BundleLoadOperation = null;
            return true;
        }

        internal VBAsyncOperation<VirtualAssetBundle> StartLoad(IResourceLocation location)
        {
            if (m_BundleLoadOperation != null)
            {
                if (m_BundleLoadOperation.IsDone)
                    Debug.LogWarningFormat("Simulated assetbundle {0} is already loaded.", m_Name);
                else
                    Debug.LogWarningFormat("Simulated assetbundle {0} is already loading.", m_Name);
                return m_BundleLoadOperation;
            }
            m_HeaderBytesLoaded = 0;
            return (m_BundleLoadOperation = new LoadAssetBundleOp(location, this));
        }

        /// <summary>
        /// Load an asset via its location.  The asset will actually be loaded via the AssetDatabase API.
        /// </summary>
        /// <typeparam name="TObject"></typeparam>
        /// <param name="location"></param>
        /// <returns></returns>
        internal VBAsyncOperation<object> LoadAssetAsync(ProvideHandle provideHandle, IResourceLocation location)
        {
            if (location == null)
                throw new ArgumentException("IResourceLocation location cannot be null.");
            if (m_BundleLoadOperation == null)
                return new VBAsyncOperation<object>().StartCompleted(location, location, null, new ResourceManagerException("LoadAssetAsync called on unloaded bundle " + m_Name));

            if (!m_BundleLoadOperation.IsDone)
                return new VBAsyncOperation<object>().StartCompleted(location, location, null, new ResourceManagerException("LoadAssetAsync called on loading bundle " + m_Name));
            VirtualAssetBundleEntry assetInfo;
            var assetPath = location.InternalId;
            if (ResourceManagerConfig.ExtractKeyAndSubKey(assetPath, out string mainPath, out string subKey))
                assetPath = mainPath;

            //this needs to use the non translated internal id since that was how the table was built.
            if (!m_AssetMap.TryGetValue(assetPath, out assetInfo))
                return new VBAsyncOperation<object>().StartCompleted(location, location, null, new ResourceManagerException(string.Format("Unable to load asset {0} from simulated bundle {1}.", location.InternalId, Name)));

            var op = new LoadAssetOp(location, assetInfo, provideHandle);
            m_AssetLoadOperations.Add(op);
            return op;
        }

        internal void CountBandwidthUsage(ref long localCount, ref long remoteCount)
        {
            if (m_BundleLoadOperation != null && m_BundleLoadOperation.IsDone)
            {
                localCount += m_AssetLoadOperations.Count;
                return;
            }

            if (m_IsLocal)
            {
                localCount++;
            }
            else
            {
                if (m_DataBytesLoaded < m_DataSize)
                    remoteCount++;
                else
                    localCount++;
            }
        }

        interface IVirtualLoadable
        {
            bool Load(long localBandwidth, long remoteBandwidth, float unscaledDeltaTime);
        }

        // TODO: This is only needed internally. We can change this to not derive off of AsyncOperationBase and simplify the code
        class LoadAssetOp : VBAsyncOperation<object>, IVirtualLoadable
        {
            long m_BytesLoaded;
            float m_LastUpdateTime;
            VirtualAssetBundleEntry m_AssetInfo;
            ProvideHandle m_provideHandle;
            public LoadAssetOp(IResourceLocation location, VirtualAssetBundleEntry assetInfo, ProvideHandle ph)
            {
                m_provideHandle = ph;
                Context = location;
                m_AssetInfo = assetInfo;
                m_LastUpdateTime = Time.realtimeSinceStartup;
            }

            public override bool WaitForCompletion()
            {
                //TODO: this needs to just wait on the resourcemanager update loop to ensure proper loading order
                while (!IsDone)
                {
                    Load(10000, 100000, .1f);
                    System.Threading.Thread.Sleep(100);
                }
                return true;
            }

            public override float PercentComplete { get { return Mathf.Clamp01(m_BytesLoaded / (float)m_AssetInfo.Size); } }
            public bool Load(long localBandwidth, long remoteBandwidth, float unscaledDeltaTime)
            {
                if (IsDone)
                    return false;
                var now = m_LastUpdateTime + unscaledDeltaTime;
                if (now > m_LastUpdateTime)
                {
                    m_BytesLoaded += (long)Math.Ceiling((now - m_LastUpdateTime) * localBandwidth);
                    m_LastUpdateTime = now;
                }
                if (m_BytesLoaded < m_AssetInfo.Size)
                    return true;
                if (!(Context is IResourceLocation))
                    return false;
                var location = Context as IResourceLocation;
                var assetPath = m_AssetInfo.m_AssetPath;
                object result = null;

                var pt = m_provideHandle.Type;
                if (pt.IsArray)
                    result = ResourceManagerConfig.CreateArrayResult(pt, AssetDatabaseProvider.LoadAssetsWithSubAssets(assetPath));
                else if (pt.IsGenericType && typeof(IList<>) == pt.GetGenericTypeDefinition())
                    result = ResourceManagerConfig.CreateListResult(pt, AssetDatabaseProvider.LoadAssetsWithSubAssets(assetPath));
                else
                {
                    if (ResourceManagerConfig.ExtractKeyAndSubKey(location.InternalId, out string mainPath, out string subKey))
                        result = AssetDatabaseProvider.LoadAssetSubObject(assetPath, subKey, pt);
                    else
                        result = AssetDatabaseProvider.LoadAssetAtPath(assetPath, m_provideHandle);
                }
                SetResult(result);
                InvokeCompletionEvent();
                return false;
            }
        }

        //return true until complete
        internal bool UpdateAsyncOperations(long localBandwidth, long remoteBandwidth, float unscaledDeltaTime)
        {
            if (m_BundleLoadOperation == null)
                return false;

            if (!m_BundleLoadOperation.IsDone)
            {
                m_BundleLoadOperation.Update(localBandwidth, remoteBandwidth, unscaledDeltaTime);
                return true;
            }

            foreach (var o in m_AssetLoadOperations)
            {
                if (!o.Load(localBandwidth, remoteBandwidth, unscaledDeltaTime))
                {
                    m_AssetLoadOperations.Remove(o);
                    break;
                }
            }
            return m_AssetLoadOperations.Count > 0;
        }

        /// <summary>
        /// Implementation of IAssetBundleResource API
        /// </summary>
        /// <returns>Always returns null.</returns>
        public AssetBundle GetAssetBundle()
        {
            return null;
        }
    }
}
#endif
=======
#if UNITY_EDITOR
using System;
using System.Collections.Generic;
using UnityEditor;
using UnityEngine.ResourceManagement.AsyncOperations;
using UnityEngine.ResourceManagement.Exceptions;
using UnityEngine.ResourceManagement.ResourceLocations;
using UnityEngine.ResourceManagement.Util;
using UnityEngine.Serialization;

namespace UnityEngine.ResourceManagement.ResourceProviders.Simulation
{
    abstract class VBAsyncOperation
    {
        public abstract DownloadStatus GetDownloadStatus();
        public abstract bool WaitForCompletion();
    }

    class VBAsyncOperation<TObject> : VBAsyncOperation
    {
        protected TObject m_Result;
        protected AsyncOperationStatus m_Status;
        protected Exception m_Error;
        protected object m_Context;

        DelegateList<VBAsyncOperation<TObject>> m_CompletedAction;
        Action<VBAsyncOperation<TObject>> m_OnDestroyAction;

        public override DownloadStatus GetDownloadStatus() => default;
        public override bool WaitForCompletion() => true;

        public override string ToString()
        {
            var instId = "";
            var or = m_Result as Object;
            if (or != null)
                instId = "(" + or.GetInstanceID() + ")";
            return string.Format("{0}, result='{1}', status='{2}', location={3}.", base.ToString(), (m_Result + instId), m_Status, m_Context);
        }

        public event Action<VBAsyncOperation<TObject>> Completed
        {
            add
            {
                if (IsDone)
                {
                    DelayedActionManager.AddAction(value, 0, this);
                }
                else
                {
                    if (m_CompletedAction == null)
                        m_CompletedAction = DelegateList<VBAsyncOperation<TObject>>.CreateWithGlobalCache();
                    m_CompletedAction.Add(value);
                }
            }

            remove
            {
                m_CompletedAction.Remove(value);
            }
        }

        public AsyncOperationStatus Status { get { return m_Status; } protected set { m_Status = value; } }
        /// <inheritdoc />
        public Exception OperationException
        {
            get { return m_Error; }
            protected set
            {
                m_Error = value;
                if (m_Error != null && ResourceManager.ExceptionHandler != null)
                    ResourceManager.ExceptionHandler(new AsyncOperationHandle(null), value);
            }
        }
        public TObject Result { get { return m_Result; } }
        public virtual bool IsDone { get { return Status == AsyncOperationStatus.Failed || Status == AsyncOperationStatus.Succeeded; } }
        /// <inheritdoc />
        public virtual float PercentComplete { get { return IsDone ? 1f : 0f; } }
        /// <inheritdoc />
        public object Context { get { return m_Context; } set { m_Context = value; } }

        public void InvokeCompletionEvent()
        {
            if (m_CompletedAction != null)
            {
                m_CompletedAction.Invoke(this);
                m_CompletedAction.Clear();
            }
        }


        public virtual void SetResult(TObject result)
        {
            m_Result = result;
            m_Status = (m_Result == null) ? AsyncOperationStatus.Failed : AsyncOperationStatus.Succeeded;
        }

        public VBAsyncOperation<TObject> StartCompleted(object context, object key, TObject val, Exception error = null)
        {
            Context = context;
            OperationException = error;
            m_Result = val;
            m_Status = (m_Result == null) ? AsyncOperationStatus.Failed : AsyncOperationStatus.Succeeded;
            DelayedActionManager.AddAction((Action)InvokeCompletionEvent);
            return this;
        }
    }


    /// <summary>
    /// Contains data needed to simulate a bundled asset
    /// </summary>
    [Serializable]
    public class VirtualAssetBundleEntry
    {
        [FormerlySerializedAs("m_name")]
        [SerializeField]
        string m_Name;
        /// <summary>
        /// The name of the asset.
        /// </summary>
        public string Name { get { return m_Name; } }
        [FormerlySerializedAs("m_size")]
        [SerializeField]
        long m_Size;
        /// <summary>
        /// The file size of the asset, in bytes.
        /// </summary>
        public long Size { get { return m_Size; } }

        [SerializeField]
        internal string m_AssetPath;
        /// <summary>
        /// Construct a new VirtualAssetBundleEntry
        /// </summary>
        public VirtualAssetBundleEntry() {}
        /// <summary>
        /// Construct a new VirtualAssetBundleEntry
        /// </summary>
        /// <param name="name">The name of the asset.</param>
        /// <param name="size">The size of the asset, in bytes.</param>
        public VirtualAssetBundleEntry(string name, long size)
        {
            m_Name = name;
            m_Size = size;
        }
    }

    /// <summary>
    /// Contains data need to simulate an asset bundle.
    /// </summary>
    [Serializable]
    public class VirtualAssetBundle : ISerializationCallbackReceiver, IAssetBundleResource
    {
        [FormerlySerializedAs("m_name")]
        [SerializeField]
        string m_Name;
        [FormerlySerializedAs("m_isLocal")]
        [SerializeField]
        bool m_IsLocal;
        [FormerlySerializedAs("m_dataSize")]
        [SerializeField]
        long m_DataSize;
        [FormerlySerializedAs("m_headerSize")]
        [SerializeField]
        long m_HeaderSize;
        [FormerlySerializedAs("m_latency")]
        [SerializeField]
        float m_Latency;
        [SerializeField]
        uint m_Crc;
        [SerializeField]
        string m_Hash;

        [FormerlySerializedAs("m_serializedAssets")]
        [SerializeField]
        List<VirtualAssetBundleEntry> m_SerializedAssets = new List<VirtualAssetBundleEntry>();

        long m_HeaderBytesLoaded;
        long m_DataBytesLoaded;

        LoadAssetBundleOp m_BundleLoadOperation;
        List<IVirtualLoadable> m_AssetLoadOperations = new List<IVirtualLoadable>();
        Dictionary<string, VirtualAssetBundleEntry> m_AssetMap;
        /// <summary>
        /// The name of the bundle.
        /// </summary>
        public string Name { get { return m_Name; } }
        /// <summary>
        /// The assets contained in the bundle.
        /// </summary>
        public List<VirtualAssetBundleEntry> Assets { get { return m_SerializedAssets; } }
        
        const long k_SynchronousBytesPerSecond = (long) 1024 * 1024 * 1024 * 10; // 10 Gb/s

        /// <summary>
        /// Construct a new VirtualAssetBundle object.
        /// </summary>
        public VirtualAssetBundle()
        {
        }

        /// <summary>
        /// The percent of data that has been loaded.
        /// </summary>
        public float PercentComplete
        {
            get
            {
                if (m_HeaderSize + m_DataSize <= 0)
                    return 1;

                return (float)(m_HeaderBytesLoaded + m_DataBytesLoaded) / (m_HeaderSize + m_DataSize);
            }
        }

        /// <summary>
        /// Construct a new VirtualAssetBundle
        /// </summary>
        /// <param name="name">The name of the bundle.</param>
        /// <param name="local">Is the bundle local or remote.  This is used to determine which bandwidth value to use when simulating loading.</param>
        public VirtualAssetBundle(string name, bool local, uint crc, string hash)
        {
            m_Latency = .1f;
            m_Name = name;
            m_IsLocal = local;
            m_HeaderBytesLoaded = 0;
            m_DataBytesLoaded = 0;
            m_Crc = crc;
            m_Hash = hash;
        }

        /// <summary>
        /// Set the size of the bundle.
        /// </summary>
        /// <param name="dataSize">The size of the data.</param>
        /// <param name="headerSize">The size of the header.</param>
        public void SetSize(long dataSize, long headerSize)
        {
            m_HeaderSize = headerSize;
            m_DataSize = dataSize;
        }

        /// <summary>
        /// Not used
        /// </summary>
        public void OnBeforeSerialize()
        {
        }

        /// <summary>
        /// Load serialized data into runtime structures.
        /// </summary>
        public void OnAfterDeserialize()
        {
            m_AssetMap = new Dictionary<string, VirtualAssetBundleEntry>();
            foreach (var a in m_SerializedAssets)
                m_AssetMap.Add(a.Name, a);
        }

        class LoadAssetBundleOp : VBAsyncOperation<VirtualAssetBundle>
        {
            VirtualAssetBundle m_Bundle;
            float m_TimeInLoadingState;
            bool m_crcHashValidated;
            public LoadAssetBundleOp(IResourceLocation location, VirtualAssetBundle bundle)
            {
                Context = location;
                m_Bundle = bundle;
                m_TimeInLoadingState = 0.0f;
            }

            public override bool WaitForCompletion()
            {
                SetResult(m_Bundle);
                InvokeCompletionEvent();
                return true;
            }

            public override DownloadStatus GetDownloadStatus()
            {
                if (m_Bundle.m_IsLocal)
                    return new DownloadStatus() { IsDone = IsDone };
                return new DownloadStatus() { DownloadedBytes = m_Bundle.m_DataBytesLoaded, TotalBytes = m_Bundle.m_DataSize, IsDone = IsDone };
            }

            public override float PercentComplete
            {
                get
                {
                    if (IsDone)
                        return 1f;
                    return m_Bundle.PercentComplete;
                }
            }

            public void Update(long localBandwidth, long remoteBandwidth, float unscaledDeltaTime)
            {
                if (m_Result != null)
                    return;

                if (!m_crcHashValidated)
                {
                    var location = Context as IResourceLocation;
                    var reqOptions = location.Data as AssetBundleRequestOptions;
                    if (reqOptions != null)
                    {
                        if (reqOptions.Crc != 0 && m_Bundle.m_Crc != reqOptions.Crc)
                        {
                            var err = string.Format("Error while downloading Asset Bundle: CRC Mismatch. Provided {0}, calculated {1} from data. Will not load Asset Bundle.", reqOptions.Crc, m_Bundle.m_Crc);
                            SetResult(null);
                            OperationException = new Exception(err);
                            InvokeCompletionEvent();
                        }
                        if (!m_Bundle.m_IsLocal)
                        {
                            if (!string.IsNullOrEmpty(reqOptions.Hash))
                            {
                                if (string.IsNullOrEmpty(m_Bundle.m_Hash) || m_Bundle.m_Hash != reqOptions.Hash)
                                {
                                    Debug.LogWarningFormat("Mismatched hash in bundle {0}.", m_Bundle.Name);
                                }
                                //TODO: implement virtual cache that would persist between runs.
                                //if(vCache.hashBundle(m_Bundle.Name, reqOptions.Hash))
                                //      m_m_Bundle.IsLocal = true;
                            }
                        }
                    }
                    m_crcHashValidated = true;
                }

                m_TimeInLoadingState += unscaledDeltaTime;
                if (m_TimeInLoadingState > m_Bundle.m_Latency)
                {
                    long localBytes = (long)Math.Ceiling(unscaledDeltaTime * localBandwidth);
                    long remoteBytes = (long)Math.Ceiling(unscaledDeltaTime * remoteBandwidth);

                    if (m_Bundle.LoadData(localBytes, remoteBytes))
                    {
                        SetResult(m_Bundle);
                        InvokeCompletionEvent();
                    }
                }
            }
        }

        bool LoadData(long localBytes, long remoteBytes)
        {
            if (m_IsLocal)
            {
                m_HeaderBytesLoaded += localBytes;
                if (m_HeaderBytesLoaded < m_HeaderSize)
                    return false;
                m_HeaderBytesLoaded = m_HeaderSize;
                return true;
            }
            else
            {
                if (m_DataBytesLoaded < m_DataSize)
                {
                    m_DataBytesLoaded += remoteBytes;
                    if (m_DataBytesLoaded < m_DataSize)
                        return false;
                    m_DataBytesLoaded = m_DataSize;
                    return false;
                }

                m_HeaderBytesLoaded += localBytes;
                if (m_HeaderBytesLoaded < m_HeaderSize)
                    return false;
                m_HeaderBytesLoaded = m_HeaderSize;
                return true;
            }
        }

        internal bool Unload()
        {
            if (m_BundleLoadOperation == null)
                Debug.LogWarningFormat("Simulated assetbundle {0} is already unloaded.", m_Name);
            m_HeaderBytesLoaded = 0;
            m_BundleLoadOperation = null;
            return true;
        }

        internal VBAsyncOperation<VirtualAssetBundle> StartLoad(IResourceLocation location)
        {
            if (m_BundleLoadOperation != null)
            {
                if (m_BundleLoadOperation.IsDone)
                    Debug.LogWarningFormat("Simulated assetbundle {0} is already loaded.", m_Name);
                else
                    Debug.LogWarningFormat("Simulated assetbundle {0} is already loading.", m_Name);
                return m_BundleLoadOperation;
            }
            m_HeaderBytesLoaded = 0;
            return (m_BundleLoadOperation = new LoadAssetBundleOp(location, this));
        }

        /// <summary>
        /// Load an asset via its location.  The asset will actually be loaded via the AssetDatabase API.
        /// </summary>
        /// <typeparam name="TObject"></typeparam>
        /// <param name="location"></param>
        /// <returns></returns>
        internal VBAsyncOperation<object> LoadAssetAsync(ProvideHandle provideHandle, IResourceLocation location)
        {
            if (location == null)
                throw new ArgumentException("IResourceLocation location cannot be null.");
            if (m_BundleLoadOperation == null)
                return new VBAsyncOperation<object>().StartCompleted(location, location, null, new ResourceManagerException("LoadAssetAsync called on unloaded bundle " + m_Name));

            if (!m_BundleLoadOperation.IsDone)
                return new VBAsyncOperation<object>().StartCompleted(location, location, null, new ResourceManagerException("LoadAssetAsync called on loading bundle " + m_Name));
            VirtualAssetBundleEntry assetInfo;
            var assetPath = location.InternalId;
            if (ResourceManagerConfig.ExtractKeyAndSubKey(assetPath, out string mainPath, out string subKey))
                assetPath = mainPath;

            //this needs to use the non translated internal id since that was how the table was built.
            if (!m_AssetMap.TryGetValue(assetPath, out assetInfo))
                return new VBAsyncOperation<object>().StartCompleted(location, location, null, new ResourceManagerException(string.Format("Unable to load asset {0} from simulated bundle {1}.", location.InternalId, Name)));

            var op = new LoadAssetOp(location, assetInfo, provideHandle);
            m_AssetLoadOperations.Add(op);
            return op;
        }

        internal void CountBandwidthUsage(ref long localCount, ref long remoteCount)
        {
            if (m_BundleLoadOperation != null && m_BundleLoadOperation.IsDone)
            {
                localCount += m_AssetLoadOperations.Count;
                return;
            }

            if (m_IsLocal)
            {
                localCount++;
            }
            else
            {
                if (m_DataBytesLoaded < m_DataSize)
                    remoteCount++;
                else
                    localCount++;
            }
        }

        interface IVirtualLoadable
        {
            bool Load(long localBandwidth, long remoteBandwidth, float unscaledDeltaTime);
        }

        // TODO: This is only needed internally. We can change this to not derive off of AsyncOperationBase and simplify the code
        class LoadAssetOp : VBAsyncOperation<object>, IVirtualLoadable
        {
            long m_BytesLoaded;
            float m_LastUpdateTime;
            VirtualAssetBundleEntry m_AssetInfo;
            ProvideHandle m_provideHandle;
            public LoadAssetOp(IResourceLocation location, VirtualAssetBundleEntry assetInfo, ProvideHandle ph)
            {
                m_provideHandle = ph;
                Context = location;
                m_AssetInfo = assetInfo;
                m_LastUpdateTime = Time.realtimeSinceStartup;
            }

            public override bool WaitForCompletion()
            {
                //TODO: this needs to just wait on the resourcemanager update loop to ensure proper loading order
                while (!IsDone)
                {
                    Load(k_SynchronousBytesPerSecond, k_SynchronousBytesPerSecond, .1f);
                    System.Threading.Thread.Sleep(100);
                }
                return true;
            }

            public override float PercentComplete { get { return Mathf.Clamp01(m_BytesLoaded / (float)m_AssetInfo.Size); } }
            public bool Load(long localBandwidth, long remoteBandwidth, float unscaledDeltaTime)
            {
                if (IsDone)
                    return false;
                var now = m_LastUpdateTime + unscaledDeltaTime;
                if (now > m_LastUpdateTime)
                {
                    m_BytesLoaded += (long)Math.Ceiling((now - m_LastUpdateTime) * localBandwidth);
                    m_LastUpdateTime = now;
                }
                if (m_BytesLoaded < m_AssetInfo.Size)
                    return true;
                if (!(Context is IResourceLocation))
                    return false;
                var location = Context as IResourceLocation;
                var assetPath = m_AssetInfo.m_AssetPath;
                object result = null;

                var pt = m_provideHandle.Type;
                if (pt.IsArray)
                    result = ResourceManagerConfig.CreateArrayResult(pt, AssetDatabaseProvider.LoadAssetsWithSubAssets(assetPath));
                else if (pt.IsGenericType && typeof(IList<>) == pt.GetGenericTypeDefinition())
                    result = ResourceManagerConfig.CreateListResult(pt, AssetDatabaseProvider.LoadAssetsWithSubAssets(assetPath));
                else
                {
                    if (ResourceManagerConfig.ExtractKeyAndSubKey(location.InternalId, out string mainPath, out string subKey))
                        result = AssetDatabaseProvider.LoadAssetSubObject(assetPath, subKey, pt);
                    else
                        result = AssetDatabaseProvider.LoadAssetAtPath(assetPath, m_provideHandle);
                }
                SetResult(result);
                InvokeCompletionEvent();
                return false;
            }
        }

        //return true until complete
        internal bool UpdateAsyncOperations(long localBandwidth, long remoteBandwidth, float unscaledDeltaTime)
        {
            if (m_BundleLoadOperation == null)
                return false;

            if (!m_BundleLoadOperation.IsDone)
            {
                m_BundleLoadOperation.Update(localBandwidth, remoteBandwidth, unscaledDeltaTime);
                return true;
            }

            foreach (var o in m_AssetLoadOperations)
            {
                if (!o.Load(localBandwidth, remoteBandwidth, unscaledDeltaTime))
                {
                    m_AssetLoadOperations.Remove(o);
                    break;
                }
            }
            return m_AssetLoadOperations.Count > 0;
        }

        /// <summary>
        /// Implementation of IAssetBundleResource API
        /// </summary>
        /// <returns>Always returns null.</returns>
        public AssetBundle GetAssetBundle()
        {
            return null;
        }
    }
}
#endif
>>>>>>> 2c825ee0
<|MERGE_RESOLUTION|>--- conflicted
+++ resolved
@@ -1,1101 +1,550 @@
-<<<<<<< HEAD
-#if UNITY_EDITOR
-using System;
-using System.Collections.Generic;
-using UnityEditor;
-using UnityEngine.ResourceManagement.AsyncOperations;
-using UnityEngine.ResourceManagement.Exceptions;
-using UnityEngine.ResourceManagement.ResourceLocations;
-using UnityEngine.ResourceManagement.Util;
-using UnityEngine.Serialization;
-
-namespace UnityEngine.ResourceManagement.ResourceProviders.Simulation
-{
-    abstract class VBAsyncOperation
-    {
-        public abstract DownloadStatus GetDownloadStatus();
-        public abstract bool WaitForCompletion();
-    }
-
-    class VBAsyncOperation<TObject> : VBAsyncOperation
-    {
-        protected TObject m_Result;
-        protected AsyncOperationStatus m_Status;
-        protected Exception m_Error;
-        protected object m_Context;
-
-        DelegateList<VBAsyncOperation<TObject>> m_CompletedAction;
-        Action<VBAsyncOperation<TObject>> m_OnDestroyAction;
-
-        public override DownloadStatus GetDownloadStatus() => default;
-        public override bool WaitForCompletion() => true;
-
-        public override string ToString()
-        {
-            var instId = "";
-            var or = m_Result as Object;
-            if (or != null)
-                instId = "(" + or.GetInstanceID() + ")";
-            return string.Format("{0}, result='{1}', status='{2}', location={3}.", base.ToString(), (m_Result + instId), m_Status, m_Context);
-        }
-
-        public event Action<VBAsyncOperation<TObject>> Completed
-        {
-            add
-            {
-                if (IsDone)
-                {
-                    DelayedActionManager.AddAction(value, 0, this);
-                }
-                else
-                {
-                    if (m_CompletedAction == null)
-                        m_CompletedAction = DelegateList<VBAsyncOperation<TObject>>.CreateWithGlobalCache();
-                    m_CompletedAction.Add(value);
-                }
-            }
-
-            remove
-            {
-                m_CompletedAction.Remove(value);
-            }
-        }
-
-        public AsyncOperationStatus Status { get { return m_Status; } protected set { m_Status = value; } }
-        /// <inheritdoc />
-        public Exception OperationException
-        {
-            get { return m_Error; }
-            protected set
-            {
-                m_Error = value;
-                if (m_Error != null && ResourceManager.ExceptionHandler != null)
-                    ResourceManager.ExceptionHandler(new AsyncOperationHandle(null), value);
-            }
-        }
-        public TObject Result { get { return m_Result; } }
-        public virtual bool IsDone { get { return Status == AsyncOperationStatus.Failed || Status == AsyncOperationStatus.Succeeded; } }
-        /// <inheritdoc />
-        public virtual float PercentComplete { get { return IsDone ? 1f : 0f; } }
-        /// <inheritdoc />
-        public object Context { get { return m_Context; } set { m_Context = value; } }
-
-        public void InvokeCompletionEvent()
-        {
-            if (m_CompletedAction != null)
-            {
-                m_CompletedAction.Invoke(this);
-                m_CompletedAction.Clear();
-            }
-        }
-
-
-        public virtual void SetResult(TObject result)
-        {
-            m_Result = result;
-            m_Status = (m_Result == null) ? AsyncOperationStatus.Failed : AsyncOperationStatus.Succeeded;
-        }
-
-        public VBAsyncOperation<TObject> StartCompleted(object context, object key, TObject val, Exception error = null)
-        {
-            Context = context;
-            OperationException = error;
-            m_Result = val;
-            m_Status = (m_Result == null) ? AsyncOperationStatus.Failed : AsyncOperationStatus.Succeeded;
-            DelayedActionManager.AddAction((Action)InvokeCompletionEvent);
-            return this;
-        }
-    }
-
-
-    /// <summary>
-    /// Contains data needed to simulate a bundled asset
-    /// </summary>
-    [Serializable]
-    public class VirtualAssetBundleEntry
-    {
-        [FormerlySerializedAs("m_name")]
-        [SerializeField]
-        string m_Name;
-        /// <summary>
-        /// The name of the asset.
-        /// </summary>
-        public string Name { get { return m_Name; } }
-        [FormerlySerializedAs("m_size")]
-        [SerializeField]
-        long m_Size;
-        /// <summary>
-        /// The file size of the asset, in bytes.
-        /// </summary>
-        public long Size { get { return m_Size; } }
-
-        [SerializeField]
-        internal string m_AssetPath;
-        /// <summary>
-        /// Construct a new VirtualAssetBundleEntry
-        /// </summary>
-        public VirtualAssetBundleEntry() {}
-        /// <summary>
-        /// Construct a new VirtualAssetBundleEntry
-        /// </summary>
-        /// <param name="name">The name of the asset.</param>
-        /// <param name="size">The size of the asset, in bytes.</param>
-        public VirtualAssetBundleEntry(string name, long size)
-        {
-            m_Name = name;
-            m_Size = size;
-        }
-    }
-
-    /// <summary>
-    /// Contains data need to simulate an asset bundle.
-    /// </summary>
-    [Serializable]
-    public class VirtualAssetBundle : ISerializationCallbackReceiver, IAssetBundleResource
-    {
-        [FormerlySerializedAs("m_name")]
-        [SerializeField]
-        string m_Name;
-        [FormerlySerializedAs("m_isLocal")]
-        [SerializeField]
-        bool m_IsLocal;
-        [FormerlySerializedAs("m_dataSize")]
-        [SerializeField]
-        long m_DataSize;
-        [FormerlySerializedAs("m_headerSize")]
-        [SerializeField]
-        long m_HeaderSize;
-        [FormerlySerializedAs("m_latency")]
-        [SerializeField]
-        float m_Latency;
-        [SerializeField]
-        uint m_Crc;
-        [SerializeField]
-        string m_Hash;
-
-        [FormerlySerializedAs("m_serializedAssets")]
-        [SerializeField]
-        List<VirtualAssetBundleEntry> m_SerializedAssets = new List<VirtualAssetBundleEntry>();
-
-        long m_HeaderBytesLoaded;
-        long m_DataBytesLoaded;
-
-        LoadAssetBundleOp m_BundleLoadOperation;
-        List<IVirtualLoadable> m_AssetLoadOperations = new List<IVirtualLoadable>();
-        Dictionary<string, VirtualAssetBundleEntry> m_AssetMap;
-        /// <summary>
-        /// The name of the bundle.
-        /// </summary>
-        public string Name { get { return m_Name; } }
-        /// <summary>
-        /// The assets contained in the bundle.
-        /// </summary>
-        public List<VirtualAssetBundleEntry> Assets { get { return m_SerializedAssets; } }
-
-        /// <summary>
-        /// Construct a new VirtualAssetBundle object.
-        /// </summary>
-        public VirtualAssetBundle()
-        {
-        }
-
-        /// <summary>
-        /// The percent of data that has been loaded.
-        /// </summary>
-        public float PercentComplete
-        {
-            get
-            {
-                if (m_HeaderSize + m_DataSize <= 0)
-                    return 1;
-
-                return (float)(m_HeaderBytesLoaded + m_DataBytesLoaded) / (m_HeaderSize + m_DataSize);
-            }
-        }
-
-        /// <summary>
-        /// Construct a new VirtualAssetBundle
-        /// </summary>
-        /// <param name="name">The name of the bundle.</param>
-        /// <param name="local">Is the bundle local or remote.  This is used to determine which bandwidth value to use when simulating loading.</param>
-        public VirtualAssetBundle(string name, bool local, uint crc, string hash)
-        {
-            m_Latency = .1f;
-            m_Name = name;
-            m_IsLocal = local;
-            m_HeaderBytesLoaded = 0;
-            m_DataBytesLoaded = 0;
-            m_Crc = crc;
-            m_Hash = hash;
-        }
-
-        /// <summary>
-        /// Set the size of the bundle.
-        /// </summary>
-        /// <param name="dataSize">The size of the data.</param>
-        /// <param name="headerSize">The size of the header.</param>
-        public void SetSize(long dataSize, long headerSize)
-        {
-            m_HeaderSize = headerSize;
-            m_DataSize = dataSize;
-        }
-
-        /// <summary>
-        /// Not used
-        /// </summary>
-        public void OnBeforeSerialize()
-        {
-        }
-
-        /// <summary>
-        /// Load serialized data into runtime structures.
-        /// </summary>
-        public void OnAfterDeserialize()
-        {
-            m_AssetMap = new Dictionary<string, VirtualAssetBundleEntry>();
-            foreach (var a in m_SerializedAssets)
-                m_AssetMap.Add(a.Name, a);
-        }
-
-        class LoadAssetBundleOp : VBAsyncOperation<VirtualAssetBundle>
-        {
-            VirtualAssetBundle m_Bundle;
-            float m_TimeInLoadingState;
-            bool m_crcHashValidated;
-            public LoadAssetBundleOp(IResourceLocation location, VirtualAssetBundle bundle)
-            {
-                Context = location;
-                m_Bundle = bundle;
-                m_TimeInLoadingState = 0.0f;
-            }
-
-            public override bool WaitForCompletion()
-            {
-                SetResult(m_Bundle);
-                InvokeCompletionEvent();
-                return true;
-            }
-
-            public override DownloadStatus GetDownloadStatus()
-            {
-                if (m_Bundle.m_IsLocal)
-                    return new DownloadStatus() { IsDone = IsDone };
-                return new DownloadStatus() { DownloadedBytes = m_Bundle.m_DataBytesLoaded, TotalBytes = m_Bundle.m_DataSize, IsDone = IsDone };
-            }
-
-            public override float PercentComplete
-            {
-                get
-                {
-                    if (IsDone)
-                        return 1f;
-                    return m_Bundle.PercentComplete;
-                }
-            }
-
-            public void Update(long localBandwidth, long remoteBandwidth, float unscaledDeltaTime)
-            {
-                if (m_Result != null)
-                    return;
-
-                if (!m_crcHashValidated)
-                {
-                    var location = Context as IResourceLocation;
-                    var reqOptions = location.Data as AssetBundleRequestOptions;
-                    if (reqOptions != null)
-                    {
-                        if (reqOptions.Crc != 0 && m_Bundle.m_Crc != reqOptions.Crc)
-                        {
-                            var err = string.Format("Error while downloading Asset Bundle: CRC Mismatch. Provided {0}, calculated {1} from data. Will not load Asset Bundle.", reqOptions.Crc, m_Bundle.m_Crc);
-                            SetResult(null);
-                            OperationException = new Exception(err);
-                            InvokeCompletionEvent();
-                        }
-                        if (!m_Bundle.m_IsLocal)
-                        {
-                            if (!string.IsNullOrEmpty(reqOptions.Hash))
-                            {
-                                if (string.IsNullOrEmpty(m_Bundle.m_Hash) || m_Bundle.m_Hash != reqOptions.Hash)
-                                {
-                                    Debug.LogWarningFormat("Mismatched hash in bundle {0}.", m_Bundle.Name);
-                                }
-                                //TODO: implement virtual cache that would persist between runs.
-                                //if(vCache.hashBundle(m_Bundle.Name, reqOptions.Hash))
-                                //      m_m_Bundle.IsLocal = true;
-                            }
-                        }
-                    }
-                    m_crcHashValidated = true;
-                }
-
-                m_TimeInLoadingState += unscaledDeltaTime;
-                if (m_TimeInLoadingState > m_Bundle.m_Latency)
-                {
-                    long localBytes = (long)Math.Ceiling(unscaledDeltaTime * localBandwidth);
-                    long remoteBytes = (long)Math.Ceiling(unscaledDeltaTime * remoteBandwidth);
-
-                    if (m_Bundle.LoadData(localBytes, remoteBytes))
-                    {
-                        SetResult(m_Bundle);
-                        InvokeCompletionEvent();
-                    }
-                }
-            }
-        }
-
-        bool LoadData(long localBytes, long remoteBytes)
-        {
-            if (m_IsLocal)
-            {
-                m_HeaderBytesLoaded += localBytes;
-                if (m_HeaderBytesLoaded < m_HeaderSize)
-                    return false;
-                m_HeaderBytesLoaded = m_HeaderSize;
-                return true;
-            }
-            else
-            {
-                if (m_DataBytesLoaded < m_DataSize)
-                {
-                    m_DataBytesLoaded += remoteBytes;
-                    if (m_DataBytesLoaded < m_DataSize)
-                        return false;
-                    m_DataBytesLoaded = m_DataSize;
-                    return false;
-                }
-
-                m_HeaderBytesLoaded += localBytes;
-                if (m_HeaderBytesLoaded < m_HeaderSize)
-                    return false;
-                m_HeaderBytesLoaded = m_HeaderSize;
-                return true;
-            }
-        }
-
-        internal bool Unload()
-        {
-            if (m_BundleLoadOperation == null)
-                Debug.LogWarningFormat("Simulated assetbundle {0} is already unloaded.", m_Name);
-            m_HeaderBytesLoaded = 0;
-            m_BundleLoadOperation = null;
-            return true;
-        }
-
-        internal VBAsyncOperation<VirtualAssetBundle> StartLoad(IResourceLocation location)
-        {
-            if (m_BundleLoadOperation != null)
-            {
-                if (m_BundleLoadOperation.IsDone)
-                    Debug.LogWarningFormat("Simulated assetbundle {0} is already loaded.", m_Name);
-                else
-                    Debug.LogWarningFormat("Simulated assetbundle {0} is already loading.", m_Name);
-                return m_BundleLoadOperation;
-            }
-            m_HeaderBytesLoaded = 0;
-            return (m_BundleLoadOperation = new LoadAssetBundleOp(location, this));
-        }
-
-        /// <summary>
-        /// Load an asset via its location.  The asset will actually be loaded via the AssetDatabase API.
-        /// </summary>
-        /// <typeparam name="TObject"></typeparam>
-        /// <param name="location"></param>
-        /// <returns></returns>
-        internal VBAsyncOperation<object> LoadAssetAsync(ProvideHandle provideHandle, IResourceLocation location)
-        {
-            if (location == null)
-                throw new ArgumentException("IResourceLocation location cannot be null.");
-            if (m_BundleLoadOperation == null)
-                return new VBAsyncOperation<object>().StartCompleted(location, location, null, new ResourceManagerException("LoadAssetAsync called on unloaded bundle " + m_Name));
-
-            if (!m_BundleLoadOperation.IsDone)
-                return new VBAsyncOperation<object>().StartCompleted(location, location, null, new ResourceManagerException("LoadAssetAsync called on loading bundle " + m_Name));
-            VirtualAssetBundleEntry assetInfo;
-            var assetPath = location.InternalId;
-            if (ResourceManagerConfig.ExtractKeyAndSubKey(assetPath, out string mainPath, out string subKey))
-                assetPath = mainPath;
-
-            //this needs to use the non translated internal id since that was how the table was built.
-            if (!m_AssetMap.TryGetValue(assetPath, out assetInfo))
-                return new VBAsyncOperation<object>().StartCompleted(location, location, null, new ResourceManagerException(string.Format("Unable to load asset {0} from simulated bundle {1}.", location.InternalId, Name)));
-
-            var op = new LoadAssetOp(location, assetInfo, provideHandle);
-            m_AssetLoadOperations.Add(op);
-            return op;
-        }
-
-        internal void CountBandwidthUsage(ref long localCount, ref long remoteCount)
-        {
-            if (m_BundleLoadOperation != null && m_BundleLoadOperation.IsDone)
-            {
-                localCount += m_AssetLoadOperations.Count;
-                return;
-            }
-
-            if (m_IsLocal)
-            {
-                localCount++;
-            }
-            else
-            {
-                if (m_DataBytesLoaded < m_DataSize)
-                    remoteCount++;
-                else
-                    localCount++;
-            }
-        }
-
-        interface IVirtualLoadable
-        {
-            bool Load(long localBandwidth, long remoteBandwidth, float unscaledDeltaTime);
-        }
-
-        // TODO: This is only needed internally. We can change this to not derive off of AsyncOperationBase and simplify the code
-        class LoadAssetOp : VBAsyncOperation<object>, IVirtualLoadable
-        {
-            long m_BytesLoaded;
-            float m_LastUpdateTime;
-            VirtualAssetBundleEntry m_AssetInfo;
-            ProvideHandle m_provideHandle;
-            public LoadAssetOp(IResourceLocation location, VirtualAssetBundleEntry assetInfo, ProvideHandle ph)
-            {
-                m_provideHandle = ph;
-                Context = location;
-                m_AssetInfo = assetInfo;
-                m_LastUpdateTime = Time.realtimeSinceStartup;
-            }
-
-            public override bool WaitForCompletion()
-            {
-                //TODO: this needs to just wait on the resourcemanager update loop to ensure proper loading order
-                while (!IsDone)
-                {
-                    Load(10000, 100000, .1f);
-                    System.Threading.Thread.Sleep(100);
-                }
-                return true;
-            }
-
-            public override float PercentComplete { get { return Mathf.Clamp01(m_BytesLoaded / (float)m_AssetInfo.Size); } }
-            public bool Load(long localBandwidth, long remoteBandwidth, float unscaledDeltaTime)
-            {
-                if (IsDone)
-                    return false;
-                var now = m_LastUpdateTime + unscaledDeltaTime;
-                if (now > m_LastUpdateTime)
-                {
-                    m_BytesLoaded += (long)Math.Ceiling((now - m_LastUpdateTime) * localBandwidth);
-                    m_LastUpdateTime = now;
-                }
-                if (m_BytesLoaded < m_AssetInfo.Size)
-                    return true;
-                if (!(Context is IResourceLocation))
-                    return false;
-                var location = Context as IResourceLocation;
-                var assetPath = m_AssetInfo.m_AssetPath;
-                object result = null;
-
-                var pt = m_provideHandle.Type;
-                if (pt.IsArray)
-                    result = ResourceManagerConfig.CreateArrayResult(pt, AssetDatabaseProvider.LoadAssetsWithSubAssets(assetPath));
-                else if (pt.IsGenericType && typeof(IList<>) == pt.GetGenericTypeDefinition())
-                    result = ResourceManagerConfig.CreateListResult(pt, AssetDatabaseProvider.LoadAssetsWithSubAssets(assetPath));
-                else
-                {
-                    if (ResourceManagerConfig.ExtractKeyAndSubKey(location.InternalId, out string mainPath, out string subKey))
-                        result = AssetDatabaseProvider.LoadAssetSubObject(assetPath, subKey, pt);
-                    else
-                        result = AssetDatabaseProvider.LoadAssetAtPath(assetPath, m_provideHandle);
-                }
-                SetResult(result);
-                InvokeCompletionEvent();
-                return false;
-            }
-        }
-
-        //return true until complete
-        internal bool UpdateAsyncOperations(long localBandwidth, long remoteBandwidth, float unscaledDeltaTime)
-        {
-            if (m_BundleLoadOperation == null)
-                return false;
-
-            if (!m_BundleLoadOperation.IsDone)
-            {
-                m_BundleLoadOperation.Update(localBandwidth, remoteBandwidth, unscaledDeltaTime);
-                return true;
-            }
-
-            foreach (var o in m_AssetLoadOperations)
-            {
-                if (!o.Load(localBandwidth, remoteBandwidth, unscaledDeltaTime))
-                {
-                    m_AssetLoadOperations.Remove(o);
-                    break;
-                }
-            }
-            return m_AssetLoadOperations.Count > 0;
-        }
-
-        /// <summary>
-        /// Implementation of IAssetBundleResource API
-        /// </summary>
-        /// <returns>Always returns null.</returns>
-        public AssetBundle GetAssetBundle()
-        {
-            return null;
-        }
-    }
-}
-#endif
-=======
-#if UNITY_EDITOR
-using System;
-using System.Collections.Generic;
-using UnityEditor;
-using UnityEngine.ResourceManagement.AsyncOperations;
-using UnityEngine.ResourceManagement.Exceptions;
-using UnityEngine.ResourceManagement.ResourceLocations;
-using UnityEngine.ResourceManagement.Util;
-using UnityEngine.Serialization;
-
-namespace UnityEngine.ResourceManagement.ResourceProviders.Simulation
-{
-    abstract class VBAsyncOperation
-    {
-        public abstract DownloadStatus GetDownloadStatus();
-        public abstract bool WaitForCompletion();
-    }
-
-    class VBAsyncOperation<TObject> : VBAsyncOperation
-    {
-        protected TObject m_Result;
-        protected AsyncOperationStatus m_Status;
-        protected Exception m_Error;
-        protected object m_Context;
-
-        DelegateList<VBAsyncOperation<TObject>> m_CompletedAction;
-        Action<VBAsyncOperation<TObject>> m_OnDestroyAction;
-
-        public override DownloadStatus GetDownloadStatus() => default;
-        public override bool WaitForCompletion() => true;
-
-        public override string ToString()
-        {
-            var instId = "";
-            var or = m_Result as Object;
-            if (or != null)
-                instId = "(" + or.GetInstanceID() + ")";
-            return string.Format("{0}, result='{1}', status='{2}', location={3}.", base.ToString(), (m_Result + instId), m_Status, m_Context);
-        }
-
-        public event Action<VBAsyncOperation<TObject>> Completed
-        {
-            add
-            {
-                if (IsDone)
-                {
-                    DelayedActionManager.AddAction(value, 0, this);
-                }
-                else
-                {
-                    if (m_CompletedAction == null)
-                        m_CompletedAction = DelegateList<VBAsyncOperation<TObject>>.CreateWithGlobalCache();
-                    m_CompletedAction.Add(value);
-                }
-            }
-
-            remove
-            {
-                m_CompletedAction.Remove(value);
-            }
-        }
-
-        public AsyncOperationStatus Status { get { return m_Status; } protected set { m_Status = value; } }
-        /// <inheritdoc />
-        public Exception OperationException
-        {
-            get { return m_Error; }
-            protected set
-            {
-                m_Error = value;
-                if (m_Error != null && ResourceManager.ExceptionHandler != null)
-                    ResourceManager.ExceptionHandler(new AsyncOperationHandle(null), value);
-            }
-        }
-        public TObject Result { get { return m_Result; } }
-        public virtual bool IsDone { get { return Status == AsyncOperationStatus.Failed || Status == AsyncOperationStatus.Succeeded; } }
-        /// <inheritdoc />
-        public virtual float PercentComplete { get { return IsDone ? 1f : 0f; } }
-        /// <inheritdoc />
-        public object Context { get { return m_Context; } set { m_Context = value; } }
-
-        public void InvokeCompletionEvent()
-        {
-            if (m_CompletedAction != null)
-            {
-                m_CompletedAction.Invoke(this);
-                m_CompletedAction.Clear();
-            }
-        }
-
-
-        public virtual void SetResult(TObject result)
-        {
-            m_Result = result;
-            m_Status = (m_Result == null) ? AsyncOperationStatus.Failed : AsyncOperationStatus.Succeeded;
-        }
-
-        public VBAsyncOperation<TObject> StartCompleted(object context, object key, TObject val, Exception error = null)
-        {
-            Context = context;
-            OperationException = error;
-            m_Result = val;
-            m_Status = (m_Result == null) ? AsyncOperationStatus.Failed : AsyncOperationStatus.Succeeded;
-            DelayedActionManager.AddAction((Action)InvokeCompletionEvent);
-            return this;
-        }
-    }
-
-
-    /// <summary>
-    /// Contains data needed to simulate a bundled asset
-    /// </summary>
-    [Serializable]
-    public class VirtualAssetBundleEntry
-    {
-        [FormerlySerializedAs("m_name")]
-        [SerializeField]
-        string m_Name;
-        /// <summary>
-        /// The name of the asset.
-        /// </summary>
-        public string Name { get { return m_Name; } }
-        [FormerlySerializedAs("m_size")]
-        [SerializeField]
-        long m_Size;
-        /// <summary>
-        /// The file size of the asset, in bytes.
-        /// </summary>
-        public long Size { get { return m_Size; } }
-
-        [SerializeField]
-        internal string m_AssetPath;
-        /// <summary>
-        /// Construct a new VirtualAssetBundleEntry
-        /// </summary>
-        public VirtualAssetBundleEntry() {}
-        /// <summary>
-        /// Construct a new VirtualAssetBundleEntry
-        /// </summary>
-        /// <param name="name">The name of the asset.</param>
-        /// <param name="size">The size of the asset, in bytes.</param>
-        public VirtualAssetBundleEntry(string name, long size)
-        {
-            m_Name = name;
-            m_Size = size;
-        }
-    }
-
-    /// <summary>
-    /// Contains data need to simulate an asset bundle.
-    /// </summary>
-    [Serializable]
-    public class VirtualAssetBundle : ISerializationCallbackReceiver, IAssetBundleResource
-    {
-        [FormerlySerializedAs("m_name")]
-        [SerializeField]
-        string m_Name;
-        [FormerlySerializedAs("m_isLocal")]
-        [SerializeField]
-        bool m_IsLocal;
-        [FormerlySerializedAs("m_dataSize")]
-        [SerializeField]
-        long m_DataSize;
-        [FormerlySerializedAs("m_headerSize")]
-        [SerializeField]
-        long m_HeaderSize;
-        [FormerlySerializedAs("m_latency")]
-        [SerializeField]
-        float m_Latency;
-        [SerializeField]
-        uint m_Crc;
-        [SerializeField]
-        string m_Hash;
-
-        [FormerlySerializedAs("m_serializedAssets")]
-        [SerializeField]
-        List<VirtualAssetBundleEntry> m_SerializedAssets = new List<VirtualAssetBundleEntry>();
-
-        long m_HeaderBytesLoaded;
-        long m_DataBytesLoaded;
-
-        LoadAssetBundleOp m_BundleLoadOperation;
-        List<IVirtualLoadable> m_AssetLoadOperations = new List<IVirtualLoadable>();
-        Dictionary<string, VirtualAssetBundleEntry> m_AssetMap;
-        /// <summary>
-        /// The name of the bundle.
-        /// </summary>
-        public string Name { get { return m_Name; } }
-        /// <summary>
-        /// The assets contained in the bundle.
-        /// </summary>
-        public List<VirtualAssetBundleEntry> Assets { get { return m_SerializedAssets; } }
-        
-        const long k_SynchronousBytesPerSecond = (long) 1024 * 1024 * 1024 * 10; // 10 Gb/s
-
-        /// <summary>
-        /// Construct a new VirtualAssetBundle object.
-        /// </summary>
-        public VirtualAssetBundle()
-        {
-        }
-
-        /// <summary>
-        /// The percent of data that has been loaded.
-        /// </summary>
-        public float PercentComplete
-        {
-            get
-            {
-                if (m_HeaderSize + m_DataSize <= 0)
-                    return 1;
-
-                return (float)(m_HeaderBytesLoaded + m_DataBytesLoaded) / (m_HeaderSize + m_DataSize);
-            }
-        }
-
-        /// <summary>
-        /// Construct a new VirtualAssetBundle
-        /// </summary>
-        /// <param name="name">The name of the bundle.</param>
-        /// <param name="local">Is the bundle local or remote.  This is used to determine which bandwidth value to use when simulating loading.</param>
-        public VirtualAssetBundle(string name, bool local, uint crc, string hash)
-        {
-            m_Latency = .1f;
-            m_Name = name;
-            m_IsLocal = local;
-            m_HeaderBytesLoaded = 0;
-            m_DataBytesLoaded = 0;
-            m_Crc = crc;
-            m_Hash = hash;
-        }
-
-        /// <summary>
-        /// Set the size of the bundle.
-        /// </summary>
-        /// <param name="dataSize">The size of the data.</param>
-        /// <param name="headerSize">The size of the header.</param>
-        public void SetSize(long dataSize, long headerSize)
-        {
-            m_HeaderSize = headerSize;
-            m_DataSize = dataSize;
-        }
-
-        /// <summary>
-        /// Not used
-        /// </summary>
-        public void OnBeforeSerialize()
-        {
-        }
-
-        /// <summary>
-        /// Load serialized data into runtime structures.
-        /// </summary>
-        public void OnAfterDeserialize()
-        {
-            m_AssetMap = new Dictionary<string, VirtualAssetBundleEntry>();
-            foreach (var a in m_SerializedAssets)
-                m_AssetMap.Add(a.Name, a);
-        }
-
-        class LoadAssetBundleOp : VBAsyncOperation<VirtualAssetBundle>
-        {
-            VirtualAssetBundle m_Bundle;
-            float m_TimeInLoadingState;
-            bool m_crcHashValidated;
-            public LoadAssetBundleOp(IResourceLocation location, VirtualAssetBundle bundle)
-            {
-                Context = location;
-                m_Bundle = bundle;
-                m_TimeInLoadingState = 0.0f;
-            }
-
-            public override bool WaitForCompletion()
-            {
-                SetResult(m_Bundle);
-                InvokeCompletionEvent();
-                return true;
-            }
-
-            public override DownloadStatus GetDownloadStatus()
-            {
-                if (m_Bundle.m_IsLocal)
-                    return new DownloadStatus() { IsDone = IsDone };
-                return new DownloadStatus() { DownloadedBytes = m_Bundle.m_DataBytesLoaded, TotalBytes = m_Bundle.m_DataSize, IsDone = IsDone };
-            }
-
-            public override float PercentComplete
-            {
-                get
-                {
-                    if (IsDone)
-                        return 1f;
-                    return m_Bundle.PercentComplete;
-                }
-            }
-
-            public void Update(long localBandwidth, long remoteBandwidth, float unscaledDeltaTime)
-            {
-                if (m_Result != null)
-                    return;
-
-                if (!m_crcHashValidated)
-                {
-                    var location = Context as IResourceLocation;
-                    var reqOptions = location.Data as AssetBundleRequestOptions;
-                    if (reqOptions != null)
-                    {
-                        if (reqOptions.Crc != 0 && m_Bundle.m_Crc != reqOptions.Crc)
-                        {
-                            var err = string.Format("Error while downloading Asset Bundle: CRC Mismatch. Provided {0}, calculated {1} from data. Will not load Asset Bundle.", reqOptions.Crc, m_Bundle.m_Crc);
-                            SetResult(null);
-                            OperationException = new Exception(err);
-                            InvokeCompletionEvent();
-                        }
-                        if (!m_Bundle.m_IsLocal)
-                        {
-                            if (!string.IsNullOrEmpty(reqOptions.Hash))
-                            {
-                                if (string.IsNullOrEmpty(m_Bundle.m_Hash) || m_Bundle.m_Hash != reqOptions.Hash)
-                                {
-                                    Debug.LogWarningFormat("Mismatched hash in bundle {0}.", m_Bundle.Name);
-                                }
-                                //TODO: implement virtual cache that would persist between runs.
-                                //if(vCache.hashBundle(m_Bundle.Name, reqOptions.Hash))
-                                //      m_m_Bundle.IsLocal = true;
-                            }
-                        }
-                    }
-                    m_crcHashValidated = true;
-                }
-
-                m_TimeInLoadingState += unscaledDeltaTime;
-                if (m_TimeInLoadingState > m_Bundle.m_Latency)
-                {
-                    long localBytes = (long)Math.Ceiling(unscaledDeltaTime * localBandwidth);
-                    long remoteBytes = (long)Math.Ceiling(unscaledDeltaTime * remoteBandwidth);
-
-                    if (m_Bundle.LoadData(localBytes, remoteBytes))
-                    {
-                        SetResult(m_Bundle);
-                        InvokeCompletionEvent();
-                    }
-                }
-            }
-        }
-
-        bool LoadData(long localBytes, long remoteBytes)
-        {
-            if (m_IsLocal)
-            {
-                m_HeaderBytesLoaded += localBytes;
-                if (m_HeaderBytesLoaded < m_HeaderSize)
-                    return false;
-                m_HeaderBytesLoaded = m_HeaderSize;
-                return true;
-            }
-            else
-            {
-                if (m_DataBytesLoaded < m_DataSize)
-                {
-                    m_DataBytesLoaded += remoteBytes;
-                    if (m_DataBytesLoaded < m_DataSize)
-                        return false;
-                    m_DataBytesLoaded = m_DataSize;
-                    return false;
-                }
-
-                m_HeaderBytesLoaded += localBytes;
-                if (m_HeaderBytesLoaded < m_HeaderSize)
-                    return false;
-                m_HeaderBytesLoaded = m_HeaderSize;
-                return true;
-            }
-        }
-
-        internal bool Unload()
-        {
-            if (m_BundleLoadOperation == null)
-                Debug.LogWarningFormat("Simulated assetbundle {0} is already unloaded.", m_Name);
-            m_HeaderBytesLoaded = 0;
-            m_BundleLoadOperation = null;
-            return true;
-        }
-
-        internal VBAsyncOperation<VirtualAssetBundle> StartLoad(IResourceLocation location)
-        {
-            if (m_BundleLoadOperation != null)
-            {
-                if (m_BundleLoadOperation.IsDone)
-                    Debug.LogWarningFormat("Simulated assetbundle {0} is already loaded.", m_Name);
-                else
-                    Debug.LogWarningFormat("Simulated assetbundle {0} is already loading.", m_Name);
-                return m_BundleLoadOperation;
-            }
-            m_HeaderBytesLoaded = 0;
-            return (m_BundleLoadOperation = new LoadAssetBundleOp(location, this));
-        }
-
-        /// <summary>
-        /// Load an asset via its location.  The asset will actually be loaded via the AssetDatabase API.
-        /// </summary>
-        /// <typeparam name="TObject"></typeparam>
-        /// <param name="location"></param>
-        /// <returns></returns>
-        internal VBAsyncOperation<object> LoadAssetAsync(ProvideHandle provideHandle, IResourceLocation location)
-        {
-            if (location == null)
-                throw new ArgumentException("IResourceLocation location cannot be null.");
-            if (m_BundleLoadOperation == null)
-                return new VBAsyncOperation<object>().StartCompleted(location, location, null, new ResourceManagerException("LoadAssetAsync called on unloaded bundle " + m_Name));
-
-            if (!m_BundleLoadOperation.IsDone)
-                return new VBAsyncOperation<object>().StartCompleted(location, location, null, new ResourceManagerException("LoadAssetAsync called on loading bundle " + m_Name));
-            VirtualAssetBundleEntry assetInfo;
-            var assetPath = location.InternalId;
-            if (ResourceManagerConfig.ExtractKeyAndSubKey(assetPath, out string mainPath, out string subKey))
-                assetPath = mainPath;
-
-            //this needs to use the non translated internal id since that was how the table was built.
-            if (!m_AssetMap.TryGetValue(assetPath, out assetInfo))
-                return new VBAsyncOperation<object>().StartCompleted(location, location, null, new ResourceManagerException(string.Format("Unable to load asset {0} from simulated bundle {1}.", location.InternalId, Name)));
-
-            var op = new LoadAssetOp(location, assetInfo, provideHandle);
-            m_AssetLoadOperations.Add(op);
-            return op;
-        }
-
-        internal void CountBandwidthUsage(ref long localCount, ref long remoteCount)
-        {
-            if (m_BundleLoadOperation != null && m_BundleLoadOperation.IsDone)
-            {
-                localCount += m_AssetLoadOperations.Count;
-                return;
-            }
-
-            if (m_IsLocal)
-            {
-                localCount++;
-            }
-            else
-            {
-                if (m_DataBytesLoaded < m_DataSize)
-                    remoteCount++;
-                else
-                    localCount++;
-            }
-        }
-
-        interface IVirtualLoadable
-        {
-            bool Load(long localBandwidth, long remoteBandwidth, float unscaledDeltaTime);
-        }
-
-        // TODO: This is only needed internally. We can change this to not derive off of AsyncOperationBase and simplify the code
-        class LoadAssetOp : VBAsyncOperation<object>, IVirtualLoadable
-        {
-            long m_BytesLoaded;
-            float m_LastUpdateTime;
-            VirtualAssetBundleEntry m_AssetInfo;
-            ProvideHandle m_provideHandle;
-            public LoadAssetOp(IResourceLocation location, VirtualAssetBundleEntry assetInfo, ProvideHandle ph)
-            {
-                m_provideHandle = ph;
-                Context = location;
-                m_AssetInfo = assetInfo;
-                m_LastUpdateTime = Time.realtimeSinceStartup;
-            }
-
-            public override bool WaitForCompletion()
-            {
-                //TODO: this needs to just wait on the resourcemanager update loop to ensure proper loading order
-                while (!IsDone)
-                {
-                    Load(k_SynchronousBytesPerSecond, k_SynchronousBytesPerSecond, .1f);
-                    System.Threading.Thread.Sleep(100);
-                }
-                return true;
-            }
-
-            public override float PercentComplete { get { return Mathf.Clamp01(m_BytesLoaded / (float)m_AssetInfo.Size); } }
-            public bool Load(long localBandwidth, long remoteBandwidth, float unscaledDeltaTime)
-            {
-                if (IsDone)
-                    return false;
-                var now = m_LastUpdateTime + unscaledDeltaTime;
-                if (now > m_LastUpdateTime)
-                {
-                    m_BytesLoaded += (long)Math.Ceiling((now - m_LastUpdateTime) * localBandwidth);
-                    m_LastUpdateTime = now;
-                }
-                if (m_BytesLoaded < m_AssetInfo.Size)
-                    return true;
-                if (!(Context is IResourceLocation))
-                    return false;
-                var location = Context as IResourceLocation;
-                var assetPath = m_AssetInfo.m_AssetPath;
-                object result = null;
-
-                var pt = m_provideHandle.Type;
-                if (pt.IsArray)
-                    result = ResourceManagerConfig.CreateArrayResult(pt, AssetDatabaseProvider.LoadAssetsWithSubAssets(assetPath));
-                else if (pt.IsGenericType && typeof(IList<>) == pt.GetGenericTypeDefinition())
-                    result = ResourceManagerConfig.CreateListResult(pt, AssetDatabaseProvider.LoadAssetsWithSubAssets(assetPath));
-                else
-                {
-                    if (ResourceManagerConfig.ExtractKeyAndSubKey(location.InternalId, out string mainPath, out string subKey))
-                        result = AssetDatabaseProvider.LoadAssetSubObject(assetPath, subKey, pt);
-                    else
-                        result = AssetDatabaseProvider.LoadAssetAtPath(assetPath, m_provideHandle);
-                }
-                SetResult(result);
-                InvokeCompletionEvent();
-                return false;
-            }
-        }
-
-        //return true until complete
-        internal bool UpdateAsyncOperations(long localBandwidth, long remoteBandwidth, float unscaledDeltaTime)
-        {
-            if (m_BundleLoadOperation == null)
-                return false;
-
-            if (!m_BundleLoadOperation.IsDone)
-            {
-                m_BundleLoadOperation.Update(localBandwidth, remoteBandwidth, unscaledDeltaTime);
-                return true;
-            }
-
-            foreach (var o in m_AssetLoadOperations)
-            {
-                if (!o.Load(localBandwidth, remoteBandwidth, unscaledDeltaTime))
-                {
-                    m_AssetLoadOperations.Remove(o);
-                    break;
-                }
-            }
-            return m_AssetLoadOperations.Count > 0;
-        }
-
-        /// <summary>
-        /// Implementation of IAssetBundleResource API
-        /// </summary>
-        /// <returns>Always returns null.</returns>
-        public AssetBundle GetAssetBundle()
-        {
-            return null;
-        }
-    }
-}
-#endif
->>>>>>> 2c825ee0
+#if UNITY_EDITOR
+using System;
+using System.Collections.Generic;
+using UnityEditor;
+using UnityEngine.ResourceManagement.AsyncOperations;
+using UnityEngine.ResourceManagement.Exceptions;
+using UnityEngine.ResourceManagement.ResourceLocations;
+using UnityEngine.ResourceManagement.Util;
+using UnityEngine.Serialization;
+
+namespace UnityEngine.ResourceManagement.ResourceProviders.Simulation
+{
+    abstract class VBAsyncOperation
+    {
+        public abstract DownloadStatus GetDownloadStatus();
+        public abstract bool WaitForCompletion();
+    }
+
+    class VBAsyncOperation<TObject> : VBAsyncOperation
+    {
+        protected TObject m_Result;
+        protected AsyncOperationStatus m_Status;
+        protected Exception m_Error;
+        protected object m_Context;
+
+        DelegateList<VBAsyncOperation<TObject>> m_CompletedAction;
+        Action<VBAsyncOperation<TObject>> m_OnDestroyAction;
+
+        public override DownloadStatus GetDownloadStatus() => default;
+        public override bool WaitForCompletion() => true;
+
+        public override string ToString()
+        {
+            var instId = "";
+            var or = m_Result as Object;
+            if (or != null)
+                instId = "(" + or.GetInstanceID() + ")";
+            return string.Format("{0}, result='{1}', status='{2}', location={3}.", base.ToString(), (m_Result + instId), m_Status, m_Context);
+        }
+
+        public event Action<VBAsyncOperation<TObject>> Completed
+        {
+            add
+            {
+                if (IsDone)
+                {
+                    DelayedActionManager.AddAction(value, 0, this);
+                }
+                else
+                {
+                    if (m_CompletedAction == null)
+                        m_CompletedAction = DelegateList<VBAsyncOperation<TObject>>.CreateWithGlobalCache();
+                    m_CompletedAction.Add(value);
+                }
+            }
+
+            remove
+            {
+                m_CompletedAction.Remove(value);
+            }
+        }
+
+        public AsyncOperationStatus Status { get { return m_Status; } protected set { m_Status = value; } }
+        /// <inheritdoc />
+        public Exception OperationException
+        {
+            get { return m_Error; }
+            protected set
+            {
+                m_Error = value;
+                if (m_Error != null && ResourceManager.ExceptionHandler != null)
+                    ResourceManager.ExceptionHandler(new AsyncOperationHandle(null), value);
+            }
+        }
+        public TObject Result { get { return m_Result; } }
+        public virtual bool IsDone { get { return Status == AsyncOperationStatus.Failed || Status == AsyncOperationStatus.Succeeded; } }
+        /// <inheritdoc />
+        public virtual float PercentComplete { get { return IsDone ? 1f : 0f; } }
+        /// <inheritdoc />
+        public object Context { get { return m_Context; } set { m_Context = value; } }
+
+        public void InvokeCompletionEvent()
+        {
+            if (m_CompletedAction != null)
+            {
+                m_CompletedAction.Invoke(this);
+                m_CompletedAction.Clear();
+            }
+        }
+
+
+        public virtual void SetResult(TObject result)
+        {
+            m_Result = result;
+            m_Status = (m_Result == null) ? AsyncOperationStatus.Failed : AsyncOperationStatus.Succeeded;
+        }
+
+        public VBAsyncOperation<TObject> StartCompleted(object context, object key, TObject val, Exception error = null)
+        {
+            Context = context;
+            OperationException = error;
+            m_Result = val;
+            m_Status = (m_Result == null) ? AsyncOperationStatus.Failed : AsyncOperationStatus.Succeeded;
+            DelayedActionManager.AddAction((Action)InvokeCompletionEvent);
+            return this;
+        }
+    }
+
+
+    /// <summary>
+    /// Contains data needed to simulate a bundled asset
+    /// </summary>
+    [Serializable]
+    public class VirtualAssetBundleEntry
+    {
+        [FormerlySerializedAs("m_name")]
+        [SerializeField]
+        string m_Name;
+        /// <summary>
+        /// The name of the asset.
+        /// </summary>
+        public string Name { get { return m_Name; } }
+        [FormerlySerializedAs("m_size")]
+        [SerializeField]
+        long m_Size;
+        /// <summary>
+        /// The file size of the asset, in bytes.
+        /// </summary>
+        public long Size { get { return m_Size; } }
+
+        [SerializeField]
+        internal string m_AssetPath;
+        /// <summary>
+        /// Construct a new VirtualAssetBundleEntry
+        /// </summary>
+        public VirtualAssetBundleEntry() {}
+        /// <summary>
+        /// Construct a new VirtualAssetBundleEntry
+        /// </summary>
+        /// <param name="name">The name of the asset.</param>
+        /// <param name="size">The size of the asset, in bytes.</param>
+        public VirtualAssetBundleEntry(string name, long size)
+        {
+            m_Name = name;
+            m_Size = size;
+        }
+    }
+
+    /// <summary>
+    /// Contains data need to simulate an asset bundle.
+    /// </summary>
+    [Serializable]
+    public class VirtualAssetBundle : ISerializationCallbackReceiver, IAssetBundleResource
+    {
+        [FormerlySerializedAs("m_name")]
+        [SerializeField]
+        string m_Name;
+        [FormerlySerializedAs("m_isLocal")]
+        [SerializeField]
+        bool m_IsLocal;
+        [FormerlySerializedAs("m_dataSize")]
+        [SerializeField]
+        long m_DataSize;
+        [FormerlySerializedAs("m_headerSize")]
+        [SerializeField]
+        long m_HeaderSize;
+        [FormerlySerializedAs("m_latency")]
+        [SerializeField]
+        float m_Latency;
+        [SerializeField]
+        uint m_Crc;
+        [SerializeField]
+        string m_Hash;
+
+        [FormerlySerializedAs("m_serializedAssets")]
+        [SerializeField]
+        List<VirtualAssetBundleEntry> m_SerializedAssets = new List<VirtualAssetBundleEntry>();
+
+        long m_HeaderBytesLoaded;
+        long m_DataBytesLoaded;
+
+        LoadAssetBundleOp m_BundleLoadOperation;
+        List<IVirtualLoadable> m_AssetLoadOperations = new List<IVirtualLoadable>();
+        Dictionary<string, VirtualAssetBundleEntry> m_AssetMap;
+        /// <summary>
+        /// The name of the bundle.
+        /// </summary>
+        public string Name { get { return m_Name; } }
+        /// <summary>
+        /// The assets contained in the bundle.
+        /// </summary>
+        public List<VirtualAssetBundleEntry> Assets { get { return m_SerializedAssets; } }
+        
+        const long k_SynchronousBytesPerSecond = (long) 1024 * 1024 * 1024 * 10; // 10 Gb/s
+
+        /// <summary>
+        /// Construct a new VirtualAssetBundle object.
+        /// </summary>
+        public VirtualAssetBundle()
+        {
+        }
+
+        /// <summary>
+        /// The percent of data that has been loaded.
+        /// </summary>
+        public float PercentComplete
+        {
+            get
+            {
+                if (m_HeaderSize + m_DataSize <= 0)
+                    return 1;
+
+                return (float)(m_HeaderBytesLoaded + m_DataBytesLoaded) / (m_HeaderSize + m_DataSize);
+            }
+        }
+
+        /// <summary>
+        /// Construct a new VirtualAssetBundle
+        /// </summary>
+        /// <param name="name">The name of the bundle.</param>
+        /// <param name="local">Is the bundle local or remote.  This is used to determine which bandwidth value to use when simulating loading.</param>
+        public VirtualAssetBundle(string name, bool local, uint crc, string hash)
+        {
+            m_Latency = .1f;
+            m_Name = name;
+            m_IsLocal = local;
+            m_HeaderBytesLoaded = 0;
+            m_DataBytesLoaded = 0;
+            m_Crc = crc;
+            m_Hash = hash;
+        }
+
+        /// <summary>
+        /// Set the size of the bundle.
+        /// </summary>
+        /// <param name="dataSize">The size of the data.</param>
+        /// <param name="headerSize">The size of the header.</param>
+        public void SetSize(long dataSize, long headerSize)
+        {
+            m_HeaderSize = headerSize;
+            m_DataSize = dataSize;
+        }
+
+        /// <summary>
+        /// Not used
+        /// </summary>
+        public void OnBeforeSerialize()
+        {
+        }
+
+        /// <summary>
+        /// Load serialized data into runtime structures.
+        /// </summary>
+        public void OnAfterDeserialize()
+        {
+            m_AssetMap = new Dictionary<string, VirtualAssetBundleEntry>();
+            foreach (var a in m_SerializedAssets)
+                m_AssetMap.Add(a.Name, a);
+        }
+
+        class LoadAssetBundleOp : VBAsyncOperation<VirtualAssetBundle>
+        {
+            VirtualAssetBundle m_Bundle;
+            float m_TimeInLoadingState;
+            bool m_crcHashValidated;
+            public LoadAssetBundleOp(IResourceLocation location, VirtualAssetBundle bundle)
+            {
+                Context = location;
+                m_Bundle = bundle;
+                m_TimeInLoadingState = 0.0f;
+            }
+
+            public override bool WaitForCompletion()
+            {
+                SetResult(m_Bundle);
+                InvokeCompletionEvent();
+                return true;
+            }
+
+            public override DownloadStatus GetDownloadStatus()
+            {
+                if (m_Bundle.m_IsLocal)
+                    return new DownloadStatus() { IsDone = IsDone };
+                return new DownloadStatus() { DownloadedBytes = m_Bundle.m_DataBytesLoaded, TotalBytes = m_Bundle.m_DataSize, IsDone = IsDone };
+            }
+
+            public override float PercentComplete
+            {
+                get
+                {
+                    if (IsDone)
+                        return 1f;
+                    return m_Bundle.PercentComplete;
+                }
+            }
+
+            public void Update(long localBandwidth, long remoteBandwidth, float unscaledDeltaTime)
+            {
+                if (m_Result != null)
+                    return;
+
+                if (!m_crcHashValidated)
+                {
+                    var location = Context as IResourceLocation;
+                    var reqOptions = location.Data as AssetBundleRequestOptions;
+                    if (reqOptions != null)
+                    {
+                        if (reqOptions.Crc != 0 && m_Bundle.m_Crc != reqOptions.Crc)
+                        {
+                            var err = string.Format("Error while downloading Asset Bundle: CRC Mismatch. Provided {0}, calculated {1} from data. Will not load Asset Bundle.", reqOptions.Crc, m_Bundle.m_Crc);
+                            SetResult(null);
+                            OperationException = new Exception(err);
+                            InvokeCompletionEvent();
+                        }
+                        if (!m_Bundle.m_IsLocal)
+                        {
+                            if (!string.IsNullOrEmpty(reqOptions.Hash))
+                            {
+                                if (string.IsNullOrEmpty(m_Bundle.m_Hash) || m_Bundle.m_Hash != reqOptions.Hash)
+                                {
+                                    Debug.LogWarningFormat("Mismatched hash in bundle {0}.", m_Bundle.Name);
+                                }
+                                //TODO: implement virtual cache that would persist between runs.
+                                //if(vCache.hashBundle(m_Bundle.Name, reqOptions.Hash))
+                                //      m_m_Bundle.IsLocal = true;
+                            }
+                        }
+                    }
+                    m_crcHashValidated = true;
+                }
+
+                m_TimeInLoadingState += unscaledDeltaTime;
+                if (m_TimeInLoadingState > m_Bundle.m_Latency)
+                {
+                    long localBytes = (long)Math.Ceiling(unscaledDeltaTime * localBandwidth);
+                    long remoteBytes = (long)Math.Ceiling(unscaledDeltaTime * remoteBandwidth);
+
+                    if (m_Bundle.LoadData(localBytes, remoteBytes))
+                    {
+                        SetResult(m_Bundle);
+                        InvokeCompletionEvent();
+                    }
+                }
+            }
+        }
+
+        bool LoadData(long localBytes, long remoteBytes)
+        {
+            if (m_IsLocal)
+            {
+                m_HeaderBytesLoaded += localBytes;
+                if (m_HeaderBytesLoaded < m_HeaderSize)
+                    return false;
+                m_HeaderBytesLoaded = m_HeaderSize;
+                return true;
+            }
+            else
+            {
+                if (m_DataBytesLoaded < m_DataSize)
+                {
+                    m_DataBytesLoaded += remoteBytes;
+                    if (m_DataBytesLoaded < m_DataSize)
+                        return false;
+                    m_DataBytesLoaded = m_DataSize;
+                    return false;
+                }
+
+                m_HeaderBytesLoaded += localBytes;
+                if (m_HeaderBytesLoaded < m_HeaderSize)
+                    return false;
+                m_HeaderBytesLoaded = m_HeaderSize;
+                return true;
+            }
+        }
+
+        internal bool Unload()
+        {
+            if (m_BundleLoadOperation == null)
+                Debug.LogWarningFormat("Simulated assetbundle {0} is already unloaded.", m_Name);
+            m_HeaderBytesLoaded = 0;
+            m_BundleLoadOperation = null;
+            return true;
+        }
+
+        internal VBAsyncOperation<VirtualAssetBundle> StartLoad(IResourceLocation location)
+        {
+            if (m_BundleLoadOperation != null)
+            {
+                if (m_BundleLoadOperation.IsDone)
+                    Debug.LogWarningFormat("Simulated assetbundle {0} is already loaded.", m_Name);
+                else
+                    Debug.LogWarningFormat("Simulated assetbundle {0} is already loading.", m_Name);
+                return m_BundleLoadOperation;
+            }
+            m_HeaderBytesLoaded = 0;
+            return (m_BundleLoadOperation = new LoadAssetBundleOp(location, this));
+        }
+
+        /// <summary>
+        /// Load an asset via its location.  The asset will actually be loaded via the AssetDatabase API.
+        /// </summary>
+        /// <typeparam name="TObject"></typeparam>
+        /// <param name="location"></param>
+        /// <returns></returns>
+        internal VBAsyncOperation<object> LoadAssetAsync(ProvideHandle provideHandle, IResourceLocation location)
+        {
+            if (location == null)
+                throw new ArgumentException("IResourceLocation location cannot be null.");
+            if (m_BundleLoadOperation == null)
+                return new VBAsyncOperation<object>().StartCompleted(location, location, null, new ResourceManagerException("LoadAssetAsync called on unloaded bundle " + m_Name));
+
+            if (!m_BundleLoadOperation.IsDone)
+                return new VBAsyncOperation<object>().StartCompleted(location, location, null, new ResourceManagerException("LoadAssetAsync called on loading bundle " + m_Name));
+            VirtualAssetBundleEntry assetInfo;
+            var assetPath = location.InternalId;
+            if (ResourceManagerConfig.ExtractKeyAndSubKey(assetPath, out string mainPath, out string subKey))
+                assetPath = mainPath;
+
+            //this needs to use the non translated internal id since that was how the table was built.
+            if (!m_AssetMap.TryGetValue(assetPath, out assetInfo))
+                return new VBAsyncOperation<object>().StartCompleted(location, location, null, new ResourceManagerException(string.Format("Unable to load asset {0} from simulated bundle {1}.", location.InternalId, Name)));
+
+            var op = new LoadAssetOp(location, assetInfo, provideHandle);
+            m_AssetLoadOperations.Add(op);
+            return op;
+        }
+
+        internal void CountBandwidthUsage(ref long localCount, ref long remoteCount)
+        {
+            if (m_BundleLoadOperation != null && m_BundleLoadOperation.IsDone)
+            {
+                localCount += m_AssetLoadOperations.Count;
+                return;
+            }
+
+            if (m_IsLocal)
+            {
+                localCount++;
+            }
+            else
+            {
+                if (m_DataBytesLoaded < m_DataSize)
+                    remoteCount++;
+                else
+                    localCount++;
+            }
+        }
+
+        interface IVirtualLoadable
+        {
+            bool Load(long localBandwidth, long remoteBandwidth, float unscaledDeltaTime);
+        }
+
+        // TODO: This is only needed internally. We can change this to not derive off of AsyncOperationBase and simplify the code
+        class LoadAssetOp : VBAsyncOperation<object>, IVirtualLoadable
+        {
+            long m_BytesLoaded;
+            float m_LastUpdateTime;
+            VirtualAssetBundleEntry m_AssetInfo;
+            ProvideHandle m_provideHandle;
+            public LoadAssetOp(IResourceLocation location, VirtualAssetBundleEntry assetInfo, ProvideHandle ph)
+            {
+                m_provideHandle = ph;
+                Context = location;
+                m_AssetInfo = assetInfo;
+                m_LastUpdateTime = Time.realtimeSinceStartup;
+            }
+
+            public override bool WaitForCompletion()
+            {
+                //TODO: this needs to just wait on the resourcemanager update loop to ensure proper loading order
+                while (!IsDone)
+                {
+                    Load(k_SynchronousBytesPerSecond, k_SynchronousBytesPerSecond, .1f);
+                    System.Threading.Thread.Sleep(100);
+                }
+                return true;
+            }
+
+            public override float PercentComplete { get { return Mathf.Clamp01(m_BytesLoaded / (float)m_AssetInfo.Size); } }
+            public bool Load(long localBandwidth, long remoteBandwidth, float unscaledDeltaTime)
+            {
+                if (IsDone)
+                    return false;
+                var now = m_LastUpdateTime + unscaledDeltaTime;
+                if (now > m_LastUpdateTime)
+                {
+                    m_BytesLoaded += (long)Math.Ceiling((now - m_LastUpdateTime) * localBandwidth);
+                    m_LastUpdateTime = now;
+                }
+                if (m_BytesLoaded < m_AssetInfo.Size)
+                    return true;
+                if (!(Context is IResourceLocation))
+                    return false;
+                var location = Context as IResourceLocation;
+                var assetPath = m_AssetInfo.m_AssetPath;
+                object result = null;
+
+                var pt = m_provideHandle.Type;
+                if (pt.IsArray)
+                    result = ResourceManagerConfig.CreateArrayResult(pt, AssetDatabaseProvider.LoadAssetsWithSubAssets(assetPath));
+                else if (pt.IsGenericType && typeof(IList<>) == pt.GetGenericTypeDefinition())
+                    result = ResourceManagerConfig.CreateListResult(pt, AssetDatabaseProvider.LoadAssetsWithSubAssets(assetPath));
+                else
+                {
+                    if (ResourceManagerConfig.ExtractKeyAndSubKey(location.InternalId, out string mainPath, out string subKey))
+                        result = AssetDatabaseProvider.LoadAssetSubObject(assetPath, subKey, pt);
+                    else
+                        result = AssetDatabaseProvider.LoadAssetAtPath(assetPath, m_provideHandle);
+                }
+                SetResult(result);
+                InvokeCompletionEvent();
+                return false;
+            }
+        }
+
+        //return true until complete
+        internal bool UpdateAsyncOperations(long localBandwidth, long remoteBandwidth, float unscaledDeltaTime)
+        {
+            if (m_BundleLoadOperation == null)
+                return false;
+
+            if (!m_BundleLoadOperation.IsDone)
+            {
+                m_BundleLoadOperation.Update(localBandwidth, remoteBandwidth, unscaledDeltaTime);
+                return true;
+            }
+
+            foreach (var o in m_AssetLoadOperations)
+            {
+                if (!o.Load(localBandwidth, remoteBandwidth, unscaledDeltaTime))
+                {
+                    m_AssetLoadOperations.Remove(o);
+                    break;
+                }
+            }
+            return m_AssetLoadOperations.Count > 0;
+        }
+
+        /// <summary>
+        /// Implementation of IAssetBundleResource API
+        /// </summary>
+        /// <returns>Always returns null.</returns>
+        public AssetBundle GetAssetBundle()
+        {
+            return null;
+        }
+    }
+}
+#endif