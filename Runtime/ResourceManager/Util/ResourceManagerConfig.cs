--- conflicted
+++ resolved
@@ -1,1298 +1,659 @@
-<<<<<<< HEAD
-using System;
-using System.Collections;
-using System.Collections.Generic;
-using System.ComponentModel;
-using System.IO;
-using System.Reflection;
-using UnityEngine.ResourceManagement.AsyncOperations;
-using UnityEngine.Serialization;
-
-namespace UnityEngine.ResourceManagement.Util
-{
-    /// <summary>
-    /// Interface for objects that support post construction initialization via an id and byte array.
-    /// </summary>
-    public interface IInitializableObject
-    {
-        /// <summary>
-        /// Initialize a constructed object.
-        /// </summary>
-        /// <param name="id">The id of the object.</param>
-        /// <param name="data">Serialized data for the object.</param>
-        /// <returns>The result of the initialization.</returns>
-        bool Initialize(string id, string data);
-
-        /// <summary>
-        /// Async operation for initializing a constructed object.
-        /// </summary>
-        /// <param name="rm">The current instance of Resource Manager.</param>
-        /// <param name="id">The id of the object.</param>
-        /// <param name="data">Serialized data for the object.</param>
-        /// <returns>Async operation</returns>
-        AsyncOperationHandle<bool> InitializeAsync(ResourceManager rm, string id, string data);
-    }
-
-
-    /// <summary>
-    /// Interface for objects that can create object initialization data.
-    /// </summary>
-    public interface IObjectInitializationDataProvider
-    {
-        /// <summary>
-        /// The name used in the GUI for this provider
-        /// </summary>
-        string Name { get; }
-        /// <summary>
-        /// Construct initialization data for runtime.
-        /// </summary>
-        /// <returns>Init data that will be deserialized at runtime.</returns>
-        ObjectInitializationData CreateObjectInitializationData();
-    }
-
-    /// <summary>
-    /// Allocation strategy for managing heap allocations
-    /// </summary>
-    public interface IAllocationStrategy
-    {
-        /// <summary>
-        /// Create a new object of type t.
-        /// </summary>
-        /// <param name="type">The type to return.</param>
-        /// <param name="typeHash">The hash code of the type.</param>
-        /// <returns>The new object.</returns>
-        object New(Type type, int typeHash);
-        /// <summary>
-        /// Release an object.
-        /// </summary>
-        /// <param name="typeHash">The hash code of the type.</param>
-        /// <param name="obj">The object to release.</param>
-        void Release(int typeHash, object obj);
-    }
-    /// <summary>
-    /// Default allocator that relies in garbace collection
-    /// </summary>
-    public class DefaultAllocationStrategy : IAllocationStrategy
-    {
-        /// <inheritdoc/>
-        public object New(Type type, int typeHash)
-        {
-            return Activator.CreateInstance(type);
-        }
-
-        /// <inheritdoc/>
-        public void Release(int typeHash, object obj)
-        {
-        }
-    }
-
-    /// <summary>
-    /// Allocation strategy that uses internal pools of objects to avoid allocations that can trigger GC calls.
-    /// </summary>
-    public class LRUCacheAllocationStrategy : IAllocationStrategy
-    {
-        int m_poolMaxSize;
-        int m_poolInitialCapacity;
-        int m_poolCacheMaxSize;
-        List<List<object>> m_poolCache = new List<List<object>>();
-        Dictionary<int, List<object>> m_cache = new Dictionary<int, List<object>>();
-        /// <summary>
-        /// Create a new LRUAllocationStrategy objct.
-        /// </summary>
-        /// <param name="poolMaxSize">The max size of each pool.</param>
-        /// <param name="poolCapacity">The initial capacity to create each pool list with.</param>
-        /// <param name="poolCacheMaxSize">The max size of the internal pool cache.</param>
-        /// <param name="initialPoolCacheCapacity">The initial number of pools to create.</param>
-        public LRUCacheAllocationStrategy(int poolMaxSize, int poolCapacity, int poolCacheMaxSize, int initialPoolCacheCapacity)
-        {
-            m_poolMaxSize = poolMaxSize;
-            m_poolInitialCapacity = poolCapacity;
-            m_poolCacheMaxSize = poolCacheMaxSize;
-            for (int i = 0; i < initialPoolCacheCapacity; i++)
-                m_poolCache.Add(new List<object>(m_poolInitialCapacity));
-        }
-
-        List<object> GetPool()
-        {
-            int count = m_poolCache.Count;
-            if (count == 0)
-                return new List<object>(m_poolInitialCapacity);
-            var pool = m_poolCache[count - 1];
-            m_poolCache.RemoveAt(count - 1);
-            return pool;
-        }
-
-        void ReleasePool(List<object> pool)
-        {
-            if (m_poolCache.Count < m_poolCacheMaxSize)
-                m_poolCache.Add(pool);
-        }
-
-        /// <inheritdoc/>
-        public object New(Type type, int typeHash)
-        {
-            List<object> pool;
-            if (m_cache.TryGetValue(typeHash, out pool))
-            {
-                var count = pool.Count;
-                var v = pool[count - 1];
-                pool.RemoveAt(count - 1);
-                if (count == 1)
-                {
-                    m_cache.Remove(typeHash);
-                    ReleasePool(pool);
-                }
-                return v;
-            }
-            return Activator.CreateInstance(type);
-        }
-
-        /// <inheritdoc/>
-        public void Release(int typeHash, object obj)
-        {
-            List<object> pool;
-            if (!m_cache.TryGetValue(typeHash, out pool))
-                m_cache.Add(typeHash, pool = GetPool());
-            if (pool.Count < m_poolMaxSize)
-                pool.Add(obj);
-        }
-    }
-
-    /// <summary>
-    /// Attribute for restricting which types can be assigned to a SerializedType
-    /// </summary>
-    public class SerializedTypeRestrictionAttribute : Attribute
-    {
-        /// <summary>
-        /// The type to restrict a serialized type to.
-        /// </summary>
-        public Type type;
-    }
-
-    /// <summary>
-    /// Cache for nodes of LinkedLists.  This can be used to eliminate GC allocations.
-    /// </summary>
-    /// <typeparam name="T">The type of node.</typeparam>
-    public class LinkedListNodeCache<T>
-    {
-        int m_NodesCreated = 0;
-        LinkedList<T> m_NodeCache;
-        /// <summary>
-        /// Creates or returns a LinkedListNode of the requested type and set the value.
-        /// </summary>
-        /// <param name="val">The value to set to returned node to.</param>
-        /// <returns>A LinkedListNode with the value set to val.</returns>
-        public LinkedListNode<T> Acquire(T val)
-        {
-            if (m_NodeCache != null)
-            {
-                var n = m_NodeCache.First;
-                if (n != null)
-                {
-                    m_NodeCache.RemoveFirst();
-                    n.Value = val;
-                    return n;
-                }
-            }
-            m_NodesCreated++;
-            return new LinkedListNode<T>(val);
-        }
-
-        /// <summary>
-        /// Release the linked list node for later use.
-        /// </summary>
-        /// <param name="node"></param>
-        public void Release(LinkedListNode<T> node)
-        {
-            if (m_NodeCache == null)
-                m_NodeCache = new LinkedList<T>();
-
-            node.Value = default(T);
-            m_NodeCache.AddLast(node);
-        }
-
-        internal int CreatedNodeCount { get { return m_NodesCreated; } }
-        internal int CachedNodeCount { get { return m_NodeCache == null ? 0 : m_NodeCache.Count; } }
-    }
-
-    internal static class GlobalLinkedListNodeCache<T>
-    {
-        static LinkedListNodeCache<T> m_globalCache;
-        public static LinkedListNode<T> Acquire(T val)
-        {
-            if (m_globalCache == null)
-                m_globalCache = new LinkedListNodeCache<T>();
-            return m_globalCache.Acquire(val);
-        }
-
-        public static void Release(LinkedListNode<T> node)
-        {
-            if (m_globalCache == null)
-                m_globalCache = new LinkedListNodeCache<T>();
-            m_globalCache.Release(node);
-        }
-    }
-
-    /// <summary>
-    /// Wrapper for serializing types for runtime.
-    /// </summary>
-    [Serializable]
-    public struct SerializedType
-    {
-        [FormerlySerializedAs("m_assemblyName")]
-        [SerializeField]
-        string m_AssemblyName;
-        /// <summary>
-        /// The assembly name of the type.
-        /// </summary>
-        public string AssemblyName { get { return m_AssemblyName; } }
-
-        [FormerlySerializedAs("m_className")]
-        [SerializeField]
-        string m_ClassName;
-        /// <summary>
-        /// The name of the type.
-        /// </summary>
-        public string ClassName { get { return m_ClassName; } }
-
-        Type m_CachedType;
-
-        /// <summary>
-        /// Converts information about the serialized type to a formatted string.
-        /// </summary>
-        /// <returns>Returns information about the serialized type.</returns>
-        public override string ToString()
-        {
-            return Value == null ? "<none>" : Value.Name;
-        }
-
-        /// <summary>
-        /// Get and set the serialized type.
-        /// </summary>
-        public Type Value
-        {
-            get
-            {
-                try
-                {
-                    if (string.IsNullOrEmpty(m_AssemblyName) || string.IsNullOrEmpty(m_ClassName))
-                        return null;
-
-                    if (m_CachedType == null)
-                    {
-                        var assembly = Assembly.Load(m_AssemblyName);
-                        if (assembly != null)
-                            m_CachedType = assembly.GetType(m_ClassName);
-                    }
-                    return m_CachedType;
-                }
-                catch (Exception ex)
-                {
-                    //file not found is most likely an editor only type, we can ignore error.
-                    if (ex.GetType() != typeof(FileNotFoundException))
-                        Debug.LogException(ex);
-                    return null;
-                }
-            }
-            set
-            {
-                if (value != null)
-                {
-                    m_AssemblyName = value.Assembly.FullName;
-                    m_ClassName = value.FullName;
-                }
-                else
-                {
-                    m_AssemblyName = m_ClassName = null;
-                }
-            }
-        }
-
-        /// <summary>
-        /// Used for multi-object editing. Indicates whether or not property value was changed.
-        /// </summary>
-        public bool ValueChanged { get; set; }
-    }
-
-    /// <summary>
-    /// Contains data used to construct and initialize objects at runtime.
-    /// </summary>
-    [Serializable]
-    public struct ObjectInitializationData
-    {
-#pragma warning disable 0649
-        [FormerlySerializedAs("m_id")]
-        [SerializeField]
-        string m_Id;
-        /// <summary>
-        /// The object id.
-        /// </summary>
-        public string Id { get { return m_Id; } }
-
-        [FormerlySerializedAs("m_objectType")]
-        [SerializeField]
-        SerializedType m_ObjectType;
-        /// <summary>
-        /// The object type that will be created.
-        /// </summary>
-        public SerializedType ObjectType { get { return m_ObjectType; } }
-
-        [FormerlySerializedAs("m_data")]
-        [SerializeField]
-        string m_Data;
-        /// <summary>
-        /// String representation of the data that will be passed to the IInitializableObject.Initialize method of the created object.  This is usually a JSON string of the serialized data object.
-        /// </summary>
-        public string Data { get { return m_Data; } }
-#pragma warning restore 0649
-
-
-        /// <summary>
-        /// Converts information about the initialization data to a formatted string.
-        /// </summary>
-        /// <returns>Returns information about the initialization data.</returns>
-        public override string ToString()
-        {
-            return string.Format("ObjectInitializationData: id={0}, type={1}", m_Id, m_ObjectType);
-        }
-
-        /// <summary>
-        /// Create an instance of the defined object.  Initialize will be called on it with the id and data if it implements the IInitializableObject interface.
-        /// </summary>
-        /// <typeparam name="TObject">The instance type.</typeparam>
-        /// <param name="idOverride">Optional id to assign to the created object.  This only applies to objects that inherit from IInitializableObject.</param>
-        /// <returns>Constructed object.  This object will already be initialized with its serialized data and id.</returns>
-        public TObject CreateInstance<TObject>(string idOverride = null)
-        {
-            try
-            {
-                var objType = m_ObjectType.Value;
-                if (objType == null)
-                    return default(TObject);
-                var obj = Activator.CreateInstance(objType, true);
-                var serObj = obj as IInitializableObject;
-                if (serObj != null)
-                {
-                    if (!serObj.Initialize(idOverride == null ? m_Id : idOverride, m_Data))
-                        return default(TObject);
-                }
-                return (TObject)obj;
-            }
-            catch (Exception ex)
-            {
-                Debug.LogException(ex);
-                return default(TObject);
-            }
-        }
-
-        /// <summary>
-        /// Create an instance of the defined object.  This will get the AsyncOperationHandle for the async Initialization operation if the object implements the IInitializableObject interface.
-        /// </summary>
-        /// <param name="rm">The current instance of Resource Manager</param>
-        /// <param name="idOverride">Optional id to assign to the created object.  This only applies to objects that inherit from IInitializableObject.</param>
-        /// <returns>AsyncOperationHandle for the async initialization operation if the defined type implements IInitializableObject, otherwise returns a default AsyncOperationHandle.</returns>
-        public AsyncOperationHandle GetAsyncInitHandle(ResourceManager rm, string idOverride = null)
-        {
-            try
-            {
-                var objType = m_ObjectType.Value;
-                if (objType == null)
-                    return default(AsyncOperationHandle);
-                var obj = Activator.CreateInstance(objType, true);
-                var serObj = obj as IInitializableObject;
-                if (serObj != null)
-                    return serObj.InitializeAsync(rm, idOverride == null ? m_Id : idOverride, m_Data);
-                return default(AsyncOperationHandle);
-            }
-            catch (Exception ex)
-            {
-                Debug.LogException(ex);
-                return default(AsyncOperationHandle);
-            }
-        }
-
-#if UNITY_EDITOR
-        Type[] m_RuntimeTypes;
-        /// <summary>
-        /// Construct a serialized data for the object.
-        /// </summary>
-        /// <param name="objectType">The type of object to create.</param>
-        /// <param name="id">The object id.</param>
-        /// <param name="dataObject">The serializable object that will be saved into the Data string via the JSONUtility.ToJson method.</param>
-        /// <returns>Contains data used to construct and initialize an object at runtime.</returns>
-        public static ObjectInitializationData CreateSerializedInitializationData(Type objectType, string id = null, object dataObject = null)
-        {
-            return new ObjectInitializationData
-            {
-                m_ObjectType = new SerializedType { Value = objectType },
-                m_Id = string.IsNullOrEmpty(id) ? objectType.FullName : id,
-                m_Data = dataObject == null ? null : JsonUtility.ToJson(dataObject),
-                m_RuntimeTypes = dataObject == null ? null : new[] { dataObject.GetType() }
-            };
-        }
-
-        /// <summary>
-        /// Construct a serialized data for the object.
-        /// </summary>
-        /// <typeparam name="T">The type of object to create.</typeparam>
-        /// <param name="id">The ID for the object</param>
-        /// <param name="dataObject">The serializable object that will be saved into the Data string via the JSONUtility.ToJson method.</param>
-        /// <returns>Contains data used to construct and initialize an object at runtime.</returns>
-        public static ObjectInitializationData CreateSerializedInitializationData<T>(string id = null, object dataObject = null)
-        {
-            return CreateSerializedInitializationData(typeof(T), id, dataObject);
-        }
-
-        /// <summary>
-        /// Get the set of runtime types need to deserialized this object.  This is used to ensure that types are not stripped from player builds.
-        /// </summary>
-        /// <returns></returns>
-        public Type[] GetRuntimeTypes()
-        {
-            return m_RuntimeTypes;
-        }
-
-#endif
-    }
-
-    /// <summary>
-    /// Resource Manager Config utility class.
-    /// </summary>
-    public static class ResourceManagerConfig
-    {
-        /// <summary>
-        /// Extracts main and subobject keys if properly formatted
-        /// </summary>
-        /// <param name="keyObj">The key as an object.</param>
-        /// <param name="mainKey">The key of the main asset.  This will be set to null if a sub key is not found.</param>
-        /// <param name="subKey">The key of the sub object.  This will be set to null if not found.</param>
-        /// <returns></returns>
-        internal static bool ExtractKeyAndSubKey(object keyObj, out string mainKey, out string subKey)
-        {
-            var key = keyObj as string;
-            if (key != null)
-            {
-                var i = key.IndexOf('[');
-                if (i > 0)
-                {
-                    var j = key.LastIndexOf(']');
-                    if (j > i)
-                    {
-                        mainKey = key.Substring(0, i);
-                        subKey = key.Substring(i + 1, j - (i + 1));
-                        return true;
-                    }
-                }
-            }
-            mainKey = null;
-            subKey = null;
-            return false;
-        }
-
-        /// <summary>
-        /// Check to see if a path is remote or not.
-        /// </summary>
-        /// <param name="path">The path to check.</param>
-        /// <returns>Returns true if path is remote.</returns>
-        public static bool IsPathRemote(string path)
-        {
-            return path != null && path.StartsWith("http");
-        }
-
-        /// <summary>
-        /// Strips the query parameters of an url.
-        /// </summary>
-        /// <param name="path">The path to check.</param>
-        /// <returns>Returns the path without query parameters.</returns>
-        public static string StripQueryParameters(string path)
-        {
-            if (path != null)
-            {
-                var idx = path.IndexOf('?');
-                if (idx >= 0)
-                    return path.Substring(0, idx);
-            }
-
-            return path;
-        }
-
-        /// <summary>
-        /// Check if path should use WebRequest.  A path should use WebRequest for remote paths and platforms that require WebRequest to load locally.
-        /// </summary>
-        /// <param name="path">The path to check.</param>
-        /// <returns>Returns true if path should use WebRequest.</returns>
-        public static bool ShouldPathUseWebRequest(string path)
-        {
-            if (PlatformCanLoadLocallyFromUrlPath() && File.Exists(path))
-                return false;
-            return path != null && path.Contains("://");
-        }
-
-        /// <summary>
-        /// Checks if the current platform can use urls for load loads.
-        /// </summary>
-        /// <returns>True if the current platform can use urls for local loads, false otherwise.</returns>
-        private static bool PlatformCanLoadLocallyFromUrlPath()
-        {
-            //For something so simple, this is pretty over engineered.  But, if more platforms come up that do this, it'll be easy to account for them.
-            //Just add runtime platforms to this list that do the same thing Android does.
-            List<RuntimePlatform> platformsThatUseUrlForLocalLoads = new List<RuntimePlatform>()
-            {
-                RuntimePlatform.Android
-            };
-
-            return platformsThatUseUrlForLocalLoads.Contains((Application.platform));
-        }
-
-        /// <summary>
-        /// Used to create an operation result that has multiple items.
-        /// </summary>
-        /// <param name="type">The type of the result.</param>
-        /// <param name="allAssets">The result objects.</param>
-        /// <returns>Returns Array object with result items.</returns>
-        public static Array CreateArrayResult(Type type, Object[] allAssets)
-        {
-            var elementType = type.GetElementType();
-            if (elementType == null)
-                return null;
-            int length = 0;
-            foreach (var asset in allAssets)
-            {
-                if (elementType.IsAssignableFrom(asset.GetType()))
-                    length++;
-            }
-            var array = Array.CreateInstance(elementType, length);
-            int index = 0;
-
-            foreach (var asset in allAssets)
-            {
-                if (elementType.IsAssignableFrom(asset.GetType()))
-                    array.SetValue(asset, index++);
-            }
-
-            return array;
-        }
-
-        /// <summary>
-        /// Used to create an operation result that has multiple items.
-        /// </summary>
-        /// <typeparam name="TObject">The type of the result.</typeparam>
-        /// <param name="allAssets">The result objects.</param>
-        /// <returns>Returns result Array as TObject.</returns>
-        public static TObject CreateArrayResult<TObject>(Object[] allAssets) where TObject : class
-        {
-            return CreateArrayResult(typeof(TObject), allAssets) as TObject;
-        }
-
-        /// <summary>
-        /// Used to create an operation result that has multiple items.
-        /// </summary>
-        /// <param name="type">The type of the result objects.</param>
-        /// <param name="allAssets">The result objects.</param>
-        /// <returns>An IList of the resulting objects.</returns>
-        public static IList CreateListResult(Type type, Object[] allAssets)
-        {
-            var genArgs = type.GetGenericArguments();
-            var listType = typeof(List<>).MakeGenericType(genArgs);
-            var list = Activator.CreateInstance(listType) as IList;
-            var elementType = genArgs[0];
-            if (list == null)
-                return null;
-            foreach (var a in allAssets)
-            {
-                if (elementType.IsAssignableFrom(a.GetType()))
-                    list.Add(a);
-            }
-            return list;
-        }
-
-        /// <summary>
-        /// Used to create an operation result that has multiple items.
-        /// </summary>
-        /// <typeparam name="TObject">The type of the result.</typeparam>
-        /// <param name="allAssets">The result objects.</param>
-        /// <returns>An IList of the resulting objects converted to TObject.</returns>
-        public static TObject CreateListResult<TObject>(Object[] allAssets)
-        {
-            return (TObject)CreateListResult(typeof(TObject), allAssets);
-        }
-
-        /// <summary>
-        /// Check if one type is an instance of another type.
-        /// </summary>
-        /// <typeparam name="T1">Expected base type.</typeparam>
-        /// <typeparam name="T2">Expected child type.</typeparam>
-        /// <returns>Returns true if T2 is a base type of T1.</returns>
-        public static bool IsInstance<T1, T2>()
-        {
-            var tA = typeof(T1);
-            var tB = typeof(T2);
-#if !UNITY_EDITOR && UNITY_WSA_10_0 && ENABLE_DOTNET
-            return tB.GetTypeInfo().IsAssignableFrom(tA.GetTypeInfo());
-#else
-            return tB.IsAssignableFrom(tA);
-#endif
-        }
-    }
-}
-=======
-using System;
-using System.Collections;
-using System.Collections.Generic;
-using System.ComponentModel;
-using System.IO;
-using System.Reflection;
-using UnityEngine.ResourceManagement.AsyncOperations;
-using UnityEngine.Serialization;
-
-namespace UnityEngine.ResourceManagement.Util
-{
-    /// <summary>
-    /// Interface for objects that support post construction initialization via an id and byte array.
-    /// </summary>
-    public interface IInitializableObject
-    {
-        /// <summary>
-        /// Initialize a constructed object.
-        /// </summary>
-        /// <param name="id">The id of the object.</param>
-        /// <param name="data">Serialized data for the object.</param>
-        /// <returns>The result of the initialization.</returns>
-        bool Initialize(string id, string data);
-
-        /// <summary>
-        /// Async operation for initializing a constructed object.
-        /// </summary>
-        /// <param name="rm">The current instance of Resource Manager.</param>
-        /// <param name="id">The id of the object.</param>
-        /// <param name="data">Serialized data for the object.</param>
-        /// <returns>Async operation</returns>
-        AsyncOperationHandle<bool> InitializeAsync(ResourceManager rm, string id, string data);
-    }
-
-
-    /// <summary>
-    /// Interface for objects that can create object initialization data.
-    /// </summary>
-    public interface IObjectInitializationDataProvider
-    {
-        /// <summary>
-        /// The name used in the GUI for this provider
-        /// </summary>
-        string Name { get; }
-        /// <summary>
-        /// Construct initialization data for runtime.
-        /// </summary>
-        /// <returns>Init data that will be deserialized at runtime.</returns>
-        ObjectInitializationData CreateObjectInitializationData();
-    }
-
-    /// <summary>
-    /// Allocation strategy for managing heap allocations
-    /// </summary>
-    public interface IAllocationStrategy
-    {
-        /// <summary>
-        /// Create a new object of type t.
-        /// </summary>
-        /// <param name="type">The type to return.</param>
-        /// <param name="typeHash">The hash code of the type.</param>
-        /// <returns>The new object.</returns>
-        object New(Type type, int typeHash);
-        /// <summary>
-        /// Release an object.
-        /// </summary>
-        /// <param name="typeHash">The hash code of the type.</param>
-        /// <param name="obj">The object to release.</param>
-        void Release(int typeHash, object obj);
-    }
-    /// <summary>
-    /// Default allocator that relies in garbace collection
-    /// </summary>
-    public class DefaultAllocationStrategy : IAllocationStrategy
-    {
-        /// <inheritdoc/>
-        public object New(Type type, int typeHash)
-        {
-            return Activator.CreateInstance(type);
-        }
-
-        /// <inheritdoc/>
-        public void Release(int typeHash, object obj)
-        {
-        }
-    }
-
-    /// <summary>
-    /// Allocation strategy that uses internal pools of objects to avoid allocations that can trigger GC calls.
-    /// </summary>
-    public class LRUCacheAllocationStrategy : IAllocationStrategy
-    {
-        int m_poolMaxSize;
-        int m_poolInitialCapacity;
-        int m_poolCacheMaxSize;
-        List<List<object>> m_poolCache = new List<List<object>>();
-        Dictionary<int, List<object>> m_cache = new Dictionary<int, List<object>>();
-        /// <summary>
-        /// Create a new LRUAllocationStrategy objct.
-        /// </summary>
-        /// <param name="poolMaxSize">The max size of each pool.</param>
-        /// <param name="poolCapacity">The initial capacity to create each pool list with.</param>
-        /// <param name="poolCacheMaxSize">The max size of the internal pool cache.</param>
-        /// <param name="initialPoolCacheCapacity">The initial number of pools to create.</param>
-        public LRUCacheAllocationStrategy(int poolMaxSize, int poolCapacity, int poolCacheMaxSize, int initialPoolCacheCapacity)
-        {
-            m_poolMaxSize = poolMaxSize;
-            m_poolInitialCapacity = poolCapacity;
-            m_poolCacheMaxSize = poolCacheMaxSize;
-            for (int i = 0; i < initialPoolCacheCapacity; i++)
-                m_poolCache.Add(new List<object>(m_poolInitialCapacity));
-        }
-
-        List<object> GetPool()
-        {
-            int count = m_poolCache.Count;
-            if (count == 0)
-                return new List<object>(m_poolInitialCapacity);
-            var pool = m_poolCache[count - 1];
-            m_poolCache.RemoveAt(count - 1);
-            return pool;
-        }
-
-        void ReleasePool(List<object> pool)
-        {
-            if (m_poolCache.Count < m_poolCacheMaxSize)
-                m_poolCache.Add(pool);
-        }
-
-        /// <inheritdoc/>
-        public object New(Type type, int typeHash)
-        {
-            List<object> pool;
-            if (m_cache.TryGetValue(typeHash, out pool))
-            {
-                var count = pool.Count;
-                var v = pool[count - 1];
-                pool.RemoveAt(count - 1);
-                if (count == 1)
-                {
-                    m_cache.Remove(typeHash);
-                    ReleasePool(pool);
-                }
-                return v;
-            }
-            return Activator.CreateInstance(type);
-        }
-
-        /// <inheritdoc/>
-        public void Release(int typeHash, object obj)
-        {
-            List<object> pool;
-            if (!m_cache.TryGetValue(typeHash, out pool))
-                m_cache.Add(typeHash, pool = GetPool());
-            if (pool.Count < m_poolMaxSize)
-                pool.Add(obj);
-        }
-    }
-
-    /// <summary>
-    /// Attribute for restricting which types can be assigned to a SerializedType
-    /// </summary>
-    public class SerializedTypeRestrictionAttribute : Attribute
-    {
-        /// <summary>
-        /// The type to restrict a serialized type to.
-        /// </summary>
-        public Type type;
-    }
-
-    /// <summary>
-    /// Cache for nodes of LinkedLists.  This can be used to eliminate GC allocations.
-    /// </summary>
-    /// <typeparam name="T">The type of node.</typeparam>
-    public class LinkedListNodeCache<T>
-    {
-        int m_NodesCreated = 0;
-        LinkedList<T> m_NodeCache;
-        /// <summary>
-        /// Creates or returns a LinkedListNode of the requested type and set the value.
-        /// </summary>
-        /// <param name="val">The value to set to returned node to.</param>
-        /// <returns>A LinkedListNode with the value set to val.</returns>
-        public LinkedListNode<T> Acquire(T val)
-        {
-            if (m_NodeCache != null)
-            {
-                var n = m_NodeCache.First;
-                if (n != null)
-                {
-                    m_NodeCache.RemoveFirst();
-                    n.Value = val;
-                    return n;
-                }
-            }
-            m_NodesCreated++;
-            return new LinkedListNode<T>(val);
-        }
-
-        /// <summary>
-        /// Release the linked list node for later use.
-        /// </summary>
-        /// <param name="node"></param>
-        public void Release(LinkedListNode<T> node)
-        {
-            if (m_NodeCache == null)
-                m_NodeCache = new LinkedList<T>();
-
-            node.Value = default(T);
-            m_NodeCache.AddLast(node);
-        }
-
-        internal int CreatedNodeCount { get { return m_NodesCreated; } }
-
-        internal int CachedNodeCount
-        {
-            get { return m_NodeCache == null ? 0 : m_NodeCache.Count; }
-            set
-            {
-                if (m_NodeCache == null)
-                    m_NodeCache = new LinkedList<T>();
-                while (value < m_NodeCache.Count)
-                    m_NodeCache.RemoveLast();
-                while (value > m_NodeCache.Count)
-                    m_NodeCache.AddLast(new LinkedListNode<T>(default));
-            }
-        }
-    }
-
-    internal static class GlobalLinkedListNodeCache<T>
-    {
-        static LinkedListNodeCache<T> m_globalCache;
-
-        public static bool CacheExists => m_globalCache != null;
-
-        public static void SetCacheSize(int length)
-        {
-            if (m_globalCache == null)
-                m_globalCache = new LinkedListNodeCache<T>();
-            m_globalCache.CachedNodeCount = length;
-        }
-        
-        public static LinkedListNode<T> Acquire(T val)
-        {
-            if (m_globalCache == null)
-                m_globalCache = new LinkedListNodeCache<T>();
-            return m_globalCache.Acquire(val);
-        }
-
-        public static void Release(LinkedListNode<T> node)
-        {
-            if (m_globalCache == null)
-                m_globalCache = new LinkedListNodeCache<T>();
-            m_globalCache.Release(node);
-        }
-    }
-
-    /// <summary>
-    /// Wrapper for serializing types for runtime.
-    /// </summary>
-    [Serializable]
-    public struct SerializedType
-    {
-        [FormerlySerializedAs("m_assemblyName")]
-        [SerializeField]
-        string m_AssemblyName;
-        /// <summary>
-        /// The assembly name of the type.
-        /// </summary>
-        public string AssemblyName { get { return m_AssemblyName; } }
-
-        [FormerlySerializedAs("m_className")]
-        [SerializeField]
-        string m_ClassName;
-        /// <summary>
-        /// The name of the type.
-        /// </summary>
-        public string ClassName { get { return m_ClassName; } }
-
-        Type m_CachedType;
-
-        /// <summary>
-        /// Converts information about the serialized type to a formatted string.
-        /// </summary>
-        /// <returns>Returns information about the serialized type.</returns>
-        public override string ToString()
-        {
-            return Value == null ? "<none>" : Value.Name;
-        }
-
-        /// <summary>
-        /// Get and set the serialized type.
-        /// </summary>
-        public Type Value
-        {
-            get
-            {
-                try
-                {
-                    if (string.IsNullOrEmpty(m_AssemblyName) || string.IsNullOrEmpty(m_ClassName))
-                        return null;
-
-                    if (m_CachedType == null)
-                    {
-                        var assembly = Assembly.Load(m_AssemblyName);
-                        if (assembly != null)
-                            m_CachedType = assembly.GetType(m_ClassName);
-                    }
-                    return m_CachedType;
-                }
-                catch (Exception ex)
-                {
-                    //file not found is most likely an editor only type, we can ignore error.
-                    if (ex.GetType() != typeof(FileNotFoundException))
-                        Debug.LogException(ex);
-                    return null;
-                }
-            }
-            set
-            {
-                if (value != null)
-                {
-                    m_AssemblyName = value.Assembly.FullName;
-                    m_ClassName = value.FullName;
-                }
-                else
-                {
-                    m_AssemblyName = m_ClassName = null;
-                }
-            }
-        }
-
-        /// <summary>
-        /// Used for multi-object editing. Indicates whether or not property value was changed.
-        /// </summary>
-        public bool ValueChanged { get; set; }
-    }
-
-    /// <summary>
-    /// Contains data used to construct and initialize objects at runtime.
-    /// </summary>
-    [Serializable]
-    public struct ObjectInitializationData
-    {
-#pragma warning disable 0649
-        [FormerlySerializedAs("m_id")]
-        [SerializeField]
-        string m_Id;
-        /// <summary>
-        /// The object id.
-        /// </summary>
-        public string Id { get { return m_Id; } }
-
-        [FormerlySerializedAs("m_objectType")]
-        [SerializeField]
-        SerializedType m_ObjectType;
-        /// <summary>
-        /// The object type that will be created.
-        /// </summary>
-        public SerializedType ObjectType { get { return m_ObjectType; } }
-
-        [FormerlySerializedAs("m_data")]
-        [SerializeField]
-        string m_Data;
-        /// <summary>
-        /// String representation of the data that will be passed to the IInitializableObject.Initialize method of the created object.  This is usually a JSON string of the serialized data object.
-        /// </summary>
-        public string Data { get { return m_Data; } }
-#pragma warning restore 0649
-
-
-        /// <summary>
-        /// Converts information about the initialization data to a formatted string.
-        /// </summary>
-        /// <returns>Returns information about the initialization data.</returns>
-        public override string ToString()
-        {
-            return string.Format("ObjectInitializationData: id={0}, type={1}", m_Id, m_ObjectType);
-        }
-
-        /// <summary>
-        /// Create an instance of the defined object.  Initialize will be called on it with the id and data if it implements the IInitializableObject interface.
-        /// </summary>
-        /// <typeparam name="TObject">The instance type.</typeparam>
-        /// <param name="idOverride">Optional id to assign to the created object.  This only applies to objects that inherit from IInitializableObject.</param>
-        /// <returns>Constructed object.  This object will already be initialized with its serialized data and id.</returns>
-        public TObject CreateInstance<TObject>(string idOverride = null)
-        {
-            try
-            {
-                var objType = m_ObjectType.Value;
-                if (objType == null)
-                    return default(TObject);
-                var obj = Activator.CreateInstance(objType, true);
-                var serObj = obj as IInitializableObject;
-                if (serObj != null)
-                {
-                    if (!serObj.Initialize(idOverride == null ? m_Id : idOverride, m_Data))
-                        return default(TObject);
-                }
-                return (TObject)obj;
-            }
-            catch (Exception ex)
-            {
-                Debug.LogException(ex);
-                return default(TObject);
-            }
-        }
-
-        /// <summary>
-        /// Create an instance of the defined object.  This will get the AsyncOperationHandle for the async Initialization operation if the object implements the IInitializableObject interface.
-        /// </summary>
-        /// <param name="rm">The current instance of Resource Manager</param>
-        /// <param name="idOverride">Optional id to assign to the created object.  This only applies to objects that inherit from IInitializableObject.</param>
-        /// <returns>AsyncOperationHandle for the async initialization operation if the defined type implements IInitializableObject, otherwise returns a default AsyncOperationHandle.</returns>
-        public AsyncOperationHandle GetAsyncInitHandle(ResourceManager rm, string idOverride = null)
-        {
-            try
-            {
-                var objType = m_ObjectType.Value;
-                if (objType == null)
-                    return default(AsyncOperationHandle);
-                var obj = Activator.CreateInstance(objType, true);
-                var serObj = obj as IInitializableObject;
-                if (serObj != null)
-                    return serObj.InitializeAsync(rm, idOverride == null ? m_Id : idOverride, m_Data);
-                return default(AsyncOperationHandle);
-            }
-            catch (Exception ex)
-            {
-                Debug.LogException(ex);
-                return default(AsyncOperationHandle);
-            }
-        }
-
-#if UNITY_EDITOR
-        Type[] m_RuntimeTypes;
-        /// <summary>
-        /// Construct a serialized data for the object.
-        /// </summary>
-        /// <param name="objectType">The type of object to create.</param>
-        /// <param name="id">The object id.</param>
-        /// <param name="dataObject">The serializable object that will be saved into the Data string via the JSONUtility.ToJson method.</param>
-        /// <returns>Contains data used to construct and initialize an object at runtime.</returns>
-        public static ObjectInitializationData CreateSerializedInitializationData(Type objectType, string id = null, object dataObject = null)
-        {
-            return new ObjectInitializationData
-            {
-                m_ObjectType = new SerializedType { Value = objectType },
-                m_Id = string.IsNullOrEmpty(id) ? objectType.FullName : id,
-                m_Data = dataObject == null ? null : JsonUtility.ToJson(dataObject),
-                m_RuntimeTypes = dataObject == null ? null : new[] { dataObject.GetType() }
-            };
-        }
-
-        /// <summary>
-        /// Construct a serialized data for the object.
-        /// </summary>
-        /// <typeparam name="T">The type of object to create.</typeparam>
-        /// <param name="id">The ID for the object</param>
-        /// <param name="dataObject">The serializable object that will be saved into the Data string via the JSONUtility.ToJson method.</param>
-        /// <returns>Contains data used to construct and initialize an object at runtime.</returns>
-        public static ObjectInitializationData CreateSerializedInitializationData<T>(string id = null, object dataObject = null)
-        {
-            return CreateSerializedInitializationData(typeof(T), id, dataObject);
-        }
-
-        /// <summary>
-        /// Get the set of runtime types need to deserialized this object.  This is used to ensure that types are not stripped from player builds.
-        /// </summary>
-        /// <returns></returns>
-        public Type[] GetRuntimeTypes()
-        {
-            return m_RuntimeTypes;
-        }
-
-#endif
-    }
-
-    /// <summary>
-    /// Resource Manager Config utility class.
-    /// </summary>
-    public static class ResourceManagerConfig
-    {
-        /// <summary>
-        /// Extracts main and subobject keys if properly formatted
-        /// </summary>
-        /// <param name="keyObj">The key as an object.</param>
-        /// <param name="mainKey">The key of the main asset.  This will be set to null if a sub key is not found.</param>
-        /// <param name="subKey">The key of the sub object.  This will be set to null if not found.</param>
-        /// <returns>Returns true if properly formatted keys are extracted.</returns>
-        public static bool ExtractKeyAndSubKey(object keyObj, out string mainKey, out string subKey)
-        {
-            var key = keyObj as string;
-            if (key != null)
-            {
-                var i = key.IndexOf('[');
-                if (i > 0)
-                {
-                    var j = key.LastIndexOf(']');
-                    if (j > i)
-                    {
-                        mainKey = key.Substring(0, i);
-                        subKey = key.Substring(i + 1, j - (i + 1));
-                        return true;
-                    }
-                }
-            }
-            mainKey = null;
-            subKey = null;
-            return false;
-        }
-
-        /// <summary>
-        /// Check to see if a path is remote or not.
-        /// </summary>
-        /// <param name="path">The path to check.</param>
-        /// <returns>Returns true if path is remote.</returns>
-        public static bool IsPathRemote(string path)
-        {
-            return path != null && path.StartsWith("http");
-        }
-
-        /// <summary>
-        /// Strips the query parameters of an url.
-        /// </summary>
-        /// <param name="path">The path to check.</param>
-        /// <returns>Returns the path without query parameters.</returns>
-        public static string StripQueryParameters(string path)
-        {
-            if (path != null)
-            {
-                var idx = path.IndexOf('?');
-                if (idx >= 0)
-                    return path.Substring(0, idx);
-            }
-
-            return path;
-        }
-
-        /// <summary>
-        /// Check if path should use WebRequest.  A path should use WebRequest for remote paths and platforms that require WebRequest to load locally.
-        /// </summary>
-        /// <param name="path">The path to check.</param>
-        /// <returns>Returns true if path should use WebRequest.</returns>
-        public static bool ShouldPathUseWebRequest(string path)
-        {
-            if (PlatformCanLoadLocallyFromUrlPath() && File.Exists(path))
-                return false;
-            return path != null && path.Contains("://");
-        }
-
-        /// <summary>
-        /// Checks if the current platform can use urls for load loads.
-        /// </summary>
-        /// <returns>True if the current platform can use urls for local loads, false otherwise.</returns>
-        private static bool PlatformCanLoadLocallyFromUrlPath()
-        {
-            //For something so simple, this is pretty over engineered.  But, if more platforms come up that do this, it'll be easy to account for them.
-            //Just add runtime platforms to this list that do the same thing Android does.
-            List<RuntimePlatform> platformsThatUseUrlForLocalLoads = new List<RuntimePlatform>()
-            {
-                RuntimePlatform.Android
-            };
-
-            return platformsThatUseUrlForLocalLoads.Contains((Application.platform));
-        }
-
-        /// <summary>
-        /// Used to create an operation result that has multiple items.
-        /// </summary>
-        /// <param name="type">The type of the result.</param>
-        /// <param name="allAssets">The result objects.</param>
-        /// <returns>Returns Array object with result items.</returns>
-        public static Array CreateArrayResult(Type type, Object[] allAssets)
-        {
-            var elementType = type.GetElementType();
-            if (elementType == null)
-                return null;
-            int length = 0;
-            foreach (var asset in allAssets)
-            {
-                if (elementType.IsAssignableFrom(asset.GetType()))
-                    length++;
-            }
-            var array = Array.CreateInstance(elementType, length);
-            int index = 0;
-
-            foreach (var asset in allAssets)
-            {
-                if (elementType.IsAssignableFrom(asset.GetType()))
-                    array.SetValue(asset, index++);
-            }
-
-            return array;
-        }
-
-        /// <summary>
-        /// Used to create an operation result that has multiple items.
-        /// </summary>
-        /// <typeparam name="TObject">The type of the result.</typeparam>
-        /// <param name="allAssets">The result objects.</param>
-        /// <returns>Returns result Array as TObject.</returns>
-        public static TObject CreateArrayResult<TObject>(Object[] allAssets) where TObject : class
-        {
-            return CreateArrayResult(typeof(TObject), allAssets) as TObject;
-        }
-
-        /// <summary>
-        /// Used to create an operation result that has multiple items.
-        /// </summary>
-        /// <param name="type">The type of the result objects.</param>
-        /// <param name="allAssets">The result objects.</param>
-        /// <returns>An IList of the resulting objects.</returns>
-        public static IList CreateListResult(Type type, Object[] allAssets)
-        {
-            var genArgs = type.GetGenericArguments();
-            var listType = typeof(List<>).MakeGenericType(genArgs);
-            var list = Activator.CreateInstance(listType) as IList;
-            var elementType = genArgs[0];
-            if (list == null)
-                return null;
-            foreach (var a in allAssets)
-            {
-                if (elementType.IsAssignableFrom(a.GetType()))
-                    list.Add(a);
-            }
-            return list;
-        }
-
-        /// <summary>
-        /// Used to create an operation result that has multiple items.
-        /// </summary>
-        /// <typeparam name="TObject">The type of the result.</typeparam>
-        /// <param name="allAssets">The result objects.</param>
-        /// <returns>An IList of the resulting objects converted to TObject.</returns>
-        public static TObject CreateListResult<TObject>(Object[] allAssets)
-        {
-            return (TObject)CreateListResult(typeof(TObject), allAssets);
-        }
-
-        /// <summary>
-        /// Check if one type is an instance of another type.
-        /// </summary>
-        /// <typeparam name="T1">Expected base type.</typeparam>
-        /// <typeparam name="T2">Expected child type.</typeparam>
-        /// <returns>Returns true if T2 is a base type of T1.</returns>
-        public static bool IsInstance<T1, T2>()
-        {
-            var tA = typeof(T1);
-            var tB = typeof(T2);
-#if !UNITY_EDITOR && UNITY_WSA_10_0 && ENABLE_DOTNET
-            return tB.GetTypeInfo().IsAssignableFrom(tA.GetTypeInfo());
-#else
-            return tB.IsAssignableFrom(tA);
-#endif
-        }
-    }
-}
->>>>>>> 094f4338
+using System;
+using System.Collections;
+using System.Collections.Generic;
+using System.ComponentModel;
+using System.IO;
+using System.Reflection;
+using UnityEngine.ResourceManagement.AsyncOperations;
+using UnityEngine.Serialization;
+
+namespace UnityEngine.ResourceManagement.Util
+{
+    /// <summary>
+    /// Interface for objects that support post construction initialization via an id and byte array.
+    /// </summary>
+    public interface IInitializableObject
+    {
+        /// <summary>
+        /// Initialize a constructed object.
+        /// </summary>
+        /// <param name="id">The id of the object.</param>
+        /// <param name="data">Serialized data for the object.</param>
+        /// <returns>The result of the initialization.</returns>
+        bool Initialize(string id, string data);
+
+        /// <summary>
+        /// Async operation for initializing a constructed object.
+        /// </summary>
+        /// <param name="rm">The current instance of Resource Manager.</param>
+        /// <param name="id">The id of the object.</param>
+        /// <param name="data">Serialized data for the object.</param>
+        /// <returns>Async operation</returns>
+        AsyncOperationHandle<bool> InitializeAsync(ResourceManager rm, string id, string data);
+    }
+
+
+    /// <summary>
+    /// Interface for objects that can create object initialization data.
+    /// </summary>
+    public interface IObjectInitializationDataProvider
+    {
+        /// <summary>
+        /// The name used in the GUI for this provider
+        /// </summary>
+        string Name { get; }
+        /// <summary>
+        /// Construct initialization data for runtime.
+        /// </summary>
+        /// <returns>Init data that will be deserialized at runtime.</returns>
+        ObjectInitializationData CreateObjectInitializationData();
+    }
+
+    /// <summary>
+    /// Allocation strategy for managing heap allocations
+    /// </summary>
+    public interface IAllocationStrategy
+    {
+        /// <summary>
+        /// Create a new object of type t.
+        /// </summary>
+        /// <param name="type">The type to return.</param>
+        /// <param name="typeHash">The hash code of the type.</param>
+        /// <returns>The new object.</returns>
+        object New(Type type, int typeHash);
+        /// <summary>
+        /// Release an object.
+        /// </summary>
+        /// <param name="typeHash">The hash code of the type.</param>
+        /// <param name="obj">The object to release.</param>
+        void Release(int typeHash, object obj);
+    }
+    /// <summary>
+    /// Default allocator that relies in garbace collection
+    /// </summary>
+    public class DefaultAllocationStrategy : IAllocationStrategy
+    {
+        /// <inheritdoc/>
+        public object New(Type type, int typeHash)
+        {
+            return Activator.CreateInstance(type);
+        }
+
+        /// <inheritdoc/>
+        public void Release(int typeHash, object obj)
+        {
+        }
+    }
+
+    /// <summary>
+    /// Allocation strategy that uses internal pools of objects to avoid allocations that can trigger GC calls.
+    /// </summary>
+    public class LRUCacheAllocationStrategy : IAllocationStrategy
+    {
+        int m_poolMaxSize;
+        int m_poolInitialCapacity;
+        int m_poolCacheMaxSize;
+        List<List<object>> m_poolCache = new List<List<object>>();
+        Dictionary<int, List<object>> m_cache = new Dictionary<int, List<object>>();
+        /// <summary>
+        /// Create a new LRUAllocationStrategy objct.
+        /// </summary>
+        /// <param name="poolMaxSize">The max size of each pool.</param>
+        /// <param name="poolCapacity">The initial capacity to create each pool list with.</param>
+        /// <param name="poolCacheMaxSize">The max size of the internal pool cache.</param>
+        /// <param name="initialPoolCacheCapacity">The initial number of pools to create.</param>
+        public LRUCacheAllocationStrategy(int poolMaxSize, int poolCapacity, int poolCacheMaxSize, int initialPoolCacheCapacity)
+        {
+            m_poolMaxSize = poolMaxSize;
+            m_poolInitialCapacity = poolCapacity;
+            m_poolCacheMaxSize = poolCacheMaxSize;
+            for (int i = 0; i < initialPoolCacheCapacity; i++)
+                m_poolCache.Add(new List<object>(m_poolInitialCapacity));
+        }
+
+        List<object> GetPool()
+        {
+            int count = m_poolCache.Count;
+            if (count == 0)
+                return new List<object>(m_poolInitialCapacity);
+            var pool = m_poolCache[count - 1];
+            m_poolCache.RemoveAt(count - 1);
+            return pool;
+        }
+
+        void ReleasePool(List<object> pool)
+        {
+            if (m_poolCache.Count < m_poolCacheMaxSize)
+                m_poolCache.Add(pool);
+        }
+
+        /// <inheritdoc/>
+        public object New(Type type, int typeHash)
+        {
+            List<object> pool;
+            if (m_cache.TryGetValue(typeHash, out pool))
+            {
+                var count = pool.Count;
+                var v = pool[count - 1];
+                pool.RemoveAt(count - 1);
+                if (count == 1)
+                {
+                    m_cache.Remove(typeHash);
+                    ReleasePool(pool);
+                }
+                return v;
+            }
+            return Activator.CreateInstance(type);
+        }
+
+        /// <inheritdoc/>
+        public void Release(int typeHash, object obj)
+        {
+            List<object> pool;
+            if (!m_cache.TryGetValue(typeHash, out pool))
+                m_cache.Add(typeHash, pool = GetPool());
+            if (pool.Count < m_poolMaxSize)
+                pool.Add(obj);
+        }
+    }
+
+    /// <summary>
+    /// Attribute for restricting which types can be assigned to a SerializedType
+    /// </summary>
+    public class SerializedTypeRestrictionAttribute : Attribute
+    {
+        /// <summary>
+        /// The type to restrict a serialized type to.
+        /// </summary>
+        public Type type;
+    }
+
+    /// <summary>
+    /// Cache for nodes of LinkedLists.  This can be used to eliminate GC allocations.
+    /// </summary>
+    /// <typeparam name="T">The type of node.</typeparam>
+    public class LinkedListNodeCache<T>
+    {
+        int m_NodesCreated = 0;
+        LinkedList<T> m_NodeCache;
+        /// <summary>
+        /// Creates or returns a LinkedListNode of the requested type and set the value.
+        /// </summary>
+        /// <param name="val">The value to set to returned node to.</param>
+        /// <returns>A LinkedListNode with the value set to val.</returns>
+        public LinkedListNode<T> Acquire(T val)
+        {
+            if (m_NodeCache != null)
+            {
+                var n = m_NodeCache.First;
+                if (n != null)
+                {
+                    m_NodeCache.RemoveFirst();
+                    n.Value = val;
+                    return n;
+                }
+            }
+            m_NodesCreated++;
+            return new LinkedListNode<T>(val);
+        }
+
+        /// <summary>
+        /// Release the linked list node for later use.
+        /// </summary>
+        /// <param name="node"></param>
+        public void Release(LinkedListNode<T> node)
+        {
+            if (m_NodeCache == null)
+                m_NodeCache = new LinkedList<T>();
+
+            node.Value = default(T);
+            m_NodeCache.AddLast(node);
+        }
+
+        internal int CreatedNodeCount { get { return m_NodesCreated; } }
+
+        internal int CachedNodeCount
+        {
+            get { return m_NodeCache == null ? 0 : m_NodeCache.Count; }
+            set
+            {
+                if (m_NodeCache == null)
+                    m_NodeCache = new LinkedList<T>();
+                while (value < m_NodeCache.Count)
+                    m_NodeCache.RemoveLast();
+                while (value > m_NodeCache.Count)
+                    m_NodeCache.AddLast(new LinkedListNode<T>(default));
+            }
+        }
+    }
+
+    internal static class GlobalLinkedListNodeCache<T>
+    {
+        static LinkedListNodeCache<T> m_globalCache;
+
+        public static bool CacheExists => m_globalCache != null;
+
+        public static void SetCacheSize(int length)
+        {
+            if (m_globalCache == null)
+                m_globalCache = new LinkedListNodeCache<T>();
+            m_globalCache.CachedNodeCount = length;
+        }
+        
+        public static LinkedListNode<T> Acquire(T val)
+        {
+            if (m_globalCache == null)
+                m_globalCache = new LinkedListNodeCache<T>();
+            return m_globalCache.Acquire(val);
+        }
+
+        public static void Release(LinkedListNode<T> node)
+        {
+            if (m_globalCache == null)
+                m_globalCache = new LinkedListNodeCache<T>();
+            m_globalCache.Release(node);
+        }
+    }
+
+    /// <summary>
+    /// Wrapper for serializing types for runtime.
+    /// </summary>
+    [Serializable]
+    public struct SerializedType
+    {
+        [FormerlySerializedAs("m_assemblyName")]
+        [SerializeField]
+        string m_AssemblyName;
+        /// <summary>
+        /// The assembly name of the type.
+        /// </summary>
+        public string AssemblyName { get { return m_AssemblyName; } }
+
+        [FormerlySerializedAs("m_className")]
+        [SerializeField]
+        string m_ClassName;
+        /// <summary>
+        /// The name of the type.
+        /// </summary>
+        public string ClassName { get { return m_ClassName; } }
+
+        Type m_CachedType;
+
+        /// <summary>
+        /// Converts information about the serialized type to a formatted string.
+        /// </summary>
+        /// <returns>Returns information about the serialized type.</returns>
+        public override string ToString()
+        {
+            return Value == null ? "<none>" : Value.Name;
+        }
+
+        /// <summary>
+        /// Get and set the serialized type.
+        /// </summary>
+        public Type Value
+        {
+            get
+            {
+                try
+                {
+                    if (string.IsNullOrEmpty(m_AssemblyName) || string.IsNullOrEmpty(m_ClassName))
+                        return null;
+
+                    if (m_CachedType == null)
+                    {
+                        var assembly = Assembly.Load(m_AssemblyName);
+                        if (assembly != null)
+                            m_CachedType = assembly.GetType(m_ClassName);
+                    }
+                    return m_CachedType;
+                }
+                catch (Exception ex)
+                {
+                    //file not found is most likely an editor only type, we can ignore error.
+                    if (ex.GetType() != typeof(FileNotFoundException))
+                        Debug.LogException(ex);
+                    return null;
+                }
+            }
+            set
+            {
+                if (value != null)
+                {
+                    m_AssemblyName = value.Assembly.FullName;
+                    m_ClassName = value.FullName;
+                }
+                else
+                {
+                    m_AssemblyName = m_ClassName = null;
+                }
+            }
+        }
+
+        /// <summary>
+        /// Used for multi-object editing. Indicates whether or not property value was changed.
+        /// </summary>
+        public bool ValueChanged { get; set; }
+    }
+
+    /// <summary>
+    /// Contains data used to construct and initialize objects at runtime.
+    /// </summary>
+    [Serializable]
+    public struct ObjectInitializationData
+    {
+#pragma warning disable 0649
+        [FormerlySerializedAs("m_id")]
+        [SerializeField]
+        string m_Id;
+        /// <summary>
+        /// The object id.
+        /// </summary>
+        public string Id { get { return m_Id; } }
+
+        [FormerlySerializedAs("m_objectType")]
+        [SerializeField]
+        SerializedType m_ObjectType;
+        /// <summary>
+        /// The object type that will be created.
+        /// </summary>
+        public SerializedType ObjectType { get { return m_ObjectType; } }
+
+        [FormerlySerializedAs("m_data")]
+        [SerializeField]
+        string m_Data;
+        /// <summary>
+        /// String representation of the data that will be passed to the IInitializableObject.Initialize method of the created object.  This is usually a JSON string of the serialized data object.
+        /// </summary>
+        public string Data { get { return m_Data; } }
+#pragma warning restore 0649
+
+
+        /// <summary>
+        /// Converts information about the initialization data to a formatted string.
+        /// </summary>
+        /// <returns>Returns information about the initialization data.</returns>
+        public override string ToString()
+        {
+            return string.Format("ObjectInitializationData: id={0}, type={1}", m_Id, m_ObjectType);
+        }
+
+        /// <summary>
+        /// Create an instance of the defined object.  Initialize will be called on it with the id and data if it implements the IInitializableObject interface.
+        /// </summary>
+        /// <typeparam name="TObject">The instance type.</typeparam>
+        /// <param name="idOverride">Optional id to assign to the created object.  This only applies to objects that inherit from IInitializableObject.</param>
+        /// <returns>Constructed object.  This object will already be initialized with its serialized data and id.</returns>
+        public TObject CreateInstance<TObject>(string idOverride = null)
+        {
+            try
+            {
+                var objType = m_ObjectType.Value;
+                if (objType == null)
+                    return default(TObject);
+                var obj = Activator.CreateInstance(objType, true);
+                var serObj = obj as IInitializableObject;
+                if (serObj != null)
+                {
+                    if (!serObj.Initialize(idOverride == null ? m_Id : idOverride, m_Data))
+                        return default(TObject);
+                }
+                return (TObject)obj;
+            }
+            catch (Exception ex)
+            {
+                Debug.LogException(ex);
+                return default(TObject);
+            }
+        }
+
+        /// <summary>
+        /// Create an instance of the defined object.  This will get the AsyncOperationHandle for the async Initialization operation if the object implements the IInitializableObject interface.
+        /// </summary>
+        /// <param name="rm">The current instance of Resource Manager</param>
+        /// <param name="idOverride">Optional id to assign to the created object.  This only applies to objects that inherit from IInitializableObject.</param>
+        /// <returns>AsyncOperationHandle for the async initialization operation if the defined type implements IInitializableObject, otherwise returns a default AsyncOperationHandle.</returns>
+        public AsyncOperationHandle GetAsyncInitHandle(ResourceManager rm, string idOverride = null)
+        {
+            try
+            {
+                var objType = m_ObjectType.Value;
+                if (objType == null)
+                    return default(AsyncOperationHandle);
+                var obj = Activator.CreateInstance(objType, true);
+                var serObj = obj as IInitializableObject;
+                if (serObj != null)
+                    return serObj.InitializeAsync(rm, idOverride == null ? m_Id : idOverride, m_Data);
+                return default(AsyncOperationHandle);
+            }
+            catch (Exception ex)
+            {
+                Debug.LogException(ex);
+                return default(AsyncOperationHandle);
+            }
+        }
+
+#if UNITY_EDITOR
+        Type[] m_RuntimeTypes;
+        /// <summary>
+        /// Construct a serialized data for the object.
+        /// </summary>
+        /// <param name="objectType">The type of object to create.</param>
+        /// <param name="id">The object id.</param>
+        /// <param name="dataObject">The serializable object that will be saved into the Data string via the JSONUtility.ToJson method.</param>
+        /// <returns>Contains data used to construct and initialize an object at runtime.</returns>
+        public static ObjectInitializationData CreateSerializedInitializationData(Type objectType, string id = null, object dataObject = null)
+        {
+            return new ObjectInitializationData
+            {
+                m_ObjectType = new SerializedType { Value = objectType },
+                m_Id = string.IsNullOrEmpty(id) ? objectType.FullName : id,
+                m_Data = dataObject == null ? null : JsonUtility.ToJson(dataObject),
+                m_RuntimeTypes = dataObject == null ? null : new[] { dataObject.GetType() }
+            };
+        }
+
+        /// <summary>
+        /// Construct a serialized data for the object.
+        /// </summary>
+        /// <typeparam name="T">The type of object to create.</typeparam>
+        /// <param name="id">The ID for the object</param>
+        /// <param name="dataObject">The serializable object that will be saved into the Data string via the JSONUtility.ToJson method.</param>
+        /// <returns>Contains data used to construct and initialize an object at runtime.</returns>
+        public static ObjectInitializationData CreateSerializedInitializationData<T>(string id = null, object dataObject = null)
+        {
+            return CreateSerializedInitializationData(typeof(T), id, dataObject);
+        }
+
+        /// <summary>
+        /// Get the set of runtime types need to deserialized this object.  This is used to ensure that types are not stripped from player builds.
+        /// </summary>
+        /// <returns></returns>
+        public Type[] GetRuntimeTypes()
+        {
+            return m_RuntimeTypes;
+        }
+
+#endif
+    }
+
+    /// <summary>
+    /// Resource Manager Config utility class.
+    /// </summary>
+    public static class ResourceManagerConfig
+    {
+        /// <summary>
+        /// Extracts main and subobject keys if properly formatted
+        /// </summary>
+        /// <param name="keyObj">The key as an object.</param>
+        /// <param name="mainKey">The key of the main asset.  This will be set to null if a sub key is not found.</param>
+        /// <param name="subKey">The key of the sub object.  This will be set to null if not found.</param>
+        /// <returns>Returns true if properly formatted keys are extracted.</returns>
+        public static bool ExtractKeyAndSubKey(object keyObj, out string mainKey, out string subKey)
+        {
+            var key = keyObj as string;
+            if (key != null)
+            {
+                var i = key.IndexOf('[');
+                if (i > 0)
+                {
+                    var j = key.LastIndexOf(']');
+                    if (j > i)
+                    {
+                        mainKey = key.Substring(0, i);
+                        subKey = key.Substring(i + 1, j - (i + 1));
+                        return true;
+                    }
+                }
+            }
+            mainKey = null;
+            subKey = null;
+            return false;
+        }
+
+        /// <summary>
+        /// Check to see if a path is remote or not.
+        /// </summary>
+        /// <param name="path">The path to check.</param>
+        /// <returns>Returns true if path is remote.</returns>
+        public static bool IsPathRemote(string path)
+        {
+            return path != null && path.StartsWith("http");
+        }
+
+        /// <summary>
+        /// Strips the query parameters of an url.
+        /// </summary>
+        /// <param name="path">The path to check.</param>
+        /// <returns>Returns the path without query parameters.</returns>
+        public static string StripQueryParameters(string path)
+        {
+            if (path != null)
+            {
+                var idx = path.IndexOf('?');
+                if (idx >= 0)
+                    return path.Substring(0, idx);
+            }
+
+            return path;
+        }
+
+        /// <summary>
+        /// Check if path should use WebRequest.  A path should use WebRequest for remote paths and platforms that require WebRequest to load locally.
+        /// </summary>
+        /// <param name="path">The path to check.</param>
+        /// <returns>Returns true if path should use WebRequest.</returns>
+        public static bool ShouldPathUseWebRequest(string path)
+        {
+            if (PlatformCanLoadLocallyFromUrlPath() && File.Exists(path))
+                return false;
+            return path != null && path.Contains("://");
+        }
+
+        /// <summary>
+        /// Checks if the current platform can use urls for load loads.
+        /// </summary>
+        /// <returns>True if the current platform can use urls for local loads, false otherwise.</returns>
+        private static bool PlatformCanLoadLocallyFromUrlPath()
+        {
+            //For something so simple, this is pretty over engineered.  But, if more platforms come up that do this, it'll be easy to account for them.
+            //Just add runtime platforms to this list that do the same thing Android does.
+            List<RuntimePlatform> platformsThatUseUrlForLocalLoads = new List<RuntimePlatform>()
+            {
+                RuntimePlatform.Android
+            };
+
+            return platformsThatUseUrlForLocalLoads.Contains((Application.platform));
+        }
+
+        /// <summary>
+        /// Used to create an operation result that has multiple items.
+        /// </summary>
+        /// <param name="type">The type of the result.</param>
+        /// <param name="allAssets">The result objects.</param>
+        /// <returns>Returns Array object with result items.</returns>
+        public static Array CreateArrayResult(Type type, Object[] allAssets)
+        {
+            var elementType = type.GetElementType();
+            if (elementType == null)
+                return null;
+            int length = 0;
+            foreach (var asset in allAssets)
+            {
+                if (elementType.IsAssignableFrom(asset.GetType()))
+                    length++;
+            }
+            var array = Array.CreateInstance(elementType, length);
+            int index = 0;
+
+            foreach (var asset in allAssets)
+            {
+                if (elementType.IsAssignableFrom(asset.GetType()))
+                    array.SetValue(asset, index++);
+            }
+
+            return array;
+        }
+
+        /// <summary>
+        /// Used to create an operation result that has multiple items.
+        /// </summary>
+        /// <typeparam name="TObject">The type of the result.</typeparam>
+        /// <param name="allAssets">The result objects.</param>
+        /// <returns>Returns result Array as TObject.</returns>
+        public static TObject CreateArrayResult<TObject>(Object[] allAssets) where TObject : class
+        {
+            return CreateArrayResult(typeof(TObject), allAssets) as TObject;
+        }
+
+        /// <summary>
+        /// Used to create an operation result that has multiple items.
+        /// </summary>
+        /// <param name="type">The type of the result objects.</param>
+        /// <param name="allAssets">The result objects.</param>
+        /// <returns>An IList of the resulting objects.</returns>
+        public static IList CreateListResult(Type type, Object[] allAssets)
+        {
+            var genArgs = type.GetGenericArguments();
+            var listType = typeof(List<>).MakeGenericType(genArgs);
+            var list = Activator.CreateInstance(listType) as IList;
+            var elementType = genArgs[0];
+            if (list == null)
+                return null;
+            foreach (var a in allAssets)
+            {
+                if (elementType.IsAssignableFrom(a.GetType()))
+                    list.Add(a);
+            }
+            return list;
+        }
+
+        /// <summary>
+        /// Used to create an operation result that has multiple items.
+        /// </summary>
+        /// <typeparam name="TObject">The type of the result.</typeparam>
+        /// <param name="allAssets">The result objects.</param>
+        /// <returns>An IList of the resulting objects converted to TObject.</returns>
+        public static TObject CreateListResult<TObject>(Object[] allAssets)
+        {
+            return (TObject)CreateListResult(typeof(TObject), allAssets);
+        }
+
+        /// <summary>
+        /// Check if one type is an instance of another type.
+        /// </summary>
+        /// <typeparam name="T1">Expected base type.</typeparam>
+        /// <typeparam name="T2">Expected child type.</typeparam>
+        /// <returns>Returns true if T2 is a base type of T1.</returns>
+        public static bool IsInstance<T1, T2>()
+        {
+            var tA = typeof(T1);
+            var tB = typeof(T2);
+#if !UNITY_EDITOR && UNITY_WSA_10_0 && ENABLE_DOTNET
+            return tB.GetTypeInfo().IsAssignableFrom(tA.GetTypeInfo());
+#else
+            return tB.IsAssignableFrom(tA);
+#endif
+        }
+    }
+}