<<<<<<< HEAD
using System.Collections.Generic;
using System.Linq;
using UnityEngine.AddressableAssets.ResourceLocators;
using UnityEngine.AddressableAssets.ResourceProviders;
using UnityEngine.ResourceManagement.AsyncOperations;
using UnityEngine.ResourceManagement.ResourceLocations;

namespace UnityEngine.AddressableAssets
{
    class UpdateCatalogsOperation : AsyncOperationBase<List<IResourceLocator>>
    {
        AddressablesImpl m_Addressables;
        List<AddressablesImpl.ResourceLocatorInfo> m_LocatorInfos;
        AsyncOperationHandle<IList<AsyncOperationHandle>> m_DepOp;
        AsyncOperationHandle<bool> m_CleanCacheOp;
        bool m_AutoCleanBundleCache = false;

        public UpdateCatalogsOperation(AddressablesImpl aa)
        {
            m_Addressables = aa;
        }

        public AsyncOperationHandle<List<IResourceLocator>> Start(IEnumerable<string> catalogIds, bool autoCleanBundleCache)
        {
            m_LocatorInfos = new List<AddressablesImpl.ResourceLocatorInfo>();
            var locations = new List<IResourceLocation>();
            foreach (var c in catalogIds)
            {
                if (c == null)
                    continue;
                var loc = m_Addressables.GetLocatorInfo(c);
                locations.Add(loc.CatalogLocation);
                m_LocatorInfos.Add(loc);
            }
            if (locations.Count == 0)
                return m_Addressables.ResourceManager.CreateCompletedOperation(default(List<IResourceLocator>), "Content update not available.");

            ContentCatalogProvider ccp = m_Addressables.ResourceManager.ResourceProviders
                .FirstOrDefault(rp => rp.GetType() == typeof(ContentCatalogProvider)) as ContentCatalogProvider;
            if (ccp != null)
                ccp.DisableCatalogUpdateOnStart = false;

            m_DepOp = m_Addressables.ResourceManager.CreateGroupOperation<object>(locations);
            m_AutoCleanBundleCache = autoCleanBundleCache;
            return m_Addressables.ResourceManager.StartOperation(this, m_DepOp);
        }

        /// <inheritdoc />
        protected override bool InvokeWaitForCompletion()
        {
            if (IsDone)
                return true;
            if (m_DepOp.IsValid() && !m_DepOp.IsDone)
                m_DepOp.WaitForCompletion();

            m_RM?.Update(Time.unscaledDeltaTime);
            if (!HasExecuted)
                InvokeExecute();

            if (m_CleanCacheOp.IsValid() && !m_CleanCacheOp.IsDone)
                m_CleanCacheOp.WaitForCompletion();

            m_Addressables.ResourceManager.Update(Time.unscaledDeltaTime);
            return IsDone;
        }

        protected override void Destroy()
        {
            m_Addressables.Release(m_DepOp);
        }

        /// <inheritdoc />
        public override void GetDependencies(List<AsyncOperationHandle> dependencies)
        {
            dependencies.Add(m_DepOp);
        }

        protected override void Execute()
        {
            var catalogs = new List<IResourceLocator>(m_DepOp.Result.Count);
            for (int i = 0; i < m_DepOp.Result.Count; i++)
            {
                var locator = m_DepOp.Result[i].Result as IResourceLocator;
                string localHash = null;
                IResourceLocation remoteLocation = null;
                if (locator == null)
                {
                    var catData = m_DepOp.Result[i].Result as ContentCatalogData;
                    locator = catData.CreateCustomLocator(catData.location.PrimaryKey);
                    localHash = catData.localHash;
                    remoteLocation = catData.location;
                }

                m_LocatorInfos[i].UpdateContent(locator, localHash, remoteLocation);
                catalogs.Add(m_LocatorInfos[i].Locator);
            }

            if (!m_AutoCleanBundleCache)
                Complete(catalogs, true, null);
            else
            {
                m_CleanCacheOp = m_Addressables.CleanBundleCache(m_DepOp);
                OnCleanCacheCompleted(m_CleanCacheOp, catalogs);
            }
        }

        void OnCleanCacheCompleted(AsyncOperationHandle<bool> handle, List<IResourceLocator> catalogs)
        {
            handle.Completed += (obj) =>
            {
                bool success = obj.Status == AsyncOperationStatus.Succeeded;
                Complete(catalogs, success, success ? null : $"{obj.DebugName}, status={obj.Status}, result={obj.Result} catalogs updated, but failed to clean bundle cache.");
            };
        }
    }
}
=======
using System.Collections.Generic;
using System.Linq;
using UnityEngine.AddressableAssets.ResourceLocators;
using UnityEngine.AddressableAssets.ResourceProviders;
using UnityEngine.ResourceManagement.AsyncOperations;
using UnityEngine.ResourceManagement.ResourceLocations;

namespace UnityEngine.AddressableAssets
{
    class UpdateCatalogsOperation : AsyncOperationBase<List<IResourceLocator>>
    {
        AddressablesImpl m_Addressables;
        List<AddressablesImpl.ResourceLocatorInfo> m_LocatorInfos;
        AsyncOperationHandle<IList<AsyncOperationHandle>> m_DepOp;
        AsyncOperationHandle<bool> m_CleanCacheOp;
        bool m_AutoCleanBundleCache = false;

        public UpdateCatalogsOperation(AddressablesImpl aa)
        {
            m_Addressables = aa;
        }

        public AsyncOperationHandle<List<IResourceLocator>> Start(IEnumerable<string> catalogIds, bool autoCleanBundleCache)
        {
            m_LocatorInfos = new List<AddressablesImpl.ResourceLocatorInfo>();
            var locations = new List<IResourceLocation>();
            foreach (var c in catalogIds)
            {
                if (c == null)
                    continue;
                var loc = m_Addressables.GetLocatorInfo(c);
                locations.Add(loc.CatalogLocation);
                m_LocatorInfos.Add(loc);
            }
            if (locations.Count == 0)
                return m_Addressables.ResourceManager.CreateCompletedOperation(default(List<IResourceLocator>), "Content update not available.");

            ContentCatalogProvider ccp = m_Addressables.ResourceManager.ResourceProviders
                .FirstOrDefault(rp => rp.GetType() == typeof(ContentCatalogProvider)) as ContentCatalogProvider;
            if (ccp != null)
                ccp.DisableCatalogUpdateOnStart = false;

            m_DepOp = m_Addressables.ResourceManager.CreateGroupOperation<object>(locations);
            m_AutoCleanBundleCache = autoCleanBundleCache;
            return m_Addressables.ResourceManager.StartOperation(this, m_DepOp);
        }

        /// <inheritdoc />
        protected override bool InvokeWaitForCompletion()
        {
            if (IsDone)
                return true;
            if (m_DepOp.IsValid() && !m_DepOp.IsDone)
                m_DepOp.WaitForCompletion();

            m_RM?.Update(Time.unscaledDeltaTime);
            if (!HasExecuted)
                InvokeExecute();

            if (m_CleanCacheOp.IsValid() && !m_CleanCacheOp.IsDone)
                m_CleanCacheOp.WaitForCompletion();

            m_Addressables.ResourceManager.Update(Time.unscaledDeltaTime);
            return IsDone;
        }

        protected override void Destroy()
        {
            m_Addressables.Release(m_DepOp);
        }

        /// <inheritdoc />
        public override void GetDependencies(List<AsyncOperationHandle> dependencies)
        {
            dependencies.Add(m_DepOp);
        }

        protected override void Execute()
        {
            var catalogs = new List<IResourceLocator>(m_DepOp.Result.Count);
            for (int i = 0; i < m_DepOp.Result.Count; i++)
            {
                var locator = m_DepOp.Result[i].Result as IResourceLocator;
                string localHash = null;
                IResourceLocation remoteLocation = null;
                if (locator == null)
                {
                    var catData = m_DepOp.Result[i].Result as ContentCatalogData;
                    locator = catData.CreateCustomLocator(catData.location.PrimaryKey);
                    localHash = catData.localHash;
                    remoteLocation = catData.location;
                }

                m_LocatorInfos[i].UpdateContent(locator, localHash, remoteLocation);
                catalogs.Add(m_LocatorInfos[i].Locator);
            }

            if (!m_AutoCleanBundleCache)
                Complete(catalogs, true, null);
            else
            {
                m_CleanCacheOp = m_Addressables.CleanBundleCache(m_DepOp, false);
                OnCleanCacheCompleted(m_CleanCacheOp, catalogs);
            }
        }

        void OnCleanCacheCompleted(AsyncOperationHandle<bool> handle, List<IResourceLocator> catalogs)
        {
            handle.Completed += (obj) =>
            {
                bool success = obj.Status == AsyncOperationStatus.Succeeded;
                Complete(catalogs, success, success ? null : $"{obj.DebugName}, status={obj.Status}, result={obj.Result} catalogs updated, but failed to clean bundle cache.");
            };
        }
    }
}
>>>>>>> f473b29b
<|MERGE_RESOLUTION|>--- conflicted
+++ resolved
@@ -1,235 +1,116 @@
-<<<<<<< HEAD
-using System.Collections.Generic;
-using System.Linq;
-using UnityEngine.AddressableAssets.ResourceLocators;
-using UnityEngine.AddressableAssets.ResourceProviders;
-using UnityEngine.ResourceManagement.AsyncOperations;
-using UnityEngine.ResourceManagement.ResourceLocations;
-
-namespace UnityEngine.AddressableAssets
-{
-    class UpdateCatalogsOperation : AsyncOperationBase<List<IResourceLocator>>
-    {
-        AddressablesImpl m_Addressables;
-        List<AddressablesImpl.ResourceLocatorInfo> m_LocatorInfos;
-        AsyncOperationHandle<IList<AsyncOperationHandle>> m_DepOp;
-        AsyncOperationHandle<bool> m_CleanCacheOp;
-        bool m_AutoCleanBundleCache = false;
-
-        public UpdateCatalogsOperation(AddressablesImpl aa)
-        {
-            m_Addressables = aa;
-        }
-
-        public AsyncOperationHandle<List<IResourceLocator>> Start(IEnumerable<string> catalogIds, bool autoCleanBundleCache)
-        {
-            m_LocatorInfos = new List<AddressablesImpl.ResourceLocatorInfo>();
-            var locations = new List<IResourceLocation>();
-            foreach (var c in catalogIds)
-            {
-                if (c == null)
-                    continue;
-                var loc = m_Addressables.GetLocatorInfo(c);
-                locations.Add(loc.CatalogLocation);
-                m_LocatorInfos.Add(loc);
-            }
-            if (locations.Count == 0)
-                return m_Addressables.ResourceManager.CreateCompletedOperation(default(List<IResourceLocator>), "Content update not available.");
-
-            ContentCatalogProvider ccp = m_Addressables.ResourceManager.ResourceProviders
-                .FirstOrDefault(rp => rp.GetType() == typeof(ContentCatalogProvider)) as ContentCatalogProvider;
-            if (ccp != null)
-                ccp.DisableCatalogUpdateOnStart = false;
-
-            m_DepOp = m_Addressables.ResourceManager.CreateGroupOperation<object>(locations);
-            m_AutoCleanBundleCache = autoCleanBundleCache;
-            return m_Addressables.ResourceManager.StartOperation(this, m_DepOp);
-        }
-
-        /// <inheritdoc />
-        protected override bool InvokeWaitForCompletion()
-        {
-            if (IsDone)
-                return true;
-            if (m_DepOp.IsValid() && !m_DepOp.IsDone)
-                m_DepOp.WaitForCompletion();
-
-            m_RM?.Update(Time.unscaledDeltaTime);
-            if (!HasExecuted)
-                InvokeExecute();
-
-            if (m_CleanCacheOp.IsValid() && !m_CleanCacheOp.IsDone)
-                m_CleanCacheOp.WaitForCompletion();
-
-            m_Addressables.ResourceManager.Update(Time.unscaledDeltaTime);
-            return IsDone;
-        }
-
-        protected override void Destroy()
-        {
-            m_Addressables.Release(m_DepOp);
-        }
-
-        /// <inheritdoc />
-        public override void GetDependencies(List<AsyncOperationHandle> dependencies)
-        {
-            dependencies.Add(m_DepOp);
-        }
-
-        protected override void Execute()
-        {
-            var catalogs = new List<IResourceLocator>(m_DepOp.Result.Count);
-            for (int i = 0; i < m_DepOp.Result.Count; i++)
-            {
-                var locator = m_DepOp.Result[i].Result as IResourceLocator;
-                string localHash = null;
-                IResourceLocation remoteLocation = null;
-                if (locator == null)
-                {
-                    var catData = m_DepOp.Result[i].Result as ContentCatalogData;
-                    locator = catData.CreateCustomLocator(catData.location.PrimaryKey);
-                    localHash = catData.localHash;
-                    remoteLocation = catData.location;
-                }
-
-                m_LocatorInfos[i].UpdateContent(locator, localHash, remoteLocation);
-                catalogs.Add(m_LocatorInfos[i].Locator);
-            }
-
-            if (!m_AutoCleanBundleCache)
-                Complete(catalogs, true, null);
-            else
-            {
-                m_CleanCacheOp = m_Addressables.CleanBundleCache(m_DepOp);
-                OnCleanCacheCompleted(m_CleanCacheOp, catalogs);
-            }
-        }
-
-        void OnCleanCacheCompleted(AsyncOperationHandle<bool> handle, List<IResourceLocator> catalogs)
-        {
-            handle.Completed += (obj) =>
-            {
-                bool success = obj.Status == AsyncOperationStatus.Succeeded;
-                Complete(catalogs, success, success ? null : $"{obj.DebugName}, status={obj.Status}, result={obj.Result} catalogs updated, but failed to clean bundle cache.");
-            };
-        }
-    }
-}
-=======
-using System.Collections.Generic;
-using System.Linq;
-using UnityEngine.AddressableAssets.ResourceLocators;
-using UnityEngine.AddressableAssets.ResourceProviders;
-using UnityEngine.ResourceManagement.AsyncOperations;
-using UnityEngine.ResourceManagement.ResourceLocations;
-
-namespace UnityEngine.AddressableAssets
-{
-    class UpdateCatalogsOperation : AsyncOperationBase<List<IResourceLocator>>
-    {
-        AddressablesImpl m_Addressables;
-        List<AddressablesImpl.ResourceLocatorInfo> m_LocatorInfos;
-        AsyncOperationHandle<IList<AsyncOperationHandle>> m_DepOp;
-        AsyncOperationHandle<bool> m_CleanCacheOp;
-        bool m_AutoCleanBundleCache = false;
-
-        public UpdateCatalogsOperation(AddressablesImpl aa)
-        {
-            m_Addressables = aa;
-        }
-
-        public AsyncOperationHandle<List<IResourceLocator>> Start(IEnumerable<string> catalogIds, bool autoCleanBundleCache)
-        {
-            m_LocatorInfos = new List<AddressablesImpl.ResourceLocatorInfo>();
-            var locations = new List<IResourceLocation>();
-            foreach (var c in catalogIds)
-            {
-                if (c == null)
-                    continue;
-                var loc = m_Addressables.GetLocatorInfo(c);
-                locations.Add(loc.CatalogLocation);
-                m_LocatorInfos.Add(loc);
-            }
-            if (locations.Count == 0)
-                return m_Addressables.ResourceManager.CreateCompletedOperation(default(List<IResourceLocator>), "Content update not available.");
-
-            ContentCatalogProvider ccp = m_Addressables.ResourceManager.ResourceProviders
-                .FirstOrDefault(rp => rp.GetType() == typeof(ContentCatalogProvider)) as ContentCatalogProvider;
-            if (ccp != null)
-                ccp.DisableCatalogUpdateOnStart = false;
-
-            m_DepOp = m_Addressables.ResourceManager.CreateGroupOperation<object>(locations);
-            m_AutoCleanBundleCache = autoCleanBundleCache;
-            return m_Addressables.ResourceManager.StartOperation(this, m_DepOp);
-        }
-
-        /// <inheritdoc />
-        protected override bool InvokeWaitForCompletion()
-        {
-            if (IsDone)
-                return true;
-            if (m_DepOp.IsValid() && !m_DepOp.IsDone)
-                m_DepOp.WaitForCompletion();
-
-            m_RM?.Update(Time.unscaledDeltaTime);
-            if (!HasExecuted)
-                InvokeExecute();
-
-            if (m_CleanCacheOp.IsValid() && !m_CleanCacheOp.IsDone)
-                m_CleanCacheOp.WaitForCompletion();
-
-            m_Addressables.ResourceManager.Update(Time.unscaledDeltaTime);
-            return IsDone;
-        }
-
-        protected override void Destroy()
-        {
-            m_Addressables.Release(m_DepOp);
-        }
-
-        /// <inheritdoc />
-        public override void GetDependencies(List<AsyncOperationHandle> dependencies)
-        {
-            dependencies.Add(m_DepOp);
-        }
-
-        protected override void Execute()
-        {
-            var catalogs = new List<IResourceLocator>(m_DepOp.Result.Count);
-            for (int i = 0; i < m_DepOp.Result.Count; i++)
-            {
-                var locator = m_DepOp.Result[i].Result as IResourceLocator;
-                string localHash = null;
-                IResourceLocation remoteLocation = null;
-                if (locator == null)
-                {
-                    var catData = m_DepOp.Result[i].Result as ContentCatalogData;
-                    locator = catData.CreateCustomLocator(catData.location.PrimaryKey);
-                    localHash = catData.localHash;
-                    remoteLocation = catData.location;
-                }
-
-                m_LocatorInfos[i].UpdateContent(locator, localHash, remoteLocation);
-                catalogs.Add(m_LocatorInfos[i].Locator);
-            }
-
-            if (!m_AutoCleanBundleCache)
-                Complete(catalogs, true, null);
-            else
-            {
-                m_CleanCacheOp = m_Addressables.CleanBundleCache(m_DepOp, false);
-                OnCleanCacheCompleted(m_CleanCacheOp, catalogs);
-            }
-        }
-
-        void OnCleanCacheCompleted(AsyncOperationHandle<bool> handle, List<IResourceLocator> catalogs)
-        {
-            handle.Completed += (obj) =>
-            {
-                bool success = obj.Status == AsyncOperationStatus.Succeeded;
-                Complete(catalogs, success, success ? null : $"{obj.DebugName}, status={obj.Status}, result={obj.Result} catalogs updated, but failed to clean bundle cache.");
-            };
-        }
-    }
-}
->>>>>>> f473b29b
+using System.Collections.Generic;
+using System.Linq;
+using UnityEngine.AddressableAssets.ResourceLocators;
+using UnityEngine.AddressableAssets.ResourceProviders;
+using UnityEngine.ResourceManagement.AsyncOperations;
+using UnityEngine.ResourceManagement.ResourceLocations;
+
+namespace UnityEngine.AddressableAssets
+{
+    class UpdateCatalogsOperation : AsyncOperationBase<List<IResourceLocator>>
+    {
+        AddressablesImpl m_Addressables;
+        List<AddressablesImpl.ResourceLocatorInfo> m_LocatorInfos;
+        AsyncOperationHandle<IList<AsyncOperationHandle>> m_DepOp;
+        AsyncOperationHandle<bool> m_CleanCacheOp;
+        bool m_AutoCleanBundleCache = false;
+
+        public UpdateCatalogsOperation(AddressablesImpl aa)
+        {
+            m_Addressables = aa;
+        }
+
+        public AsyncOperationHandle<List<IResourceLocator>> Start(IEnumerable<string> catalogIds, bool autoCleanBundleCache)
+        {
+            m_LocatorInfos = new List<AddressablesImpl.ResourceLocatorInfo>();
+            var locations = new List<IResourceLocation>();
+            foreach (var c in catalogIds)
+            {
+                if (c == null)
+                    continue;
+                var loc = m_Addressables.GetLocatorInfo(c);
+                locations.Add(loc.CatalogLocation);
+                m_LocatorInfos.Add(loc);
+            }
+            if (locations.Count == 0)
+                return m_Addressables.ResourceManager.CreateCompletedOperation(default(List<IResourceLocator>), "Content update not available.");
+
+            ContentCatalogProvider ccp = m_Addressables.ResourceManager.ResourceProviders
+                .FirstOrDefault(rp => rp.GetType() == typeof(ContentCatalogProvider)) as ContentCatalogProvider;
+            if (ccp != null)
+                ccp.DisableCatalogUpdateOnStart = false;
+
+            m_DepOp = m_Addressables.ResourceManager.CreateGroupOperation<object>(locations);
+            m_AutoCleanBundleCache = autoCleanBundleCache;
+            return m_Addressables.ResourceManager.StartOperation(this, m_DepOp);
+        }
+
+        /// <inheritdoc />
+        protected override bool InvokeWaitForCompletion()
+        {
+            if (IsDone)
+                return true;
+            if (m_DepOp.IsValid() && !m_DepOp.IsDone)
+                m_DepOp.WaitForCompletion();
+
+            m_RM?.Update(Time.unscaledDeltaTime);
+            if (!HasExecuted)
+                InvokeExecute();
+
+            if (m_CleanCacheOp.IsValid() && !m_CleanCacheOp.IsDone)
+                m_CleanCacheOp.WaitForCompletion();
+
+            m_Addressables.ResourceManager.Update(Time.unscaledDeltaTime);
+            return IsDone;
+        }
+
+        protected override void Destroy()
+        {
+            m_Addressables.Release(m_DepOp);
+        }
+
+        /// <inheritdoc />
+        public override void GetDependencies(List<AsyncOperationHandle> dependencies)
+        {
+            dependencies.Add(m_DepOp);
+        }
+
+        protected override void Execute()
+        {
+            var catalogs = new List<IResourceLocator>(m_DepOp.Result.Count);
+            for (int i = 0; i < m_DepOp.Result.Count; i++)
+            {
+                var locator = m_DepOp.Result[i].Result as IResourceLocator;
+                string localHash = null;
+                IResourceLocation remoteLocation = null;
+                if (locator == null)
+                {
+                    var catData = m_DepOp.Result[i].Result as ContentCatalogData;
+                    locator = catData.CreateCustomLocator(catData.location.PrimaryKey);
+                    localHash = catData.localHash;
+                    remoteLocation = catData.location;
+                }
+
+                m_LocatorInfos[i].UpdateContent(locator, localHash, remoteLocation);
+                catalogs.Add(m_LocatorInfos[i].Locator);
+            }
+
+            if (!m_AutoCleanBundleCache)
+                Complete(catalogs, true, null);
+            else
+            {
+                m_CleanCacheOp = m_Addressables.CleanBundleCache(m_DepOp, false);
+                OnCleanCacheCompleted(m_CleanCacheOp, catalogs);
+            }
+        }
+
+        void OnCleanCacheCompleted(AsyncOperationHandle<bool> handle, List<IResourceLocator> catalogs)
+        {
+            handle.Completed += (obj) =>
+            {
+                bool success = obj.Status == AsyncOperationStatus.Succeeded;
+                Complete(catalogs, success, success ? null : $"{obj.DebugName}, status={obj.Status}, result={obj.Result} catalogs updated, but failed to clean bundle cache.");
+            };
+        }
+    }
+}