<<<<<<< HEAD
using System;
using System.Collections.Generic;
using UnityEngine.AddressableAssets.ResourceLocators;
using UnityEngine.Networking;
using UnityEngine.ResourceManagement.Util;
using UnityEngine.Serialization;

namespace UnityEngine.AddressableAssets.Initialization
{
    /// <summary>
    /// Runtime data that is used to initialize the Addressables system.
    /// </summary>
    [Serializable]
    public class ResourceManagerRuntimeData
    {
        /// <summary>
        /// Address of the contained catalogs.
        /// </summary>
        public const string kCatalogAddress = "AddressablesMainContentCatalog";

        [SerializeField]
        string m_buildTarget;
        /// <summary>
        /// The name of the build target that this data was prepared for.
        /// </summary>
        public string BuildTarget { get { return m_buildTarget; } set { m_buildTarget = value; } }

        [FormerlySerializedAs("m_settingsHash")]
        [SerializeField]
        string m_SettingsHash;
        /// <summary>
        /// The hash of the settings that generated this runtime data.
        /// </summary>
        public string SettingsHash { get { return m_SettingsHash; } set { m_SettingsHash = value; } }
        [FormerlySerializedAs("m_catalogLocations")]
        [SerializeField]
        List<ResourceLocationData> m_CatalogLocations = new List<ResourceLocationData>();
        /// <summary>
        /// List of catalog locations to download in order (try remote first, then local)
        /// </summary>
        public List<ResourceLocationData> CatalogLocations { get { return m_CatalogLocations; } }
        [FormerlySerializedAs("m_profileEvents")]
        [SerializeField]
        bool m_ProfileEvents;
        /// <summary>
        /// Flag to control whether the ResourceManager sends profiler events.
        /// </summary>
        public bool ProfileEvents { get { return m_ProfileEvents; } set { m_ProfileEvents = value; } }

        [FormerlySerializedAs("m_logResourceManagerExceptions")]
        [SerializeField]
        bool m_LogResourceManagerExceptions = true;
        /// <summary>
        /// When enabled, the Addressables.ResourceManager.ExceptionHandler is set to (op, ex) => Debug.LogException(ex);
        /// </summary>
        public bool LogResourceManagerExceptions { get { return m_LogResourceManagerExceptions; } set { m_LogResourceManagerExceptions = value; } }

        [FormerlySerializedAs("m_extraInitializationData")]
        [SerializeField]
        List<ObjectInitializationData> m_ExtraInitializationData = new List<ObjectInitializationData>();
        /// <summary>
        /// The list of initialization data.  These objects will get deserialized and initialized during the Addressables initialization process.  This happens after resource providers have been set up but before any catalogs are loaded.
        /// </summary>
        public List<ObjectInitializationData> InitializationObjects { get { return m_ExtraInitializationData; } }

        [SerializeField] private bool m_DisableCatalogUpdateOnStart = false;

        /// <summary>
        /// Determine if we should check for Remote Catalogs on during initialization.
        /// </summary>
        public bool DisableCatalogUpdateOnStartup
        {
            get { return m_DisableCatalogUpdateOnStart; }
            set { m_DisableCatalogUpdateOnStart = value; }
        }

        [SerializeField] private bool m_IsLocalCatalogInBundle = false;

        /// <summary>
        /// Whether the local catalog has been serialized in an asset bundle or as json
        /// </summary>
        public bool IsLocalCatalogInBundle
        {
            get { return m_IsLocalCatalogInBundle; }
            set { m_IsLocalCatalogInBundle = value; }
        }

        [SerializeField]
        SerializedType m_CertificateHandlerType;

        /// <summary>
        /// The type of CertificateHandler to use for this provider.
        /// </summary>
        public Type CertificateHandlerType
        {
            get
            {
                return m_CertificateHandlerType.Value;
            }
            set
            {
                m_CertificateHandlerType.Value = value;
            }
        }
        
        [SerializeField]
        string m_AddressablesVersion;

        /// <summary>
        /// The current active version of the Addressables package.
        /// </summary>
        public string AddressablesVersion
        {
            get
            {
                return m_AddressablesVersion;
            }
            set
            {
                m_AddressablesVersion = value;
            }
        }

        [SerializeField]
        int m_maxConcurrentWebRequests = 500;
        /// <summary>
        /// The maximum number of concurrent web requests.  This value will be clamped from 1 to 1024.
        /// </summary>
        public int MaxConcurrentWebRequests { get { return m_maxConcurrentWebRequests; } set { m_maxConcurrentWebRequests = Mathf.Clamp(value, 1, 1024); } }
        
        [SerializeField]
        int m_CatalogRequestsTimeout = 0;
        /// <summary>
        /// The time until a catalog hash or json UnityWebRequest download will timeout in seconds. 0 for Default timeout.
        /// </summary>
        public int CatalogRequestsTimeout { get { return m_CatalogRequestsTimeout; } set { m_CatalogRequestsTimeout = value < 0 ? 0 : value; } }
    }
}
=======
using System;
using System.Collections.Generic;
using UnityEngine.AddressableAssets.ResourceLocators;
using UnityEngine.Networking;
using UnityEngine.ResourceManagement.Util;
using UnityEngine.Serialization;

namespace UnityEngine.AddressableAssets.Initialization
{
    /// <summary>
    /// Runtime data that is used to initialize the Addressables system.
    /// </summary>
    [Serializable]
    public class ResourceManagerRuntimeData
    {
        /// <summary>
        /// Address of the contained catalogs.
        /// </summary>
        public const string kCatalogAddress = "AddressablesMainContentCatalog";

        [SerializeField]
        string m_buildTarget;
        /// <summary>
        /// The name of the build target that this data was prepared for.
        /// </summary>
        public string BuildTarget { get { return m_buildTarget; } set { m_buildTarget = value; } }

        [FormerlySerializedAs("m_settingsHash")]
        [SerializeField]
        string m_SettingsHash;
        /// <summary>
        /// The hash of the settings that generated this runtime data.
        /// </summary>
        public string SettingsHash { get { return m_SettingsHash; } set { m_SettingsHash = value; } }
        [FormerlySerializedAs("m_catalogLocations")]
        [SerializeField]
        List<ResourceLocationData> m_CatalogLocations = new List<ResourceLocationData>();
        /// <summary>
        /// List of catalog locations to download in order (try remote first, then local)
        /// </summary>
        public List<ResourceLocationData> CatalogLocations { get { return m_CatalogLocations; } }
        [FormerlySerializedAs("m_profileEvents")]
        [SerializeField]
        bool m_ProfileEvents;
        /// <summary>
        /// Flag to control whether the ResourceManager sends profiler events.
        /// </summary>
        public bool ProfileEvents { get { return m_ProfileEvents; } set { m_ProfileEvents = value; } }

        [FormerlySerializedAs("m_logResourceManagerExceptions")]
        [SerializeField]
        bool m_LogResourceManagerExceptions = true;
        /// <summary>
        /// When enabled, the Addressables.ResourceManager.ExceptionHandler is set to (op, ex) => Debug.LogException(ex);
        /// </summary>
        public bool LogResourceManagerExceptions { get { return m_LogResourceManagerExceptions; } set { m_LogResourceManagerExceptions = value; } }

        [FormerlySerializedAs("m_extraInitializationData")]
        [SerializeField]
        List<ObjectInitializationData> m_ExtraInitializationData = new List<ObjectInitializationData>();
        /// <summary>
        /// The list of initialization data.  These objects will get deserialized and initialized during the Addressables initialization process.  This happens after resource providers have been set up but before any catalogs are loaded.
        /// </summary>
        public List<ObjectInitializationData> InitializationObjects { get { return m_ExtraInitializationData; } }

        [SerializeField] private bool m_DisableCatalogUpdateOnStart = false;

        /// <summary>
        /// Determine if we should check for Remote Catalogs on during initialization.
        /// </summary>
        public bool DisableCatalogUpdateOnStartup
        {
            get { return m_DisableCatalogUpdateOnStart; }
            set { m_DisableCatalogUpdateOnStart = value; }
        }

        [SerializeField] private bool m_IsLocalCatalogInBundle = false;

        /// <summary>
        /// Whether the local catalog has been serialized in an asset bundle or as json
        /// </summary>
        public bool IsLocalCatalogInBundle
        {
            get { return m_IsLocalCatalogInBundle; }
            set { m_IsLocalCatalogInBundle = value; }
        }

        [SerializeField]
        SerializedType m_CertificateHandlerType;

        /// <summary>
        /// The type of CertificateHandler to use for this provider.
        /// </summary>
        public Type CertificateHandlerType
        {
            get
            {
                return m_CertificateHandlerType.Value;
            }
            set
            {
                m_CertificateHandlerType.Value = value;
            }
        }

        [SerializeField]
        string m_AddressablesVersion;

        /// <summary>
        /// The current active version of the Addressables package.
        /// </summary>
        public string AddressablesVersion
        {
            get
            {
                return m_AddressablesVersion;
            }
            set
            {
                m_AddressablesVersion = value;
            }
        }

        [SerializeField]
        int m_maxConcurrentWebRequests = 500;
        /// <summary>
        /// The maximum number of concurrent web requests.  This value will be clamped from 1 to 1024.
        /// </summary>
        public int MaxConcurrentWebRequests { get { return m_maxConcurrentWebRequests; } set { m_maxConcurrentWebRequests = Mathf.Clamp(value, 1, 1024); } }

        [SerializeField]
        int m_CatalogRequestsTimeout = 0;
        /// <summary>
        /// The time until a catalog hash or json UnityWebRequest download will timeout in seconds. 0 for Default timeout.
        /// </summary>
        public int CatalogRequestsTimeout { get { return m_CatalogRequestsTimeout; } set { m_CatalogRequestsTimeout = value < 0 ? 0 : value; } }

#if ENABLE_CCD
        /// <summary>
        /// Stores the CcdManager data to set the CCD properties to pull from.
        /// </summary>
        [SerializeField]
        CcdManagedData m_CcdManagedData;
        internal CcdManagedData CcdManagedData { get { return m_CcdManagedData; } set { m_CcdManagedData = value; } }
#endif
    }
}
>>>>>>> 1827c9db
<|MERGE_RESOLUTION|>--- conflicted
+++ resolved
@@ -1,288 +1,147 @@
-<<<<<<< HEAD
-using System;
-using System.Collections.Generic;
-using UnityEngine.AddressableAssets.ResourceLocators;
-using UnityEngine.Networking;
-using UnityEngine.ResourceManagement.Util;
-using UnityEngine.Serialization;
-
-namespace UnityEngine.AddressableAssets.Initialization
-{
-    /// <summary>
-    /// Runtime data that is used to initialize the Addressables system.
-    /// </summary>
-    [Serializable]
-    public class ResourceManagerRuntimeData
-    {
-        /// <summary>
-        /// Address of the contained catalogs.
-        /// </summary>
-        public const string kCatalogAddress = "AddressablesMainContentCatalog";
-
-        [SerializeField]
-        string m_buildTarget;
-        /// <summary>
-        /// The name of the build target that this data was prepared for.
-        /// </summary>
-        public string BuildTarget { get { return m_buildTarget; } set { m_buildTarget = value; } }
-
-        [FormerlySerializedAs("m_settingsHash")]
-        [SerializeField]
-        string m_SettingsHash;
-        /// <summary>
-        /// The hash of the settings that generated this runtime data.
-        /// </summary>
-        public string SettingsHash { get { return m_SettingsHash; } set { m_SettingsHash = value; } }
-        [FormerlySerializedAs("m_catalogLocations")]
-        [SerializeField]
-        List<ResourceLocationData> m_CatalogLocations = new List<ResourceLocationData>();
-        /// <summary>
-        /// List of catalog locations to download in order (try remote first, then local)
-        /// </summary>
-        public List<ResourceLocationData> CatalogLocations { get { return m_CatalogLocations; } }
-        [FormerlySerializedAs("m_profileEvents")]
-        [SerializeField]
-        bool m_ProfileEvents;
-        /// <summary>
-        /// Flag to control whether the ResourceManager sends profiler events.
-        /// </summary>
-        public bool ProfileEvents { get { return m_ProfileEvents; } set { m_ProfileEvents = value; } }
-
-        [FormerlySerializedAs("m_logResourceManagerExceptions")]
-        [SerializeField]
-        bool m_LogResourceManagerExceptions = true;
-        /// <summary>
-        /// When enabled, the Addressables.ResourceManager.ExceptionHandler is set to (op, ex) => Debug.LogException(ex);
-        /// </summary>
-        public bool LogResourceManagerExceptions { get { return m_LogResourceManagerExceptions; } set { m_LogResourceManagerExceptions = value; } }
-
-        [FormerlySerializedAs("m_extraInitializationData")]
-        [SerializeField]
-        List<ObjectInitializationData> m_ExtraInitializationData = new List<ObjectInitializationData>();
-        /// <summary>
-        /// The list of initialization data.  These objects will get deserialized and initialized during the Addressables initialization process.  This happens after resource providers have been set up but before any catalogs are loaded.
-        /// </summary>
-        public List<ObjectInitializationData> InitializationObjects { get { return m_ExtraInitializationData; } }
-
-        [SerializeField] private bool m_DisableCatalogUpdateOnStart = false;
-
-        /// <summary>
-        /// Determine if we should check for Remote Catalogs on during initialization.
-        /// </summary>
-        public bool DisableCatalogUpdateOnStartup
-        {
-            get { return m_DisableCatalogUpdateOnStart; }
-            set { m_DisableCatalogUpdateOnStart = value; }
-        }
-
-        [SerializeField] private bool m_IsLocalCatalogInBundle = false;
-
-        /// <summary>
-        /// Whether the local catalog has been serialized in an asset bundle or as json
-        /// </summary>
-        public bool IsLocalCatalogInBundle
-        {
-            get { return m_IsLocalCatalogInBundle; }
-            set { m_IsLocalCatalogInBundle = value; }
-        }
-
-        [SerializeField]
-        SerializedType m_CertificateHandlerType;
-
-        /// <summary>
-        /// The type of CertificateHandler to use for this provider.
-        /// </summary>
-        public Type CertificateHandlerType
-        {
-            get
-            {
-                return m_CertificateHandlerType.Value;
-            }
-            set
-            {
-                m_CertificateHandlerType.Value = value;
-            }
-        }
-        
-        [SerializeField]
-        string m_AddressablesVersion;
-
-        /// <summary>
-        /// The current active version of the Addressables package.
-        /// </summary>
-        public string AddressablesVersion
-        {
-            get
-            {
-                return m_AddressablesVersion;
-            }
-            set
-            {
-                m_AddressablesVersion = value;
-            }
-        }
-
-        [SerializeField]
-        int m_maxConcurrentWebRequests = 500;
-        /// <summary>
-        /// The maximum number of concurrent web requests.  This value will be clamped from 1 to 1024.
-        /// </summary>
-        public int MaxConcurrentWebRequests { get { return m_maxConcurrentWebRequests; } set { m_maxConcurrentWebRequests = Mathf.Clamp(value, 1, 1024); } }
-        
-        [SerializeField]
-        int m_CatalogRequestsTimeout = 0;
-        /// <summary>
-        /// The time until a catalog hash or json UnityWebRequest download will timeout in seconds. 0 for Default timeout.
-        /// </summary>
-        public int CatalogRequestsTimeout { get { return m_CatalogRequestsTimeout; } set { m_CatalogRequestsTimeout = value < 0 ? 0 : value; } }
-    }
-}
-=======
-using System;
-using System.Collections.Generic;
-using UnityEngine.AddressableAssets.ResourceLocators;
-using UnityEngine.Networking;
-using UnityEngine.ResourceManagement.Util;
-using UnityEngine.Serialization;
-
-namespace UnityEngine.AddressableAssets.Initialization
-{
-    /// <summary>
-    /// Runtime data that is used to initialize the Addressables system.
-    /// </summary>
-    [Serializable]
-    public class ResourceManagerRuntimeData
-    {
-        /// <summary>
-        /// Address of the contained catalogs.
-        /// </summary>
-        public const string kCatalogAddress = "AddressablesMainContentCatalog";
-
-        [SerializeField]
-        string m_buildTarget;
-        /// <summary>
-        /// The name of the build target that this data was prepared for.
-        /// </summary>
-        public string BuildTarget { get { return m_buildTarget; } set { m_buildTarget = value; } }
-
-        [FormerlySerializedAs("m_settingsHash")]
-        [SerializeField]
-        string m_SettingsHash;
-        /// <summary>
-        /// The hash of the settings that generated this runtime data.
-        /// </summary>
-        public string SettingsHash { get { return m_SettingsHash; } set { m_SettingsHash = value; } }
-        [FormerlySerializedAs("m_catalogLocations")]
-        [SerializeField]
-        List<ResourceLocationData> m_CatalogLocations = new List<ResourceLocationData>();
-        /// <summary>
-        /// List of catalog locations to download in order (try remote first, then local)
-        /// </summary>
-        public List<ResourceLocationData> CatalogLocations { get { return m_CatalogLocations; } }
-        [FormerlySerializedAs("m_profileEvents")]
-        [SerializeField]
-        bool m_ProfileEvents;
-        /// <summary>
-        /// Flag to control whether the ResourceManager sends profiler events.
-        /// </summary>
-        public bool ProfileEvents { get { return m_ProfileEvents; } set { m_ProfileEvents = value; } }
-
-        [FormerlySerializedAs("m_logResourceManagerExceptions")]
-        [SerializeField]
-        bool m_LogResourceManagerExceptions = true;
-        /// <summary>
-        /// When enabled, the Addressables.ResourceManager.ExceptionHandler is set to (op, ex) => Debug.LogException(ex);
-        /// </summary>
-        public bool LogResourceManagerExceptions { get { return m_LogResourceManagerExceptions; } set { m_LogResourceManagerExceptions = value; } }
-
-        [FormerlySerializedAs("m_extraInitializationData")]
-        [SerializeField]
-        List<ObjectInitializationData> m_ExtraInitializationData = new List<ObjectInitializationData>();
-        /// <summary>
-        /// The list of initialization data.  These objects will get deserialized and initialized during the Addressables initialization process.  This happens after resource providers have been set up but before any catalogs are loaded.
-        /// </summary>
-        public List<ObjectInitializationData> InitializationObjects { get { return m_ExtraInitializationData; } }
-
-        [SerializeField] private bool m_DisableCatalogUpdateOnStart = false;
-
-        /// <summary>
-        /// Determine if we should check for Remote Catalogs on during initialization.
-        /// </summary>
-        public bool DisableCatalogUpdateOnStartup
-        {
-            get { return m_DisableCatalogUpdateOnStart; }
-            set { m_DisableCatalogUpdateOnStart = value; }
-        }
-
-        [SerializeField] private bool m_IsLocalCatalogInBundle = false;
-
-        /// <summary>
-        /// Whether the local catalog has been serialized in an asset bundle or as json
-        /// </summary>
-        public bool IsLocalCatalogInBundle
-        {
-            get { return m_IsLocalCatalogInBundle; }
-            set { m_IsLocalCatalogInBundle = value; }
-        }
-
-        [SerializeField]
-        SerializedType m_CertificateHandlerType;
-
-        /// <summary>
-        /// The type of CertificateHandler to use for this provider.
-        /// </summary>
-        public Type CertificateHandlerType
-        {
-            get
-            {
-                return m_CertificateHandlerType.Value;
-            }
-            set
-            {
-                m_CertificateHandlerType.Value = value;
-            }
-        }
-
-        [SerializeField]
-        string m_AddressablesVersion;
-
-        /// <summary>
-        /// The current active version of the Addressables package.
-        /// </summary>
-        public string AddressablesVersion
-        {
-            get
-            {
-                return m_AddressablesVersion;
-            }
-            set
-            {
-                m_AddressablesVersion = value;
-            }
-        }
-
-        [SerializeField]
-        int m_maxConcurrentWebRequests = 500;
-        /// <summary>
-        /// The maximum number of concurrent web requests.  This value will be clamped from 1 to 1024.
-        /// </summary>
-        public int MaxConcurrentWebRequests { get { return m_maxConcurrentWebRequests; } set { m_maxConcurrentWebRequests = Mathf.Clamp(value, 1, 1024); } }
-
-        [SerializeField]
-        int m_CatalogRequestsTimeout = 0;
-        /// <summary>
-        /// The time until a catalog hash or json UnityWebRequest download will timeout in seconds. 0 for Default timeout.
-        /// </summary>
-        public int CatalogRequestsTimeout { get { return m_CatalogRequestsTimeout; } set { m_CatalogRequestsTimeout = value < 0 ? 0 : value; } }
-
-#if ENABLE_CCD
-        /// <summary>
-        /// Stores the CcdManager data to set the CCD properties to pull from.
-        /// </summary>
-        [SerializeField]
-        CcdManagedData m_CcdManagedData;
-        internal CcdManagedData CcdManagedData { get { return m_CcdManagedData; } set { m_CcdManagedData = value; } }
-#endif
-    }
-}
->>>>>>> 1827c9db
+using System;
+using System.Collections.Generic;
+using UnityEngine.AddressableAssets.ResourceLocators;
+using UnityEngine.Networking;
+using UnityEngine.ResourceManagement.Util;
+using UnityEngine.Serialization;
+
+namespace UnityEngine.AddressableAssets.Initialization
+{
+    /// <summary>
+    /// Runtime data that is used to initialize the Addressables system.
+    /// </summary>
+    [Serializable]
+    public class ResourceManagerRuntimeData
+    {
+        /// <summary>
+        /// Address of the contained catalogs.
+        /// </summary>
+        public const string kCatalogAddress = "AddressablesMainContentCatalog";
+
+        [SerializeField]
+        string m_buildTarget;
+        /// <summary>
+        /// The name of the build target that this data was prepared for.
+        /// </summary>
+        public string BuildTarget { get { return m_buildTarget; } set { m_buildTarget = value; } }
+
+        [FormerlySerializedAs("m_settingsHash")]
+        [SerializeField]
+        string m_SettingsHash;
+        /// <summary>
+        /// The hash of the settings that generated this runtime data.
+        /// </summary>
+        public string SettingsHash { get { return m_SettingsHash; } set { m_SettingsHash = value; } }
+        [FormerlySerializedAs("m_catalogLocations")]
+        [SerializeField]
+        List<ResourceLocationData> m_CatalogLocations = new List<ResourceLocationData>();
+        /// <summary>
+        /// List of catalog locations to download in order (try remote first, then local)
+        /// </summary>
+        public List<ResourceLocationData> CatalogLocations { get { return m_CatalogLocations; } }
+        [FormerlySerializedAs("m_profileEvents")]
+        [SerializeField]
+        bool m_ProfileEvents;
+        /// <summary>
+        /// Flag to control whether the ResourceManager sends profiler events.
+        /// </summary>
+        public bool ProfileEvents { get { return m_ProfileEvents; } set { m_ProfileEvents = value; } }
+
+        [FormerlySerializedAs("m_logResourceManagerExceptions")]
+        [SerializeField]
+        bool m_LogResourceManagerExceptions = true;
+        /// <summary>
+        /// When enabled, the Addressables.ResourceManager.ExceptionHandler is set to (op, ex) => Debug.LogException(ex);
+        /// </summary>
+        public bool LogResourceManagerExceptions { get { return m_LogResourceManagerExceptions; } set { m_LogResourceManagerExceptions = value; } }
+
+        [FormerlySerializedAs("m_extraInitializationData")]
+        [SerializeField]
+        List<ObjectInitializationData> m_ExtraInitializationData = new List<ObjectInitializationData>();
+        /// <summary>
+        /// The list of initialization data.  These objects will get deserialized and initialized during the Addressables initialization process.  This happens after resource providers have been set up but before any catalogs are loaded.
+        /// </summary>
+        public List<ObjectInitializationData> InitializationObjects { get { return m_ExtraInitializationData; } }
+
+        [SerializeField] private bool m_DisableCatalogUpdateOnStart = false;
+
+        /// <summary>
+        /// Determine if we should check for Remote Catalogs on during initialization.
+        /// </summary>
+        public bool DisableCatalogUpdateOnStartup
+        {
+            get { return m_DisableCatalogUpdateOnStart; }
+            set { m_DisableCatalogUpdateOnStart = value; }
+        }
+
+        [SerializeField] private bool m_IsLocalCatalogInBundle = false;
+
+        /// <summary>
+        /// Whether the local catalog has been serialized in an asset bundle or as json
+        /// </summary>
+        public bool IsLocalCatalogInBundle
+        {
+            get { return m_IsLocalCatalogInBundle; }
+            set { m_IsLocalCatalogInBundle = value; }
+        }
+
+        [SerializeField]
+        SerializedType m_CertificateHandlerType;
+
+        /// <summary>
+        /// The type of CertificateHandler to use for this provider.
+        /// </summary>
+        public Type CertificateHandlerType
+        {
+            get
+            {
+                return m_CertificateHandlerType.Value;
+            }
+            set
+            {
+                m_CertificateHandlerType.Value = value;
+            }
+        }
+
+        [SerializeField]
+        string m_AddressablesVersion;
+
+        /// <summary>
+        /// The current active version of the Addressables package.
+        /// </summary>
+        public string AddressablesVersion
+        {
+            get
+            {
+                return m_AddressablesVersion;
+            }
+            set
+            {
+                m_AddressablesVersion = value;
+            }
+        }
+
+        [SerializeField]
+        int m_maxConcurrentWebRequests = 500;
+        /// <summary>
+        /// The maximum number of concurrent web requests.  This value will be clamped from 1 to 1024.
+        /// </summary>
+        public int MaxConcurrentWebRequests { get { return m_maxConcurrentWebRequests; } set { m_maxConcurrentWebRequests = Mathf.Clamp(value, 1, 1024); } }
+
+        [SerializeField]
+        int m_CatalogRequestsTimeout = 0;
+        /// <summary>
+        /// The time until a catalog hash or json UnityWebRequest download will timeout in seconds. 0 for Default timeout.
+        /// </summary>
+        public int CatalogRequestsTimeout { get { return m_CatalogRequestsTimeout; } set { m_CatalogRequestsTimeout = value < 0 ? 0 : value; } }
+
+#if ENABLE_CCD
+        /// <summary>
+        /// Stores the CcdManager data to set the CCD properties to pull from.
+        /// </summary>
+        [SerializeField]
+        CcdManagedData m_CcdManagedData;
+        internal CcdManagedData CcdManagedData { get { return m_CcdManagedData; } set { m_CcdManagedData = value; } }
+#endif
+    }
+}