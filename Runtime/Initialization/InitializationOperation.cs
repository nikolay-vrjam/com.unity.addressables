<<<<<<< HEAD
using System;
using System.Collections.Generic;
using System.IO;
using System.Linq;
using UnityEngine.AddressableAssets.ResourceLocators;
using UnityEngine.AddressableAssets.ResourceProviders;
using UnityEngine.AddressableAssets.Utility;
using UnityEngine.Networking;
using UnityEngine.ResourceManagement;
using UnityEngine.ResourceManagement.AsyncOperations;
using UnityEngine.ResourceManagement.ResourceLocations;
using UnityEngine.ResourceManagement.ResourceProviders;
using UnityEngine.ResourceManagement.Util;
using ResourceManager = UnityEngine.ResourceManagement.ResourceManager;

namespace UnityEngine.AddressableAssets.Initialization
{
    internal class InitializationOperation : AsyncOperationBase<IResourceLocator>
    {
        AsyncOperationHandle<ResourceManagerRuntimeData> m_rtdOp;
        AsyncOperationHandle<IResourceLocator> m_loadCatalogOp;
        string m_ProviderSuffix;
        AddressablesImpl m_Addressables;
        ResourceManagerDiagnostics m_Diagnostics;
        InitalizationObjectsOperation m_InitGroupOps;

        public InitializationOperation(AddressablesImpl aa)
        {
            m_Addressables = aa;
            m_Diagnostics = new ResourceManagerDiagnostics(aa.ResourceManager);
        }

        protected override float Progress
        {
            get
            {
                if (m_rtdOp.IsValid())
                    return m_rtdOp.PercentComplete;
                return 0f;
            }
        }

        protected override string DebugName
        {
            get { return "InitializationOperation"; }
        }

        internal static AsyncOperationHandle<IResourceLocator> CreateInitializationOperation(AddressablesImpl aa, string playerSettingsLocation, string providerSuffix)
        {
            var jp = new JsonAssetProvider();
            aa.ResourceManager.ResourceProviders.Add(jp);
            var tdp = new TextDataProvider();
            aa.ResourceManager.ResourceProviders.Add(tdp);
            aa.ResourceManager.ResourceProviders.Add(new ContentCatalogProvider(aa.ResourceManager));

            var runtimeDataLocation = new ResourceLocationBase("RuntimeData", playerSettingsLocation, typeof(JsonAssetProvider).FullName, typeof(ResourceManagerRuntimeData));

            var initOp = new InitializationOperation(aa);
            initOp.m_rtdOp = aa.ResourceManager.ProvideResource<ResourceManagerRuntimeData>(runtimeDataLocation);
            initOp.m_ProviderSuffix = providerSuffix;
            initOp.m_InitGroupOps = new InitalizationObjectsOperation();
            initOp.m_InitGroupOps.Init(initOp.m_rtdOp, aa);

            var groupOpHandle = aa.ResourceManager.StartOperation(initOp.m_InitGroupOps, initOp.m_rtdOp);

            return aa.ResourceManager.StartOperation<IResourceLocator>(initOp, groupOpHandle);
        }

        /// <inheritdoc />
        protected override bool InvokeWaitForCompletion()
        {
            if (IsDone)
                return true;

            if (m_rtdOp.IsValid() && !m_rtdOp.IsDone)
                m_rtdOp.WaitForCompletion();

            m_RM?.Update(Time.unscaledDeltaTime);

            if (!HasExecuted)
                InvokeExecute();

            if (m_loadCatalogOp.IsValid() && !m_loadCatalogOp.IsDone)
            {
                m_loadCatalogOp.WaitForCompletion();
                m_RM?.Update(Time.unscaledDeltaTime); //We need completion callbacks to get triggered.
            }

            return m_rtdOp.IsDone && m_loadCatalogOp.IsDone;
        }

        protected override void Execute()
        {
            Addressables.LogFormat("Addressables - runtime data operation completed with status = {0}, result = {1}.", m_rtdOp.Status, m_rtdOp.Result);
            if (m_rtdOp.Result == null)
            {
                Addressables.LogWarningFormat("Addressables - Unable to load runtime data at location {0}.", m_rtdOp);
                Complete(Result, false, string.Format("Addressables - Unable to load runtime data at location {0}.", m_rtdOp));
                return;
            }
            Addressables.LogFormat("Initializing Addressables version {0}.", m_rtdOp.Result.AddressablesVersion);
            var rtd = m_rtdOp.Result;

            m_Addressables.ResourceManager.postProfilerEvents = rtd.ProfileEvents;
            WebRequestQueue.SetMaxConcurrentRequests(rtd.MaxConcurrentWebRequests);
            m_Addressables.CatalogRequestsTimeout = rtd.CatalogRequestsTimeout;
            foreach (var catalogLocation in rtd.CatalogLocations)
            {
                if (catalogLocation.Data != null && catalogLocation.Data is ProviderLoadRequestOptions loadData)
                {
                    loadData.WebRequestTimeout = rtd.CatalogRequestsTimeout;
                }
            }

            m_Addressables.Release(m_rtdOp);
            if (rtd.CertificateHandlerType != null)
                m_Addressables.ResourceManager.CertificateHandlerInstance = Activator.CreateInstance(rtd.CertificateHandlerType) as CertificateHandler;

#if UNITY_EDITOR
            if (UnityEditor.EditorUserBuildSettings.activeBuildTarget.ToString() != rtd.BuildTarget)
                Addressables.LogErrorFormat("Addressables - runtime data was built with a different build target.  Expected {0}, but data was built with {1}.  Certain assets may not load correctly including shaders.  You can rebuild player content via the Addressables window.", UnityEditor.EditorUserBuildSettings.activeBuildTarget, rtd.BuildTarget);
#endif
            if (!rtd.LogResourceManagerExceptions)
                ResourceManager.ExceptionHandler = null;

            if (!rtd.ProfileEvents)
            {
                m_Diagnostics.Dispose();
                m_Diagnostics = null;
                m_Addressables.ResourceManager.ClearDiagnosticCallbacks();
            }

            Addressables.Log("Addressables - loading initialization objects.");

            ContentCatalogProvider ccp = m_Addressables.ResourceManager.ResourceProviders
                .FirstOrDefault(rp => rp.GetType() == typeof(ContentCatalogProvider)) as ContentCatalogProvider;
            if (ccp != null)
            {
                ccp.DisableCatalogUpdateOnStart = rtd.DisableCatalogUpdateOnStartup;
                ccp.IsLocalCatalogInBundle = rtd.IsLocalCatalogInBundle;
            }

            var locMap = new ResourceLocationMap("CatalogLocator", rtd.CatalogLocations);
            m_Addressables.AddResourceLocator(locMap);
            IList<IResourceLocation> catalogs;
            if (!locMap.Locate(ResourceManagerRuntimeData.kCatalogAddress, typeof(ContentCatalogData), out catalogs))
            {
                Addressables.LogWarningFormat(
                    "Addressables - Unable to find any catalog locations in the runtime data.");
                m_Addressables.RemoveResourceLocator(locMap);
                Complete(Result, false, "Addressables - Unable to find any catalog locations in the runtime data.");
            }
            else
            {
                Addressables.LogFormat("Addressables - loading content catalogs, {0} found.", catalogs.Count);
                IResourceLocation remoteHashLocation = null;
                if (catalogs[0].Dependencies.Count == 2 && rtd.DisableCatalogUpdateOnStartup)
                {
                    remoteHashLocation = catalogs[0].Dependencies[(int)ContentCatalogProvider.DependencyHashIndex.Remote];
                    catalogs[0].Dependencies[(int)ContentCatalogProvider.DependencyHashIndex.Remote] = catalogs[0].Dependencies[(int)ContentCatalogProvider.DependencyHashIndex.Cache];
                }
                m_loadCatalogOp = LoadContentCatalogInternal(catalogs, 0, locMap, remoteHashLocation);
            }
        }

        static void LoadProvider(AddressablesImpl addressables, ObjectInitializationData providerData, string providerSuffix)
        {
            //don't add providers that have the same id...
            var indexOfExistingProvider = -1;
            var newProviderId = string.IsNullOrEmpty(providerSuffix) ? providerData.Id : (providerData.Id + providerSuffix);
            for (int i = 0; i < addressables.ResourceManager.ResourceProviders.Count; i++)
            {
                var rp = addressables.ResourceManager.ResourceProviders[i];
                if (rp.ProviderId == newProviderId)
                {
                    indexOfExistingProvider = i;
                    break;
                }
            }

            //if not re-initializing, just use the old provider
            if (indexOfExistingProvider >= 0 && string.IsNullOrEmpty(providerSuffix))
                return;

            var provider = providerData.CreateInstance<IResourceProvider>(newProviderId);
            if (provider != null)
            {
                if (indexOfExistingProvider < 0 || !string.IsNullOrEmpty(providerSuffix))
                {
                    Addressables.LogFormat("Addressables - added provider {0} with id {1}.", provider, provider.ProviderId);
                    addressables.ResourceManager.ResourceProviders.Add(provider);
                }
                else
                {
                    Addressables.LogFormat("Addressables - replacing provider {0} at index {1}.", provider, indexOfExistingProvider);
                    addressables.ResourceManager.ResourceProviders[indexOfExistingProvider] = provider;
                }
            }
            else
            {
                Addressables.LogWarningFormat("Addressables - Unable to load resource provider from {0}.", providerData);
            }
        }

        static AsyncOperationHandle<IResourceLocator> OnCatalogDataLoaded(AddressablesImpl addressables, AsyncOperationHandle<ContentCatalogData> op, string providerSuffix, IResourceLocation remoteHashLocation)
        {
            var data = op.Result;
            addressables.Release(op);
            if (data == null)
            {
                var opException = op.OperationException != null ? new Exception("Failed to load content catalog.", op.OperationException) : new Exception("Failed to load content catalog.");
                return addressables.ResourceManager.CreateCompletedOperationWithException<IResourceLocator>(null, opException);
            }
            else
            {
                if (data.ResourceProviderData != null)
                    foreach (var providerData in data.ResourceProviderData)
                        LoadProvider(addressables, providerData, providerSuffix);
                if (addressables.InstanceProvider == null)
                {
                    var prov = data.InstanceProviderData.CreateInstance<IInstanceProvider>();
                    if (prov != null)
                        addressables.InstanceProvider = prov;
                }
                if (addressables.SceneProvider == null)
                {
                    var prov = data.SceneProviderData.CreateInstance<ISceneProvider>();
                    if (prov != null)
                        addressables.SceneProvider = prov;
                }
                if (remoteHashLocation != null)
                    data.location.Dependencies[(int)ContentCatalogProvider.DependencyHashIndex.Remote] = remoteHashLocation;

                ResourceLocationMap locMap = data.CreateCustomLocator(data.location.PrimaryKey, providerSuffix);
                addressables.AddResourceLocator(locMap, data.localHash, data.location);
                addressables.AddResourceLocator(new DynamicResourceLocator(addressables));
                return addressables.ResourceManager.CreateCompletedOperation<IResourceLocator>(locMap, string.Empty);
            }
        }

        public static AsyncOperationHandle<IResourceLocator> LoadContentCatalog(AddressablesImpl addressables, IResourceLocation loc, string providerSuffix, IResourceLocation remoteHashLocation = null)
        {
            Type provType = typeof(ProviderOperation<ContentCatalogData>);
            var catalogOp = addressables.ResourceManager.CreateOperation<ProviderOperation<ContentCatalogData>>(provType, provType.GetHashCode(), null, null);

            IResourceProvider catalogProvider = null;
            foreach (IResourceProvider provider in addressables.ResourceManager.ResourceProviders)
            {
                if (provider is ContentCatalogProvider)
                {
                    catalogProvider = provider;
                    break;
                }
            }

            var dependencies = addressables.ResourceManager.CreateGroupOperation<string>(loc.Dependencies, true);
            catalogOp.Init(addressables.ResourceManager, catalogProvider, loc, dependencies, true);
            var catalogHandle = addressables.ResourceManager.StartOperation(catalogOp, dependencies);
            dependencies.Release();

            var chainOp = addressables.ResourceManager.CreateChainOperation(catalogHandle, res => OnCatalogDataLoaded(addressables, res, providerSuffix, remoteHashLocation));
            return chainOp;
        }

        public AsyncOperationHandle<IResourceLocator> LoadContentCatalog(IResourceLocation loc, string providerSuffix, IResourceLocation remoteHashLocation)
        {
            return LoadContentCatalog(m_Addressables, loc, providerSuffix, remoteHashLocation);
        }

        //Attempts to load each catalog in order, stopping at first success.
        internal AsyncOperationHandle<IResourceLocator> LoadContentCatalogInternal(IList<IResourceLocation> catalogs, int index, ResourceLocationMap locMap, IResourceLocation remoteHashLocation)
        {
            Addressables.LogFormat("Addressables - loading content catalog from {0}.", m_Addressables.ResourceManager.TransformInternalId(catalogs[index]));
            var loadOp = LoadContentCatalog(catalogs[index], m_ProviderSuffix, remoteHashLocation);
            if (loadOp.IsDone)
                LoadOpComplete(loadOp, catalogs, locMap, index, remoteHashLocation);
            else
                loadOp.Completed += op =>
                {
                    LoadOpComplete(op, catalogs, locMap, index, remoteHashLocation);
                };
            return loadOp;
        }

        void LoadOpComplete(AsyncOperationHandle<IResourceLocator> op, IList<IResourceLocation> catalogs, ResourceLocationMap locMap, int index, IResourceLocation remoteHashLocation)
        {
            if (op.Result != null)
            {
                m_Addressables.RemoveResourceLocator(locMap);
                Result = op.Result;
                Complete(Result, true, string.Empty);
                m_Addressables.Release(op);
                Addressables.Log("Addressables - initialization complete.");
            }
            else
            {
                Addressables.LogFormat("Addressables - failed to load content catalog from {0}.", op);
                if (index + 1 >= catalogs.Count)
                {
                    Addressables.LogWarningFormat("Addressables - initialization failed.", op);
                    m_Addressables.RemoveResourceLocator(locMap);
                    if (op.OperationException != null)
                        Complete(Result, false, op.OperationException);
                    else
                        Complete(Result, false, "LoadContentCatalogInternal");
                    m_Addressables.Release(op);
                }
                else
                {
                    m_loadCatalogOp = LoadContentCatalogInternal(catalogs, index + 1, locMap, remoteHashLocation);
                    m_Addressables.Release(op);
                }
            }
        }
    }
}
=======
using System;
using System.Collections.Generic;
using System.IO;
using System.Linq;
using UnityEngine.AddressableAssets.ResourceLocators;
using UnityEngine.AddressableAssets.ResourceProviders;
using UnityEngine.AddressableAssets.Utility;
using UnityEngine.Networking;
using UnityEngine.ResourceManagement;
using UnityEngine.ResourceManagement.AsyncOperations;
using UnityEngine.ResourceManagement.ResourceLocations;
using UnityEngine.ResourceManagement.ResourceProviders;
using UnityEngine.ResourceManagement.Util;
using ResourceManager = UnityEngine.ResourceManagement.ResourceManager;

namespace UnityEngine.AddressableAssets.Initialization
{
    internal class InitializationOperation : AsyncOperationBase<IResourceLocator>
    {
        AsyncOperationHandle<ResourceManagerRuntimeData> m_rtdOp;
        AsyncOperationHandle<IResourceLocator> m_loadCatalogOp;
        string m_ProviderSuffix;
        AddressablesImpl m_Addressables;
        ResourceManagerDiagnostics m_Diagnostics;
        InitalizationObjectsOperation m_InitGroupOps;

        public InitializationOperation(AddressablesImpl aa)
        {
            m_Addressables = aa;
            m_Diagnostics = new ResourceManagerDiagnostics(aa.ResourceManager);
        }

        protected override float Progress
        {
            get
            {
                if (m_rtdOp.IsValid())
                    return m_rtdOp.PercentComplete;
                return 0f;
            }
        }

        protected override string DebugName
        {
            get { return "InitializationOperation"; }
        }

        internal static AsyncOperationHandle<IResourceLocator> CreateInitializationOperation(AddressablesImpl aa, string playerSettingsLocation, string providerSuffix)
        {
            var jp = new JsonAssetProvider();
            aa.ResourceManager.ResourceProviders.Add(jp);
            var tdp = new TextDataProvider();
            aa.ResourceManager.ResourceProviders.Add(tdp);
            aa.ResourceManager.ResourceProviders.Add(new ContentCatalogProvider(aa.ResourceManager));

            var runtimeDataLocation = new ResourceLocationBase("RuntimeData", playerSettingsLocation, typeof(JsonAssetProvider).FullName, typeof(ResourceManagerRuntimeData));

            var initOp = new InitializationOperation(aa);
            initOp.m_rtdOp = aa.ResourceManager.ProvideResource<ResourceManagerRuntimeData>(runtimeDataLocation);
            initOp.m_ProviderSuffix = providerSuffix;
            initOp.m_InitGroupOps = new InitalizationObjectsOperation();
            initOp.m_InitGroupOps.Init(initOp.m_rtdOp, aa);

            var groupOpHandle = aa.ResourceManager.StartOperation(initOp.m_InitGroupOps, initOp.m_rtdOp);

            return aa.ResourceManager.StartOperation<IResourceLocator>(initOp, groupOpHandle);
        }

        /// <inheritdoc />
        protected override bool InvokeWaitForCompletion()
        {
            if (IsDone)
                return true;

            if (m_rtdOp.IsValid() && !m_rtdOp.IsDone)
                m_rtdOp.WaitForCompletion();

            m_RM?.Update(Time.unscaledDeltaTime);

            if (!HasExecuted)
                InvokeExecute();

            if (m_loadCatalogOp.IsValid() && !m_loadCatalogOp.IsDone)
            {
                m_loadCatalogOp.WaitForCompletion();
                m_RM?.Update(Time.unscaledDeltaTime); //We need completion callbacks to get triggered.
            }

            return m_rtdOp.IsDone && m_loadCatalogOp.IsDone;
        }

        protected override void Execute()
        {
            Addressables.LogFormat("Addressables - runtime data operation completed with status = {0}, result = {1}.", m_rtdOp.Status, m_rtdOp.Result);
            if (m_rtdOp.Result == null)
            {
                Addressables.LogWarningFormat("Addressables - Unable to load runtime data at location {0}.", m_rtdOp);
                Complete(Result, false, string.Format("Addressables - Unable to load runtime data at location {0}.", m_rtdOp));
                return;
            }
            Addressables.LogFormat("Initializing Addressables version {0}.", m_rtdOp.Result.AddressablesVersion);
            var rtd = m_rtdOp.Result;

#if ENABLE_CCD
            Addressables.LogFormat("Initializing CcdManager");
            if (!CcdManager.IsConfigured())
            {
                CcdManager.EnvironmentName = rtd.CcdManagedData.EnvironmentName;
                CcdManager.BucketId = rtd.CcdManagedData.BucketId;
                CcdManager.Badge = rtd.CcdManagedData.Badge;
            }
#endif

            m_Addressables.ResourceManager.postProfilerEvents = rtd.ProfileEvents;
            WebRequestQueue.SetMaxConcurrentRequests(rtd.MaxConcurrentWebRequests);
            m_Addressables.CatalogRequestsTimeout = rtd.CatalogRequestsTimeout;
            foreach (var catalogLocation in rtd.CatalogLocations)
            {
                if (catalogLocation.Data != null && catalogLocation.Data is ProviderLoadRequestOptions loadData)
                {
                    loadData.WebRequestTimeout = rtd.CatalogRequestsTimeout;
                }
            }

            m_Addressables.Release(m_rtdOp);
            if (rtd.CertificateHandlerType != null)
                m_Addressables.ResourceManager.CertificateHandlerInstance = Activator.CreateInstance(rtd.CertificateHandlerType) as CertificateHandler;

#if UNITY_EDITOR
            if (UnityEditor.EditorUserBuildSettings.activeBuildTarget.ToString() != rtd.BuildTarget)
                Addressables.LogErrorFormat("Addressables - runtime data was built with a different build target.  Expected {0}, but data was built with {1}.  Certain assets may not load correctly including shaders.  You can rebuild player content via the Addressables window.", UnityEditor.EditorUserBuildSettings.activeBuildTarget, rtd.BuildTarget);
#endif
            if (!rtd.LogResourceManagerExceptions)
                ResourceManager.ExceptionHandler = null;

            if (!rtd.ProfileEvents)
            {
                m_Diagnostics.Dispose();
                m_Diagnostics = null;
                m_Addressables.ResourceManager.ClearDiagnosticCallbacks();
            }

            Addressables.Log("Addressables - loading initialization objects.");

            ContentCatalogProvider ccp = m_Addressables.ResourceManager.ResourceProviders
                .FirstOrDefault(rp => rp.GetType() == typeof(ContentCatalogProvider)) as ContentCatalogProvider;
            if (ccp != null)
            {
                ccp.DisableCatalogUpdateOnStart = rtd.DisableCatalogUpdateOnStartup;
                ccp.IsLocalCatalogInBundle = rtd.IsLocalCatalogInBundle;
            }

            var locMap = new ResourceLocationMap("CatalogLocator", rtd.CatalogLocations);
            m_Addressables.AddResourceLocator(locMap);
            IList<IResourceLocation> catalogs;
            if (!locMap.Locate(ResourceManagerRuntimeData.kCatalogAddress, typeof(ContentCatalogData), out catalogs))
            {
                Addressables.LogWarningFormat(
                    "Addressables - Unable to find any catalog locations in the runtime data.");
                m_Addressables.RemoveResourceLocator(locMap);
                Complete(Result, false, "Addressables - Unable to find any catalog locations in the runtime data.");
            }
            else
            {
                Addressables.LogFormat("Addressables - loading content catalogs, {0} found.", catalogs.Count);
                IResourceLocation remoteHashLocation = null;
                if (catalogs[0].Dependencies.Count == 2 && rtd.DisableCatalogUpdateOnStartup)
                {
                    remoteHashLocation = catalogs[0].Dependencies[(int)ContentCatalogProvider.DependencyHashIndex.Remote];
                    catalogs[0].Dependencies[(int)ContentCatalogProvider.DependencyHashIndex.Remote] = catalogs[0].Dependencies[(int)ContentCatalogProvider.DependencyHashIndex.Cache];
                }
                m_loadCatalogOp = LoadContentCatalogInternal(catalogs, 0, locMap, remoteHashLocation);
            }
        }

        static void LoadProvider(AddressablesImpl addressables, ObjectInitializationData providerData, string providerSuffix)
        {
            //don't add providers that have the same id...
            var indexOfExistingProvider = -1;
            var newProviderId = string.IsNullOrEmpty(providerSuffix) ? providerData.Id : (providerData.Id + providerSuffix);
            for (int i = 0; i < addressables.ResourceManager.ResourceProviders.Count; i++)
            {
                var rp = addressables.ResourceManager.ResourceProviders[i];
                if (rp.ProviderId == newProviderId)
                {
                    indexOfExistingProvider = i;
                    break;
                }
            }

            //if not re-initializing, just use the old provider
            if (indexOfExistingProvider >= 0 && string.IsNullOrEmpty(providerSuffix))
                return;

            var provider = providerData.CreateInstance<IResourceProvider>(newProviderId);
            if (provider != null)
            {
                if (indexOfExistingProvider < 0 || !string.IsNullOrEmpty(providerSuffix))
                {
                    Addressables.LogFormat("Addressables - added provider {0} with id {1}.", provider, provider.ProviderId);
                    addressables.ResourceManager.ResourceProviders.Add(provider);
                }
                else
                {
                    Addressables.LogFormat("Addressables - replacing provider {0} at index {1}.", provider, indexOfExistingProvider);
                    addressables.ResourceManager.ResourceProviders[indexOfExistingProvider] = provider;
                }
            }
            else
            {
                Addressables.LogWarningFormat("Addressables - Unable to load resource provider from {0}.", providerData);
            }
        }

        static AsyncOperationHandle<IResourceLocator> OnCatalogDataLoaded(AddressablesImpl addressables, AsyncOperationHandle<ContentCatalogData> op, string providerSuffix, IResourceLocation remoteHashLocation)
        {
            var data = op.Result;
            addressables.Release(op);
            if (data == null)
            {
                var opException = op.OperationException != null ? new Exception("Failed to load content catalog.", op.OperationException) : new Exception("Failed to load content catalog.");
                return addressables.ResourceManager.CreateCompletedOperationWithException<IResourceLocator>(null, opException);
            }
            else
            {
                if (data.ResourceProviderData != null)
                    foreach (var providerData in data.ResourceProviderData)
                        LoadProvider(addressables, providerData, providerSuffix);
                if (addressables.InstanceProvider == null)
                {
                    var prov = data.InstanceProviderData.CreateInstance<IInstanceProvider>();
                    if (prov != null)
                        addressables.InstanceProvider = prov;
                }
                if (addressables.SceneProvider == null)
                {
                    var prov = data.SceneProviderData.CreateInstance<ISceneProvider>();
                    if (prov != null)
                        addressables.SceneProvider = prov;
                }
                if (remoteHashLocation != null)
                    data.location.Dependencies[(int)ContentCatalogProvider.DependencyHashIndex.Remote] = remoteHashLocation;

                ResourceLocationMap locMap = data.CreateCustomLocator(data.location.PrimaryKey, providerSuffix);
                addressables.AddResourceLocator(locMap, data.localHash, data.location);
                addressables.AddResourceLocator(new DynamicResourceLocator(addressables));
                return addressables.ResourceManager.CreateCompletedOperation<IResourceLocator>(locMap, string.Empty);
            }
        }

        public static AsyncOperationHandle<IResourceLocator> LoadContentCatalog(AddressablesImpl addressables, IResourceLocation loc, string providerSuffix, IResourceLocation remoteHashLocation = null)
        {
            Type provType = typeof(ProviderOperation<ContentCatalogData>);
            var catalogOp = addressables.ResourceManager.CreateOperation<ProviderOperation<ContentCatalogData>>(provType, provType.GetHashCode(), null, null);

            IResourceProvider catalogProvider = null;
            foreach (IResourceProvider provider in addressables.ResourceManager.ResourceProviders)
            {
                if (provider is ContentCatalogProvider)
                {
                    catalogProvider = provider;
                    break;
                }
            }

            var dependencies = addressables.ResourceManager.CreateGroupOperation<string>(loc.Dependencies, true);
            catalogOp.Init(addressables.ResourceManager, catalogProvider, loc, dependencies, true);
            var catalogHandle = addressables.ResourceManager.StartOperation(catalogOp, dependencies);
            dependencies.Release();

            var chainOp = addressables.ResourceManager.CreateChainOperation(catalogHandle, res => OnCatalogDataLoaded(addressables, res, providerSuffix, remoteHashLocation));
            return chainOp;
        }

        public AsyncOperationHandle<IResourceLocator> LoadContentCatalog(IResourceLocation loc, string providerSuffix, IResourceLocation remoteHashLocation)
        {
            return LoadContentCatalog(m_Addressables, loc, providerSuffix, remoteHashLocation);
        }

        //Attempts to load each catalog in order, stopping at first success.
        internal AsyncOperationHandle<IResourceLocator> LoadContentCatalogInternal(IList<IResourceLocation> catalogs, int index, ResourceLocationMap locMap, IResourceLocation remoteHashLocation)
        {
            Addressables.LogFormat("Addressables - loading content catalog from {0}.", m_Addressables.ResourceManager.TransformInternalId(catalogs[index]));
            var loadOp = LoadContentCatalog(catalogs[index], m_ProviderSuffix, remoteHashLocation);
            if (loadOp.IsDone)
                LoadOpComplete(loadOp, catalogs, locMap, index, remoteHashLocation);
            else
                loadOp.Completed += op =>
                {
                    LoadOpComplete(op, catalogs, locMap, index, remoteHashLocation);
                };
            return loadOp;
        }

        void LoadOpComplete(AsyncOperationHandle<IResourceLocator> op, IList<IResourceLocation> catalogs, ResourceLocationMap locMap, int index, IResourceLocation remoteHashLocation)
        {
            if (op.Result != null)
            {
                m_Addressables.RemoveResourceLocator(locMap);
                Result = op.Result;
                Complete(Result, true, string.Empty);
                m_Addressables.Release(op);
                Addressables.Log("Addressables - initialization complete.");
            }
            else
            {
                Addressables.LogFormat("Addressables - failed to load content catalog from {0}.", op);
                if (index + 1 >= catalogs.Count)
                {
                    Addressables.LogWarningFormat("Addressables - initialization failed.", op);
                    m_Addressables.RemoveResourceLocator(locMap);
                    if (op.OperationException != null)
                        Complete(Result, false, op.OperationException);
                    else
                        Complete(Result, false, "LoadContentCatalogInternal");
                    m_Addressables.Release(op);
                }
                else
                {
                    m_loadCatalogOp = LoadContentCatalogInternal(catalogs, index + 1, locMap, remoteHashLocation);
                    m_Addressables.Release(op);
                }
            }
        }
    }
}
>>>>>>> 1827c9db
<|MERGE_RESOLUTION|>--- conflicted
+++ resolved
@@ -1,645 +1,326 @@
-<<<<<<< HEAD
-using System;
-using System.Collections.Generic;
-using System.IO;
-using System.Linq;
-using UnityEngine.AddressableAssets.ResourceLocators;
-using UnityEngine.AddressableAssets.ResourceProviders;
-using UnityEngine.AddressableAssets.Utility;
-using UnityEngine.Networking;
-using UnityEngine.ResourceManagement;
-using UnityEngine.ResourceManagement.AsyncOperations;
-using UnityEngine.ResourceManagement.ResourceLocations;
-using UnityEngine.ResourceManagement.ResourceProviders;
-using UnityEngine.ResourceManagement.Util;
-using ResourceManager = UnityEngine.ResourceManagement.ResourceManager;
-
-namespace UnityEngine.AddressableAssets.Initialization
-{
-    internal class InitializationOperation : AsyncOperationBase<IResourceLocator>
-    {
-        AsyncOperationHandle<ResourceManagerRuntimeData> m_rtdOp;
-        AsyncOperationHandle<IResourceLocator> m_loadCatalogOp;
-        string m_ProviderSuffix;
-        AddressablesImpl m_Addressables;
-        ResourceManagerDiagnostics m_Diagnostics;
-        InitalizationObjectsOperation m_InitGroupOps;
-
-        public InitializationOperation(AddressablesImpl aa)
-        {
-            m_Addressables = aa;
-            m_Diagnostics = new ResourceManagerDiagnostics(aa.ResourceManager);
-        }
-
-        protected override float Progress
-        {
-            get
-            {
-                if (m_rtdOp.IsValid())
-                    return m_rtdOp.PercentComplete;
-                return 0f;
-            }
-        }
-
-        protected override string DebugName
-        {
-            get { return "InitializationOperation"; }
-        }
-
-        internal static AsyncOperationHandle<IResourceLocator> CreateInitializationOperation(AddressablesImpl aa, string playerSettingsLocation, string providerSuffix)
-        {
-            var jp = new JsonAssetProvider();
-            aa.ResourceManager.ResourceProviders.Add(jp);
-            var tdp = new TextDataProvider();
-            aa.ResourceManager.ResourceProviders.Add(tdp);
-            aa.ResourceManager.ResourceProviders.Add(new ContentCatalogProvider(aa.ResourceManager));
-
-            var runtimeDataLocation = new ResourceLocationBase("RuntimeData", playerSettingsLocation, typeof(JsonAssetProvider).FullName, typeof(ResourceManagerRuntimeData));
-
-            var initOp = new InitializationOperation(aa);
-            initOp.m_rtdOp = aa.ResourceManager.ProvideResource<ResourceManagerRuntimeData>(runtimeDataLocation);
-            initOp.m_ProviderSuffix = providerSuffix;
-            initOp.m_InitGroupOps = new InitalizationObjectsOperation();
-            initOp.m_InitGroupOps.Init(initOp.m_rtdOp, aa);
-
-            var groupOpHandle = aa.ResourceManager.StartOperation(initOp.m_InitGroupOps, initOp.m_rtdOp);
-
-            return aa.ResourceManager.StartOperation<IResourceLocator>(initOp, groupOpHandle);
-        }
-
-        /// <inheritdoc />
-        protected override bool InvokeWaitForCompletion()
-        {
-            if (IsDone)
-                return true;
-
-            if (m_rtdOp.IsValid() && !m_rtdOp.IsDone)
-                m_rtdOp.WaitForCompletion();
-
-            m_RM?.Update(Time.unscaledDeltaTime);
-
-            if (!HasExecuted)
-                InvokeExecute();
-
-            if (m_loadCatalogOp.IsValid() && !m_loadCatalogOp.IsDone)
-            {
-                m_loadCatalogOp.WaitForCompletion();
-                m_RM?.Update(Time.unscaledDeltaTime); //We need completion callbacks to get triggered.
-            }
-
-            return m_rtdOp.IsDone && m_loadCatalogOp.IsDone;
-        }
-
-        protected override void Execute()
-        {
-            Addressables.LogFormat("Addressables - runtime data operation completed with status = {0}, result = {1}.", m_rtdOp.Status, m_rtdOp.Result);
-            if (m_rtdOp.Result == null)
-            {
-                Addressables.LogWarningFormat("Addressables - Unable to load runtime data at location {0}.", m_rtdOp);
-                Complete(Result, false, string.Format("Addressables - Unable to load runtime data at location {0}.", m_rtdOp));
-                return;
-            }
-            Addressables.LogFormat("Initializing Addressables version {0}.", m_rtdOp.Result.AddressablesVersion);
-            var rtd = m_rtdOp.Result;
-
-            m_Addressables.ResourceManager.postProfilerEvents = rtd.ProfileEvents;
-            WebRequestQueue.SetMaxConcurrentRequests(rtd.MaxConcurrentWebRequests);
-            m_Addressables.CatalogRequestsTimeout = rtd.CatalogRequestsTimeout;
-            foreach (var catalogLocation in rtd.CatalogLocations)
-            {
-                if (catalogLocation.Data != null && catalogLocation.Data is ProviderLoadRequestOptions loadData)
-                {
-                    loadData.WebRequestTimeout = rtd.CatalogRequestsTimeout;
-                }
-            }
-
-            m_Addressables.Release(m_rtdOp);
-            if (rtd.CertificateHandlerType != null)
-                m_Addressables.ResourceManager.CertificateHandlerInstance = Activator.CreateInstance(rtd.CertificateHandlerType) as CertificateHandler;
-
-#if UNITY_EDITOR
-            if (UnityEditor.EditorUserBuildSettings.activeBuildTarget.ToString() != rtd.BuildTarget)
-                Addressables.LogErrorFormat("Addressables - runtime data was built with a different build target.  Expected {0}, but data was built with {1}.  Certain assets may not load correctly including shaders.  You can rebuild player content via the Addressables window.", UnityEditor.EditorUserBuildSettings.activeBuildTarget, rtd.BuildTarget);
-#endif
-            if (!rtd.LogResourceManagerExceptions)
-                ResourceManager.ExceptionHandler = null;
-
-            if (!rtd.ProfileEvents)
-            {
-                m_Diagnostics.Dispose();
-                m_Diagnostics = null;
-                m_Addressables.ResourceManager.ClearDiagnosticCallbacks();
-            }
-
-            Addressables.Log("Addressables - loading initialization objects.");
-
-            ContentCatalogProvider ccp = m_Addressables.ResourceManager.ResourceProviders
-                .FirstOrDefault(rp => rp.GetType() == typeof(ContentCatalogProvider)) as ContentCatalogProvider;
-            if (ccp != null)
-            {
-                ccp.DisableCatalogUpdateOnStart = rtd.DisableCatalogUpdateOnStartup;
-                ccp.IsLocalCatalogInBundle = rtd.IsLocalCatalogInBundle;
-            }
-
-            var locMap = new ResourceLocationMap("CatalogLocator", rtd.CatalogLocations);
-            m_Addressables.AddResourceLocator(locMap);
-            IList<IResourceLocation> catalogs;
-            if (!locMap.Locate(ResourceManagerRuntimeData.kCatalogAddress, typeof(ContentCatalogData), out catalogs))
-            {
-                Addressables.LogWarningFormat(
-                    "Addressables - Unable to find any catalog locations in the runtime data.");
-                m_Addressables.RemoveResourceLocator(locMap);
-                Complete(Result, false, "Addressables - Unable to find any catalog locations in the runtime data.");
-            }
-            else
-            {
-                Addressables.LogFormat("Addressables - loading content catalogs, {0} found.", catalogs.Count);
-                IResourceLocation remoteHashLocation = null;
-                if (catalogs[0].Dependencies.Count == 2 && rtd.DisableCatalogUpdateOnStartup)
-                {
-                    remoteHashLocation = catalogs[0].Dependencies[(int)ContentCatalogProvider.DependencyHashIndex.Remote];
-                    catalogs[0].Dependencies[(int)ContentCatalogProvider.DependencyHashIndex.Remote] = catalogs[0].Dependencies[(int)ContentCatalogProvider.DependencyHashIndex.Cache];
-                }
-                m_loadCatalogOp = LoadContentCatalogInternal(catalogs, 0, locMap, remoteHashLocation);
-            }
-        }
-
-        static void LoadProvider(AddressablesImpl addressables, ObjectInitializationData providerData, string providerSuffix)
-        {
-            //don't add providers that have the same id...
-            var indexOfExistingProvider = -1;
-            var newProviderId = string.IsNullOrEmpty(providerSuffix) ? providerData.Id : (providerData.Id + providerSuffix);
-            for (int i = 0; i < addressables.ResourceManager.ResourceProviders.Count; i++)
-            {
-                var rp = addressables.ResourceManager.ResourceProviders[i];
-                if (rp.ProviderId == newProviderId)
-                {
-                    indexOfExistingProvider = i;
-                    break;
-                }
-            }
-
-            //if not re-initializing, just use the old provider
-            if (indexOfExistingProvider >= 0 && string.IsNullOrEmpty(providerSuffix))
-                return;
-
-            var provider = providerData.CreateInstance<IResourceProvider>(newProviderId);
-            if (provider != null)
-            {
-                if (indexOfExistingProvider < 0 || !string.IsNullOrEmpty(providerSuffix))
-                {
-                    Addressables.LogFormat("Addressables - added provider {0} with id {1}.", provider, provider.ProviderId);
-                    addressables.ResourceManager.ResourceProviders.Add(provider);
-                }
-                else
-                {
-                    Addressables.LogFormat("Addressables - replacing provider {0} at index {1}.", provider, indexOfExistingProvider);
-                    addressables.ResourceManager.ResourceProviders[indexOfExistingProvider] = provider;
-                }
-            }
-            else
-            {
-                Addressables.LogWarningFormat("Addressables - Unable to load resource provider from {0}.", providerData);
-            }
-        }
-
-        static AsyncOperationHandle<IResourceLocator> OnCatalogDataLoaded(AddressablesImpl addressables, AsyncOperationHandle<ContentCatalogData> op, string providerSuffix, IResourceLocation remoteHashLocation)
-        {
-            var data = op.Result;
-            addressables.Release(op);
-            if (data == null)
-            {
-                var opException = op.OperationException != null ? new Exception("Failed to load content catalog.", op.OperationException) : new Exception("Failed to load content catalog.");
-                return addressables.ResourceManager.CreateCompletedOperationWithException<IResourceLocator>(null, opException);
-            }
-            else
-            {
-                if (data.ResourceProviderData != null)
-                    foreach (var providerData in data.ResourceProviderData)
-                        LoadProvider(addressables, providerData, providerSuffix);
-                if (addressables.InstanceProvider == null)
-                {
-                    var prov = data.InstanceProviderData.CreateInstance<IInstanceProvider>();
-                    if (prov != null)
-                        addressables.InstanceProvider = prov;
-                }
-                if (addressables.SceneProvider == null)
-                {
-                    var prov = data.SceneProviderData.CreateInstance<ISceneProvider>();
-                    if (prov != null)
-                        addressables.SceneProvider = prov;
-                }
-                if (remoteHashLocation != null)
-                    data.location.Dependencies[(int)ContentCatalogProvider.DependencyHashIndex.Remote] = remoteHashLocation;
-
-                ResourceLocationMap locMap = data.CreateCustomLocator(data.location.PrimaryKey, providerSuffix);
-                addressables.AddResourceLocator(locMap, data.localHash, data.location);
-                addressables.AddResourceLocator(new DynamicResourceLocator(addressables));
-                return addressables.ResourceManager.CreateCompletedOperation<IResourceLocator>(locMap, string.Empty);
-            }
-        }
-
-        public static AsyncOperationHandle<IResourceLocator> LoadContentCatalog(AddressablesImpl addressables, IResourceLocation loc, string providerSuffix, IResourceLocation remoteHashLocation = null)
-        {
-            Type provType = typeof(ProviderOperation<ContentCatalogData>);
-            var catalogOp = addressables.ResourceManager.CreateOperation<ProviderOperation<ContentCatalogData>>(provType, provType.GetHashCode(), null, null);
-
-            IResourceProvider catalogProvider = null;
-            foreach (IResourceProvider provider in addressables.ResourceManager.ResourceProviders)
-            {
-                if (provider is ContentCatalogProvider)
-                {
-                    catalogProvider = provider;
-                    break;
-                }
-            }
-
-            var dependencies = addressables.ResourceManager.CreateGroupOperation<string>(loc.Dependencies, true);
-            catalogOp.Init(addressables.ResourceManager, catalogProvider, loc, dependencies, true);
-            var catalogHandle = addressables.ResourceManager.StartOperation(catalogOp, dependencies);
-            dependencies.Release();
-
-            var chainOp = addressables.ResourceManager.CreateChainOperation(catalogHandle, res => OnCatalogDataLoaded(addressables, res, providerSuffix, remoteHashLocation));
-            return chainOp;
-        }
-
-        public AsyncOperationHandle<IResourceLocator> LoadContentCatalog(IResourceLocation loc, string providerSuffix, IResourceLocation remoteHashLocation)
-        {
-            return LoadContentCatalog(m_Addressables, loc, providerSuffix, remoteHashLocation);
-        }
-
-        //Attempts to load each catalog in order, stopping at first success.
-        internal AsyncOperationHandle<IResourceLocator> LoadContentCatalogInternal(IList<IResourceLocation> catalogs, int index, ResourceLocationMap locMap, IResourceLocation remoteHashLocation)
-        {
-            Addressables.LogFormat("Addressables - loading content catalog from {0}.", m_Addressables.ResourceManager.TransformInternalId(catalogs[index]));
-            var loadOp = LoadContentCatalog(catalogs[index], m_ProviderSuffix, remoteHashLocation);
-            if (loadOp.IsDone)
-                LoadOpComplete(loadOp, catalogs, locMap, index, remoteHashLocation);
-            else
-                loadOp.Completed += op =>
-                {
-                    LoadOpComplete(op, catalogs, locMap, index, remoteHashLocation);
-                };
-            return loadOp;
-        }
-
-        void LoadOpComplete(AsyncOperationHandle<IResourceLocator> op, IList<IResourceLocation> catalogs, ResourceLocationMap locMap, int index, IResourceLocation remoteHashLocation)
-        {
-            if (op.Result != null)
-            {
-                m_Addressables.RemoveResourceLocator(locMap);
-                Result = op.Result;
-                Complete(Result, true, string.Empty);
-                m_Addressables.Release(op);
-                Addressables.Log("Addressables - initialization complete.");
-            }
-            else
-            {
-                Addressables.LogFormat("Addressables - failed to load content catalog from {0}.", op);
-                if (index + 1 >= catalogs.Count)
-                {
-                    Addressables.LogWarningFormat("Addressables - initialization failed.", op);
-                    m_Addressables.RemoveResourceLocator(locMap);
-                    if (op.OperationException != null)
-                        Complete(Result, false, op.OperationException);
-                    else
-                        Complete(Result, false, "LoadContentCatalogInternal");
-                    m_Addressables.Release(op);
-                }
-                else
-                {
-                    m_loadCatalogOp = LoadContentCatalogInternal(catalogs, index + 1, locMap, remoteHashLocation);
-                    m_Addressables.Release(op);
-                }
-            }
-        }
-    }
-}
-=======
-using System;
-using System.Collections.Generic;
-using System.IO;
-using System.Linq;
-using UnityEngine.AddressableAssets.ResourceLocators;
-using UnityEngine.AddressableAssets.ResourceProviders;
-using UnityEngine.AddressableAssets.Utility;
-using UnityEngine.Networking;
-using UnityEngine.ResourceManagement;
-using UnityEngine.ResourceManagement.AsyncOperations;
-using UnityEngine.ResourceManagement.ResourceLocations;
-using UnityEngine.ResourceManagement.ResourceProviders;
-using UnityEngine.ResourceManagement.Util;
-using ResourceManager = UnityEngine.ResourceManagement.ResourceManager;
-
-namespace UnityEngine.AddressableAssets.Initialization
-{
-    internal class InitializationOperation : AsyncOperationBase<IResourceLocator>
-    {
-        AsyncOperationHandle<ResourceManagerRuntimeData> m_rtdOp;
-        AsyncOperationHandle<IResourceLocator> m_loadCatalogOp;
-        string m_ProviderSuffix;
-        AddressablesImpl m_Addressables;
-        ResourceManagerDiagnostics m_Diagnostics;
-        InitalizationObjectsOperation m_InitGroupOps;
-
-        public InitializationOperation(AddressablesImpl aa)
-        {
-            m_Addressables = aa;
-            m_Diagnostics = new ResourceManagerDiagnostics(aa.ResourceManager);
-        }
-
-        protected override float Progress
-        {
-            get
-            {
-                if (m_rtdOp.IsValid())
-                    return m_rtdOp.PercentComplete;
-                return 0f;
-            }
-        }
-
-        protected override string DebugName
-        {
-            get { return "InitializationOperation"; }
-        }
-
-        internal static AsyncOperationHandle<IResourceLocator> CreateInitializationOperation(AddressablesImpl aa, string playerSettingsLocation, string providerSuffix)
-        {
-            var jp = new JsonAssetProvider();
-            aa.ResourceManager.ResourceProviders.Add(jp);
-            var tdp = new TextDataProvider();
-            aa.ResourceManager.ResourceProviders.Add(tdp);
-            aa.ResourceManager.ResourceProviders.Add(new ContentCatalogProvider(aa.ResourceManager));
-
-            var runtimeDataLocation = new ResourceLocationBase("RuntimeData", playerSettingsLocation, typeof(JsonAssetProvider).FullName, typeof(ResourceManagerRuntimeData));
-
-            var initOp = new InitializationOperation(aa);
-            initOp.m_rtdOp = aa.ResourceManager.ProvideResource<ResourceManagerRuntimeData>(runtimeDataLocation);
-            initOp.m_ProviderSuffix = providerSuffix;
-            initOp.m_InitGroupOps = new InitalizationObjectsOperation();
-            initOp.m_InitGroupOps.Init(initOp.m_rtdOp, aa);
-
-            var groupOpHandle = aa.ResourceManager.StartOperation(initOp.m_InitGroupOps, initOp.m_rtdOp);
-
-            return aa.ResourceManager.StartOperation<IResourceLocator>(initOp, groupOpHandle);
-        }
-
-        /// <inheritdoc />
-        protected override bool InvokeWaitForCompletion()
-        {
-            if (IsDone)
-                return true;
-
-            if (m_rtdOp.IsValid() && !m_rtdOp.IsDone)
-                m_rtdOp.WaitForCompletion();
-
-            m_RM?.Update(Time.unscaledDeltaTime);
-
-            if (!HasExecuted)
-                InvokeExecute();
-
-            if (m_loadCatalogOp.IsValid() && !m_loadCatalogOp.IsDone)
-            {
-                m_loadCatalogOp.WaitForCompletion();
-                m_RM?.Update(Time.unscaledDeltaTime); //We need completion callbacks to get triggered.
-            }
-
-            return m_rtdOp.IsDone && m_loadCatalogOp.IsDone;
-        }
-
-        protected override void Execute()
-        {
-            Addressables.LogFormat("Addressables - runtime data operation completed with status = {0}, result = {1}.", m_rtdOp.Status, m_rtdOp.Result);
-            if (m_rtdOp.Result == null)
-            {
-                Addressables.LogWarningFormat("Addressables - Unable to load runtime data at location {0}.", m_rtdOp);
-                Complete(Result, false, string.Format("Addressables - Unable to load runtime data at location {0}.", m_rtdOp));
-                return;
-            }
-            Addressables.LogFormat("Initializing Addressables version {0}.", m_rtdOp.Result.AddressablesVersion);
-            var rtd = m_rtdOp.Result;
-
-#if ENABLE_CCD
-            Addressables.LogFormat("Initializing CcdManager");
-            if (!CcdManager.IsConfigured())
-            {
-                CcdManager.EnvironmentName = rtd.CcdManagedData.EnvironmentName;
-                CcdManager.BucketId = rtd.CcdManagedData.BucketId;
-                CcdManager.Badge = rtd.CcdManagedData.Badge;
-            }
-#endif
-
-            m_Addressables.ResourceManager.postProfilerEvents = rtd.ProfileEvents;
-            WebRequestQueue.SetMaxConcurrentRequests(rtd.MaxConcurrentWebRequests);
-            m_Addressables.CatalogRequestsTimeout = rtd.CatalogRequestsTimeout;
-            foreach (var catalogLocation in rtd.CatalogLocations)
-            {
-                if (catalogLocation.Data != null && catalogLocation.Data is ProviderLoadRequestOptions loadData)
-                {
-                    loadData.WebRequestTimeout = rtd.CatalogRequestsTimeout;
-                }
-            }
-
-            m_Addressables.Release(m_rtdOp);
-            if (rtd.CertificateHandlerType != null)
-                m_Addressables.ResourceManager.CertificateHandlerInstance = Activator.CreateInstance(rtd.CertificateHandlerType) as CertificateHandler;
-
-#if UNITY_EDITOR
-            if (UnityEditor.EditorUserBuildSettings.activeBuildTarget.ToString() != rtd.BuildTarget)
-                Addressables.LogErrorFormat("Addressables - runtime data was built with a different build target.  Expected {0}, but data was built with {1}.  Certain assets may not load correctly including shaders.  You can rebuild player content via the Addressables window.", UnityEditor.EditorUserBuildSettings.activeBuildTarget, rtd.BuildTarget);
-#endif
-            if (!rtd.LogResourceManagerExceptions)
-                ResourceManager.ExceptionHandler = null;
-
-            if (!rtd.ProfileEvents)
-            {
-                m_Diagnostics.Dispose();
-                m_Diagnostics = null;
-                m_Addressables.ResourceManager.ClearDiagnosticCallbacks();
-            }
-
-            Addressables.Log("Addressables - loading initialization objects.");
-
-            ContentCatalogProvider ccp = m_Addressables.ResourceManager.ResourceProviders
-                .FirstOrDefault(rp => rp.GetType() == typeof(ContentCatalogProvider)) as ContentCatalogProvider;
-            if (ccp != null)
-            {
-                ccp.DisableCatalogUpdateOnStart = rtd.DisableCatalogUpdateOnStartup;
-                ccp.IsLocalCatalogInBundle = rtd.IsLocalCatalogInBundle;
-            }
-
-            var locMap = new ResourceLocationMap("CatalogLocator", rtd.CatalogLocations);
-            m_Addressables.AddResourceLocator(locMap);
-            IList<IResourceLocation> catalogs;
-            if (!locMap.Locate(ResourceManagerRuntimeData.kCatalogAddress, typeof(ContentCatalogData), out catalogs))
-            {
-                Addressables.LogWarningFormat(
-                    "Addressables - Unable to find any catalog locations in the runtime data.");
-                m_Addressables.RemoveResourceLocator(locMap);
-                Complete(Result, false, "Addressables - Unable to find any catalog locations in the runtime data.");
-            }
-            else
-            {
-                Addressables.LogFormat("Addressables - loading content catalogs, {0} found.", catalogs.Count);
-                IResourceLocation remoteHashLocation = null;
-                if (catalogs[0].Dependencies.Count == 2 && rtd.DisableCatalogUpdateOnStartup)
-                {
-                    remoteHashLocation = catalogs[0].Dependencies[(int)ContentCatalogProvider.DependencyHashIndex.Remote];
-                    catalogs[0].Dependencies[(int)ContentCatalogProvider.DependencyHashIndex.Remote] = catalogs[0].Dependencies[(int)ContentCatalogProvider.DependencyHashIndex.Cache];
-                }
-                m_loadCatalogOp = LoadContentCatalogInternal(catalogs, 0, locMap, remoteHashLocation);
-            }
-        }
-
-        static void LoadProvider(AddressablesImpl addressables, ObjectInitializationData providerData, string providerSuffix)
-        {
-            //don't add providers that have the same id...
-            var indexOfExistingProvider = -1;
-            var newProviderId = string.IsNullOrEmpty(providerSuffix) ? providerData.Id : (providerData.Id + providerSuffix);
-            for (int i = 0; i < addressables.ResourceManager.ResourceProviders.Count; i++)
-            {
-                var rp = addressables.ResourceManager.ResourceProviders[i];
-                if (rp.ProviderId == newProviderId)
-                {
-                    indexOfExistingProvider = i;
-                    break;
-                }
-            }
-
-            //if not re-initializing, just use the old provider
-            if (indexOfExistingProvider >= 0 && string.IsNullOrEmpty(providerSuffix))
-                return;
-
-            var provider = providerData.CreateInstance<IResourceProvider>(newProviderId);
-            if (provider != null)
-            {
-                if (indexOfExistingProvider < 0 || !string.IsNullOrEmpty(providerSuffix))
-                {
-                    Addressables.LogFormat("Addressables - added provider {0} with id {1}.", provider, provider.ProviderId);
-                    addressables.ResourceManager.ResourceProviders.Add(provider);
-                }
-                else
-                {
-                    Addressables.LogFormat("Addressables - replacing provider {0} at index {1}.", provider, indexOfExistingProvider);
-                    addressables.ResourceManager.ResourceProviders[indexOfExistingProvider] = provider;
-                }
-            }
-            else
-            {
-                Addressables.LogWarningFormat("Addressables - Unable to load resource provider from {0}.", providerData);
-            }
-        }
-
-        static AsyncOperationHandle<IResourceLocator> OnCatalogDataLoaded(AddressablesImpl addressables, AsyncOperationHandle<ContentCatalogData> op, string providerSuffix, IResourceLocation remoteHashLocation)
-        {
-            var data = op.Result;
-            addressables.Release(op);
-            if (data == null)
-            {
-                var opException = op.OperationException != null ? new Exception("Failed to load content catalog.", op.OperationException) : new Exception("Failed to load content catalog.");
-                return addressables.ResourceManager.CreateCompletedOperationWithException<IResourceLocator>(null, opException);
-            }
-            else
-            {
-                if (data.ResourceProviderData != null)
-                    foreach (var providerData in data.ResourceProviderData)
-                        LoadProvider(addressables, providerData, providerSuffix);
-                if (addressables.InstanceProvider == null)
-                {
-                    var prov = data.InstanceProviderData.CreateInstance<IInstanceProvider>();
-                    if (prov != null)
-                        addressables.InstanceProvider = prov;
-                }
-                if (addressables.SceneProvider == null)
-                {
-                    var prov = data.SceneProviderData.CreateInstance<ISceneProvider>();
-                    if (prov != null)
-                        addressables.SceneProvider = prov;
-                }
-                if (remoteHashLocation != null)
-                    data.location.Dependencies[(int)ContentCatalogProvider.DependencyHashIndex.Remote] = remoteHashLocation;
-
-                ResourceLocationMap locMap = data.CreateCustomLocator(data.location.PrimaryKey, providerSuffix);
-                addressables.AddResourceLocator(locMap, data.localHash, data.location);
-                addressables.AddResourceLocator(new DynamicResourceLocator(addressables));
-                return addressables.ResourceManager.CreateCompletedOperation<IResourceLocator>(locMap, string.Empty);
-            }
-        }
-
-        public static AsyncOperationHandle<IResourceLocator> LoadContentCatalog(AddressablesImpl addressables, IResourceLocation loc, string providerSuffix, IResourceLocation remoteHashLocation = null)
-        {
-            Type provType = typeof(ProviderOperation<ContentCatalogData>);
-            var catalogOp = addressables.ResourceManager.CreateOperation<ProviderOperation<ContentCatalogData>>(provType, provType.GetHashCode(), null, null);
-
-            IResourceProvider catalogProvider = null;
-            foreach (IResourceProvider provider in addressables.ResourceManager.ResourceProviders)
-            {
-                if (provider is ContentCatalogProvider)
-                {
-                    catalogProvider = provider;
-                    break;
-                }
-            }
-
-            var dependencies = addressables.ResourceManager.CreateGroupOperation<string>(loc.Dependencies, true);
-            catalogOp.Init(addressables.ResourceManager, catalogProvider, loc, dependencies, true);
-            var catalogHandle = addressables.ResourceManager.StartOperation(catalogOp, dependencies);
-            dependencies.Release();
-
-            var chainOp = addressables.ResourceManager.CreateChainOperation(catalogHandle, res => OnCatalogDataLoaded(addressables, res, providerSuffix, remoteHashLocation));
-            return chainOp;
-        }
-
-        public AsyncOperationHandle<IResourceLocator> LoadContentCatalog(IResourceLocation loc, string providerSuffix, IResourceLocation remoteHashLocation)
-        {
-            return LoadContentCatalog(m_Addressables, loc, providerSuffix, remoteHashLocation);
-        }
-
-        //Attempts to load each catalog in order, stopping at first success.
-        internal AsyncOperationHandle<IResourceLocator> LoadContentCatalogInternal(IList<IResourceLocation> catalogs, int index, ResourceLocationMap locMap, IResourceLocation remoteHashLocation)
-        {
-            Addressables.LogFormat("Addressables - loading content catalog from {0}.", m_Addressables.ResourceManager.TransformInternalId(catalogs[index]));
-            var loadOp = LoadContentCatalog(catalogs[index], m_ProviderSuffix, remoteHashLocation);
-            if (loadOp.IsDone)
-                LoadOpComplete(loadOp, catalogs, locMap, index, remoteHashLocation);
-            else
-                loadOp.Completed += op =>
-                {
-                    LoadOpComplete(op, catalogs, locMap, index, remoteHashLocation);
-                };
-            return loadOp;
-        }
-
-        void LoadOpComplete(AsyncOperationHandle<IResourceLocator> op, IList<IResourceLocation> catalogs, ResourceLocationMap locMap, int index, IResourceLocation remoteHashLocation)
-        {
-            if (op.Result != null)
-            {
-                m_Addressables.RemoveResourceLocator(locMap);
-                Result = op.Result;
-                Complete(Result, true, string.Empty);
-                m_Addressables.Release(op);
-                Addressables.Log("Addressables - initialization complete.");
-            }
-            else
-            {
-                Addressables.LogFormat("Addressables - failed to load content catalog from {0}.", op);
-                if (index + 1 >= catalogs.Count)
-                {
-                    Addressables.LogWarningFormat("Addressables - initialization failed.", op);
-                    m_Addressables.RemoveResourceLocator(locMap);
-                    if (op.OperationException != null)
-                        Complete(Result, false, op.OperationException);
-                    else
-                        Complete(Result, false, "LoadContentCatalogInternal");
-                    m_Addressables.Release(op);
-                }
-                else
-                {
-                    m_loadCatalogOp = LoadContentCatalogInternal(catalogs, index + 1, locMap, remoteHashLocation);
-                    m_Addressables.Release(op);
-                }
-            }
-        }
-    }
-}
->>>>>>> 1827c9db
+using System;
+using System.Collections.Generic;
+using System.IO;
+using System.Linq;
+using UnityEngine.AddressableAssets.ResourceLocators;
+using UnityEngine.AddressableAssets.ResourceProviders;
+using UnityEngine.AddressableAssets.Utility;
+using UnityEngine.Networking;
+using UnityEngine.ResourceManagement;
+using UnityEngine.ResourceManagement.AsyncOperations;
+using UnityEngine.ResourceManagement.ResourceLocations;
+using UnityEngine.ResourceManagement.ResourceProviders;
+using UnityEngine.ResourceManagement.Util;
+using ResourceManager = UnityEngine.ResourceManagement.ResourceManager;
+
+namespace UnityEngine.AddressableAssets.Initialization
+{
+    internal class InitializationOperation : AsyncOperationBase<IResourceLocator>
+    {
+        AsyncOperationHandle<ResourceManagerRuntimeData> m_rtdOp;
+        AsyncOperationHandle<IResourceLocator> m_loadCatalogOp;
+        string m_ProviderSuffix;
+        AddressablesImpl m_Addressables;
+        ResourceManagerDiagnostics m_Diagnostics;
+        InitalizationObjectsOperation m_InitGroupOps;
+
+        public InitializationOperation(AddressablesImpl aa)
+        {
+            m_Addressables = aa;
+            m_Diagnostics = new ResourceManagerDiagnostics(aa.ResourceManager);
+        }
+
+        protected override float Progress
+        {
+            get
+            {
+                if (m_rtdOp.IsValid())
+                    return m_rtdOp.PercentComplete;
+                return 0f;
+            }
+        }
+
+        protected override string DebugName
+        {
+            get { return "InitializationOperation"; }
+        }
+
+        internal static AsyncOperationHandle<IResourceLocator> CreateInitializationOperation(AddressablesImpl aa, string playerSettingsLocation, string providerSuffix)
+        {
+            var jp = new JsonAssetProvider();
+            aa.ResourceManager.ResourceProviders.Add(jp);
+            var tdp = new TextDataProvider();
+            aa.ResourceManager.ResourceProviders.Add(tdp);
+            aa.ResourceManager.ResourceProviders.Add(new ContentCatalogProvider(aa.ResourceManager));
+
+            var runtimeDataLocation = new ResourceLocationBase("RuntimeData", playerSettingsLocation, typeof(JsonAssetProvider).FullName, typeof(ResourceManagerRuntimeData));
+
+            var initOp = new InitializationOperation(aa);
+            initOp.m_rtdOp = aa.ResourceManager.ProvideResource<ResourceManagerRuntimeData>(runtimeDataLocation);
+            initOp.m_ProviderSuffix = providerSuffix;
+            initOp.m_InitGroupOps = new InitalizationObjectsOperation();
+            initOp.m_InitGroupOps.Init(initOp.m_rtdOp, aa);
+
+            var groupOpHandle = aa.ResourceManager.StartOperation(initOp.m_InitGroupOps, initOp.m_rtdOp);
+
+            return aa.ResourceManager.StartOperation<IResourceLocator>(initOp, groupOpHandle);
+        }
+
+        /// <inheritdoc />
+        protected override bool InvokeWaitForCompletion()
+        {
+            if (IsDone)
+                return true;
+
+            if (m_rtdOp.IsValid() && !m_rtdOp.IsDone)
+                m_rtdOp.WaitForCompletion();
+
+            m_RM?.Update(Time.unscaledDeltaTime);
+
+            if (!HasExecuted)
+                InvokeExecute();
+
+            if (m_loadCatalogOp.IsValid() && !m_loadCatalogOp.IsDone)
+            {
+                m_loadCatalogOp.WaitForCompletion();
+                m_RM?.Update(Time.unscaledDeltaTime); //We need completion callbacks to get triggered.
+            }
+
+            return m_rtdOp.IsDone && m_loadCatalogOp.IsDone;
+        }
+
+        protected override void Execute()
+        {
+            Addressables.LogFormat("Addressables - runtime data operation completed with status = {0}, result = {1}.", m_rtdOp.Status, m_rtdOp.Result);
+            if (m_rtdOp.Result == null)
+            {
+                Addressables.LogWarningFormat("Addressables - Unable to load runtime data at location {0}.", m_rtdOp);
+                Complete(Result, false, string.Format("Addressables - Unable to load runtime data at location {0}.", m_rtdOp));
+                return;
+            }
+            Addressables.LogFormat("Initializing Addressables version {0}.", m_rtdOp.Result.AddressablesVersion);
+            var rtd = m_rtdOp.Result;
+
+#if ENABLE_CCD
+            Addressables.LogFormat("Initializing CcdManager");
+            if (!CcdManager.IsConfigured())
+            {
+                CcdManager.EnvironmentName = rtd.CcdManagedData.EnvironmentName;
+                CcdManager.BucketId = rtd.CcdManagedData.BucketId;
+                CcdManager.Badge = rtd.CcdManagedData.Badge;
+            }
+#endif
+
+            m_Addressables.ResourceManager.postProfilerEvents = rtd.ProfileEvents;
+            WebRequestQueue.SetMaxConcurrentRequests(rtd.MaxConcurrentWebRequests);
+            m_Addressables.CatalogRequestsTimeout = rtd.CatalogRequestsTimeout;
+            foreach (var catalogLocation in rtd.CatalogLocations)
+            {
+                if (catalogLocation.Data != null && catalogLocation.Data is ProviderLoadRequestOptions loadData)
+                {
+                    loadData.WebRequestTimeout = rtd.CatalogRequestsTimeout;
+                }
+            }
+
+            m_Addressables.Release(m_rtdOp);
+            if (rtd.CertificateHandlerType != null)
+                m_Addressables.ResourceManager.CertificateHandlerInstance = Activator.CreateInstance(rtd.CertificateHandlerType) as CertificateHandler;
+
+#if UNITY_EDITOR
+            if (UnityEditor.EditorUserBuildSettings.activeBuildTarget.ToString() != rtd.BuildTarget)
+                Addressables.LogErrorFormat("Addressables - runtime data was built with a different build target.  Expected {0}, but data was built with {1}.  Certain assets may not load correctly including shaders.  You can rebuild player content via the Addressables window.", UnityEditor.EditorUserBuildSettings.activeBuildTarget, rtd.BuildTarget);
+#endif
+            if (!rtd.LogResourceManagerExceptions)
+                ResourceManager.ExceptionHandler = null;
+
+            if (!rtd.ProfileEvents)
+            {
+                m_Diagnostics.Dispose();
+                m_Diagnostics = null;
+                m_Addressables.ResourceManager.ClearDiagnosticCallbacks();
+            }
+
+            Addressables.Log("Addressables - loading initialization objects.");
+
+            ContentCatalogProvider ccp = m_Addressables.ResourceManager.ResourceProviders
+                .FirstOrDefault(rp => rp.GetType() == typeof(ContentCatalogProvider)) as ContentCatalogProvider;
+            if (ccp != null)
+            {
+                ccp.DisableCatalogUpdateOnStart = rtd.DisableCatalogUpdateOnStartup;
+                ccp.IsLocalCatalogInBundle = rtd.IsLocalCatalogInBundle;
+            }
+
+            var locMap = new ResourceLocationMap("CatalogLocator", rtd.CatalogLocations);
+            m_Addressables.AddResourceLocator(locMap);
+            IList<IResourceLocation> catalogs;
+            if (!locMap.Locate(ResourceManagerRuntimeData.kCatalogAddress, typeof(ContentCatalogData), out catalogs))
+            {
+                Addressables.LogWarningFormat(
+                    "Addressables - Unable to find any catalog locations in the runtime data.");
+                m_Addressables.RemoveResourceLocator(locMap);
+                Complete(Result, false, "Addressables - Unable to find any catalog locations in the runtime data.");
+            }
+            else
+            {
+                Addressables.LogFormat("Addressables - loading content catalogs, {0} found.", catalogs.Count);
+                IResourceLocation remoteHashLocation = null;
+                if (catalogs[0].Dependencies.Count == 2 && rtd.DisableCatalogUpdateOnStartup)
+                {
+                    remoteHashLocation = catalogs[0].Dependencies[(int)ContentCatalogProvider.DependencyHashIndex.Remote];
+                    catalogs[0].Dependencies[(int)ContentCatalogProvider.DependencyHashIndex.Remote] = catalogs[0].Dependencies[(int)ContentCatalogProvider.DependencyHashIndex.Cache];
+                }
+                m_loadCatalogOp = LoadContentCatalogInternal(catalogs, 0, locMap, remoteHashLocation);
+            }
+        }
+
+        static void LoadProvider(AddressablesImpl addressables, ObjectInitializationData providerData, string providerSuffix)
+        {
+            //don't add providers that have the same id...
+            var indexOfExistingProvider = -1;
+            var newProviderId = string.IsNullOrEmpty(providerSuffix) ? providerData.Id : (providerData.Id + providerSuffix);
+            for (int i = 0; i < addressables.ResourceManager.ResourceProviders.Count; i++)
+            {
+                var rp = addressables.ResourceManager.ResourceProviders[i];
+                if (rp.ProviderId == newProviderId)
+                {
+                    indexOfExistingProvider = i;
+                    break;
+                }
+            }
+
+            //if not re-initializing, just use the old provider
+            if (indexOfExistingProvider >= 0 && string.IsNullOrEmpty(providerSuffix))
+                return;
+
+            var provider = providerData.CreateInstance<IResourceProvider>(newProviderId);
+            if (provider != null)
+            {
+                if (indexOfExistingProvider < 0 || !string.IsNullOrEmpty(providerSuffix))
+                {
+                    Addressables.LogFormat("Addressables - added provider {0} with id {1}.", provider, provider.ProviderId);
+                    addressables.ResourceManager.ResourceProviders.Add(provider);
+                }
+                else
+                {
+                    Addressables.LogFormat("Addressables - replacing provider {0} at index {1}.", provider, indexOfExistingProvider);
+                    addressables.ResourceManager.ResourceProviders[indexOfExistingProvider] = provider;
+                }
+            }
+            else
+            {
+                Addressables.LogWarningFormat("Addressables - Unable to load resource provider from {0}.", providerData);
+            }
+        }
+
+        static AsyncOperationHandle<IResourceLocator> OnCatalogDataLoaded(AddressablesImpl addressables, AsyncOperationHandle<ContentCatalogData> op, string providerSuffix, IResourceLocation remoteHashLocation)
+        {
+            var data = op.Result;
+            addressables.Release(op);
+            if (data == null)
+            {
+                var opException = op.OperationException != null ? new Exception("Failed to load content catalog.", op.OperationException) : new Exception("Failed to load content catalog.");
+                return addressables.ResourceManager.CreateCompletedOperationWithException<IResourceLocator>(null, opException);
+            }
+            else
+            {
+                if (data.ResourceProviderData != null)
+                    foreach (var providerData in data.ResourceProviderData)
+                        LoadProvider(addressables, providerData, providerSuffix);
+                if (addressables.InstanceProvider == null)
+                {
+                    var prov = data.InstanceProviderData.CreateInstance<IInstanceProvider>();
+                    if (prov != null)
+                        addressables.InstanceProvider = prov;
+                }
+                if (addressables.SceneProvider == null)
+                {
+                    var prov = data.SceneProviderData.CreateInstance<ISceneProvider>();
+                    if (prov != null)
+                        addressables.SceneProvider = prov;
+                }
+                if (remoteHashLocation != null)
+                    data.location.Dependencies[(int)ContentCatalogProvider.DependencyHashIndex.Remote] = remoteHashLocation;
+
+                ResourceLocationMap locMap = data.CreateCustomLocator(data.location.PrimaryKey, providerSuffix);
+                addressables.AddResourceLocator(locMap, data.localHash, data.location);
+                addressables.AddResourceLocator(new DynamicResourceLocator(addressables));
+                return addressables.ResourceManager.CreateCompletedOperation<IResourceLocator>(locMap, string.Empty);
+            }
+        }
+
+        public static AsyncOperationHandle<IResourceLocator> LoadContentCatalog(AddressablesImpl addressables, IResourceLocation loc, string providerSuffix, IResourceLocation remoteHashLocation = null)
+        {
+            Type provType = typeof(ProviderOperation<ContentCatalogData>);
+            var catalogOp = addressables.ResourceManager.CreateOperation<ProviderOperation<ContentCatalogData>>(provType, provType.GetHashCode(), null, null);
+
+            IResourceProvider catalogProvider = null;
+            foreach (IResourceProvider provider in addressables.ResourceManager.ResourceProviders)
+            {
+                if (provider is ContentCatalogProvider)
+                {
+                    catalogProvider = provider;
+                    break;
+                }
+            }
+
+            var dependencies = addressables.ResourceManager.CreateGroupOperation<string>(loc.Dependencies, true);
+            catalogOp.Init(addressables.ResourceManager, catalogProvider, loc, dependencies, true);
+            var catalogHandle = addressables.ResourceManager.StartOperation(catalogOp, dependencies);
+            dependencies.Release();
+
+            var chainOp = addressables.ResourceManager.CreateChainOperation(catalogHandle, res => OnCatalogDataLoaded(addressables, res, providerSuffix, remoteHashLocation));
+            return chainOp;
+        }
+
+        public AsyncOperationHandle<IResourceLocator> LoadContentCatalog(IResourceLocation loc, string providerSuffix, IResourceLocation remoteHashLocation)
+        {
+            return LoadContentCatalog(m_Addressables, loc, providerSuffix, remoteHashLocation);
+        }
+
+        //Attempts to load each catalog in order, stopping at first success.
+        internal AsyncOperationHandle<IResourceLocator> LoadContentCatalogInternal(IList<IResourceLocation> catalogs, int index, ResourceLocationMap locMap, IResourceLocation remoteHashLocation)
+        {
+            Addressables.LogFormat("Addressables - loading content catalog from {0}.", m_Addressables.ResourceManager.TransformInternalId(catalogs[index]));
+            var loadOp = LoadContentCatalog(catalogs[index], m_ProviderSuffix, remoteHashLocation);
+            if (loadOp.IsDone)
+                LoadOpComplete(loadOp, catalogs, locMap, index, remoteHashLocation);
+            else
+                loadOp.Completed += op =>
+                {
+                    LoadOpComplete(op, catalogs, locMap, index, remoteHashLocation);
+                };
+            return loadOp;
+        }
+
+        void LoadOpComplete(AsyncOperationHandle<IResourceLocator> op, IList<IResourceLocation> catalogs, ResourceLocationMap locMap, int index, IResourceLocation remoteHashLocation)
+        {
+            if (op.Result != null)
+            {
+                m_Addressables.RemoveResourceLocator(locMap);
+                Result = op.Result;
+                Complete(Result, true, string.Empty);
+                m_Addressables.Release(op);
+                Addressables.Log("Addressables - initialization complete.");
+            }
+            else
+            {
+                Addressables.LogFormat("Addressables - failed to load content catalog from {0}.", op);
+                if (index + 1 >= catalogs.Count)
+                {
+                    Addressables.LogWarningFormat("Addressables - initialization failed.", op);
+                    m_Addressables.RemoveResourceLocator(locMap);
+                    if (op.OperationException != null)
+                        Complete(Result, false, op.OperationException);
+                    else
+                        Complete(Result, false, "LoadContentCatalogInternal");
+                    m_Addressables.Release(op);
+                }
+                else
+                {
+                    m_loadCatalogOp = LoadContentCatalogInternal(catalogs, index + 1, locMap, remoteHashLocation);
+                    m_Addressables.Release(op);
+                }
+            }
+        }
+    }
+}